--- conflicted
+++ resolved
@@ -4,11 +4,7 @@
         "Read more about it at https://getcomposer.org/doc/01-basic-usage.md#installing-dependencies",
         "This file is @generated automatically"
     ],
-<<<<<<< HEAD
-    "content-hash": "db93b095966494858b2bceb4fce0540d",
-=======
-    "content-hash": "174ff6fb46494671a616059ec1af1efd",
->>>>>>> e749d9a2
+    "content-hash": "cddecc4a1aeecfbcb41d70435f4e535c",
     "packages": [
         {
             "name": "ahand/mobileesp",
@@ -1326,21 +1322,21 @@
         },
         {
             "name": "laminas/laminas-cache-storage-adapter-blackhole",
-            "version": "2.3.0",
+            "version": "2.4.0",
             "source": {
                 "type": "git",
                 "url": "https://github.com/laminas/laminas-cache-storage-adapter-blackhole.git",
-                "reference": "8730402201904784e6b28a1014908c6123c12d02"
-            },
-            "dist": {
-                "type": "zip",
-                "url": "https://api.github.com/repos/laminas/laminas-cache-storage-adapter-blackhole/zipball/8730402201904784e6b28a1014908c6123c12d02",
-                "reference": "8730402201904784e6b28a1014908c6123c12d02",
+                "reference": "8b64e61f91d6e06a8f6e8e86d5c6ea14042ae983"
+            },
+            "dist": {
+                "type": "zip",
+                "url": "https://api.github.com/repos/laminas/laminas-cache-storage-adapter-blackhole/zipball/8b64e61f91d6e06a8f6e8e86d5c6ea14042ae983",
+                "reference": "8b64e61f91d6e06a8f6e8e86d5c6ea14042ae983",
                 "shasum": ""
             },
             "require": {
                 "laminas/laminas-cache": "^3.0",
-                "php": "~8.0.0 || ~8.1.0 || ~8.2.0"
+                "php": "~8.1.0 || ~8.2.0 || ~8.3.0"
             },
             "conflict": {
                 "laminas/laminas-servicemanager": "<3.11"
@@ -1350,7 +1346,7 @@
             },
             "require-dev": {
                 "laminas/laminas-cache-storage-adapter-test": "^2.4",
-                "laminas/laminas-coding-standard": "~2.4.0",
+                "laminas/laminas-coding-standard": "~2.5.0",
                 "psalm/plugin-phpunit": "^0.18.4",
                 "vimeo/psalm": "^5.2"
             },
@@ -1388,25 +1384,25 @@
                     "type": "community_bridge"
                 }
             ],
-            "time": "2022-12-31T16:03:12+00:00"
+            "time": "2024-01-07T17:13:07+00:00"
         },
         {
             "name": "laminas/laminas-cache-storage-adapter-filesystem",
-            "version": "2.3.0",
+            "version": "2.4.0",
             "source": {
                 "type": "git",
                 "url": "https://github.com/laminas/laminas-cache-storage-adapter-filesystem.git",
-                "reference": "9881529cacc26823dc1530e8b850fd9e467ccd05"
-            },
-            "dist": {
-                "type": "zip",
-                "url": "https://api.github.com/repos/laminas/laminas-cache-storage-adapter-filesystem/zipball/9881529cacc26823dc1530e8b850fd9e467ccd05",
-                "reference": "9881529cacc26823dc1530e8b850fd9e467ccd05",
-                "shasum": ""
-            },
-            "require": {
-                "laminas/laminas-cache": "^3.0",
-                "php": "~8.0.0 || ~8.1.0 || ~8.2.0"
+                "reference": "924a6ab5f760aa83576e600a83bb7d93d0b15ee6"
+            },
+            "dist": {
+                "type": "zip",
+                "url": "https://api.github.com/repos/laminas/laminas-cache-storage-adapter-filesystem/zipball/924a6ab5f760aa83576e600a83bb7d93d0b15ee6",
+                "reference": "924a6ab5f760aa83576e600a83bb7d93d0b15ee6",
+                "shasum": ""
+            },
+            "require": {
+                "laminas/laminas-cache": "^3.10.0",
+                "php": "~8.1.0 || ~8.2.0 || ~8.3.0"
             },
             "provide": {
                 "laminas/laminas-cache-storage-implementation": "1.0"
@@ -1414,13 +1410,13 @@
             "require-dev": {
                 "ext-pcntl": "*",
                 "ext-posix": "*",
-                "laminas/laminas-cache-storage-adapter-benchmark": "^1.0",
+                "laminas/laminas-cache-storage-adapter-benchmark": "^1.1.0",
                 "laminas/laminas-cache-storage-adapter-test": "^2.0 || 2.0.x-dev",
                 "laminas/laminas-coding-standard": "~2.4",
                 "laminas/laminas-serializer": "^2.14.0",
-                "phpunit/phpunit": "^9.5.25",
-                "psalm/plugin-phpunit": "^0.17.0",
-                "vimeo/psalm": "^4.29.0"
+                "phpunit/phpunit": "^9.5.26",
+                "psalm/plugin-phpunit": "^0.18.0",
+                "vimeo/psalm": "^5.18"
             },
             "type": "library",
             "extra": {
@@ -1456,26 +1452,26 @@
                     "type": "community_bridge"
                 }
             ],
-            "time": "2022-10-22T15:00:05+00:00"
+            "time": "2024-01-08T08:50:38+00:00"
         },
         {
             "name": "laminas/laminas-cache-storage-adapter-memcached",
-            "version": "2.4.0",
+            "version": "2.5.0",
             "source": {
                 "type": "git",
                 "url": "https://github.com/laminas/laminas-cache-storage-adapter-memcached.git",
-                "reference": "d272cf4afa292fc70a41f298d648d5a57d130969"
-            },
-            "dist": {
-                "type": "zip",
-                "url": "https://api.github.com/repos/laminas/laminas-cache-storage-adapter-memcached/zipball/d272cf4afa292fc70a41f298d648d5a57d130969",
-                "reference": "d272cf4afa292fc70a41f298d648d5a57d130969",
+                "reference": "320f73d3f0fbf733ac4d504950a7bd5bc7e72fd8"
+            },
+            "dist": {
+                "type": "zip",
+                "url": "https://api.github.com/repos/laminas/laminas-cache-storage-adapter-memcached/zipball/320f73d3f0fbf733ac4d504950a7bd5bc7e72fd8",
+                "reference": "320f73d3f0fbf733ac4d504950a7bd5bc7e72fd8",
                 "shasum": ""
             },
             "require": {
                 "ext-memcached": "^3.1.5",
-                "laminas/laminas-cache": "^3.0",
-                "php": "~8.0.0 || ~8.1.0 || ~8.2.0"
+                "laminas/laminas-cache": "^3.10",
+                "php": "~8.1.0 || ~8.2.0 || ~8.3.0"
             },
             "conflict": {
                 "laminas/laminas-servicemanager": "<3.11"
@@ -1484,13 +1480,12 @@
                 "laminas/laminas-cache-storage-implementation": "1.0"
             },
             "require-dev": {
-                "boesing/psalm-plugin-stringf": "^1.2",
                 "laminas/laminas-cache-storage-adapter-benchmark": "^1.0",
                 "laminas/laminas-cache-storage-adapter-test": "^2.0",
-                "laminas/laminas-coding-standard": "~2.4.0",
+                "laminas/laminas-coding-standard": "~2.5.0",
                 "phpunit/phpunit": "^9.5.8",
                 "psalm/plugin-phpunit": "^0.18.0",
-                "vimeo/psalm": "^5.0"
+                "vimeo/psalm": "^5.18"
             },
             "type": "library",
             "extra": {
@@ -1527,7 +1522,7 @@
                     "type": "community_bridge"
                 }
             ],
-            "time": "2022-12-06T09:15:59+00:00"
+            "time": "2024-01-08T19:56:25+00:00"
         },
         {
             "name": "laminas/laminas-cache-storage-adapter-memory",
@@ -5286,31 +5281,31 @@
         },
         {
             "name": "nette/schema",
-            "version": "v1.2.5",
+            "version": "v1.3.0",
             "source": {
                 "type": "git",
                 "url": "https://github.com/nette/schema.git",
-                "reference": "0462f0166e823aad657c9224d0f849ecac1ba10a"
-            },
-            "dist": {
-                "type": "zip",
-                "url": "https://api.github.com/repos/nette/schema/zipball/0462f0166e823aad657c9224d0f849ecac1ba10a",
-                "reference": "0462f0166e823aad657c9224d0f849ecac1ba10a",
-                "shasum": ""
-            },
-            "require": {
-                "nette/utils": "^2.5.7 || ^3.1.5 ||  ^4.0",
-                "php": "7.1 - 8.3"
-            },
-            "require-dev": {
-                "nette/tester": "^2.3 || ^2.4",
+                "reference": "a6d3a6d1f545f01ef38e60f375d1cf1f4de98188"
+            },
+            "dist": {
+                "type": "zip",
+                "url": "https://api.github.com/repos/nette/schema/zipball/a6d3a6d1f545f01ef38e60f375d1cf1f4de98188",
+                "reference": "a6d3a6d1f545f01ef38e60f375d1cf1f4de98188",
+                "shasum": ""
+            },
+            "require": {
+                "nette/utils": "^4.0",
+                "php": "8.1 - 8.3"
+            },
+            "require-dev": {
+                "nette/tester": "^2.4",
                 "phpstan/phpstan-nette": "^1.0",
-                "tracy/tracy": "^2.7"
+                "tracy/tracy": "^2.8"
             },
             "type": "library",
             "extra": {
                 "branch-alias": {
-                    "dev-master": "1.2-dev"
+                    "dev-master": "1.3-dev"
                 }
             },
             "autoload": {
@@ -5342,22 +5337,22 @@
             ],
             "support": {
                 "issues": "https://github.com/nette/schema/issues",
-                "source": "https://github.com/nette/schema/tree/v1.2.5"
-            },
-            "time": "2023-10-05T20:37:59+00:00"
+                "source": "https://github.com/nette/schema/tree/v1.3.0"
+            },
+            "time": "2023-12-11T11:54:22+00:00"
         },
         {
             "name": "nette/utils",
-            "version": "v4.0.3",
+            "version": "v4.0.4",
             "source": {
                 "type": "git",
                 "url": "https://github.com/nette/utils.git",
-                "reference": "a9d127dd6a203ce6d255b2e2db49759f7506e015"
-            },
-            "dist": {
-                "type": "zip",
-                "url": "https://api.github.com/repos/nette/utils/zipball/a9d127dd6a203ce6d255b2e2db49759f7506e015",
-                "reference": "a9d127dd6a203ce6d255b2e2db49759f7506e015",
+                "reference": "d3ad0aa3b9f934602cb3e3902ebccf10be34d218"
+            },
+            "dist": {
+                "type": "zip",
+                "url": "https://api.github.com/repos/nette/utils/zipball/d3ad0aa3b9f934602cb3e3902ebccf10be34d218",
+                "reference": "d3ad0aa3b9f934602cb3e3902ebccf10be34d218",
                 "shasum": ""
             },
             "require": {
@@ -5428,9 +5423,9 @@
             ],
             "support": {
                 "issues": "https://github.com/nette/utils/issues",
-                "source": "https://github.com/nette/utils/tree/v4.0.3"
-            },
-            "time": "2023-10-29T21:02:13+00:00"
+                "source": "https://github.com/nette/utils/tree/v4.0.4"
+            },
+            "time": "2024-01-17T16:50:36+00:00"
         },
         {
             "name": "nikic/php-parser",
@@ -12338,5 +12333,5 @@
     "platform-overrides": {
         "php": "8.1"
     },
-    "plugin-api-version": "2.6.0"
+    "plugin-api-version": "2.2.0"
 }