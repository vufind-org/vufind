{
    "_readme": [
        "This file locks the dependencies of your project to a known state",
        "Read more about it at https://getcomposer.org/doc/01-basic-usage.md#installing-dependencies",
        "This file is @generated automatically"
    ],
<<<<<<< HEAD
    "content-hash": "4fdba82a5b0ad4c2ad45835f3da57512",
=======
    "content-hash": "6dbdfad49dd8ef48f7edc12a92bf42f6",
>>>>>>> bedbe24e
    "packages": [
        {
            "name": "ahand/mobileesp",
            "version": "dev-master",
            "source": {
                "type": "git",
                "url": "https://github.com/ahand/mobileesp.git",
                "reference": "c02055dbe9baee63aab11438f4d7b5d25075d347"
            },
            "dist": {
                "type": "zip",
                "url": "https://api.github.com/repos/ahand/mobileesp/zipball/c02055dbe9baee63aab11438f4d7b5d25075d347",
                "reference": "c02055dbe9baee63aab11438f4d7b5d25075d347",
                "shasum": ""
            },
            "default-branch": true,
            "type": "library",
            "autoload": {
                "classmap": [
                    "PHP"
                ]
            },
            "notification-url": "https://packagist.org/downloads/",
            "license": [
                "Apache-2.0"
            ],
            "authors": [
                {
                    "name": "Anthony Hand",
                    "email": "anthony.hand@gmail.com",
                    "role": "Maintainer"
                }
            ],
            "description": "Since 2008, MobileESP provides web site developers an easy-to-use and lightweight API for detecting whether visitors are using a mobile device, and if so, what kind. The APIs provide simple boolean results ('true' or 'false') for identifying individual device categories (such as iPhone, BlackBerry, Android, and Windows Mobile), device capabilities (e.g., J2ME), and broad classes of devices, such as 'iPhone Tier' (iPhone/Android/Tizen) or 'Tablet Tier.' APIs are available in PHP, JavaScript, Java, C#, Ruby Python, and more.",
            "homepage": "http://www.mobileesp.org",
            "keywords": [
                "Mobile-Detect",
                "browser",
                "detect android",
                "detect ipad",
                "detect iphone",
                "detect tablet",
                "mobile",
                "mobile detect",
                "mobile detector",
                "mobile device",
                "mobile esp",
                "mobile redirect",
                "mobile view managing",
                "mobiledetect",
                "responsive web",
                "user agent",
                "useragent"
            ],
            "support": {
                "issues": "https://github.com/ahand/mobileesp/issues",
                "source": "https://github.com/ahand/mobileesp/"
            },
            "time": "2017-06-06T22:20:56+00:00"
        },
        {
            "name": "bacon/bacon-qr-code",
            "version": "2.0.4",
            "source": {
                "type": "git",
                "url": "https://github.com/Bacon/BaconQrCode.git",
                "reference": "f73543ac4e1def05f1a70bcd1525c8a157a1ad09"
            },
            "dist": {
                "type": "zip",
                "url": "https://api.github.com/repos/Bacon/BaconQrCode/zipball/f73543ac4e1def05f1a70bcd1525c8a157a1ad09",
                "reference": "f73543ac4e1def05f1a70bcd1525c8a157a1ad09",
                "shasum": ""
            },
            "require": {
                "dasprid/enum": "^1.0.3",
                "ext-iconv": "*",
                "php": "^7.1 || ^8.0"
            },
            "require-dev": {
                "phly/keep-a-changelog": "^1.4",
                "phpunit/phpunit": "^7 | ^8 | ^9",
                "squizlabs/php_codesniffer": "^3.4"
            },
            "suggest": {
                "ext-imagick": "to generate QR code images"
            },
            "type": "library",
            "autoload": {
                "psr-4": {
                    "BaconQrCode\\": "src/"
                }
            },
            "notification-url": "https://packagist.org/downloads/",
            "license": [
                "BSD-2-Clause"
            ],
            "authors": [
                {
                    "name": "Ben Scholzen 'DASPRiD'",
                    "email": "mail@dasprids.de",
                    "homepage": "https://dasprids.de/",
                    "role": "Developer"
                }
            ],
            "description": "BaconQrCode is a QR code generator for PHP.",
            "homepage": "https://github.com/Bacon/BaconQrCode",
            "support": {
                "issues": "https://github.com/Bacon/BaconQrCode/issues",
                "source": "https://github.com/Bacon/BaconQrCode/tree/2.0.4"
            },
            "time": "2021-06-18T13:26:35+00:00"
        },
        {
            "name": "brick/varexporter",
            "version": "0.3.5",
            "source": {
                "type": "git",
                "url": "https://github.com/brick/varexporter.git",
                "reference": "05241f28dfcba2b51b11e2d750e296316ebbe518"
            },
            "dist": {
                "type": "zip",
                "url": "https://api.github.com/repos/brick/varexporter/zipball/05241f28dfcba2b51b11e2d750e296316ebbe518",
                "reference": "05241f28dfcba2b51b11e2d750e296316ebbe518",
                "shasum": ""
            },
            "require": {
                "nikic/php-parser": "^4.0",
                "php": "^7.2 || ^8.0"
            },
            "require-dev": {
                "php-coveralls/php-coveralls": "^2.2",
                "phpunit/phpunit": "^8.5 || ^9.0",
                "vimeo/psalm": "4.4.1"
            },
            "type": "library",
            "autoload": {
                "psr-4": {
                    "Brick\\VarExporter\\": "src/"
                }
            },
            "notification-url": "https://packagist.org/downloads/",
            "license": [
                "MIT"
            ],
            "description": "A powerful alternative to var_export(), which can export closures and objects without __set_state()",
            "keywords": [
                "var_export"
            ],
            "support": {
                "issues": "https://github.com/brick/varexporter/issues",
                "source": "https://github.com/brick/varexporter/tree/0.3.5"
            },
            "time": "2021-02-10T13:53:07+00:00"
        },
        {
            "name": "cap60552/php-sip2",
            "version": "v1.0.0",
            "source": {
                "type": "git",
                "url": "https://github.com/cap60552/php-sip2.git",
                "reference": "9904f94e857b7d4d4fd494f2d6634dcaf0d6e2c1"
            },
            "dist": {
                "type": "zip",
                "url": "https://api.github.com/repos/cap60552/php-sip2/zipball/9904f94e857b7d4d4fd494f2d6634dcaf0d6e2c1",
                "reference": "9904f94e857b7d4d4fd494f2d6634dcaf0d6e2c1",
                "shasum": ""
            },
            "type": "library",
            "autoload": {
                "classmap": [
                    "/"
                ]
            },
            "notification-url": "https://packagist.org/downloads/",
            "license": [
                "GPL-3.0"
            ],
            "authors": [
                {
                    "name": "John Wohlers",
                    "email": "john@wohlershome.net",
                    "role": "Maintainer"
                }
            ],
            "description": "PHP class library to facilitate communication with Integrated Library System (ILS) servers via 3M's SIP2.",
            "homepage": "https://github.com/cap60552/php-sip2",
            "support": {
                "issues": "https://github.com/cap60552/php-sip2/issues",
                "source": "https://github.com/cap60552/php-sip2/tree/v1.0.0"
            },
            "time": "2015-11-03T04:42:39+00:00"
        },
        {
            "name": "colinmollenhour/credis",
            "version": "v1.12.1",
            "source": {
                "type": "git",
                "url": "https://github.com/colinmollenhour/credis.git",
                "reference": "c27faa11724229986335c23f4b6d0f1d8d6547fb"
            },
            "dist": {
                "type": "zip",
                "url": "https://api.github.com/repos/colinmollenhour/credis/zipball/c27faa11724229986335c23f4b6d0f1d8d6547fb",
                "reference": "c27faa11724229986335c23f4b6d0f1d8d6547fb",
                "shasum": ""
            },
            "require": {
                "php": ">=5.4.0"
            },
            "type": "library",
            "autoload": {
                "classmap": [
                    "Client.php",
                    "Cluster.php",
                    "Sentinel.php",
                    "Module.php"
                ]
            },
            "notification-url": "https://packagist.org/downloads/",
            "license": [
                "MIT"
            ],
            "authors": [
                {
                    "name": "Colin Mollenhour",
                    "email": "colin@mollenhour.com"
                }
            ],
            "description": "Credis is a lightweight interface to the Redis key-value store which wraps the phpredis library when available for better performance.",
            "homepage": "https://github.com/colinmollenhour/credis",
            "support": {
                "issues": "https://github.com/colinmollenhour/credis/issues",
                "source": "https://github.com/colinmollenhour/credis/tree/v1.12.1"
            },
            "time": "2020-11-06T16:09:14+00:00"
        },
        {
            "name": "composer/package-versions-deprecated",
            "version": "1.11.99.2",
            "source": {
                "type": "git",
                "url": "https://github.com/composer/package-versions-deprecated.git",
                "reference": "c6522afe5540d5fc46675043d3ed5a45a740b27c"
            },
            "dist": {
                "type": "zip",
                "url": "https://api.github.com/repos/composer/package-versions-deprecated/zipball/c6522afe5540d5fc46675043d3ed5a45a740b27c",
                "reference": "c6522afe5540d5fc46675043d3ed5a45a740b27c",
                "shasum": ""
            },
            "require": {
                "composer-plugin-api": "^1.1.0 || ^2.0",
                "php": "^7 || ^8"
            },
            "replace": {
                "ocramius/package-versions": "1.11.99"
            },
            "require-dev": {
                "composer/composer": "^1.9.3 || ^2.0@dev",
                "ext-zip": "^1.13",
                "phpunit/phpunit": "^6.5 || ^7"
            },
            "type": "composer-plugin",
            "extra": {
                "class": "PackageVersions\\Installer",
                "branch-alias": {
                    "dev-master": "1.x-dev"
                }
            },
            "autoload": {
                "psr-4": {
                    "PackageVersions\\": "src/PackageVersions"
                }
            },
            "notification-url": "https://packagist.org/downloads/",
            "license": [
                "MIT"
            ],
            "authors": [
                {
                    "name": "Marco Pivetta",
                    "email": "ocramius@gmail.com"
                },
                {
                    "name": "Jordi Boggiano",
                    "email": "j.boggiano@seld.be"
                }
            ],
            "description": "Composer plugin that provides efficient querying for installed package versions (no runtime IO)",
            "support": {
                "issues": "https://github.com/composer/package-versions-deprecated/issues",
                "source": "https://github.com/composer/package-versions-deprecated/tree/1.11.99.2"
            },
            "funding": [
                {
                    "url": "https://packagist.com",
                    "type": "custom"
                },
                {
                    "url": "https://github.com/composer",
                    "type": "github"
                },
                {
                    "url": "https://tidelift.com/funding/github/packagist/composer/composer",
                    "type": "tidelift"
                }
            ],
            "time": "2021-05-24T07:46:03+00:00"
        },
        {
            "name": "container-interop/container-interop",
            "version": "1.2.0",
            "source": {
                "type": "git",
                "url": "https://github.com/container-interop/container-interop.git",
                "reference": "79cbf1341c22ec75643d841642dd5d6acd83bdb8"
            },
            "dist": {
                "type": "zip",
                "url": "https://api.github.com/repos/container-interop/container-interop/zipball/79cbf1341c22ec75643d841642dd5d6acd83bdb8",
                "reference": "79cbf1341c22ec75643d841642dd5d6acd83bdb8",
                "shasum": ""
            },
            "require": {
                "psr/container": "^1.0"
            },
            "type": "library",
            "autoload": {
                "psr-4": {
                    "Interop\\Container\\": "src/Interop/Container/"
                }
            },
            "notification-url": "https://packagist.org/downloads/",
            "license": [
                "MIT"
            ],
            "description": "Promoting the interoperability of container objects (DIC, SL, etc.)",
            "homepage": "https://github.com/container-interop/container-interop",
            "support": {
                "issues": "https://github.com/container-interop/container-interop/issues",
                "source": "https://github.com/container-interop/container-interop/tree/master"
            },
            "abandoned": "psr/container",
            "time": "2017-02-14T19:40:03+00:00"
        },
        {
            "name": "dasprid/enum",
            "version": "1.0.3",
            "source": {
                "type": "git",
                "url": "https://github.com/DASPRiD/Enum.git",
                "reference": "5abf82f213618696dda8e3bf6f64dd042d8542b2"
            },
            "dist": {
                "type": "zip",
                "url": "https://api.github.com/repos/DASPRiD/Enum/zipball/5abf82f213618696dda8e3bf6f64dd042d8542b2",
                "reference": "5abf82f213618696dda8e3bf6f64dd042d8542b2",
                "shasum": ""
            },
            "require-dev": {
                "phpunit/phpunit": "^7 | ^8 | ^9",
                "squizlabs/php_codesniffer": "^3.4"
            },
            "type": "library",
            "autoload": {
                "psr-4": {
                    "DASPRiD\\Enum\\": "src/"
                }
            },
            "notification-url": "https://packagist.org/downloads/",
            "license": [
                "BSD-2-Clause"
            ],
            "authors": [
                {
                    "name": "Ben Scholzen 'DASPRiD'",
                    "email": "mail@dasprids.de",
                    "homepage": "https://dasprids.de/",
                    "role": "Developer"
                }
            ],
            "description": "PHP 7.1 enum implementation",
            "keywords": [
                "enum",
                "map"
            ],
            "support": {
                "issues": "https://github.com/DASPRiD/Enum/issues",
                "source": "https://github.com/DASPRiD/Enum/tree/1.0.3"
            },
            "time": "2020-10-02T16:03:48+00:00"
        },
        {
            "name": "doctrine/annotations",
            "version": "1.13.2",
            "source": {
                "type": "git",
                "url": "https://github.com/doctrine/annotations.git",
                "reference": "5b668aef16090008790395c02c893b1ba13f7e08"
            },
            "dist": {
                "type": "zip",
                "url": "https://api.github.com/repos/doctrine/annotations/zipball/5b668aef16090008790395c02c893b1ba13f7e08",
                "reference": "5b668aef16090008790395c02c893b1ba13f7e08",
                "shasum": ""
            },
            "require": {
                "doctrine/lexer": "1.*",
                "ext-tokenizer": "*",
                "php": "^7.1 || ^8.0",
                "psr/cache": "^1 || ^2 || ^3"
            },
            "require-dev": {
                "doctrine/cache": "^1.11 || ^2.0",
                "doctrine/coding-standard": "^6.0 || ^8.1",
                "phpstan/phpstan": "^0.12.20",
                "phpunit/phpunit": "^7.5 || ^8.0 || ^9.1.5",
                "symfony/cache": "^4.4 || ^5.2"
            },
            "type": "library",
            "autoload": {
                "psr-4": {
                    "Doctrine\\Common\\Annotations\\": "lib/Doctrine/Common/Annotations"
                }
            },
            "notification-url": "https://packagist.org/downloads/",
            "license": [
                "MIT"
            ],
            "authors": [
                {
                    "name": "Guilherme Blanco",
                    "email": "guilhermeblanco@gmail.com"
                },
                {
                    "name": "Roman Borschel",
                    "email": "roman@code-factory.org"
                },
                {
                    "name": "Benjamin Eberlei",
                    "email": "kontakt@beberlei.de"
                },
                {
                    "name": "Jonathan Wage",
                    "email": "jonwage@gmail.com"
                },
                {
                    "name": "Johannes Schmitt",
                    "email": "schmittjoh@gmail.com"
                }
            ],
            "description": "Docblock Annotations Parser",
            "homepage": "https://www.doctrine-project.org/projects/annotations.html",
            "keywords": [
                "annotations",
                "docblock",
                "parser"
            ],
            "support": {
                "issues": "https://github.com/doctrine/annotations/issues",
                "source": "https://github.com/doctrine/annotations/tree/1.13.2"
            },
            "time": "2021-08-05T19:00:23+00:00"
        },
        {
            "name": "doctrine/cache",
            "version": "2.1.1",
            "source": {
                "type": "git",
                "url": "https://github.com/doctrine/cache.git",
                "reference": "331b4d5dbaeab3827976273e9356b3b453c300ce"
            },
            "dist": {
                "type": "zip",
                "url": "https://api.github.com/repos/doctrine/cache/zipball/331b4d5dbaeab3827976273e9356b3b453c300ce",
                "reference": "331b4d5dbaeab3827976273e9356b3b453c300ce",
                "shasum": ""
            },
            "require": {
                "php": "~7.1 || ^8.0"
            },
            "conflict": {
                "doctrine/common": ">2.2,<2.4"
            },
            "require-dev": {
                "alcaeus/mongo-php-adapter": "^1.1",
                "cache/integration-tests": "dev-master",
                "doctrine/coding-standard": "^8.0",
                "mongodb/mongodb": "^1.1",
                "phpunit/phpunit": "^7.0 || ^8.0 || ^9.0",
                "predis/predis": "~1.0",
                "psr/cache": "^1.0 || ^2.0 || ^3.0",
                "symfony/cache": "^4.4 || ^5.2 || ^6.0@dev",
                "symfony/var-exporter": "^4.4 || ^5.2 || ^6.0@dev"
            },
            "suggest": {
                "alcaeus/mongo-php-adapter": "Required to use legacy MongoDB driver"
            },
            "type": "library",
            "autoload": {
                "psr-4": {
                    "Doctrine\\Common\\Cache\\": "lib/Doctrine/Common/Cache"
                }
            },
            "notification-url": "https://packagist.org/downloads/",
            "license": [
                "MIT"
            ],
            "authors": [
                {
                    "name": "Guilherme Blanco",
                    "email": "guilhermeblanco@gmail.com"
                },
                {
                    "name": "Roman Borschel",
                    "email": "roman@code-factory.org"
                },
                {
                    "name": "Benjamin Eberlei",
                    "email": "kontakt@beberlei.de"
                },
                {
                    "name": "Jonathan Wage",
                    "email": "jonwage@gmail.com"
                },
                {
                    "name": "Johannes Schmitt",
                    "email": "schmittjoh@gmail.com"
                }
            ],
            "description": "PHP Doctrine Cache library is a popular cache implementation that supports many different drivers such as redis, memcache, apc, mongodb and others.",
            "homepage": "https://www.doctrine-project.org/projects/cache.html",
            "keywords": [
                "abstraction",
                "apcu",
                "cache",
                "caching",
                "couchdb",
                "memcached",
                "php",
                "redis",
                "xcache"
            ],
            "support": {
                "issues": "https://github.com/doctrine/cache/issues",
                "source": "https://github.com/doctrine/cache/tree/2.1.1"
            },
            "funding": [
                {
                    "url": "https://www.doctrine-project.org/sponsorship.html",
                    "type": "custom"
                },
                {
                    "url": "https://www.patreon.com/phpdoctrine",
                    "type": "patreon"
                },
                {
                    "url": "https://tidelift.com/funding/github/packagist/doctrine%2Fcache",
                    "type": "tidelift"
                }
            ],
            "time": "2021-07-17T14:49:29+00:00"
        },
        {
            "name": "doctrine/collections",
            "version": "1.6.8",
            "source": {
                "type": "git",
                "url": "https://github.com/doctrine/collections.git",
                "reference": "1958a744696c6bb3bb0d28db2611dc11610e78af"
            },
            "dist": {
                "type": "zip",
                "url": "https://api.github.com/repos/doctrine/collections/zipball/1958a744696c6bb3bb0d28db2611dc11610e78af",
                "reference": "1958a744696c6bb3bb0d28db2611dc11610e78af",
                "shasum": ""
            },
            "require": {
                "php": "^7.1.3 || ^8.0"
            },
            "require-dev": {
                "doctrine/coding-standard": "^9.0",
                "phpstan/phpstan": "^0.12",
                "phpunit/phpunit": "^7.5 || ^8.5 || ^9.1.5",
                "vimeo/psalm": "^4.2.1"
            },
            "type": "library",
            "autoload": {
                "psr-4": {
                    "Doctrine\\Common\\Collections\\": "lib/Doctrine/Common/Collections"
                }
            },
            "notification-url": "https://packagist.org/downloads/",
            "license": [
                "MIT"
            ],
            "authors": [
                {
                    "name": "Guilherme Blanco",
                    "email": "guilhermeblanco@gmail.com"
                },
                {
                    "name": "Roman Borschel",
                    "email": "roman@code-factory.org"
                },
                {
                    "name": "Benjamin Eberlei",
                    "email": "kontakt@beberlei.de"
                },
                {
                    "name": "Jonathan Wage",
                    "email": "jonwage@gmail.com"
                },
                {
                    "name": "Johannes Schmitt",
                    "email": "schmittjoh@gmail.com"
                }
            ],
            "description": "PHP Doctrine Collections library that adds additional functionality on top of PHP arrays.",
            "homepage": "https://www.doctrine-project.org/projects/collections.html",
            "keywords": [
                "array",
                "collections",
                "iterators",
                "php"
            ],
            "support": {
                "issues": "https://github.com/doctrine/collections/issues",
                "source": "https://github.com/doctrine/collections/tree/1.6.8"
            },
            "time": "2021-08-10T18:51:53+00:00"
        },
        {
            "name": "doctrine/deprecations",
            "version": "v0.5.3",
            "source": {
                "type": "git",
                "url": "https://github.com/doctrine/deprecations.git",
                "reference": "9504165960a1f83cc1480e2be1dd0a0478561314"
            },
            "dist": {
                "type": "zip",
                "url": "https://api.github.com/repos/doctrine/deprecations/zipball/9504165960a1f83cc1480e2be1dd0a0478561314",
                "reference": "9504165960a1f83cc1480e2be1dd0a0478561314",
                "shasum": ""
            },
            "require": {
                "php": "^7.1|^8.0"
            },
            "require-dev": {
                "doctrine/coding-standard": "^6.0|^7.0|^8.0",
                "phpunit/phpunit": "^7.0|^8.0|^9.0",
                "psr/log": "^1.0"
            },
            "suggest": {
                "psr/log": "Allows logging deprecations via PSR-3 logger implementation"
            },
            "type": "library",
            "autoload": {
                "psr-4": {
                    "Doctrine\\Deprecations\\": "lib/Doctrine/Deprecations"
                }
            },
            "notification-url": "https://packagist.org/downloads/",
            "license": [
                "MIT"
            ],
            "description": "A small layer on top of trigger_error(E_USER_DEPRECATED) or PSR-3 logging with options to disable all deprecations or selectively for packages.",
            "homepage": "https://www.doctrine-project.org/",
            "support": {
                "issues": "https://github.com/doctrine/deprecations/issues",
                "source": "https://github.com/doctrine/deprecations/tree/v0.5.3"
            },
            "time": "2021-03-21T12:59:47+00:00"
        },
        {
            "name": "doctrine/event-manager",
            "version": "1.1.1",
            "source": {
                "type": "git",
                "url": "https://github.com/doctrine/event-manager.git",
                "reference": "41370af6a30faa9dc0368c4a6814d596e81aba7f"
            },
            "dist": {
                "type": "zip",
                "url": "https://api.github.com/repos/doctrine/event-manager/zipball/41370af6a30faa9dc0368c4a6814d596e81aba7f",
                "reference": "41370af6a30faa9dc0368c4a6814d596e81aba7f",
                "shasum": ""
            },
            "require": {
                "php": "^7.1 || ^8.0"
            },
            "conflict": {
                "doctrine/common": "<2.9@dev"
            },
            "require-dev": {
                "doctrine/coding-standard": "^6.0",
                "phpunit/phpunit": "^7.0"
            },
            "type": "library",
            "extra": {
                "branch-alias": {
                    "dev-master": "1.0.x-dev"
                }
            },
            "autoload": {
                "psr-4": {
                    "Doctrine\\Common\\": "lib/Doctrine/Common"
                }
            },
            "notification-url": "https://packagist.org/downloads/",
            "license": [
                "MIT"
            ],
            "authors": [
                {
                    "name": "Guilherme Blanco",
                    "email": "guilhermeblanco@gmail.com"
                },
                {
                    "name": "Roman Borschel",
                    "email": "roman@code-factory.org"
                },
                {
                    "name": "Benjamin Eberlei",
                    "email": "kontakt@beberlei.de"
                },
                {
                    "name": "Jonathan Wage",
                    "email": "jonwage@gmail.com"
                },
                {
                    "name": "Johannes Schmitt",
                    "email": "schmittjoh@gmail.com"
                },
                {
                    "name": "Marco Pivetta",
                    "email": "ocramius@gmail.com"
                }
            ],
            "description": "The Doctrine Event Manager is a simple PHP event system that was built to be used with the various Doctrine projects.",
            "homepage": "https://www.doctrine-project.org/projects/event-manager.html",
            "keywords": [
                "event",
                "event dispatcher",
                "event manager",
                "event system",
                "events"
            ],
            "support": {
                "issues": "https://github.com/doctrine/event-manager/issues",
                "source": "https://github.com/doctrine/event-manager/tree/1.1.x"
            },
            "funding": [
                {
                    "url": "https://www.doctrine-project.org/sponsorship.html",
                    "type": "custom"
                },
                {
                    "url": "https://www.patreon.com/phpdoctrine",
                    "type": "patreon"
                },
                {
                    "url": "https://tidelift.com/funding/github/packagist/doctrine%2Fevent-manager",
                    "type": "tidelift"
                }
            ],
            "time": "2020-05-29T18:28:51+00:00"
        },
        {
            "name": "doctrine/lexer",
            "version": "1.2.1",
            "source": {
                "type": "git",
                "url": "https://github.com/doctrine/lexer.git",
                "reference": "e864bbf5904cb8f5bb334f99209b48018522f042"
            },
            "dist": {
                "type": "zip",
                "url": "https://api.github.com/repos/doctrine/lexer/zipball/e864bbf5904cb8f5bb334f99209b48018522f042",
                "reference": "e864bbf5904cb8f5bb334f99209b48018522f042",
                "shasum": ""
            },
            "require": {
                "php": "^7.2 || ^8.0"
            },
            "require-dev": {
                "doctrine/coding-standard": "^6.0",
                "phpstan/phpstan": "^0.11.8",
                "phpunit/phpunit": "^8.2"
            },
            "type": "library",
            "extra": {
                "branch-alias": {
                    "dev-master": "1.2.x-dev"
                }
            },
            "autoload": {
                "psr-4": {
                    "Doctrine\\Common\\Lexer\\": "lib/Doctrine/Common/Lexer"
                }
            },
            "notification-url": "https://packagist.org/downloads/",
            "license": [
                "MIT"
            ],
            "authors": [
                {
                    "name": "Guilherme Blanco",
                    "email": "guilhermeblanco@gmail.com"
                },
                {
                    "name": "Roman Borschel",
                    "email": "roman@code-factory.org"
                },
                {
                    "name": "Johannes Schmitt",
                    "email": "schmittjoh@gmail.com"
                }
            ],
            "description": "PHP Doctrine Lexer parser library that can be used in Top-Down, Recursive Descent Parsers.",
            "homepage": "https://www.doctrine-project.org/projects/lexer.html",
            "keywords": [
                "annotations",
                "docblock",
                "lexer",
                "parser",
                "php"
            ],
            "support": {
                "issues": "https://github.com/doctrine/lexer/issues",
                "source": "https://github.com/doctrine/lexer/tree/1.2.1"
            },
            "funding": [
                {
                    "url": "https://www.doctrine-project.org/sponsorship.html",
                    "type": "custom"
                },
                {
                    "url": "https://www.patreon.com/phpdoctrine",
                    "type": "patreon"
                },
                {
                    "url": "https://tidelift.com/funding/github/packagist/doctrine%2Flexer",
                    "type": "tidelift"
                }
            ],
            "time": "2020-05-25T17:44:05+00:00"
        },
        {
            "name": "doctrine/persistence",
            "version": "2.2.2",
            "source": {
                "type": "git",
                "url": "https://github.com/doctrine/persistence.git",
                "reference": "4ce4712e6dc84a156176a0fbbb11954a25c93103"
            },
            "dist": {
                "type": "zip",
                "url": "https://api.github.com/repos/doctrine/persistence/zipball/4ce4712e6dc84a156176a0fbbb11954a25c93103",
                "reference": "4ce4712e6dc84a156176a0fbbb11954a25c93103",
                "shasum": ""
            },
            "require": {
                "doctrine/annotations": "^1.0",
                "doctrine/cache": "^1.11 || ^2.0",
                "doctrine/collections": "^1.0",
                "doctrine/deprecations": "^0.5.3",
                "doctrine/event-manager": "^1.0",
                "php": "^7.1 || ^8.0",
                "psr/cache": "^1.0|^2.0|^3.0"
            },
            "conflict": {
                "doctrine/common": "<2.10@dev"
            },
            "require-dev": {
                "composer/package-versions-deprecated": "^1.11",
                "doctrine/coding-standard": "^6.0 || ^9.0",
                "doctrine/common": "^3.0",
                "phpstan/phpstan": "0.12.84",
                "phpunit/phpunit": "^7.5.20 || ^8.0 || ^9.0",
                "symfony/cache": "^4.4|^5.0",
                "vimeo/psalm": "4.7.0"
            },
            "type": "library",
            "autoload": {
                "psr-4": {
                    "Doctrine\\Common\\": "lib/Doctrine/Common",
                    "Doctrine\\Persistence\\": "lib/Doctrine/Persistence"
                }
            },
            "notification-url": "https://packagist.org/downloads/",
            "license": [
                "MIT"
            ],
            "authors": [
                {
                    "name": "Guilherme Blanco",
                    "email": "guilhermeblanco@gmail.com"
                },
                {
                    "name": "Roman Borschel",
                    "email": "roman@code-factory.org"
                },
                {
                    "name": "Benjamin Eberlei",
                    "email": "kontakt@beberlei.de"
                },
                {
                    "name": "Jonathan Wage",
                    "email": "jonwage@gmail.com"
                },
                {
                    "name": "Johannes Schmitt",
                    "email": "schmittjoh@gmail.com"
                },
                {
                    "name": "Marco Pivetta",
                    "email": "ocramius@gmail.com"
                }
            ],
            "description": "The Doctrine Persistence project is a set of shared interfaces and functionality that the different Doctrine object mappers share.",
            "homepage": "https://doctrine-project.org/projects/persistence.html",
            "keywords": [
                "mapper",
                "object",
                "odm",
                "orm",
                "persistence"
            ],
            "support": {
                "issues": "https://github.com/doctrine/persistence/issues",
                "source": "https://github.com/doctrine/persistence/tree/2.2.2"
            },
            "time": "2021-08-10T19:01:29+00:00"
        },
        {
            "name": "endroid/qr-code",
            "version": "4.2.2",
            "source": {
                "type": "git",
                "url": "https://github.com/endroid/qr-code.git",
                "reference": "53bfce79da95bf082484301fecbc1d77a3907f78"
            },
            "dist": {
                "type": "zip",
                "url": "https://api.github.com/repos/endroid/qr-code/zipball/53bfce79da95bf082484301fecbc1d77a3907f78",
                "reference": "53bfce79da95bf082484301fecbc1d77a3907f78",
                "shasum": ""
            },
            "require": {
                "bacon/bacon-qr-code": "^2.0",
                "php": "^7.3||^8.0"
            },
            "require-dev": {
                "endroid/quality": "dev-master",
                "ext-gd": "*",
                "khanamiryan/qrcode-detector-decoder": "^1.0.4",
                "setasign/fpdf": "^1.8.2"
            },
            "suggest": {
                "ext-gd": "Enables you to write PNG images",
                "khanamiryan/qrcode-detector-decoder": "Enables you to use the image validator",
                "roave/security-advisories": "Makes sure package versions with known security issues are not installed",
                "setasign/fpdf": "Enables you to use the PDF writer"
            },
            "type": "library",
            "extra": {
                "branch-alias": {
                    "dev-master": "4.x-dev"
                }
            },
            "autoload": {
                "psr-4": {
                    "Endroid\\QrCode\\": "src/"
                }
            },
            "notification-url": "https://packagist.org/downloads/",
            "license": [
                "MIT"
            ],
            "authors": [
                {
                    "name": "Jeroen van den Enden",
                    "email": "info@endroid.nl"
                }
            ],
            "description": "Endroid QR Code",
            "homepage": "https://github.com/endroid/qr-code",
            "keywords": [
                "code",
                "endroid",
                "php",
                "qr",
                "qrcode"
            ],
            "support": {
                "issues": "https://github.com/endroid/qr-code/issues",
                "source": "https://github.com/endroid/qr-code/tree/4.2.2"
            },
            "funding": [
                {
                    "url": "https://github.com/endroid",
                    "type": "github"
                }
            ],
            "time": "2021-08-16T22:08:35+00:00"
        },
        {
            "name": "filp/whoops",
            "version": "2.14.1",
            "source": {
                "type": "git",
                "url": "https://github.com/filp/whoops.git",
                "reference": "15ead64e9828f0fc90932114429c4f7923570cb1"
            },
            "dist": {
                "type": "zip",
                "url": "https://api.github.com/repos/filp/whoops/zipball/15ead64e9828f0fc90932114429c4f7923570cb1",
                "reference": "15ead64e9828f0fc90932114429c4f7923570cb1",
                "shasum": ""
            },
            "require": {
                "php": "^5.5.9 || ^7.0 || ^8.0",
                "psr/log": "^1.0.1"
            },
            "require-dev": {
                "mockery/mockery": "^0.9 || ^1.0",
                "phpunit/phpunit": "^4.8.36 || ^5.7.27 || ^6.5.14 || ^7.5.20 || ^8.5.8 || ^9.3.3",
                "symfony/var-dumper": "^2.6 || ^3.0 || ^4.0 || ^5.0"
            },
            "suggest": {
                "symfony/var-dumper": "Pretty print complex values better with var-dumper available",
                "whoops/soap": "Formats errors as SOAP responses"
            },
            "type": "library",
            "extra": {
                "branch-alias": {
                    "dev-master": "2.7-dev"
                }
            },
            "autoload": {
                "psr-4": {
                    "Whoops\\": "src/Whoops/"
                }
            },
            "notification-url": "https://packagist.org/downloads/",
            "license": [
                "MIT"
            ],
            "authors": [
                {
                    "name": "Filipe Dobreira",
                    "homepage": "https://github.com/filp",
                    "role": "Developer"
                }
            ],
            "description": "php error handling for cool kids",
            "homepage": "https://filp.github.io/whoops/",
            "keywords": [
                "error",
                "exception",
                "handling",
                "library",
                "throwable",
                "whoops"
            ],
            "support": {
                "issues": "https://github.com/filp/whoops/issues",
                "source": "https://github.com/filp/whoops/tree/2.14.1"
            },
            "funding": [
                {
                    "url": "https://github.com/denis-sokolov",
                    "type": "github"
                }
            ],
            "time": "2021-08-29T12:00:00+00:00"
        },
        {
            "name": "jasig/phpcas",
            "version": "1.4.0",
            "source": {
                "type": "git",
                "url": "https://github.com/apereo/phpCAS.git",
                "reference": "ea27d122c4c7114006b33d15668c90f1904d53df"
            },
            "dist": {
                "type": "zip",
                "url": "https://api.github.com/repos/apereo/phpCAS/zipball/ea27d122c4c7114006b33d15668c90f1904d53df",
                "reference": "ea27d122c4c7114006b33d15668c90f1904d53df",
                "shasum": ""
            },
            "require": {
                "ext-curl": "*",
                "php": ">=7.0.0",
                "psr/log": "^1.0.0"
            },
            "require-dev": {
                "monolog/monolog": "^1.0.0",
                "phpunit/phpunit": ">=4.8.35 <8"
            },
            "type": "library",
            "extra": {
                "branch-alias": {
                    "dev-master": "1.3.x-dev"
                }
            },
            "autoload": {
                "classmap": [
                    "source/"
                ]
            },
            "notification-url": "https://packagist.org/downloads/",
            "license": [
                "Apache-2.0"
            ],
            "authors": [
                {
                    "name": "Joachim Fritschi",
                    "email": "jfritschi@freenet.de",
                    "homepage": "https://github.com/jfritschi"
                },
                {
                    "name": "Adam Franco",
                    "homepage": "https://github.com/adamfranco"
                },
                {
                    "name": "Henry Pan",
                    "homepage": "https://github.com/phy25"
                }
            ],
            "description": "Provides a simple API for authenticating users against a CAS server",
            "homepage": "https://wiki.jasig.org/display/CASC/phpCAS",
            "keywords": [
                "apereo",
                "cas",
                "jasig"
            ],
            "support": {
                "issues": "https://github.com/apereo/phpCAS/issues",
                "source": "https://github.com/apereo/phpCAS/tree/1.4.0"
            },
            "time": "2021-05-30T19:53:34+00:00"
        },
        {
            "name": "laminas/laminas-cache",
            "version": "2.13.0",
            "source": {
                "type": "git",
                "url": "https://github.com/laminas/laminas-cache.git",
                "reference": "566948e32f30881cb903ffbd0e3e20dac00cd83e"
            },
            "dist": {
                "type": "zip",
                "url": "https://api.github.com/repos/laminas/laminas-cache/zipball/566948e32f30881cb903ffbd0e3e20dac00cd83e",
                "reference": "566948e32f30881cb903ffbd0e3e20dac00cd83e",
                "shasum": ""
            },
            "require": {
                "laminas/laminas-cache-storage-adapter-apc": "^1.0",
                "laminas/laminas-cache-storage-adapter-apcu": "^1.0",
                "laminas/laminas-cache-storage-adapter-blackhole": "^1.0",
                "laminas/laminas-cache-storage-adapter-dba": "^1.0",
                "laminas/laminas-cache-storage-adapter-ext-mongodb": "^1.0",
                "laminas/laminas-cache-storage-adapter-filesystem": "^1.0",
                "laminas/laminas-cache-storage-adapter-memcache": "^1.0",
                "laminas/laminas-cache-storage-adapter-memcached": "^1.0",
                "laminas/laminas-cache-storage-adapter-memory": "^1.0",
                "laminas/laminas-cache-storage-adapter-mongodb": "^1.0",
                "laminas/laminas-cache-storage-adapter-redis": "^1.0",
                "laminas/laminas-cache-storage-adapter-session": "^1.0",
                "laminas/laminas-cache-storage-adapter-wincache": "^1.0",
                "laminas/laminas-cache-storage-adapter-xcache": "^1.0",
                "laminas/laminas-cache-storage-adapter-zend-server": "^1.0",
                "laminas/laminas-eventmanager": "^3.3",
                "laminas/laminas-servicemanager": "^3.6",
                "laminas/laminas-stdlib": "^3.3",
                "laminas/laminas-zendframework-bridge": "^1.0",
                "php": "^7.3 || ~8.0.0",
                "psr/cache": "^1.0",
                "psr/simple-cache": "^1.0"
            },
            "conflict": {
                "symfony/console": "<5.1"
            },
            "provide": {
                "psr/cache-implementation": "1.0",
                "psr/simple-cache-implementation": "1.0"
            },
            "replace": {
                "zendframework/zend-cache": "^2.9.0"
            },
            "require-dev": {
                "laminas/laminas-cli": "^1.0",
                "laminas/laminas-coding-standard": "~1.0.0",
                "laminas/laminas-config-aggregator": "^1.5",
                "laminas/laminas-feed": "^2.14",
                "laminas/laminas-serializer": "^2.6",
                "phpbench/phpbench": "^1.0.0-beta2",
                "phpspec/prophecy-phpunit": "^2.0",
                "phpunit/phpunit": "^9.5"
            },
            "suggest": {
                "laminas/laminas-cli": "The laminas-cli binary can be used to consume commands provided by this component",
                "laminas/laminas-serializer": "Laminas\\Serializer component"
            },
            "type": "library",
            "extra": {
                "laminas": {
                    "component": "Laminas\\Cache",
                    "config-provider": "Laminas\\Cache\\ConfigProvider"
                }
            },
            "autoload": {
                "files": [
                    "autoload/patternPluginManagerPolyfill.php"
                ],
                "psr-4": {
                    "Laminas\\Cache\\": "src/"
                }
            },
            "notification-url": "https://packagist.org/downloads/",
            "license": [
                "BSD-3-Clause"
            ],
            "description": "Caching implementation with a variety of storage options, as well as codified caching strategies for callbacks, classes, and output",
            "homepage": "https://laminas.dev",
            "keywords": [
                "cache",
                "laminas",
                "psr-16",
                "psr-6"
            ],
            "support": {
                "chat": "https://laminas.dev/chat",
                "docs": "https://docs.laminas.dev/laminas-cache/",
                "forum": "https://discourse.laminas.dev",
                "issues": "https://github.com/laminas/laminas-cache/issues",
                "rss": "https://github.com/laminas/laminas-cache/releases.atom",
                "source": "https://github.com/laminas/laminas-cache"
            },
            "funding": [
                {
                    "url": "https://funding.communitybridge.org/projects/laminas-project",
                    "type": "community_bridge"
                }
            ],
            "time": "2021-08-08T10:21:18+00:00"
        },
        {
            "name": "laminas/laminas-cache-storage-adapter-apcu",
            "version": "1.1.0",
            "source": {
                "type": "git",
                "url": "https://github.com/laminas/laminas-cache-storage-adapter-apcu.git",
                "reference": "e182aab739d6b03992a9915cc3c7019391a94548"
            },
            "dist": {
                "type": "zip",
                "url": "https://api.github.com/repos/laminas/laminas-cache-storage-adapter-apcu/zipball/e182aab739d6b03992a9915cc3c7019391a94548",
                "reference": "e182aab739d6b03992a9915cc3c7019391a94548",
                "shasum": ""
            },
            "require": {
                "php": "^7.3 || ~8.0.0"
            },
            "conflict": {
                "laminas/laminas-cache": "<2.10"
            },
            "provide": {
                "laminas/laminas-cache-storage-implementation": "1.0"
            },
            "require-dev": {
                "ext-apcu": "*",
                "laminas/laminas-cache": "^2.10.1",
                "laminas/laminas-cache-storage-adapter-test": "^1.1.1",
                "laminas/laminas-coding-standard": "~1.0.0",
                "squizlabs/php_codesniffer": "^2.7"
            },
            "suggest": {
                "ext-apcu": "APCU >= 5.1.0, to use the APCu storage adapter"
            },
            "type": "library",
            "autoload": {
                "psr-4": {
                    "Laminas\\Cache\\Storage\\Adapter\\": "src/"
                }
            },
            "notification-url": "https://packagist.org/downloads/",
            "license": [
                "BSD-3-Clause"
            ],
            "description": "Laminas cache adapter for apcu",
            "keywords": [
                "cache",
                "laminas"
            ],
            "support": {
                "docs": "https://docs.laminas.dev/laminas-cache-storage-adapter-apcu/",
                "forum": "https://discourse.laminas.dev/",
                "issues": "https://github.com/laminas/laminas-cache-storage-adapter-apcu/issues",
                "rss": "https://github.com/laminas/laminas-cache-storage-adapter-apcu/releases.atom",
                "source": "https://github.com/laminas/laminas-cache-storage-adapter-apcu"
            },
            "funding": [
                {
                    "url": "https://funding.communitybridge.org/projects/laminas-project",
                    "type": "community_bridge"
                }
            ],
            "time": "2021-05-03T20:41:53+00:00"
        },
        {
            "name": "laminas/laminas-cache-storage-adapter-blackhole",
            "version": "1.2.1",
            "source": {
                "type": "git",
                "url": "https://github.com/laminas/laminas-cache-storage-adapter-blackhole.git",
                "reference": "4af1053efd81785a292c2a9442871c075700345a"
            },
            "dist": {
                "type": "zip",
                "url": "https://api.github.com/repos/laminas/laminas-cache-storage-adapter-blackhole/zipball/4af1053efd81785a292c2a9442871c075700345a",
                "reference": "4af1053efd81785a292c2a9442871c075700345a",
                "shasum": ""
            },
            "require": {
                "php": "^7.3 || ~8.0.0"
            },
            "conflict": {
                "laminas/laminas-cache": "<2.10"
            },
            "provide": {
                "laminas/laminas-cache-storage-implementation": "1.0"
            },
            "require-dev": {
                "laminas/laminas-cache": "^2.10.1",
                "laminas/laminas-cache-storage-adapter-test": "^1.1.1",
                "laminas/laminas-coding-standard": "^2.1.4",
                "squizlabs/php_codesniffer": "^3.5.8"
            },
            "type": "library",
            "autoload": {
                "psr-4": {
                    "Laminas\\Cache\\Storage\\Adapter\\": "src/"
                }
            },
            "notification-url": "https://packagist.org/downloads/",
            "license": [
                "BSD-3-Clause"
            ],
            "description": "Laminas cache adapter for blackhole",
            "keywords": [
                "cache",
                "laminas"
            ],
            "support": {
                "docs": "https://docs.laminas.dev/laminas-cache-storage-adapter-blackhole/",
                "forum": "https://discourse.laminas.dev/",
                "issues": "https://github.com/laminas/laminas-cache-storage-adapter-blackhole/issues",
                "rss": "https://github.com/laminas/laminas-cache-storage-adapter-blackhole/releases.atom",
                "source": "https://github.com/laminas/laminas-cache-storage-adapter-blackhole"
            },
            "funding": [
                {
                    "url": "https://funding.communitybridge.org/projects/laminas-project",
                    "type": "community_bridge"
                }
            ],
            "time": "2021-04-29T21:06:24+00:00"
        },
        {
            "name": "laminas/laminas-cache-storage-adapter-ext-mongodb",
            "version": "1.2.0",
            "source": {
                "type": "git",
                "url": "https://github.com/laminas/laminas-cache-storage-adapter-ext-mongodb.git",
                "reference": "72f68589cc8323fa688167a4720b795dd0907f4e"
            },
            "dist": {
                "type": "zip",
                "url": "https://api.github.com/repos/laminas/laminas-cache-storage-adapter-ext-mongodb/zipball/72f68589cc8323fa688167a4720b795dd0907f4e",
                "reference": "72f68589cc8323fa688167a4720b795dd0907f4e",
                "shasum": ""
            },
            "require": {
                "php": "^7.3 || ~8.0.0"
            },
            "conflict": {
                "laminas/laminas-cache": "<2.10",
                "mongodb/mongodb": "<1.8"
            },
            "provide": {
                "laminas/laminas-cache-storage-implementation": "1.0"
            },
            "require-dev": {
                "laminas/laminas-cache": "^2.10.3",
                "laminas/laminas-cache-storage-adapter-test": "^1.1.1",
                "laminas/laminas-coding-standard": "~2.2.0",
                "laminas/laminas-serializer": "^2.10.1",
                "mongodb/mongodb": "^1.8.0",
                "psalm/plugin-phpunit": "^0.16.1",
                "vimeo/psalm": "^4.9"
            },
            "suggest": {
                "mongodb/mongodb": "MongoDB, to use the ExtMongoDb storage adapter"
            },
            "type": "library",
            "autoload": {
                "psr-4": {
                    "Laminas\\Cache\\Storage\\Adapter\\": "src/"
                }
            },
            "notification-url": "https://packagist.org/downloads/",
            "license": [
                "BSD-3-Clause"
            ],
            "description": "Laminas cache adapter for ext-mongodb",
            "keywords": [
                "cache",
                "laminas"
            ],
            "support": {
                "docs": "https://docs.laminas.dev/laminas-cache-storage-adapter-ext-mongodb/",
                "forum": "https://discourse.laminas.dev/",
                "issues": "https://github.com/laminas/laminas-cache-storage-adapter-ext-mongodb/issues",
                "rss": "https://github.com/laminas/laminas-cache-storage-adapter-ext-mongodb/releases.atom",
                "source": "https://github.com/laminas/laminas-cache-storage-adapter-ext-mongodb"
            },
            "funding": [
                {
                    "url": "https://funding.communitybridge.org/projects/laminas-project",
                    "type": "community_bridge"
                }
            ],
            "time": "2021-08-10T18:17:48+00:00"
        },
        {
            "name": "laminas/laminas-cache-storage-adapter-filesystem",
            "version": "1.1.1",
            "source": {
                "type": "git",
                "url": "https://github.com/laminas/laminas-cache-storage-adapter-filesystem.git",
                "reference": "76fc488c3fa0ad442e4e70f807305c940d1bdcbc"
            },
            "dist": {
                "type": "zip",
                "url": "https://api.github.com/repos/laminas/laminas-cache-storage-adapter-filesystem/zipball/76fc488c3fa0ad442e4e70f807305c940d1bdcbc",
                "reference": "76fc488c3fa0ad442e4e70f807305c940d1bdcbc",
                "shasum": ""
            },
            "require": {
                "php": "^7.3 || ~8.0.0"
            },
            "conflict": {
                "laminas/laminas-cache": "<2.10"
            },
            "provide": {
                "laminas/laminas-cache-storage-implementation": "1.0"
            },
            "require-dev": {
                "laminas/laminas-cache": "^2.10",
                "laminas/laminas-cache-storage-adapter-test": "^1.1.1",
                "laminas/laminas-coding-standard": "~1.0.0",
                "laminas/laminas-serializer": "^2.10",
                "phpunit/phpunit": "^9.5",
                "squizlabs/php_codesniffer": "^2.7"
            },
            "type": "library",
            "autoload": {
                "psr-4": {
                    "Laminas\\Cache\\Storage\\Adapter\\": "src/"
                }
            },
            "notification-url": "https://packagist.org/downloads/",
            "license": [
                "BSD-3-Clause"
            ],
            "description": "Laminas cache adapter for filesystem",
            "keywords": [
                "cache",
                "laminas"
            ],
            "support": {
                "docs": "https://docs.laminas.dev/laminas-cache-storage-adapter-filesystem/",
                "forum": "https://discourse.laminas.dev/",
                "issues": "https://github.com/laminas/laminas-cache-storage-adapter-filesystem/issues",
                "rss": "https://github.com/laminas/laminas-cache-storage-adapter-filesystem/releases.atom",
                "source": "https://github.com/laminas/laminas-cache-storage-adapter-filesystem"
            },
            "funding": [
                {
                    "url": "https://funding.communitybridge.org/projects/laminas-project",
                    "type": "community_bridge"
                }
            ],
            "time": "2021-04-25T00:27:54+00:00"
        },
        {
            "name": "laminas/laminas-cache-storage-adapter-memcached",
            "version": "1.2.0",
            "source": {
                "type": "git",
                "url": "https://github.com/laminas/laminas-cache-storage-adapter-memcached.git",
                "reference": "d05f33e43a352b85c6d0208e9cfbf2a59f02ede3"
            },
            "dist": {
                "type": "zip",
                "url": "https://api.github.com/repos/laminas/laminas-cache-storage-adapter-memcached/zipball/d05f33e43a352b85c6d0208e9cfbf2a59f02ede3",
                "reference": "d05f33e43a352b85c6d0208e9cfbf2a59f02ede3",
                "shasum": ""
            },
            "require": {
                "php": "^7.3 || ~8.0.0"
            },
            "conflict": {
                "laminas/laminas-cache": "<2.10"
            },
            "provide": {
                "laminas/laminas-cache-storage-implementation": "1.0"
            },
            "require-dev": {
                "laminas/laminas-cache": "^2.10",
                "laminas/laminas-cache-storage-adapter-test": "^1.0.2",
                "laminas/laminas-coding-standard": "~2.2.0",
                "phpunit/phpunit": "^9.5.8"
            },
            "suggest": {
                "ext-memcached": "Memcached >= 1.0.0 to use the Memcached storage adapter"
            },
            "type": "library",
            "autoload": {
                "psr-4": {
                    "Laminas\\Cache\\Storage\\Adapter\\": "src/"
                }
            },
            "notification-url": "https://packagist.org/downloads/",
            "license": [
                "BSD-3-Clause"
            ],
            "description": "Laminas cache adapter for memcached",
            "keywords": [
                "cache",
                "laminas",
                "memcached"
            ],
            "support": {
                "docs": "https://docs.laminas.dev/laminas-cache-storage-adapter-memcached/",
                "forum": "https://discourse.laminas.dev/",
                "issues": "https://github.com/laminas/laminas-cache-storage-adapter-memcached/issues",
                "rss": "https://github.com/laminas/laminas-cache-storage-adapter-memcached/releases.atom",
                "source": "https://github.com/laminas/laminas-cache-storage-adapter-memcached"
            },
            "funding": [
                {
                    "url": "https://funding.communitybridge.org/projects/laminas-project",
                    "type": "community_bridge"
                }
            ],
            "time": "2021-08-08T14:51:12+00:00"
        },
        {
            "name": "laminas/laminas-cache-storage-adapter-memory",
            "version": "1.1.0",
            "source": {
                "type": "git",
                "url": "https://github.com/laminas/laminas-cache-storage-adapter-memory.git",
                "reference": "02c7a4a1118bbd47d1c0f0bfe1e8b140af79d2bd"
            },
            "dist": {
                "type": "zip",
                "url": "https://api.github.com/repos/laminas/laminas-cache-storage-adapter-memory/zipball/02c7a4a1118bbd47d1c0f0bfe1e8b140af79d2bd",
                "reference": "02c7a4a1118bbd47d1c0f0bfe1e8b140af79d2bd",
                "shasum": ""
            },
            "require": {
                "php": "^7.3 || ~8.0.0"
            },
            "conflict": {
                "laminas/laminas-cache": "<2.10"
            },
            "provide": {
                "laminas/laminas-cache-storage-implementation": "1.0"
            },
            "require-dev": {
                "laminas/laminas-cache": "^2.10.1",
                "laminas/laminas-cache-storage-adapter-test": "^1.1.1",
                "laminas/laminas-coding-standard": "^2.1.4",
                "squizlabs/php_codesniffer": "^3.5.8"
            },
            "type": "library",
            "autoload": {
                "psr-4": {
                    "Laminas\\Cache\\Storage\\Adapter\\": "src/"
                }
            },
            "notification-url": "https://packagist.org/downloads/",
            "license": [
                "BSD-3-Clause"
            ],
            "description": "Laminas cache adapter for memory",
            "keywords": [
                "cache",
                "laminas"
            ],
            "support": {
                "docs": "https://docs.laminas.dev/laminas-cache-storage-adapter-memory/",
                "forum": "https://discourse.laminas.dev/",
                "issues": "https://github.com/laminas/laminas-cache-storage-adapter-memory/issues",
                "rss": "https://github.com/laminas/laminas-cache-storage-adapter-memory/releases.atom",
                "source": "https://github.com/laminas/laminas-cache-storage-adapter-memory"
            },
            "funding": [
                {
                    "url": "https://funding.communitybridge.org/projects/laminas-project",
                    "type": "community_bridge"
                }
            ],
            "time": "2021-04-28T17:27:13+00:00"
        },
        {
            "name": "laminas/laminas-cache-storage-adapter-redis",
            "version": "1.2.0",
            "source": {
                "type": "git",
                "url": "https://github.com/laminas/laminas-cache-storage-adapter-redis.git",
                "reference": "de8a63d4a0ef1ccead401eb7fb6d75b57fa3f9ee"
            },
            "dist": {
                "type": "zip",
                "url": "https://api.github.com/repos/laminas/laminas-cache-storage-adapter-redis/zipball/de8a63d4a0ef1ccead401eb7fb6d75b57fa3f9ee",
                "reference": "de8a63d4a0ef1ccead401eb7fb6d75b57fa3f9ee",
                "shasum": ""
            },
            "require": {
                "php": "^7.3 || ~8.0.0"
            },
            "conflict": {
                "laminas/laminas-cache": "<2.10",
                "phpunit/phpunit": "<6.1.0"
            },
            "provide": {
                "laminas/laminas-cache-storage-implementation": "1.0"
            },
            "require-dev": {
                "composer-runtime-api": "^2",
                "ext-posix": "*",
                "ext-redis": "*",
                "laminas/laminas-cache": "^2.10",
                "laminas/laminas-cache-storage-adapter-test": "^1.1",
                "laminas/laminas-coding-standard": "^2.1",
                "laminas/laminas-serializer": "^2.10",
                "psalm/plugin-phpunit": "^0.15.1",
                "vimeo/psalm": "^4.7"
            },
            "type": "library",
            "autoload": {
                "psr-4": {
                    "Laminas\\Cache\\Storage\\Adapter\\": "src/"
                }
            },
            "notification-url": "https://packagist.org/downloads/",
            "license": [
                "BSD-3-Clause"
            ],
            "description": "Laminas cache adapter for redis",
            "keywords": [
                "cache",
                "laminas"
            ],
            "support": {
                "docs": "https://docs.laminas.dev/laminas-cache-storage-adapter-redis/",
                "forum": "https://discourse.laminas.dev/",
                "issues": "https://github.com/laminas/laminas-cache-storage-adapter-redis/issues",
                "rss": "https://github.com/laminas/laminas-cache-storage-adapter-redis/releases.atom",
                "source": "https://github.com/laminas/laminas-cache-storage-adapter-redis"
            },
            "funding": [
                {
                    "url": "https://funding.communitybridge.org/projects/laminas-project",
                    "type": "community_bridge"
                }
            ],
            "time": "2021-06-03T16:14:07+00:00"
        },
        {
            "name": "laminas/laminas-cache-storage-adapter-session",
            "version": "1.1.0",
            "source": {
                "type": "git",
                "url": "https://github.com/laminas/laminas-cache-storage-adapter-session.git",
                "reference": "74a275056cfca2300eb9a67cd1d917f7066b4113"
            },
            "dist": {
                "type": "zip",
                "url": "https://api.github.com/repos/laminas/laminas-cache-storage-adapter-session/zipball/74a275056cfca2300eb9a67cd1d917f7066b4113",
                "reference": "74a275056cfca2300eb9a67cd1d917f7066b4113",
                "shasum": ""
            },
            "require": {
                "php": "^7.3 || ~8.0.0"
            },
            "conflict": {
                "laminas/laminas-cache": "<2.10"
            },
            "provide": {
                "laminas/laminas-cache-storage-implementation": "1.0"
            },
            "require-dev": {
                "laminas/laminas-cache": "^2.10",
                "laminas/laminas-cache-storage-adapter-test": "^1.1",
                "laminas/laminas-coding-standard": "^2.1",
                "laminas/laminas-session": "^2.7.4"
            },
            "suggest": {
                "laminas/laminas-session": "Laminas\\Session component"
            },
            "type": "library",
            "autoload": {
                "psr-4": {
                    "Laminas\\Cache\\Storage\\Adapter\\": "src/"
                }
            },
            "notification-url": "https://packagist.org/downloads/",
            "license": [
                "BSD-3-Clause"
            ],
            "description": "Laminas cache adapter for session",
            "keywords": [
                "cache",
                "laminas"
            ],
            "support": {
                "docs": "https://docs.laminas.dev/laminas-cache-storage-adapter-session/",
                "forum": "https://discourse.laminas.dev/",
                "issues": "https://github.com/laminas/laminas-cache-storage-adapter-session/issues",
                "rss": "https://github.com/laminas/laminas-cache-storage-adapter-session/releases.atom",
                "source": "https://github.com/laminas/laminas-cache-storage-adapter-session"
            },
            "funding": [
                {
                    "url": "https://funding.communitybridge.org/projects/laminas-project",
                    "type": "community_bridge"
                }
            ],
            "time": "2021-05-02T13:52:36+00:00"
        },
        {
            "name": "laminas/laminas-cache-storage-adapter-zend-server",
            "version": "1.0.1",
            "source": {
                "type": "git",
                "url": "https://github.com/laminas/laminas-cache-storage-adapter-zend-server.git",
                "reference": "8d0b0d219a048a92472d89a5e527990f3ea2decc"
            },
            "dist": {
                "type": "zip",
                "url": "https://api.github.com/repos/laminas/laminas-cache-storage-adapter-zend-server/zipball/8d0b0d219a048a92472d89a5e527990f3ea2decc",
                "reference": "8d0b0d219a048a92472d89a5e527990f3ea2decc",
                "shasum": ""
            },
            "require": {
                "php": "^5.6 || ^7.0"
            },
            "conflict": {
                "laminas/laminas-cache": "<2.10"
            },
            "provide": {
                "laminas/laminas-cache-storage-implementation": "1.0"
            },
            "require-dev": {
                "laminas/laminas-cache": "^2.10",
                "laminas/laminas-cache-storage-adapter-test": "^1.0@dev",
                "laminas/laminas-coding-standard": "~1.0.0",
                "squizlabs/php_codesniffer": "^2.7"
            },
            "type": "library",
            "autoload": {
                "psr-4": {
                    "Laminas\\Cache\\Storage\\Adapter\\": "src/"
                }
            },
            "notification-url": "https://packagist.org/downloads/",
            "license": [
                "BSD-3-Clause"
            ],
            "description": "Laminas cache adapter for zend-server",
            "keywords": [
                "cache",
                "laminas"
            ],
            "support": {
                "docs": "https://docs.laminas.dev/laminas-cache-storage-adapter-zend-server/",
                "forum": "https://discourse.laminas.dev/",
                "issues": "https://github.com/laminas/laminas-cache-storage-adapter-zend-server/issues",
                "rss": "https://github.com/laminas/laminas-cache-storage-adapter-zend-server/releases.atom",
                "source": "https://github.com/laminas/laminas-cache-storage-adapter-zend-server"
            },
            "funding": [
                {
                    "url": "https://funding.communitybridge.org/projects/laminas-project",
                    "type": "community_bridge"
                }
            ],
            "time": "2020-10-12T16:24:25+00:00"
        },
        {
            "name": "laminas/laminas-captcha",
            "version": "2.10.0",
            "source": {
                "type": "git",
                "url": "https://github.com/laminas/laminas-captcha.git",
                "reference": "9a0134e434cd792934ecca42cb66f316be7bba50"
            },
            "dist": {
                "type": "zip",
                "url": "https://api.github.com/repos/laminas/laminas-captcha/zipball/9a0134e434cd792934ecca42cb66f316be7bba50",
                "reference": "9a0134e434cd792934ecca42cb66f316be7bba50",
                "shasum": ""
            },
            "require": {
                "laminas/laminas-math": "^2.7 || ^3.0",
                "laminas/laminas-stdlib": "^3.3",
                "laminas/laminas-zendframework-bridge": "^1.1",
                "php": "^7.3 || ~8.0.0"
            },
            "replace": {
                "zendframework/zend-captcha": "^2.9.0"
            },
            "require-dev": {
                "laminas/laminas-coding-standard": "~2.1.4",
                "laminas/laminas-recaptcha": "^3.0",
                "laminas/laminas-session": "^2.10",
                "laminas/laminas-text": "^2.8",
                "laminas/laminas-validator": "^2.14",
                "phpunit/phpunit": "^9.4.3",
                "psalm/plugin-phpunit": "^0.15.1",
                "vimeo/psalm": "^4.6"
            },
            "suggest": {
                "laminas/laminas-i18n-resources": "Translations of captcha messages",
                "laminas/laminas-recaptcha": "Laminas\\ReCaptcha component",
                "laminas/laminas-session": "Laminas\\Session component",
                "laminas/laminas-text": "Laminas\\Text component",
                "laminas/laminas-validator": "Laminas\\Validator component"
            },
            "type": "library",
            "autoload": {
                "psr-4": {
                    "Laminas\\Captcha\\": "src/"
                }
            },
            "notification-url": "https://packagist.org/downloads/",
            "license": [
                "BSD-3-Clause"
            ],
            "description": "Generate and validate CAPTCHAs using Figlets, images, ReCaptcha, and more",
            "homepage": "https://laminas.dev",
            "keywords": [
                "captcha",
                "laminas"
            ],
            "support": {
                "chat": "https://laminas.dev/chat",
                "docs": "https://docs.laminas.dev/laminas-captcha/",
                "forum": "https://discourse.laminas.dev",
                "issues": "https://github.com/laminas/laminas-captcha/issues",
                "rss": "https://github.com/laminas/laminas-captcha/releases.atom",
                "source": "https://github.com/laminas/laminas-captcha"
            },
            "funding": [
                {
                    "url": "https://funding.communitybridge.org/projects/laminas-project",
                    "type": "community_bridge"
                }
            ],
            "time": "2021-03-17T16:42:11+00:00"
        },
        {
            "name": "laminas/laminas-code",
            "version": "3.5.1",
            "source": {
                "type": "git",
                "url": "https://github.com/laminas/laminas-code.git",
                "reference": "b549b70c0bb6e935d497f84f750c82653326ac77"
            },
            "dist": {
                "type": "zip",
                "url": "https://api.github.com/repos/laminas/laminas-code/zipball/b549b70c0bb6e935d497f84f750c82653326ac77",
                "reference": "b549b70c0bb6e935d497f84f750c82653326ac77",
                "shasum": ""
            },
            "require": {
                "laminas/laminas-eventmanager": "^3.3",
                "laminas/laminas-zendframework-bridge": "^1.1",
                "php": "^7.3 || ~8.0.0"
            },
            "conflict": {
                "phpspec/prophecy": "<1.9.0"
            },
            "replace": {
                "zendframework/zend-code": "^3.4.1"
            },
            "require-dev": {
                "doctrine/annotations": "^1.10.4",
                "ext-phar": "*",
                "laminas/laminas-coding-standard": "^1.0.0",
                "laminas/laminas-stdlib": "^3.3.0",
                "phpunit/phpunit": "^9.4.2"
            },
            "suggest": {
                "doctrine/annotations": "Doctrine\\Common\\Annotations >=1.0 for annotation features",
                "laminas/laminas-stdlib": "Laminas\\Stdlib component"
            },
            "type": "library",
            "autoload": {
                "psr-4": {
                    "Laminas\\Code\\": "src/"
                }
            },
            "notification-url": "https://packagist.org/downloads/",
            "license": [
                "BSD-3-Clause"
            ],
            "description": "Extensions to the PHP Reflection API, static code scanning, and code generation",
            "homepage": "https://laminas.dev",
            "keywords": [
                "code",
                "laminas"
            ],
            "support": {
                "chat": "https://laminas.dev/chat",
                "docs": "https://docs.laminas.dev/laminas-code/",
                "forum": "https://discourse.laminas.dev",
                "issues": "https://github.com/laminas/laminas-code/issues",
                "rss": "https://github.com/laminas/laminas-code/releases.atom",
                "source": "https://github.com/laminas/laminas-code"
            },
            "funding": [
                {
                    "url": "https://funding.communitybridge.org/projects/laminas-project",
                    "type": "community_bridge"
                }
            ],
            "time": "2020-11-30T20:16:31+00:00"
        },
        {
            "name": "laminas/laminas-config",
            "version": "3.5.0",
            "source": {
                "type": "git",
                "url": "https://github.com/laminas/laminas-config.git",
                "reference": "f91cd6fe79e82cbbcaa36485108a04e8ef1e679b"
            },
            "dist": {
                "type": "zip",
                "url": "https://api.github.com/repos/laminas/laminas-config/zipball/f91cd6fe79e82cbbcaa36485108a04e8ef1e679b",
                "reference": "f91cd6fe79e82cbbcaa36485108a04e8ef1e679b",
                "shasum": ""
            },
            "require": {
                "ext-json": "*",
                "laminas/laminas-stdlib": "^2.7.7 || ^3.1",
                "laminas/laminas-zendframework-bridge": "^1.0",
                "php": "^7.3 || ~8.0.0",
                "psr/container": "^1.0"
            },
            "conflict": {
                "container-interop/container-interop": "<1.2.0"
            },
            "replace": {
                "zendframework/zend-config": "^3.3.0"
            },
            "require-dev": {
                "laminas/laminas-coding-standard": "~1.0.0",
                "laminas/laminas-filter": "^2.7.2",
                "laminas/laminas-i18n": "^2.10.3",
                "laminas/laminas-servicemanager": "^3.4.1",
                "malukenho/docheader": "^0.1.6",
                "phpunit/phpunit": "^8.5.8"
            },
            "suggest": {
                "laminas/laminas-filter": "^2.7.2; install if you want to use the Filter processor",
                "laminas/laminas-i18n": "^2.7.4; install if you want to use the Translator processor",
                "laminas/laminas-servicemanager": "^2.7.8 || ^3.3; if you need an extensible plugin manager for use with the Config Factory"
            },
            "type": "library",
            "autoload": {
                "psr-4": {
                    "Laminas\\Config\\": "src/"
                }
            },
            "notification-url": "https://packagist.org/downloads/",
            "license": [
                "BSD-3-Clause"
            ],
            "description": "provides a nested object property based user interface for accessing this configuration data within application code",
            "homepage": "https://laminas.dev",
            "keywords": [
                "config",
                "laminas"
            ],
            "support": {
                "chat": "https://laminas.dev/chat",
                "docs": "https://docs.laminas.dev/laminas-config/",
                "forum": "https://discourse.laminas.dev",
                "issues": "https://github.com/laminas/laminas-config/issues",
                "rss": "https://github.com/laminas/laminas-config/releases.atom",
                "source": "https://github.com/laminas/laminas-config"
            },
            "funding": [
                {
                    "url": "https://funding.communitybridge.org/projects/laminas-project",
                    "type": "community_bridge"
                }
            ],
            "time": "2021-02-11T15:06:51+00:00"
        },
        {
            "name": "laminas/laminas-crypt",
            "version": "3.4.0",
            "source": {
                "type": "git",
                "url": "https://github.com/laminas/laminas-crypt.git",
                "reference": "a058eeb2fe57824b958ac56753faff790a649e18"
            },
            "dist": {
                "type": "zip",
                "url": "https://api.github.com/repos/laminas/laminas-crypt/zipball/a058eeb2fe57824b958ac56753faff790a649e18",
                "reference": "a058eeb2fe57824b958ac56753faff790a649e18",
                "shasum": ""
            },
            "require": {
                "container-interop/container-interop": "^1.2",
                "ext-mbstring": "*",
                "laminas/laminas-math": "^3.0",
                "laminas/laminas-stdlib": "^2.7.7 || ^3.1",
                "laminas/laminas-zendframework-bridge": "^1.0",
                "php": "^7.3 || ~8.0.0"
            },
            "replace": {
                "zendframework/zend-crypt": "^3.3.1"
            },
            "require-dev": {
                "laminas/laminas-coding-standard": "~1.0.0",
                "phpunit/phpunit": "^9.3"
            },
            "suggest": {
                "ext-openssl": "Required for most features of Laminas\\Crypt"
            },
            "type": "library",
            "autoload": {
                "psr-4": {
                    "Laminas\\Crypt\\": "src/"
                }
            },
            "notification-url": "https://packagist.org/downloads/",
            "license": [
                "BSD-3-Clause"
            ],
            "description": "Strong cryptography tools and password hashing",
            "homepage": "https://laminas.dev",
            "keywords": [
                "crypt",
                "laminas"
            ],
            "support": {
                "chat": "https://laminas.dev/chat",
                "docs": "https://docs.laminas.dev/laminas-crypt/",
                "forum": "https://discourse.laminas.dev",
                "issues": "https://github.com/laminas/laminas-crypt/issues",
                "rss": "https://github.com/laminas/laminas-crypt/releases.atom",
                "source": "https://github.com/laminas/laminas-crypt"
            },
            "funding": [
                {
                    "url": "https://funding.communitybridge.org/projects/laminas-project",
                    "type": "community_bridge"
                }
            ],
            "time": "2021-02-11T19:40:03+00:00"
        },
        {
            "name": "laminas/laminas-db",
            "version": "2.12.0",
            "source": {
                "type": "git",
                "url": "https://github.com/laminas/laminas-db.git",
                "reference": "80cbba4e749f9eb7d8036172acb9ad41e8b6923f"
            },
            "dist": {
                "type": "zip",
                "url": "https://api.github.com/repos/laminas/laminas-db/zipball/80cbba4e749f9eb7d8036172acb9ad41e8b6923f",
                "reference": "80cbba4e749f9eb7d8036172acb9ad41e8b6923f",
                "shasum": ""
            },
            "require": {
                "laminas/laminas-stdlib": "^3.3",
                "laminas/laminas-zendframework-bridge": "^1.0",
                "php": "^7.3 || ~8.0.0"
            },
            "replace": {
                "zendframework/zend-db": "^2.11.0"
            },
            "require-dev": {
                "laminas/laminas-coding-standard": "~1.0.0",
                "laminas/laminas-eventmanager": "^3.3",
                "laminas/laminas-hydrator": "^3.2 || ^4.0",
                "laminas/laminas-servicemanager": "^3.3",
                "phpspec/prophecy-phpunit": "^2.0",
                "phpunit/phpunit": "^9.3"
            },
            "suggest": {
                "laminas/laminas-eventmanager": "Laminas\\EventManager component",
                "laminas/laminas-hydrator": "(^3.2 || ^4.0) Laminas\\Hydrator component for using HydratingResultSets",
                "laminas/laminas-servicemanager": "Laminas\\ServiceManager component"
            },
            "type": "library",
            "extra": {
                "laminas": {
                    "component": "Laminas\\Db",
                    "config-provider": "Laminas\\Db\\ConfigProvider"
                }
            },
            "autoload": {
                "psr-4": {
                    "Laminas\\Db\\": "src/"
                }
            },
            "notification-url": "https://packagist.org/downloads/",
            "license": [
                "BSD-3-Clause"
            ],
            "description": "Database abstraction layer, SQL abstraction, result set abstraction, and RowDataGateway and TableDataGateway implementations",
            "homepage": "https://laminas.dev",
            "keywords": [
                "db",
                "laminas"
            ],
            "support": {
                "chat": "https://laminas.dev/chat",
                "docs": "https://docs.laminas.dev/laminas-db/",
                "forum": "https://discourse.laminas.dev",
                "issues": "https://github.com/laminas/laminas-db/issues",
                "rss": "https://github.com/laminas/laminas-db/releases.atom",
                "source": "https://github.com/laminas/laminas-db"
            },
            "funding": [
                {
                    "url": "https://funding.communitybridge.org/projects/laminas-project",
                    "type": "community_bridge"
                }
            ],
            "time": "2021-02-22T22:27:56+00:00"
        },
        {
            "name": "laminas/laminas-dom",
            "version": "2.8.0",
            "source": {
                "type": "git",
                "url": "https://github.com/laminas/laminas-dom.git",
                "reference": "7e85e8d7d2980c716944b8bb8e4a83c0a0dbe91b"
            },
            "dist": {
                "type": "zip",
                "url": "https://api.github.com/repos/laminas/laminas-dom/zipball/7e85e8d7d2980c716944b8bb8e4a83c0a0dbe91b",
                "reference": "7e85e8d7d2980c716944b8bb8e4a83c0a0dbe91b",
                "shasum": ""
            },
            "require": {
                "ext-dom": "*",
                "ext-libxml": "*",
                "laminas/laminas-zendframework-bridge": "^1.1",
                "php": "^7.3 || ~8.0.0"
            },
            "replace": {
                "zendframework/zend-dom": "^2.7.2"
            },
            "require-dev": {
                "laminas/laminas-coding-standard": "^2.1.4",
                "phpunit/phpunit": "^9.4.3"
            },
            "type": "library",
            "extra": {
                "branch-alias": {
                    "dev-master": "2.7.x-dev",
                    "dev-develop": "2.8.x-dev"
                }
            },
            "autoload": {
                "psr-4": {
                    "Laminas\\Dom\\": "src/"
                }
            },
            "notification-url": "https://packagist.org/downloads/",
            "license": [
                "BSD-3-Clause"
            ],
            "description": "provides tools for working with DOM documents and structures",
            "homepage": "https://laminas.dev",
            "keywords": [
                "dom",
                "laminas"
            ],
            "support": {
                "chat": "https://laminas.dev/chat",
                "docs": "https://docs.laminas.dev/laminas-dom/",
                "forum": "https://discourse.laminas.dev",
                "issues": "https://github.com/laminas/laminas-dom/issues",
                "rss": "https://github.com/laminas/laminas-dom/releases.atom",
                "source": "https://github.com/laminas/laminas-dom"
            },
            "funding": [
                {
                    "url": "https://funding.communitybridge.org/projects/laminas-project",
                    "type": "community_bridge"
                }
            ],
            "time": "2021-01-11T14:54:37+00:00"
        },
        {
            "name": "laminas/laminas-escaper",
            "version": "2.8.0",
            "source": {
                "type": "git",
                "url": "https://github.com/laminas/laminas-escaper.git",
                "reference": "2d6dce99668b413610e9544183fa10392437f542"
            },
            "dist": {
                "type": "zip",
                "url": "https://api.github.com/repos/laminas/laminas-escaper/zipball/2d6dce99668b413610e9544183fa10392437f542",
                "reference": "2d6dce99668b413610e9544183fa10392437f542",
                "shasum": ""
            },
            "require": {
                "laminas/laminas-zendframework-bridge": "^1.0",
                "php": "^7.3 || ~8.0.0"
            },
            "replace": {
                "zendframework/zend-escaper": "^2.6.1"
            },
            "require-dev": {
                "laminas/laminas-coding-standard": "~2.3.0",
                "phpunit/phpunit": "^9.3",
                "psalm/plugin-phpunit": "^0.12.2",
                "vimeo/psalm": "^3.16"
            },
            "suggest": {
                "ext-iconv": "*",
                "ext-mbstring": "*"
            },
            "type": "library",
            "autoload": {
                "psr-4": {
                    "Laminas\\Escaper\\": "src/"
                }
            },
            "notification-url": "https://packagist.org/downloads/",
            "license": [
                "BSD-3-Clause"
            ],
            "description": "Securely and safely escape HTML, HTML attributes, JavaScript, CSS, and URLs",
            "homepage": "https://laminas.dev",
            "keywords": [
                "escaper",
                "laminas"
            ],
            "support": {
                "chat": "https://laminas.dev/chat",
                "docs": "https://docs.laminas.dev/laminas-escaper/",
                "forum": "https://discourse.laminas.dev",
                "issues": "https://github.com/laminas/laminas-escaper/issues",
                "rss": "https://github.com/laminas/laminas-escaper/releases.atom",
                "source": "https://github.com/laminas/laminas-escaper"
            },
            "funding": [
                {
                    "url": "https://funding.communitybridge.org/projects/laminas-project",
                    "type": "community_bridge"
                }
            ],
            "time": "2021-06-26T14:26:08+00:00"
        },
        {
            "name": "laminas/laminas-eventmanager",
            "version": "3.3.1",
            "source": {
                "type": "git",
                "url": "https://github.com/laminas/laminas-eventmanager.git",
                "reference": "966c859b67867b179fde1eff0cd38df51472ce4a"
            },
            "dist": {
                "type": "zip",
                "url": "https://api.github.com/repos/laminas/laminas-eventmanager/zipball/966c859b67867b179fde1eff0cd38df51472ce4a",
                "reference": "966c859b67867b179fde1eff0cd38df51472ce4a",
                "shasum": ""
            },
            "require": {
                "laminas/laminas-zendframework-bridge": "^1.0",
                "php": "^7.3 || ^8.0"
            },
            "replace": {
                "zendframework/zend-eventmanager": "^3.2.1"
            },
            "require-dev": {
                "container-interop/container-interop": "^1.1",
                "laminas/laminas-coding-standard": "~1.0.0",
                "laminas/laminas-stdlib": "^2.7.3 || ^3.0",
                "phpbench/phpbench": "^0.17.1",
                "phpunit/phpunit": "^8.5.8"
            },
            "suggest": {
                "container-interop/container-interop": "^1.1, to use the lazy listeners feature",
                "laminas/laminas-stdlib": "^2.7.3 || ^3.0, to use the FilterChain feature"
            },
            "type": "library",
            "autoload": {
                "psr-4": {
                    "Laminas\\EventManager\\": "src/"
                }
            },
            "notification-url": "https://packagist.org/downloads/",
            "license": [
                "BSD-3-Clause"
            ],
            "description": "Trigger and listen to events within a PHP application",
            "homepage": "https://laminas.dev",
            "keywords": [
                "event",
                "eventmanager",
                "events",
                "laminas"
            ],
            "support": {
                "chat": "https://laminas.dev/chat",
                "docs": "https://docs.laminas.dev/laminas-eventmanager/",
                "forum": "https://discourse.laminas.dev",
                "issues": "https://github.com/laminas/laminas-eventmanager/issues",
                "rss": "https://github.com/laminas/laminas-eventmanager/releases.atom",
                "source": "https://github.com/laminas/laminas-eventmanager"
            },
            "funding": [
                {
                    "url": "https://funding.communitybridge.org/projects/laminas-project",
                    "type": "community_bridge"
                }
            ],
            "time": "2021-03-08T15:24:29+00:00"
        },
        {
            "name": "laminas/laminas-feed",
            "version": "2.14.1",
            "source": {
                "type": "git",
                "url": "https://github.com/laminas/laminas-feed.git",
                "reference": "463fdae515fba30633906098c258d3b2c733c15c"
            },
            "dist": {
                "type": "zip",
                "url": "https://api.github.com/repos/laminas/laminas-feed/zipball/463fdae515fba30633906098c258d3b2c733c15c",
                "reference": "463fdae515fba30633906098c258d3b2c733c15c",
                "shasum": ""
            },
            "require": {
                "ext-dom": "*",
                "ext-libxml": "*",
                "laminas/laminas-escaper": "^2.5.2",
                "laminas/laminas-stdlib": "^3.2.1",
                "laminas/laminas-zendframework-bridge": "^1.0",
                "php": "^7.3 || ~8.0.0"
            },
            "conflict": {
                "laminas/laminas-servicemanager": "<3.3"
            },
            "replace": {
                "zendframework/zend-feed": "^2.12.0"
            },
            "require-dev": {
                "laminas/laminas-cache": "^2.7.2",
                "laminas/laminas-coding-standard": "~1.0.0",
                "laminas/laminas-db": "^2.8.2",
                "laminas/laminas-http": "^2.7",
                "laminas/laminas-servicemanager": "^3.3",
                "laminas/laminas-validator": "^2.10.1",
                "phpunit/phpunit": "^9.3",
                "psalm/plugin-phpunit": "^0.13.0",
                "psr/http-message": "^1.0.1",
                "vimeo/psalm": "^4.1"
            },
            "suggest": {
                "laminas/laminas-cache": "Laminas\\Cache component, for optionally caching feeds between requests",
                "laminas/laminas-db": "Laminas\\Db component, for use with PubSubHubbub",
                "laminas/laminas-http": "Laminas\\Http for PubSubHubbub, and optionally for use with Laminas\\Feed\\Reader",
                "laminas/laminas-servicemanager": "Laminas\\ServiceManager component, for easily extending ExtensionManager implementations",
                "laminas/laminas-validator": "Laminas\\Validator component, for validating email addresses used in Atom feeds and entries when using the Writer subcomponent",
                "psr/http-message": "PSR-7 ^1.0.1, if you wish to use Laminas\\Feed\\Reader\\Http\\Psr7ResponseDecorator"
            },
            "type": "library",
            "autoload": {
                "psr-4": {
                    "Laminas\\Feed\\": "src/"
                }
            },
            "notification-url": "https://packagist.org/downloads/",
            "license": [
                "BSD-3-Clause"
            ],
            "description": "provides functionality for consuming RSS and Atom feeds",
            "homepage": "https://laminas.dev",
            "keywords": [
                "feed",
                "laminas"
            ],
            "support": {
                "chat": "https://laminas.dev/chat",
                "docs": "https://docs.laminas.dev/laminas-feed/",
                "forum": "https://discourse.laminas.dev",
                "issues": "https://github.com/laminas/laminas-feed/issues",
                "rss": "https://github.com/laminas/laminas-feed/releases.atom",
                "source": "https://github.com/laminas/laminas-feed"
            },
            "funding": [
                {
                    "url": "https://funding.communitybridge.org/projects/laminas-project",
                    "type": "community_bridge"
                }
            ],
            "time": "2021-04-01T19:26:09+00:00"
        },
        {
            "name": "laminas/laminas-filter",
            "version": "2.11.1",
            "source": {
                "type": "git",
                "url": "https://github.com/laminas/laminas-filter.git",
                "reference": "671724e163aa75c210e94d12b77a0f3f8240d4b2"
            },
            "dist": {
                "type": "zip",
                "url": "https://api.github.com/repos/laminas/laminas-filter/zipball/671724e163aa75c210e94d12b77a0f3f8240d4b2",
                "reference": "671724e163aa75c210e94d12b77a0f3f8240d4b2",
                "shasum": ""
            },
            "require": {
                "laminas/laminas-stdlib": "^3.3",
                "laminas/laminas-zendframework-bridge": "^1.0",
                "php": "^7.3 || ~8.0.0"
            },
            "conflict": {
                "laminas/laminas-validator": "<2.10.1"
            },
            "replace": {
                "zendframework/zend-filter": "^2.9.2"
            },
            "require-dev": {
                "laminas/laminas-coding-standard": "~1.0.0",
                "laminas/laminas-crypt": "^3.2.1",
                "laminas/laminas-servicemanager": "^3.3",
                "laminas/laminas-uri": "^2.6",
                "pear/archive_tar": "^1.4.3",
                "phpspec/prophecy-phpunit": "^2.0",
                "phpunit/phpunit": "^9.3",
                "psalm/plugin-phpunit": "^0.15.1",
                "psr/http-factory": "^1.0",
                "vimeo/psalm": "^4.6"
            },
            "suggest": {
                "laminas/laminas-crypt": "Laminas\\Crypt component, for encryption filters",
                "laminas/laminas-i18n": "Laminas\\I18n component for filters depending on i18n functionality",
                "laminas/laminas-servicemanager": "Laminas\\ServiceManager component, for using the filter chain functionality",
                "laminas/laminas-uri": "Laminas\\Uri component, for the UriNormalize filter",
                "psr/http-factory-implementation": "psr/http-factory-implementation, for creating file upload instances when consuming PSR-7 in file upload filters"
            },
            "type": "library",
            "extra": {
                "laminas": {
                    "component": "Laminas\\Filter",
                    "config-provider": "Laminas\\Filter\\ConfigProvider"
                }
            },
            "autoload": {
                "psr-4": {
                    "Laminas\\Filter\\": "src/"
                }
            },
            "notification-url": "https://packagist.org/downloads/",
            "license": [
                "BSD-3-Clause"
            ],
            "description": "Programmatically filter and normalize data and files",
            "homepage": "https://laminas.dev",
            "keywords": [
                "filter",
                "laminas"
            ],
            "support": {
                "chat": "https://laminas.dev/chat",
                "docs": "https://docs.laminas.dev/laminas-filter/",
                "forum": "https://discourse.laminas.dev",
                "issues": "https://github.com/laminas/laminas-filter/issues",
                "rss": "https://github.com/laminas/laminas-filter/releases.atom",
                "source": "https://github.com/laminas/laminas-filter"
            },
            "funding": [
                {
                    "url": "https://funding.communitybridge.org/projects/laminas-project",
                    "type": "community_bridge"
                }
            ],
            "time": "2021-05-24T18:29:02+00:00"
        },
        {
            "name": "laminas/laminas-form",
            "version": "3.0.1",
            "source": {
                "type": "git",
                "url": "https://github.com/laminas/laminas-form.git",
                "reference": "2cb637d246d44fcb2a55aa6735df6769c5c0f0cb"
            },
            "dist": {
                "type": "zip",
                "url": "https://api.github.com/repos/laminas/laminas-form/zipball/2cb637d246d44fcb2a55aa6735df6769c5c0f0cb",
                "reference": "2cb637d246d44fcb2a55aa6735df6769c5c0f0cb",
                "shasum": ""
            },
            "require": {
                "laminas/laminas-hydrator": "^4.1.0",
                "laminas/laminas-inputfilter": "^2.12.0",
                "laminas/laminas-stdlib": "^3.3.1",
                "php": "^7.3 || ~8.0.0"
            },
            "conflict": {
                "doctrine/annotations": "<1.12.0",
                "laminas/laminas-captcha": "<2.10.0",
                "laminas/laminas-eventmanager": "<3.3.0",
                "laminas/laminas-i18n": "<2.11.0",
                "laminas/laminas-recaptcha": "<3.3.0",
                "laminas/laminas-servicemanager": "<3.6.0",
                "laminas/laminas-view": "<2.12.0"
            },
            "require-dev": {
                "doctrine/annotations": "^1.12.0",
                "ext-intl": "*",
                "laminas/laminas-captcha": "^2.10.0",
                "laminas/laminas-coding-standard": "^2.3.0",
                "laminas/laminas-escaper": "^2.7.0",
                "laminas/laminas-eventmanager": "^3.3.1",
                "laminas/laminas-filter": "^2.11.0",
                "laminas/laminas-i18n": "^2.11.1",
                "laminas/laminas-modulemanager": "^2.10.2",
                "laminas/laminas-recaptcha": "^3.3.0",
                "laminas/laminas-servicemanager": "^3.6.4",
                "laminas/laminas-session": "^2.10.0",
                "laminas/laminas-text": "^2.8.1",
                "laminas/laminas-validator": "^2.14.4",
                "laminas/laminas-view": "^2.12.0",
                "phpspec/prophecy-phpunit": "^2.0.1",
                "phpunit/phpunit": "^9.5.5",
                "psalm/plugin-phpunit": "^0.16.0",
                "vimeo/psalm": "^4.7.3"
            },
            "suggest": {
                "doctrine/annotations": "^1.12, required to use laminas-form annotations support",
                "laminas/laminas-captcha": "^2.10, required for using CAPTCHA form elements",
                "laminas/laminas-eventmanager": "^3.3, reuired for laminas-form annotations support",
                "laminas/laminas-i18n": "^2.11, required when using laminas-form view helpers",
                "laminas/laminas-recaptcha": "^3.3, in order to use the ReCaptcha form element",
                "laminas/laminas-servicemanager": "^3.6, required to use the form factories or provide services",
                "laminas/laminas-view": "^2.12, required for using the laminas-form view helpers"
            },
            "type": "library",
            "extra": {
                "laminas": {
                    "component": "Laminas\\Form",
                    "config-provider": "Laminas\\Form\\ConfigProvider"
                }
            },
            "autoload": {
                "psr-4": {
                    "Laminas\\Form\\": "src/"
                }
            },
            "notification-url": "https://packagist.org/downloads/",
            "license": [
                "BSD-3-Clause"
            ],
            "description": "Validate and display simple and complex forms, casting forms to business objects and vice versa",
            "homepage": "https://laminas.dev",
            "keywords": [
                "form",
                "laminas"
            ],
            "support": {
                "chat": "https://laminas.dev/chat",
                "docs": "https://docs.laminas.dev/laminas-form/",
                "forum": "https://discourse.laminas.dev",
                "issues": "https://github.com/laminas/laminas-form/issues",
                "rss": "https://github.com/laminas/laminas-form/releases.atom",
                "source": "https://github.com/laminas/laminas-form"
            },
            "funding": [
                {
                    "url": "https://funding.communitybridge.org/projects/laminas-project",
                    "type": "community_bridge"
                }
            ],
            "time": "2021-06-23T05:46:05+00:00"
        },
        {
            "name": "laminas/laminas-http",
            "version": "2.14.3",
            "source": {
                "type": "git",
                "url": "https://github.com/laminas/laminas-http.git",
                "reference": "bfaab8093e382274efed7fdc3ceb15f09ba352bb"
            },
            "dist": {
                "type": "zip",
                "url": "https://api.github.com/repos/laminas/laminas-http/zipball/bfaab8093e382274efed7fdc3ceb15f09ba352bb",
                "reference": "bfaab8093e382274efed7fdc3ceb15f09ba352bb",
                "shasum": ""
            },
            "require": {
                "laminas/laminas-loader": "^2.5.1",
                "laminas/laminas-stdlib": "^3.2.1",
                "laminas/laminas-uri": "^2.5.2",
                "laminas/laminas-validator": "^2.10.1",
                "laminas/laminas-zendframework-bridge": "^1.0",
                "php": "^7.3 || ~8.0.0"
            },
            "replace": {
                "zendframework/zend-http": "^2.11.2"
            },
            "require-dev": {
                "laminas/laminas-coding-standard": "~1.0.0",
                "laminas/laminas-config": "^3.1 || ^2.6",
                "phpunit/phpunit": "^9.3"
            },
            "suggest": {
                "paragonie/certainty": "For automated management of cacert.pem"
            },
            "type": "library",
            "autoload": {
                "psr-4": {
                    "Laminas\\Http\\": "src/"
                }
            },
            "notification-url": "https://packagist.org/downloads/",
            "license": [
                "BSD-3-Clause"
            ],
            "description": "Provides an easy interface for performing Hyper-Text Transfer Protocol (HTTP) requests",
            "homepage": "https://laminas.dev",
            "keywords": [
                "http",
                "http client",
                "laminas"
            ],
            "support": {
                "chat": "https://laminas.dev/chat",
                "docs": "https://docs.laminas.dev/laminas-http/",
                "forum": "https://discourse.laminas.dev",
                "issues": "https://github.com/laminas/laminas-http/issues",
                "rss": "https://github.com/laminas/laminas-http/releases.atom",
                "source": "https://github.com/laminas/laminas-http"
            },
            "funding": [
                {
                    "url": "https://funding.communitybridge.org/projects/laminas-project",
                    "type": "community_bridge"
                }
            ],
            "time": "2021-02-18T21:58:11+00:00"
        },
        {
            "name": "laminas/laminas-hydrator",
            "version": "4.2.2",
            "source": {
                "type": "git",
                "url": "https://github.com/laminas/laminas-hydrator.git",
                "reference": "ed5d9cacc551a37b552cb44e1bbf315512612248"
            },
            "dist": {
                "type": "zip",
                "url": "https://api.github.com/repos/laminas/laminas-hydrator/zipball/ed5d9cacc551a37b552cb44e1bbf315512612248",
                "reference": "ed5d9cacc551a37b552cb44e1bbf315512612248",
                "shasum": ""
            },
            "require": {
                "laminas/laminas-stdlib": "^3.3",
                "laminas/laminas-zendframework-bridge": "^1.0",
                "php": "^7.3 || ~8.0.0",
                "webmozart/assert": "^1.10"
            },
            "replace": {
                "zendframework/zend-hydrator": "^3.0.2"
            },
            "require-dev": {
                "laminas/laminas-coding-standard": "~2.3.0",
                "laminas/laminas-eventmanager": "^3.2.1",
                "laminas/laminas-modulemanager": "^2.8",
                "laminas/laminas-serializer": "^2.9",
                "laminas/laminas-servicemanager": "^3.3.2",
                "phpunit/phpunit": "~9.3.0",
                "psalm/plugin-phpunit": "^0.16.1",
                "vimeo/psalm": "^4.8.1"
            },
            "suggest": {
                "laminas/laminas-eventmanager": "^3.2, to support aggregate hydrator usage",
                "laminas/laminas-serializer": "^2.9, to use the SerializableStrategy",
                "laminas/laminas-servicemanager": "^3.3, to support hydrator plugin manager usage"
            },
            "type": "library",
            "extra": {
                "laminas": {
                    "component": "Laminas\\Hydrator",
                    "config-provider": "Laminas\\Hydrator\\ConfigProvider"
                }
            },
            "autoload": {
                "psr-4": {
                    "Laminas\\Hydrator\\": "src/"
                }
            },
            "notification-url": "https://packagist.org/downloads/",
            "license": [
                "BSD-3-Clause"
            ],
            "description": "Serialize objects to arrays, and vice versa",
            "homepage": "https://laminas.dev",
            "keywords": [
                "hydrator",
                "laminas"
            ],
            "support": {
                "chat": "https://laminas.dev/chat",
                "docs": "https://docs.laminas.dev/laminas-hydrator/",
                "forum": "https://discourse.laminas.dev",
                "issues": "https://github.com/laminas/laminas-hydrator/issues",
                "rss": "https://github.com/laminas/laminas-hydrator/releases.atom",
                "source": "https://github.com/laminas/laminas-hydrator"
            },
            "funding": [
                {
                    "url": "https://funding.communitybridge.org/projects/laminas-project",
                    "type": "community_bridge"
                }
            ],
            "time": "2021-08-02T15:28:57+00:00"
        },
        {
            "name": "laminas/laminas-i18n",
            "version": "2.11.2",
            "source": {
                "type": "git",
                "url": "https://github.com/laminas/laminas-i18n.git",
                "reference": "78adb53ebf6c0bc63f92273fd7809dabc554f786"
            },
            "dist": {
                "type": "zip",
                "url": "https://api.github.com/repos/laminas/laminas-i18n/zipball/78adb53ebf6c0bc63f92273fd7809dabc554f786",
                "reference": "78adb53ebf6c0bc63f92273fd7809dabc554f786",
                "shasum": ""
            },
            "require": {
                "ext-intl": "*",
                "laminas/laminas-stdlib": "^2.7 || ^3.0",
                "laminas/laminas-zendframework-bridge": "^1.0",
                "php": "^7.3 || ~8.0.0"
            },
            "conflict": {
                "phpspec/prophecy": "<1.9.0"
            },
            "replace": {
                "zendframework/zend-i18n": "^2.10.1"
            },
            "require-dev": {
                "laminas/laminas-cache": "^2.6.1",
                "laminas/laminas-coding-standard": "~1.0.0",
                "laminas/laminas-config": "^2.6",
                "laminas/laminas-eventmanager": "^2.6.2 || ^3.0",
                "laminas/laminas-filter": "^2.6.1",
                "laminas/laminas-servicemanager": "^3.2.1",
                "laminas/laminas-validator": "^2.6",
                "laminas/laminas-view": "^2.6.3",
                "phpunit/phpunit": "^9.3"
            },
            "suggest": {
                "laminas/laminas-cache": "Laminas\\Cache component",
                "laminas/laminas-config": "Laminas\\Config component",
                "laminas/laminas-eventmanager": "You should install this package to use the events in the translator",
                "laminas/laminas-filter": "You should install this package to use the provided filters",
                "laminas/laminas-i18n-resources": "Translation resources",
                "laminas/laminas-servicemanager": "Laminas\\ServiceManager component",
                "laminas/laminas-validator": "You should install this package to use the provided validators",
                "laminas/laminas-view": "You should install this package to use the provided view helpers"
            },
            "type": "library",
            "extra": {
                "laminas": {
                    "component": "Laminas\\I18n",
                    "config-provider": "Laminas\\I18n\\ConfigProvider"
                }
            },
            "autoload": {
                "psr-4": {
                    "Laminas\\I18n\\": "src/"
                }
            },
            "notification-url": "https://packagist.org/downloads/",
            "license": [
                "BSD-3-Clause"
            ],
            "description": "Provide translations for your application, and filter and validate internationalized values",
            "homepage": "https://laminas.dev",
            "keywords": [
                "i18n",
                "laminas"
            ],
            "support": {
                "chat": "https://laminas.dev/chat",
                "docs": "https://docs.laminas.dev/laminas-i18n/",
                "forum": "https://discourse.laminas.dev",
                "issues": "https://github.com/laminas/laminas-i18n/issues",
                "rss": "https://github.com/laminas/laminas-i18n/releases.atom",
                "source": "https://github.com/laminas/laminas-i18n"
            },
            "funding": [
                {
                    "url": "https://funding.communitybridge.org/projects/laminas-project",
                    "type": "community_bridge"
                }
            ],
            "time": "2021-08-20T08:23:04+00:00"
        },
        {
            "name": "laminas/laminas-inputfilter",
            "version": "2.12.0",
            "source": {
                "type": "git",
                "url": "https://github.com/laminas/laminas-inputfilter.git",
                "reference": "b6ab28b425e626b12488fec243e02d36d8dffeff"
            },
            "dist": {
                "type": "zip",
                "url": "https://api.github.com/repos/laminas/laminas-inputfilter/zipball/b6ab28b425e626b12488fec243e02d36d8dffeff",
                "reference": "b6ab28b425e626b12488fec243e02d36d8dffeff",
                "shasum": ""
            },
            "require": {
                "laminas/laminas-filter": "^2.9.1",
                "laminas/laminas-servicemanager": "^3.3.1",
                "laminas/laminas-stdlib": "^3.0",
                "laminas/laminas-validator": "^2.11",
                "laminas/laminas-zendframework-bridge": "^1.0",
                "php": "^7.3 || ~8.0.0"
            },
            "replace": {
                "zendframework/zend-inputfilter": "^2.10.1"
            },
            "require-dev": {
                "laminas/laminas-coding-standard": "~1.0.0",
                "laminas/laminas-db": "^2.12",
                "phpspec/prophecy-phpunit": "^2.0",
                "phpunit/phpunit": "^9.4.2",
                "psalm/plugin-phpunit": "^0.15.1",
                "psr/http-message": "^1.0",
                "vimeo/psalm": "^4.6"
            },
            "suggest": {
                "psr/http-message-implementation": "PSR-7 is required if you wish to validate PSR-7 UploadedFileInterface payloads"
            },
            "type": "library",
            "extra": {
                "laminas": {
                    "component": "Laminas\\InputFilter",
                    "config-provider": "Laminas\\InputFilter\\ConfigProvider"
                }
            },
            "autoload": {
                "psr-4": {
                    "Laminas\\InputFilter\\": "src/"
                }
            },
            "notification-url": "https://packagist.org/downloads/",
            "license": [
                "BSD-3-Clause"
            ],
            "description": "Normalize and validate input sets from the web, APIs, the CLI, and more, including files",
            "homepage": "https://laminas.dev",
            "keywords": [
                "inputfilter",
                "laminas"
            ],
            "support": {
                "chat": "https://laminas.dev/chat",
                "docs": "https://docs.laminas.dev/laminas-inputfilter/",
                "forum": "https://discourse.laminas.dev",
                "issues": "https://github.com/laminas/laminas-inputfilter/issues",
                "rss": "https://github.com/laminas/laminas-inputfilter/releases.atom",
                "source": "https://github.com/laminas/laminas-inputfilter"
            },
            "funding": [
                {
                    "url": "https://funding.communitybridge.org/projects/laminas-project",
                    "type": "community_bridge"
                }
            ],
            "time": "2021-03-16T14:17:17+00:00"
        },
        {
            "name": "laminas/laminas-json",
            "version": "3.3.0",
            "source": {
                "type": "git",
                "url": "https://github.com/laminas/laminas-json.git",
                "reference": "9a0ce9f330b7d11e70c4acb44d67e8c4f03f437f"
            },
            "dist": {
                "type": "zip",
                "url": "https://api.github.com/repos/laminas/laminas-json/zipball/9a0ce9f330b7d11e70c4acb44d67e8c4f03f437f",
                "reference": "9a0ce9f330b7d11e70c4acb44d67e8c4f03f437f",
                "shasum": ""
            },
            "require": {
                "php": "^7.3 || ~8.0.0 || ~8.1.0"
            },
            "conflict": {
                "zendframework/zend-json": "*"
            },
            "require-dev": {
                "laminas/laminas-coding-standard": "~2.2.1",
                "laminas/laminas-stdlib": "^2.7.7 || ^3.1",
                "phpunit/phpunit": "^9.3"
            },
            "suggest": {
                "laminas/laminas-json-server": "For implementing JSON-RPC servers",
                "laminas/laminas-xml2json": "For converting XML documents to JSON"
            },
            "type": "library",
            "autoload": {
                "psr-4": {
                    "Laminas\\Json\\": "src/"
                }
            },
            "notification-url": "https://packagist.org/downloads/",
            "license": [
                "BSD-3-Clause"
            ],
            "description": "provides convenience methods for serializing native PHP to JSON and decoding JSON to native PHP",
            "homepage": "https://laminas.dev",
            "keywords": [
                "json",
                "laminas"
            ],
            "support": {
                "chat": "https://laminas.dev/chat",
                "docs": "https://docs.laminas.dev/laminas-json/",
                "forum": "https://discourse.laminas.dev",
                "issues": "https://github.com/laminas/laminas-json/issues",
                "rss": "https://github.com/laminas/laminas-json/releases.atom",
                "source": "https://github.com/laminas/laminas-json"
            },
            "funding": [
                {
                    "url": "https://funding.communitybridge.org/projects/laminas-project",
                    "type": "community_bridge"
                }
            ],
            "time": "2021-09-02T18:02:31+00:00"
        },
        {
            "name": "laminas/laminas-loader",
            "version": "2.7.0",
            "source": {
                "type": "git",
                "url": "https://github.com/laminas/laminas-loader.git",
                "reference": "bcf8a566cb9925a2e7cc41a16db09235ec9fb616"
            },
            "dist": {
                "type": "zip",
                "url": "https://api.github.com/repos/laminas/laminas-loader/zipball/bcf8a566cb9925a2e7cc41a16db09235ec9fb616",
                "reference": "bcf8a566cb9925a2e7cc41a16db09235ec9fb616",
                "shasum": ""
            },
            "require": {
                "laminas/laminas-zendframework-bridge": "^1.0",
                "php": "^7.3 || ~8.0.0"
            },
            "replace": {
                "zendframework/zend-loader": "^2.6.1"
            },
            "require-dev": {
                "laminas/laminas-coding-standard": "~1.0.0",
                "phpunit/phpunit": "^9.3"
            },
            "type": "library",
            "autoload": {
                "psr-4": {
                    "Laminas\\Loader\\": "src/"
                }
            },
            "notification-url": "https://packagist.org/downloads/",
            "license": [
                "BSD-3-Clause"
            ],
            "description": "Autoloading and plugin loading strategies",
            "homepage": "https://laminas.dev",
            "keywords": [
                "laminas",
                "loader"
            ],
            "support": {
                "chat": "https://laminas.dev/chat",
                "docs": "https://docs.laminas.dev/laminas-loader/",
                "forum": "https://discourse.laminas.dev",
                "issues": "https://github.com/laminas/laminas-loader/issues",
                "rss": "https://github.com/laminas/laminas-loader/releases.atom",
                "source": "https://github.com/laminas/laminas-loader"
            },
            "funding": [
                {
                    "url": "https://funding.communitybridge.org/projects/laminas-project",
                    "type": "community_bridge"
                }
            ],
            "time": "2021-02-12T16:08:18+00:00"
        },
        {
            "name": "laminas/laminas-log",
            "version": "2.13.1",
            "source": {
                "type": "git",
                "url": "https://github.com/laminas/laminas-log.git",
                "reference": "6ac20830d4f324b4662fc454fcc1954436bfced3"
            },
            "dist": {
                "type": "zip",
                "url": "https://api.github.com/repos/laminas/laminas-log/zipball/6ac20830d4f324b4662fc454fcc1954436bfced3",
                "reference": "6ac20830d4f324b4662fc454fcc1954436bfced3",
                "shasum": ""
            },
            "require": {
                "laminas/laminas-servicemanager": "^3.3.0",
                "laminas/laminas-stdlib": "^3.0",
                "laminas/laminas-zendframework-bridge": "^1.0",
                "php": "^7.3 || ~8.0.0",
                "psr/log": "^1.1.2"
            },
            "provide": {
                "psr/log-implementation": "1.0.0"
            },
            "replace": {
                "zendframework/zend-log": "^2.12.0"
            },
            "require-dev": {
                "laminas/laminas-coding-standard": "~1.0.0",
                "laminas/laminas-db": "^2.6",
                "laminas/laminas-escaper": "^2.5",
                "laminas/laminas-filter": "^2.5",
                "laminas/laminas-mail": "^2.6.1",
                "laminas/laminas-validator": "^2.10.1",
                "mikey179/vfsstream": "^1.6.7",
                "phpspec/prophecy-phpunit": "^2.0",
                "phpunit/phpunit": "^9.4.1"
            },
            "suggest": {
                "ext-mongo": "mongo extension to use Mongo writer",
                "ext-mongodb": "mongodb extension to use MongoDB writer",
                "laminas/laminas-db": "Laminas\\Db component to use the database log writer",
                "laminas/laminas-escaper": "Laminas\\Escaper component, for use in the XML log formatter",
                "laminas/laminas-mail": "Laminas\\Mail component to use the email log writer",
                "laminas/laminas-validator": "Laminas\\Validator component to block invalid log messages"
            },
            "type": "library",
            "extra": {
                "laminas": {
                    "component": "Laminas\\Log",
                    "config-provider": "Laminas\\Log\\ConfigProvider"
                }
            },
            "autoload": {
                "psr-4": {
                    "Laminas\\Log\\": "src/"
                }
            },
            "notification-url": "https://packagist.org/downloads/",
            "license": [
                "BSD-3-Clause"
            ],
            "description": "Robust, composite logger with filtering, formatting, and PSR-3 support",
            "homepage": "https://laminas.dev",
            "keywords": [
                "laminas",
                "log",
                "logging"
            ],
            "support": {
                "chat": "https://laminas.dev/chat",
                "docs": "https://docs.laminas.dev/laminas-log/",
                "forum": "https://discourse.laminas.dev",
                "issues": "https://github.com/laminas/laminas-log/issues",
                "rss": "https://github.com/laminas/laminas-log/releases.atom",
                "source": "https://github.com/laminas/laminas-log"
            },
            "funding": [
                {
                    "url": "https://funding.communitybridge.org/projects/laminas-project",
                    "type": "community_bridge"
                }
            ],
            "time": "2021-02-12T16:46:26+00:00"
        },
        {
            "name": "laminas/laminas-mail",
            "version": "2.14.1",
            "source": {
                "type": "git",
                "url": "https://github.com/laminas/laminas-mail.git",
                "reference": "180c6c7baa37cba16fe9fd34af0f346e796cf1a1"
            },
            "dist": {
                "type": "zip",
                "url": "https://api.github.com/repos/laminas/laminas-mail/zipball/180c6c7baa37cba16fe9fd34af0f346e796cf1a1",
                "reference": "180c6c7baa37cba16fe9fd34af0f346e796cf1a1",
                "shasum": ""
            },
            "require": {
                "ext-iconv": "*",
                "laminas/laminas-loader": "^2.5",
                "laminas/laminas-mime": "^2.5",
                "laminas/laminas-stdlib": "^2.7 || ^3.0",
                "laminas/laminas-validator": "^2.10.2",
                "laminas/laminas-zendframework-bridge": "^1.0",
                "php": "^7.3 || ~8.0.0",
                "symfony/polyfill-mbstring": "^1.12.0",
                "true/punycode": "^2.1"
            },
            "replace": {
                "zendframework/zend-mail": "^2.10.0"
            },
            "require-dev": {
                "laminas/laminas-coding-standard": "~1.0.0",
                "laminas/laminas-config": "^3.4",
                "laminas/laminas-crypt": "^2.6 || ^3.0",
                "laminas/laminas-servicemanager": "^3.2.1",
                "phpunit/phpunit": "^9.3",
                "psalm/plugin-phpunit": "^0.15.1",
                "vimeo/psalm": "^4.7"
            },
            "suggest": {
                "laminas/laminas-crypt": "Crammd5 support in SMTP Auth",
                "laminas/laminas-servicemanager": "^2.7.10 || ^3.3.1 when using SMTP to deliver messages"
            },
            "type": "library",
            "extra": {
                "laminas": {
                    "component": "Laminas\\Mail",
                    "config-provider": "Laminas\\Mail\\ConfigProvider"
                }
            },
            "autoload": {
                "psr-4": {
                    "Laminas\\Mail\\": "src/"
                }
            },
            "notification-url": "https://packagist.org/downloads/",
            "license": [
                "BSD-3-Clause"
            ],
            "description": "Provides generalized functionality to compose and send both text and MIME-compliant multipart e-mail messages",
            "homepage": "https://laminas.dev",
            "keywords": [
                "laminas",
                "mail"
            ],
            "support": {
                "chat": "https://laminas.dev/chat",
                "docs": "https://docs.laminas.dev/laminas-mail/",
                "forum": "https://discourse.laminas.dev",
                "issues": "https://github.com/laminas/laminas-mail/issues",
                "rss": "https://github.com/laminas/laminas-mail/releases.atom",
                "source": "https://github.com/laminas/laminas-mail"
            },
            "funding": [
                {
                    "url": "https://funding.communitybridge.org/projects/laminas-project",
                    "type": "community_bridge"
                }
            ],
            "time": "2021-05-20T04:00:23+00:00"
        },
        {
            "name": "laminas/laminas-math",
            "version": "3.3.2",
            "source": {
                "type": "git",
                "url": "https://github.com/laminas/laminas-math.git",
                "reference": "188456530923a449470963837c25560f1fdd8a60"
            },
            "dist": {
                "type": "zip",
                "url": "https://api.github.com/repos/laminas/laminas-math/zipball/188456530923a449470963837c25560f1fdd8a60",
                "reference": "188456530923a449470963837c25560f1fdd8a60",
                "shasum": ""
            },
            "require": {
                "ext-mbstring": "*",
                "laminas/laminas-zendframework-bridge": "^1.0",
                "php": "^7.3 || ~8.0.0"
            },
            "replace": {
                "zendframework/zend-math": "^3.2.0"
            },
            "require-dev": {
                "laminas/laminas-coding-standard": "~1.0.0",
                "phpunit/phpunit": "^9.3"
            },
            "suggest": {
                "ext-bcmath": "If using the bcmath functionality",
                "ext-gmp": "If using the gmp functionality"
            },
            "type": "library",
            "extra": {
                "branch-alias": {
                    "dev-master": "3.2.x-dev",
                    "dev-develop": "3.3.x-dev"
                }
            },
            "autoload": {
                "psr-4": {
                    "Laminas\\Math\\": "src/"
                }
            },
            "notification-url": "https://packagist.org/downloads/",
            "license": [
                "BSD-3-Clause"
            ],
            "description": "Create cryptographically secure pseudo-random numbers, and manage big integers",
            "homepage": "https://laminas.dev",
            "keywords": [
                "laminas",
                "math"
            ],
            "support": {
                "chat": "https://laminas.dev/chat",
                "docs": "https://docs.laminas.dev/laminas-math/",
                "forum": "https://discourse.laminas.dev",
                "issues": "https://github.com/laminas/laminas-math/issues",
                "rss": "https://github.com/laminas/laminas-math/releases.atom",
                "source": "https://github.com/laminas/laminas-math"
            },
            "funding": [
                {
                    "url": "https://funding.communitybridge.org/projects/laminas-project",
                    "type": "community_bridge"
                }
            ],
            "time": "2021-02-16T15:46:01+00:00"
        },
        {
            "name": "laminas/laminas-mime",
            "version": "2.9.0",
            "source": {
                "type": "git",
                "url": "https://github.com/laminas/laminas-mime.git",
                "reference": "02cc861f704d468726866457dcf8338d1fe74e76"
            },
            "dist": {
                "type": "zip",
                "url": "https://api.github.com/repos/laminas/laminas-mime/zipball/02cc861f704d468726866457dcf8338d1fe74e76",
                "reference": "02cc861f704d468726866457dcf8338d1fe74e76",
                "shasum": ""
            },
            "require": {
                "laminas/laminas-stdlib": "^2.7 || ^3.0",
                "php": "^7.3 || ~8.0.0 || ~8.1.0"
            },
            "conflict": {
                "zendframework/zend-mime": "*"
            },
            "require-dev": {
                "laminas/laminas-coding-standard": "~2.2.1",
                "laminas/laminas-mail": "^2.12",
                "phpunit/phpunit": "^9.3"
            },
            "suggest": {
                "laminas/laminas-mail": "Laminas\\Mail component"
            },
            "type": "library",
            "autoload": {
                "psr-4": {
                    "Laminas\\Mime\\": "src/"
                }
            },
            "notification-url": "https://packagist.org/downloads/",
            "license": [
                "BSD-3-Clause"
            ],
            "description": "Create and parse MIME messages and parts",
            "homepage": "https://laminas.dev",
            "keywords": [
                "laminas",
                "mime"
            ],
            "support": {
                "chat": "https://laminas.dev/chat",
                "docs": "https://docs.laminas.dev/laminas-mime/",
                "forum": "https://discourse.laminas.dev",
                "issues": "https://github.com/laminas/laminas-mime/issues",
                "rss": "https://github.com/laminas/laminas-mime/releases.atom",
                "source": "https://github.com/laminas/laminas-mime"
            },
            "funding": [
                {
                    "url": "https://funding.communitybridge.org/projects/laminas-project",
                    "type": "community_bridge"
                }
            ],
            "time": "2021-09-03T02:18:35+00:00"
        },
        {
            "name": "laminas/laminas-modulemanager",
            "version": "2.10.2",
            "source": {
                "type": "git",
                "url": "https://github.com/laminas/laminas-modulemanager.git",
                "reference": "2068e0b300e87e139112016a6025be341ceaaf33"
            },
            "dist": {
                "type": "zip",
                "url": "https://api.github.com/repos/laminas/laminas-modulemanager/zipball/2068e0b300e87e139112016a6025be341ceaaf33",
                "reference": "2068e0b300e87e139112016a6025be341ceaaf33",
                "shasum": ""
            },
            "require": {
                "brick/varexporter": "^0.3.2",
                "laminas/laminas-config": "^3.4",
                "laminas/laminas-eventmanager": "^3.3",
                "laminas/laminas-stdlib": "^3.3",
                "laminas/laminas-zendframework-bridge": "^1.1",
                "php": "^7.3 || ^8.0",
                "webimpress/safe-writer": "^1.0.2 || ^2.1"
            },
            "replace": {
                "zendframework/zend-modulemanager": "^2.8.4"
            },
            "require-dev": {
                "laminas/laminas-coding-standard": "~1.0.0",
                "laminas/laminas-console": "^2.8",
                "laminas/laminas-di": "^2.6.1",
                "laminas/laminas-loader": "^2.6.1",
                "laminas/laminas-mvc": "^3.1.1",
                "laminas/laminas-servicemanager": "^3.4.1",
                "phpunit/phpunit": "^9.3.7"
            },
            "suggest": {
                "laminas/laminas-console": "Laminas\\Console component",
                "laminas/laminas-loader": "Laminas\\Loader component if you are not using Composer autoloading for your modules",
                "laminas/laminas-mvc": "Laminas\\Mvc component",
                "laminas/laminas-servicemanager": "Laminas\\ServiceManager component"
            },
            "type": "library",
            "autoload": {
                "psr-4": {
                    "Laminas\\ModuleManager\\": "src/"
                }
            },
            "notification-url": "https://packagist.org/downloads/",
            "license": [
                "BSD-3-Clause"
            ],
            "description": "Modular application system for laminas-mvc applications",
            "homepage": "https://laminas.dev",
            "keywords": [
                "laminas",
                "modulemanager"
            ],
            "support": {
                "chat": "https://laminas.dev/chat",
                "docs": "https://docs.laminas.dev/laminas-modulemanager/",
                "forum": "https://discourse.laminas.dev",
                "issues": "https://github.com/laminas/laminas-modulemanager/issues",
                "rss": "https://github.com/laminas/laminas-modulemanager/releases.atom",
                "source": "https://github.com/laminas/laminas-modulemanager"
            },
            "funding": [
                {
                    "url": "https://funding.communitybridge.org/projects/laminas-project",
                    "type": "community_bridge"
                }
            ],
            "time": "2021-04-13T20:11:28+00:00"
        },
        {
            "name": "laminas/laminas-mvc",
            "version": "3.2.0",
            "source": {
                "type": "git",
                "url": "https://github.com/laminas/laminas-mvc.git",
                "reference": "88da7200cf8f5a970c35d91717a5c4db94981e5e"
            },
            "dist": {
                "type": "zip",
                "url": "https://api.github.com/repos/laminas/laminas-mvc/zipball/88da7200cf8f5a970c35d91717a5c4db94981e5e",
                "reference": "88da7200cf8f5a970c35d91717a5c4db94981e5e",
                "shasum": ""
            },
            "require": {
                "container-interop/container-interop": "^1.2",
                "laminas/laminas-eventmanager": "^3.2",
                "laminas/laminas-http": "^2.7",
                "laminas/laminas-modulemanager": "^2.8",
                "laminas/laminas-router": "^3.0.2",
                "laminas/laminas-servicemanager": "^3.3",
                "laminas/laminas-stdlib": "^3.2.1",
                "laminas/laminas-view": "^2.11.3",
                "laminas/laminas-zendframework-bridge": "^1.0",
                "php": "^7.3 || ~8.0.0"
            },
            "replace": {
                "zendframework/zend-mvc": "^3.1.1"
            },
            "require-dev": {
                "http-interop/http-middleware": "^0.4.1",
                "laminas/laminas-coding-standard": "^1.0.0",
                "laminas/laminas-json": "^2.6.1 || ^3.0",
                "laminas/laminas-psr7bridge": "^1.0",
                "laminas/laminas-stratigility": ">=2.0.1 <2.2",
                "phpspec/prophecy-phpunit": "^2.0",
                "phpunit/phpunit": "^9.4.2"
            },
            "suggest": {
                "laminas/laminas-json": "(^2.6.1 || ^3.0) To auto-deserialize JSON body content in AbstractRestfulController extensions, when json_decode is unavailable",
                "laminas/laminas-log": "^2.9.1  To provide log functionality via LogFilterManager, LogFormatterManager, and LogProcessorManager",
                "laminas/laminas-mvc-console": "laminas-mvc-console provides the ability to expose laminas-mvc as a console application",
                "laminas/laminas-mvc-i18n": "laminas-mvc-i18n provides integration with laminas-i18n, including a translation bridge and translatable route segments",
                "laminas/laminas-mvc-middleware": "To dispatch middleware in your laminas-mvc application",
                "laminas/laminas-mvc-plugin-fileprg": "To provide Post/Redirect/Get functionality around forms that container file uploads",
                "laminas/laminas-mvc-plugin-flashmessenger": "To provide flash messaging capabilities between requests",
                "laminas/laminas-mvc-plugin-identity": "To access the authenticated identity (per laminas-authentication) in controllers",
                "laminas/laminas-mvc-plugin-prg": "To provide Post/Redirect/Get functionality within controllers",
                "laminas/laminas-paginator": "^2.7 To provide pagination functionality via PaginatorPluginManager",
                "laminas/laminas-servicemanager-di": "laminas-servicemanager-di provides utilities for integrating laminas-di and laminas-servicemanager in your laminas-mvc application"
            },
            "type": "library",
            "autoload": {
                "psr-4": {
                    "Laminas\\Mvc\\": "src/"
                }
            },
            "notification-url": "https://packagist.org/downloads/",
            "license": [
                "BSD-3-Clause"
            ],
            "description": "Laminas's event-driven MVC layer, including MVC Applications, Controllers, and Plugins",
            "homepage": "https://laminas.dev",
            "keywords": [
                "laminas",
                "mvc"
            ],
            "support": {
                "chat": "https://laminas.dev/chat",
                "docs": "https://docs.laminas.dev/laminas-mvc/",
                "forum": "https://discourse.laminas.dev",
                "issues": "https://github.com/laminas/laminas-mvc/issues",
                "rss": "https://github.com/laminas/laminas-mvc/releases.atom",
                "source": "https://github.com/laminas/laminas-mvc"
            },
            "funding": [
                {
                    "url": "https://funding.communitybridge.org/projects/laminas-project",
                    "type": "community_bridge"
                }
            ],
            "time": "2020-12-14T21:54:40+00:00"
        },
        {
            "name": "laminas/laminas-mvc-i18n",
            "version": "1.2.0",
            "source": {
                "type": "git",
                "url": "https://github.com/laminas/laminas-mvc-i18n.git",
                "reference": "7ece491a02000a6c4ea2c4457fead3d12efc6eba"
            },
            "dist": {
                "type": "zip",
                "url": "https://api.github.com/repos/laminas/laminas-mvc-i18n/zipball/7ece491a02000a6c4ea2c4457fead3d12efc6eba",
                "reference": "7ece491a02000a6c4ea2c4457fead3d12efc6eba",
                "shasum": ""
            },
            "require": {
                "container-interop/container-interop": "^1.1",
                "laminas/laminas-i18n": "^2.11",
                "laminas/laminas-router": "^3.0",
                "laminas/laminas-servicemanager": "^3.6",
                "laminas/laminas-stdlib": "^3.3",
                "laminas/laminas-validator": "^2.14",
                "laminas/laminas-zendframework-bridge": "^1.2",
                "php": "^7.3 || ~8.0.0"
            },
            "conflict": {
                "laminas/laminas-mvc": "<3.0.0",
                "phpspec/prophecy": "<1.8.0"
            },
            "replace": {
                "zendframework/zend-mvc-i18n": "^1.1.1"
            },
            "require-dev": {
                "laminas/laminas-coding-standard": "~1.0.0",
                "phpspec/prophecy-phpunit": "^2.0",
                "phpunit/phpunit": "^9.5",
                "psalm/plugin-phpunit": "^0.15.1",
                "vimeo/psalm": "^4.7"
            },
            "suggest": {
                "laminas/laminas-cache": "To enable caching of translation strings"
            },
            "type": "library",
            "extra": {
                "laminas": {
                    "component": "Laminas\\Mvc\\I18n",
                    "config-provider": "Laminas\\Mvc\\I18n\\ConfigProvider"
                }
            },
            "autoload": {
                "psr-4": {
                    "Laminas\\Mvc\\I18n\\": "src/"
                }
            },
            "notification-url": "https://packagist.org/downloads/",
            "license": [
                "BSD-3-Clause"
            ],
            "description": "Integration between laminas-mvc and laminas-i18n",
            "homepage": "https://laminas.dev",
            "keywords": [
                "i18n",
                "laminas",
                "mvc"
            ],
            "support": {
                "chat": "https://laminas.dev/chat",
                "docs": "https://docs.laminas.dev/laminas-mvc-i18n/",
                "forum": "https://discourse.laminas.dev",
                "issues": "https://github.com/laminas/laminas-mvc-i18n/issues",
                "rss": "https://github.com/laminas/laminas-mvc-i18n/releases.atom",
                "source": "https://github.com/laminas/laminas-mvc-i18n"
            },
            "funding": [
                {
                    "url": "https://funding.communitybridge.org/projects/laminas-project",
                    "type": "community_bridge"
                }
            ],
            "time": "2021-04-02T15:49:43+00:00"
        },
        {
            "name": "laminas/laminas-mvc-plugin-flashmessenger",
            "version": "1.3.0",
            "source": {
                "type": "git",
                "url": "https://github.com/laminas/laminas-mvc-plugin-flashmessenger.git",
                "reference": "f7569d05dfd774a2c84328792ee716e2d8b1e33e"
            },
            "dist": {
                "type": "zip",
                "url": "https://api.github.com/repos/laminas/laminas-mvc-plugin-flashmessenger/zipball/f7569d05dfd774a2c84328792ee716e2d8b1e33e",
                "reference": "f7569d05dfd774a2c84328792ee716e2d8b1e33e",
                "shasum": ""
            },
            "require": {
                "laminas/laminas-mvc": "^3.0",
                "laminas/laminas-session": "^2.8.5",
                "laminas/laminas-stdlib": "^3.2.1",
                "laminas/laminas-view": "^2.12",
                "laminas/laminas-zendframework-bridge": "^1.0",
                "php": "^7.3 || ~8.0.0"
            },
            "conflict": {
                "laminas/laminas-mvc": "<3.0.0"
            },
            "replace": {
                "zendframework/zend-mvc-plugin-flashmessenger": "^1.2.0"
            },
            "require-dev": {
                "laminas/laminas-coding-standard": "~1.0.0",
                "laminas/laminas-i18n": "^2.8",
                "phpunit/phpunit": "^9.3"
            },
            "type": "library",
            "extra": {
                "laminas": {
                    "component": "Laminas\\Mvc\\Plugin\\FlashMessenger"
                }
            },
            "autoload": {
                "psr-4": {
                    "Laminas\\Mvc\\Plugin\\FlashMessenger\\": "src/"
                }
            },
            "notification-url": "https://packagist.org/downloads/",
            "license": [
                "BSD-3-Clause"
            ],
            "description": "Plugin for creating and exposing flash messages via laminas-mvc controllers",
            "homepage": "https://laminas.dev",
            "keywords": [
                "laminas",
                "mvc"
            ],
            "support": {
                "chat": "https://laminas.dev/chat",
                "docs": "https://docs.laminas.dev/laminas-mvc-plugin-flashmessenger/",
                "forum": "https://discourse.laminas.dev",
                "issues": "https://github.com/laminas/laminas-mvc-plugin-flashmessenger/issues",
                "rss": "https://github.com/laminas/laminas-mvc-plugin-flashmessenger/releases.atom",
                "source": "https://github.com/laminas/laminas-mvc-plugin-flashmessenger"
            },
            "funding": [
                {
                    "url": "https://funding.communitybridge.org/projects/laminas-project",
                    "type": "community_bridge"
                }
            ],
            "time": "2021-04-13T16:30:26+00:00"
        },
        {
            "name": "laminas/laminas-paginator",
            "version": "2.10.0",
            "source": {
                "type": "git",
                "url": "https://github.com/laminas/laminas-paginator.git",
                "reference": "14ce4a397e6329954389cc40aa635caa9573f695"
            },
            "dist": {
                "type": "zip",
                "url": "https://api.github.com/repos/laminas/laminas-paginator/zipball/14ce4a397e6329954389cc40aa635caa9573f695",
                "reference": "14ce4a397e6329954389cc40aa635caa9573f695",
                "shasum": ""
            },
            "require": {
                "ext-json": "*",
                "laminas/laminas-stdlib": "^3.2.1",
                "laminas/laminas-zendframework-bridge": "^1.0.4",
                "php": "^7.3 || ~8.0.0"
            },
            "replace": {
                "zendframework/zend-paginator": "^2.8.2"
            },
            "require-dev": {
                "laminas/laminas-cache": "^2.9.0",
                "laminas/laminas-coding-standard": "~2.1.4",
                "laminas/laminas-config": "^2.6.0",
                "laminas/laminas-filter": "^2.9.4",
                "laminas/laminas-servicemanager": "^3.4.1",
                "laminas/laminas-view": "^2.11.4",
                "phpunit/phpunit": "^9.3",
                "psalm/plugin-phpunit": "^0.15.1",
                "vimeo/psalm": "^4.6"
            },
            "suggest": {
                "laminas/laminas-cache": "Laminas\\Cache component to support cache features",
                "laminas/laminas-filter": "Laminas\\Filter component",
                "laminas/laminas-paginator-adapter-laminasdb": "Provides pagination adapters for Select statements and TableGateway instances",
                "laminas/laminas-servicemanager": "Laminas\\ServiceManager component",
                "laminas/laminas-view": "Laminas\\View component"
            },
            "type": "library",
            "extra": {
                "laminas": {
                    "component": "Laminas\\Paginator",
                    "config-provider": "Laminas\\Paginator\\ConfigProvider"
                }
            },
            "autoload": {
                "psr-4": {
                    "Laminas\\Paginator\\": "src/"
                }
            },
            "notification-url": "https://packagist.org/downloads/",
            "license": [
                "BSD-3-Clause"
            ],
            "description": "Paginate collections of data from arbitrary sources",
            "homepage": "https://laminas.dev",
            "keywords": [
                "laminas",
                "paginator"
            ],
            "support": {
                "chat": "https://laminas.dev/chat",
                "docs": "https://docs.laminas.dev/laminas-paginator/",
                "forum": "https://discourse.laminas.dev",
                "issues": "https://github.com/laminas/laminas-paginator/issues",
                "rss": "https://github.com/laminas/laminas-paginator/releases.atom",
                "source": "https://github.com/laminas/laminas-paginator"
            },
            "funding": [
                {
                    "url": "https://funding.communitybridge.org/projects/laminas-project",
                    "type": "community_bridge"
                }
            ],
            "time": "2021-02-25T21:39:49+00:00"
        },
        {
            "name": "laminas/laminas-paginator-adapter-laminasdb",
            "version": "1.0.0",
            "source": {
                "type": "git",
                "url": "https://github.com/laminas/laminas-paginator-adapter-laminasdb.git",
                "reference": "567bf94a4b878fcff76552dd7aa6e40c22ace466"
            },
            "dist": {
                "type": "zip",
                "url": "https://api.github.com/repos/laminas/laminas-paginator-adapter-laminasdb/zipball/567bf94a4b878fcff76552dd7aa6e40c22ace466",
                "reference": "567bf94a4b878fcff76552dd7aa6e40c22ace466",
                "shasum": ""
            },
            "require": {
                "laminas/laminas-db": "^2.12",
                "laminas/laminas-paginator": "^2.10",
                "php": "^7.3 || ~8.0.0"
            },
            "require-dev": {
                "laminas/laminas-coding-standard": "~2.1.4",
                "phpunit/phpunit": "^9.3",
                "psalm/plugin-phpunit": "^0.15.1",
                "vimeo/psalm": "^4.6"
            },
            "type": "library",
            "extra": {
                "laminas": {
                    "component": "Laminas\\Paginator\\Adapter\\LaminasDb",
                    "config-provider": "Laminas\\Paginator\\Adapter\\LaminasDb\\ConfigProvider"
                }
            },
            "autoload": {
                "psr-4": {
                    "Laminas\\Paginator\\Adapter\\LaminasDb\\": "src//"
                }
            },
            "notification-url": "https://packagist.org/downloads/",
            "license": [
                "BSD-3-Clause"
            ],
            "description": "laminas-db adapters for laminas-paginator",
            "keywords": [
                "db",
                "laminas",
                "pagination"
            ],
            "support": {
                "docs": "https://docs.laminas.dev/laminas-laminas-paginator-adapter-db/",
                "forum": "https://discourse.laminas.dev/",
                "issues": "https://github.com/laminas/laminas-laminas-paginator-adapter-db/issues",
                "rss": "https://github.com/laminas/laminas-laminas-paginator-adapter-db/releases.atom",
                "source": "https://github.com/laminas/laminas-laminas-paginator-adapter-db"
            },
            "funding": [
                {
                    "url": "https://funding.communitybridge.org/projects/laminas-project",
                    "type": "community_bridge"
                }
            ],
            "time": "2021-02-25T23:06:06+00:00"
        },
        {
            "name": "laminas/laminas-recaptcha",
            "version": "3.3.0",
            "source": {
                "type": "git",
                "url": "https://github.com/laminas/laminas-recaptcha.git",
                "reference": "3275b19ee8a58007e508b2ea3fd2160582abdb73"
            },
            "dist": {
                "type": "zip",
                "url": "https://api.github.com/repos/laminas/laminas-recaptcha/zipball/3275b19ee8a58007e508b2ea3fd2160582abdb73",
                "reference": "3275b19ee8a58007e508b2ea3fd2160582abdb73",
                "shasum": ""
            },
            "require": {
                "ext-json": "*",
                "laminas/laminas-http": "^2.14",
                "laminas/laminas-json": "^3.2",
                "laminas/laminas-stdlib": "^3.3",
                "laminas/laminas-zendframework-bridge": "^1.1",
                "php": "^7.3 || ~8.0.0"
            },
            "replace": {
                "zendframework/zendservice-recaptcha": "^3.2.0"
            },
            "require-dev": {
                "laminas/laminas-coding-standard": "~2.1.4",
                "laminas/laminas-config": "^3.4",
                "laminas/laminas-validator": "^2.14",
                "phpunit/phpunit": "^9.4.3"
            },
            "suggest": {
                "laminas/laminas-validator": "~2.0, if using ReCaptcha's Mailhide API"
            },
            "type": "library",
            "autoload": {
                "psr-4": {
                    "Laminas\\ReCaptcha\\": "src/"
                }
            },
            "notification-url": "https://packagist.org/downloads/",
            "license": [
                "BSD-3-Clause"
            ],
            "description": "OOP wrapper for the ReCaptcha web service",
            "homepage": "https://laminas.dev",
            "keywords": [
                "laminas",
                "recaptcha"
            ],
            "support": {
                "chat": "https://laminas.dev/chat",
                "docs": "https://docs.laminas.dev/laminas-recaptcha/",
                "forum": "https://discourse.laminas.dev",
                "issues": "https://github.com/laminas/laminas-recaptcha/issues",
                "rss": "https://github.com/laminas/laminas-recaptcha/releases.atom",
                "source": "https://github.com/laminas/laminas-recaptcha"
            },
            "funding": [
                {
                    "url": "https://funding.communitybridge.org/projects/laminas-project",
                    "type": "community_bridge"
                }
            ],
            "time": "2021-04-19T15:56:33+00:00"
        },
        {
            "name": "laminas/laminas-router",
            "version": "3.4.5",
            "source": {
                "type": "git",
                "url": "https://github.com/laminas/laminas-router.git",
                "reference": "aaf2eb364eedeb5c4d5b9ee14cd2938d0f7e89b7"
            },
            "dist": {
                "type": "zip",
                "url": "https://api.github.com/repos/laminas/laminas-router/zipball/aaf2eb364eedeb5c4d5b9ee14cd2938d0f7e89b7",
                "reference": "aaf2eb364eedeb5c4d5b9ee14cd2938d0f7e89b7",
                "shasum": ""
            },
            "require": {
                "container-interop/container-interop": "^1.2",
                "laminas/laminas-http": "^2.8.1",
                "laminas/laminas-servicemanager": "^2.7.8 || ^3.3",
                "laminas/laminas-stdlib": "^3.3",
                "laminas/laminas-zendframework-bridge": "^1.0",
                "php": "^7.3 || ~8.0.0"
            },
            "replace": {
                "zendframework/zend-router": "^3.3.0"
            },
            "require-dev": {
                "laminas/laminas-coding-standard": "~1.0.0",
                "laminas/laminas-i18n": "^2.7.4",
                "phpunit/phpunit": "^9.4"
            },
            "suggest": {
                "laminas/laminas-i18n": "^2.7.4, if defining translatable HTTP path segments"
            },
            "type": "library",
            "extra": {
                "laminas": {
                    "component": "Laminas\\Router",
                    "config-provider": "Laminas\\Router\\ConfigProvider"
                }
            },
            "autoload": {
                "psr-4": {
                    "Laminas\\Router\\": "src/"
                }
            },
            "notification-url": "https://packagist.org/downloads/",
            "license": [
                "BSD-3-Clause"
            ],
            "description": "Flexible routing system for HTTP and console applications",
            "homepage": "https://laminas.dev",
            "keywords": [
                "laminas",
                "routing"
            ],
            "support": {
                "chat": "https://laminas.dev/chat",
                "docs": "https://docs.laminas.dev/laminas-router/",
                "forum": "https://discourse.laminas.dev",
                "issues": "https://github.com/laminas/laminas-router/issues",
                "rss": "https://github.com/laminas/laminas-router/releases.atom",
                "source": "https://github.com/laminas/laminas-router"
            },
            "funding": [
                {
                    "url": "https://funding.communitybridge.org/projects/laminas-project",
                    "type": "community_bridge"
                }
            ],
            "time": "2021-04-19T16:06:00+00:00"
        },
        {
            "name": "laminas/laminas-serializer",
            "version": "2.10.1",
            "source": {
                "type": "git",
                "url": "https://github.com/laminas/laminas-serializer.git",
                "reference": "254cf6a17b46d98808c0810939268f63538dcc0c"
            },
            "dist": {
                "type": "zip",
                "url": "https://api.github.com/repos/laminas/laminas-serializer/zipball/254cf6a17b46d98808c0810939268f63538dcc0c",
                "reference": "254cf6a17b46d98808c0810939268f63538dcc0c",
                "shasum": ""
            },
            "require": {
                "laminas/laminas-json": "^3.1",
                "laminas/laminas-stdlib": "^3.2",
                "laminas/laminas-zendframework-bridge": "^1.0",
                "php": "^7.3 || ~8.0.0"
            },
            "replace": {
                "zendframework/zend-serializer": "^2.9.1"
            },
            "require-dev": {
                "laminas/laminas-coding-standard": "~1.0.0",
                "laminas/laminas-math": "^3.3",
                "laminas/laminas-servicemanager": "^3.6",
                "phpunit/phpunit": "^9.3"
            },
            "suggest": {
                "laminas/laminas-math": "(^3.3) To support Python Pickle serialization",
                "laminas/laminas-servicemanager": "(^3.6) To support plugin manager support"
            },
            "type": "library",
            "extra": {
                "laminas": {
                    "component": "Laminas\\Serializer",
                    "config-provider": "Laminas\\Serializer\\ConfigProvider"
                }
            },
            "autoload": {
                "psr-4": {
                    "Laminas\\Serializer\\": "src/"
                }
            },
            "notification-url": "https://packagist.org/downloads/",
            "license": [
                "BSD-3-Clause"
            ],
            "description": "Serialize and deserialize PHP structures to a variety of representations",
            "homepage": "https://laminas.dev",
            "keywords": [
                "laminas",
                "serializer"
            ],
            "support": {
                "chat": "https://laminas.dev/chat",
                "docs": "https://docs.laminas.dev/laminas-serializer/",
                "forum": "https://discourse.laminas.dev",
                "issues": "https://github.com/laminas/laminas-serializer/issues",
                "rss": "https://github.com/laminas/laminas-serializer/releases.atom",
                "source": "https://github.com/laminas/laminas-serializer"
            },
            "funding": [
                {
                    "url": "https://funding.communitybridge.org/projects/laminas-project",
                    "type": "community_bridge"
                }
            ],
            "time": "2021-02-18T14:21:13+00:00"
        },
        {
            "name": "laminas/laminas-server",
            "version": "2.10.0",
            "source": {
                "type": "git",
                "url": "https://github.com/laminas/laminas-server.git",
                "reference": "e1fd6853223feed7a00555144d661e0a914124cd"
            },
            "dist": {
                "type": "zip",
                "url": "https://api.github.com/repos/laminas/laminas-server/zipball/e1fd6853223feed7a00555144d661e0a914124cd",
                "reference": "e1fd6853223feed7a00555144d661e0a914124cd",
                "shasum": ""
            },
            "require": {
                "laminas/laminas-code": "^3.5.1 || ^4.0.0",
                "laminas/laminas-stdlib": "^3.3.1",
                "laminas/laminas-zendframework-bridge": "^1.2.0",
                "php": "^7.3 || ~8.0.0"
            },
            "replace": {
                "zendframework/zend-server": "^2.8.1"
            },
            "require-dev": {
                "laminas/laminas-coding-standard": "~1.0.0",
                "phpunit/phpunit": "^9.5.4",
                "psalm/plugin-phpunit": "^0.15.1",
                "vimeo/psalm": "^4.6.4"
            },
            "type": "library",
            "autoload": {
                "psr-4": {
                    "Laminas\\Server\\": "src/"
                }
            },
            "notification-url": "https://packagist.org/downloads/",
            "license": [
                "BSD-3-Clause"
            ],
            "description": "Create Reflection-based RPC servers",
            "homepage": "https://laminas.dev",
            "keywords": [
                "laminas",
                "server"
            ],
            "support": {
                "chat": "https://laminas.dev/chat",
                "docs": "https://docs.laminas.dev/laminas-server/",
                "forum": "https://discourse.laminas.dev",
                "issues": "https://github.com/laminas/laminas-server/issues",
                "rss": "https://github.com/laminas/laminas-server/releases.atom",
                "source": "https://github.com/laminas/laminas-server"
            },
            "funding": [
                {
                    "url": "https://funding.communitybridge.org/projects/laminas-project",
                    "type": "community_bridge"
                }
            ],
            "time": "2021-04-16T11:56:04+00:00"
        },
        {
            "name": "laminas/laminas-servicemanager",
            "version": "3.7.0",
            "source": {
                "type": "git",
                "url": "https://github.com/laminas/laminas-servicemanager.git",
                "reference": "2b0aee477fdbd3191af7c302b93dbc5fda0626f4"
            },
            "dist": {
                "type": "zip",
                "url": "https://api.github.com/repos/laminas/laminas-servicemanager/zipball/2b0aee477fdbd3191af7c302b93dbc5fda0626f4",
                "reference": "2b0aee477fdbd3191af7c302b93dbc5fda0626f4",
                "shasum": ""
            },
            "require": {
                "container-interop/container-interop": "^1.2",
                "laminas/laminas-stdlib": "^3.2.1",
                "laminas/laminas-zendframework-bridge": "^1.0",
                "php": "^7.3 || ~8.0.0",
                "psr/container": "^1.0"
            },
            "conflict": {
                "laminas/laminas-code": "<3.3.1",
                "zendframework/zend-code": "<3.3.1"
            },
            "provide": {
                "container-interop/container-interop-implementation": "^1.2",
                "psr/container-implementation": "^1.0"
            },
            "replace": {
                "zendframework/zend-servicemanager": "^3.4.0"
            },
            "require-dev": {
                "composer/package-versions-deprecated": "^1.0",
                "laminas/laminas-coding-standard": "~2.2.0",
                "laminas/laminas-container-config-test": "^0.3",
                "laminas/laminas-dependency-plugin": "^2.1.2",
                "mikey179/vfsstream": "^1.6.8",
                "ocramius/proxy-manager": "^2.2.3",
                "phpbench/phpbench": "^1.0.4",
                "phpspec/prophecy-phpunit": "^2.0",
                "phpunit/phpunit": "^9.4",
                "psalm/plugin-phpunit": "^0.16.1",
                "vimeo/psalm": "^4.8"
            },
            "suggest": {
                "ocramius/proxy-manager": "ProxyManager ^2.1.1 to handle lazy initialization of services"
            },
            "bin": [
                "bin/generate-deps-for-config-factory",
                "bin/generate-factory-for-class"
            ],
            "type": "library",
            "autoload": {
                "psr-4": {
                    "Laminas\\ServiceManager\\": "src/"
                }
            },
            "notification-url": "https://packagist.org/downloads/",
            "license": [
                "BSD-3-Clause"
            ],
            "description": "Factory-Driven Dependency Injection Container",
            "homepage": "https://laminas.dev",
            "keywords": [
                "PSR-11",
                "dependency-injection",
                "di",
                "dic",
                "laminas",
                "service-manager",
                "servicemanager"
            ],
            "support": {
                "chat": "https://laminas.dev/chat",
                "docs": "https://docs.laminas.dev/laminas-servicemanager/",
                "forum": "https://discourse.laminas.dev",
                "issues": "https://github.com/laminas/laminas-servicemanager/issues",
                "rss": "https://github.com/laminas/laminas-servicemanager/releases.atom",
                "source": "https://github.com/laminas/laminas-servicemanager"
            },
            "funding": [
                {
                    "url": "https://funding.communitybridge.org/projects/laminas-project",
                    "type": "community_bridge"
                }
            ],
            "time": "2021-07-24T19:33:07+00:00"
        },
        {
            "name": "laminas/laminas-session",
            "version": "2.11.0",
            "source": {
                "type": "git",
                "url": "https://github.com/laminas/laminas-session.git",
                "reference": "c4e19f1a3bc6f7ecf6f25f79b32717a544236922"
            },
            "dist": {
                "type": "zip",
                "url": "https://api.github.com/repos/laminas/laminas-session/zipball/c4e19f1a3bc6f7ecf6f25f79b32717a544236922",
                "reference": "c4e19f1a3bc6f7ecf6f25f79b32717a544236922",
                "shasum": ""
            },
            "require": {
                "laminas/laminas-eventmanager": "^3.0",
                "laminas/laminas-stdlib": "^3.2.1",
                "laminas/laminas-zendframework-bridge": "^1.0",
                "php": "^7.3 || ~8.0.0"
            },
            "replace": {
                "zendframework/zend-session": "^2.9.1"
            },
            "require-dev": {
                "container-interop/container-interop": "^1.1",
                "laminas/laminas-cache": "^2.6.1",
                "laminas/laminas-coding-standard": "~2.2.1",
                "laminas/laminas-db": "^2.7",
                "laminas/laminas-http": "^2.5.4",
                "laminas/laminas-servicemanager": "^3.0.3",
                "laminas/laminas-validator": "^2.6",
                "mongodb/mongodb": "^1.0.1",
                "php-mock/php-mock-phpunit": "^1.1.2 || ^2.0",
                "phpspec/prophecy-phpunit": "^2.0",
                "phpunit/phpunit": "^9.3"
            },
            "suggest": {
                "laminas/laminas-cache": "Laminas\\Cache component",
                "laminas/laminas-db": "Laminas\\Db component",
                "laminas/laminas-http": "Laminas\\Http component",
                "laminas/laminas-servicemanager": "Laminas\\ServiceManager component",
                "laminas/laminas-validator": "Laminas\\Validator component",
                "mongodb/mongodb": "If you want to use the MongoDB session save handler"
            },
            "type": "library",
            "extra": {
                "laminas": {
                    "component": "Laminas\\Session",
                    "config-provider": "Laminas\\Session\\ConfigProvider"
                }
            },
            "autoload": {
                "psr-4": {
                    "Laminas\\Session\\": "src/"
                }
            },
            "notification-url": "https://packagist.org/downloads/",
            "license": [
                "BSD-3-Clause"
            ],
            "description": "Object-oriented interface to PHP sessions and storage",
            "homepage": "https://laminas.dev",
            "keywords": [
                "laminas",
                "session"
            ],
            "support": {
                "chat": "https://laminas.dev/chat",
                "docs": "https://docs.laminas.dev/laminas-session/",
                "forum": "https://discourse.laminas.dev",
                "issues": "https://github.com/laminas/laminas-session/issues",
                "rss": "https://github.com/laminas/laminas-session/releases.atom",
                "source": "https://github.com/laminas/laminas-session"
            },
            "funding": [
                {
                    "url": "https://funding.communitybridge.org/projects/laminas-project",
                    "type": "community_bridge"
                }
            ],
            "time": "2021-06-30T15:33:53+00:00"
        },
        {
            "name": "laminas/laminas-soap",
            "version": "2.9.0",
            "source": {
                "type": "git",
                "url": "https://github.com/laminas/laminas-soap.git",
                "reference": "11672a79e9074fd8e4e7aedd75849902e7b45e23"
            },
            "dist": {
                "type": "zip",
                "url": "https://api.github.com/repos/laminas/laminas-soap/zipball/11672a79e9074fd8e4e7aedd75849902e7b45e23",
                "reference": "11672a79e9074fd8e4e7aedd75849902e7b45e23",
                "shasum": ""
            },
            "require": {
                "ext-dom": "*",
                "ext-soap": "*",
                "laminas/laminas-server": "^2.9",
                "laminas/laminas-stdlib": "^3.3",
                "laminas/laminas-uri": "^2.8",
                "laminas/laminas-zendframework-bridge": "^1.1.0",
                "php": "^7.3 || ~8.0.0"
            },
            "replace": {
                "zendframework/zend-soap": "^2.8.0"
            },
            "require-dev": {
                "laminas/laminas-coding-standard": "~1.0.0",
                "laminas/laminas-config": "^3.4",
                "laminas/laminas-http": "^2.14",
                "phpspec/prophecy-phpunit": "^2.0.1",
                "phpunit/phpunit": "^9.4.3"
            },
            "suggest": {
                "ext-curl": "Curl is required when .NET compatibility is required",
                "laminas/laminas-http": "Laminas\\Http component"
            },
            "type": "library",
            "autoload": {
                "psr-4": {
                    "Laminas\\Soap\\": "src/"
                }
            },
            "notification-url": "https://packagist.org/downloads/",
            "license": [
                "BSD-3-Clause"
            ],
            "homepage": "https://laminas.dev",
            "keywords": [
                "laminas",
                "soap"
            ],
            "support": {
                "chat": "https://laminas.dev/chat",
                "docs": "https://docs.laminas.dev/laminas-soap/",
                "forum": "https://discourse.laminas.dev",
                "issues": "https://github.com/laminas/laminas-soap/issues",
                "rss": "https://github.com/laminas/laminas-soap/releases.atom",
                "source": "https://github.com/laminas/laminas-soap"
            },
            "funding": [
                {
                    "url": "https://funding.communitybridge.org/projects/laminas-project",
                    "type": "community_bridge"
                }
            ],
            "time": "2021-02-17T18:59:03+00:00"
        },
        {
            "name": "laminas/laminas-stdlib",
            "version": "3.5.0",
            "source": {
                "type": "git",
                "url": "https://github.com/laminas/laminas-stdlib.git",
                "reference": "c8ac6a76a133e682acfabc821d4a2ec646934b12"
            },
            "dist": {
                "type": "zip",
                "url": "https://api.github.com/repos/laminas/laminas-stdlib/zipball/c8ac6a76a133e682acfabc821d4a2ec646934b12",
                "reference": "c8ac6a76a133e682acfabc821d4a2ec646934b12",
                "shasum": ""
            },
            "require": {
                "php": "^7.3 || ^8.0"
            },
            "conflict": {
                "zendframework/zend-stdlib": "*"
            },
            "require-dev": {
                "laminas/laminas-coding-standard": "~2.3.0",
                "phpbench/phpbench": "^0.17.1",
                "phpunit/phpunit": "~9.3.7",
                "psalm/plugin-phpunit": "^0.16.0",
                "vimeo/psalm": "^4.7"
            },
            "type": "library",
            "autoload": {
                "psr-4": {
                    "Laminas\\Stdlib\\": "src/"
                }
            },
            "notification-url": "https://packagist.org/downloads/",
            "license": [
                "BSD-3-Clause"
            ],
            "description": "SPL extensions, array utilities, error handlers, and more",
            "homepage": "https://laminas.dev",
            "keywords": [
                "laminas",
                "stdlib"
            ],
            "support": {
                "chat": "https://laminas.dev/chat",
                "docs": "https://docs.laminas.dev/laminas-stdlib/",
                "forum": "https://discourse.laminas.dev",
                "issues": "https://github.com/laminas/laminas-stdlib/issues",
                "rss": "https://github.com/laminas/laminas-stdlib/releases.atom",
                "source": "https://github.com/laminas/laminas-stdlib"
            },
            "funding": [
                {
                    "url": "https://funding.communitybridge.org/projects/laminas-project",
                    "type": "community_bridge"
                }
            ],
            "time": "2021-08-03T13:40:40+00:00"
        },
        {
            "name": "laminas/laminas-text",
            "version": "2.8.1",
            "source": {
                "type": "git",
                "url": "https://github.com/laminas/laminas-text.git",
                "reference": "d696fa1fb3880b9b8f02c08be58685013b421608"
            },
            "dist": {
                "type": "zip",
                "url": "https://api.github.com/repos/laminas/laminas-text/zipball/d696fa1fb3880b9b8f02c08be58685013b421608",
                "reference": "d696fa1fb3880b9b8f02c08be58685013b421608",
                "shasum": ""
            },
            "require": {
                "laminas/laminas-servicemanager": "^3.4",
                "laminas/laminas-stdlib": "^3.1",
                "laminas/laminas-zendframework-bridge": "^1.0",
                "php": "^7.3 || ~8.0.0"
            },
            "replace": {
                "zendframework/zend-text": "^2.7.1"
            },
            "require-dev": {
                "laminas/laminas-coding-standard": "~1.0.0",
                "laminas/laminas-config": "^3.4",
                "phpunit/phpunit": "^9.3"
            },
            "type": "library",
            "autoload": {
                "psr-4": {
                    "Laminas\\Text\\": "src/"
                }
            },
            "notification-url": "https://packagist.org/downloads/",
            "license": [
                "BSD-3-Clause"
            ],
            "description": "Create FIGlets and text-based tables",
            "homepage": "https://laminas.dev",
            "keywords": [
                "laminas",
                "text"
            ],
            "support": {
                "chat": "https://laminas.dev/chat",
                "docs": "https://docs.laminas.dev/laminas-text/",
                "forum": "https://discourse.laminas.dev",
                "issues": "https://github.com/laminas/laminas-text/issues",
                "rss": "https://github.com/laminas/laminas-text/releases.atom",
                "source": "https://github.com/laminas/laminas-text"
            },
            "funding": [
                {
                    "url": "https://funding.communitybridge.org/projects/laminas-project",
                    "type": "community_bridge"
                }
            ],
            "time": "2021-02-17T21:24:58+00:00"
        },
        {
            "name": "laminas/laminas-uri",
            "version": "2.8.1",
            "source": {
                "type": "git",
                "url": "https://github.com/laminas/laminas-uri.git",
                "reference": "79bd4c614c8cf9a6ba715a49fca8061e84933d87"
            },
            "dist": {
                "type": "zip",
                "url": "https://api.github.com/repos/laminas/laminas-uri/zipball/79bd4c614c8cf9a6ba715a49fca8061e84933d87",
                "reference": "79bd4c614c8cf9a6ba715a49fca8061e84933d87",
                "shasum": ""
            },
            "require": {
                "laminas/laminas-escaper": "^2.5",
                "laminas/laminas-validator": "^2.10",
                "laminas/laminas-zendframework-bridge": "^1.0",
                "php": "^7.3 || ~8.0.0"
            },
            "replace": {
                "zendframework/zend-uri": "^2.7.1"
            },
            "require-dev": {
                "laminas/laminas-coding-standard": "^2.1",
                "phpunit/phpunit": "^9.3"
            },
            "type": "library",
            "autoload": {
                "psr-4": {
                    "Laminas\\Uri\\": "src/"
                }
            },
            "notification-url": "https://packagist.org/downloads/",
            "license": [
                "BSD-3-Clause"
            ],
            "description": "A component that aids in manipulating and validating » Uniform Resource Identifiers (URIs)",
            "homepage": "https://laminas.dev",
            "keywords": [
                "laminas",
                "uri"
            ],
            "support": {
                "chat": "https://laminas.dev/chat",
                "docs": "https://docs.laminas.dev/laminas-uri/",
                "forum": "https://discourse.laminas.dev",
                "issues": "https://github.com/laminas/laminas-uri/issues",
                "rss": "https://github.com/laminas/laminas-uri/releases.atom",
                "source": "https://github.com/laminas/laminas-uri"
            },
            "funding": [
                {
                    "url": "https://funding.communitybridge.org/projects/laminas-project",
                    "type": "community_bridge"
                }
            ],
            "time": "2021-02-17T21:53:05+00:00"
        },
        {
            "name": "laminas/laminas-validator",
            "version": "2.14.5",
            "source": {
                "type": "git",
                "url": "https://github.com/laminas/laminas-validator.git",
                "reference": "4680bc4241cb5b3ff78954c421fe43105ca413b7"
            },
            "dist": {
                "type": "zip",
                "url": "https://api.github.com/repos/laminas/laminas-validator/zipball/4680bc4241cb5b3ff78954c421fe43105ca413b7",
                "reference": "4680bc4241cb5b3ff78954c421fe43105ca413b7",
                "shasum": ""
            },
            "require": {
                "container-interop/container-interop": "^1.1",
                "laminas/laminas-stdlib": "^3.3",
                "laminas/laminas-zendframework-bridge": "^1.0",
                "php": "^7.3 || ~8.0.0"
            },
            "replace": {
                "zendframework/zend-validator": "^2.13.0"
            },
            "require-dev": {
                "laminas/laminas-cache": "^2.6.1",
                "laminas/laminas-coding-standard": "~2.2.1",
                "laminas/laminas-config": "^2.6",
                "laminas/laminas-db": "^2.7",
                "laminas/laminas-filter": "^2.6",
                "laminas/laminas-http": "^2.14.2",
                "laminas/laminas-i18n": "^2.6",
                "laminas/laminas-math": "^2.6",
                "laminas/laminas-servicemanager": "^2.7.11 || ^3.0.3",
                "laminas/laminas-session": "^2.8",
                "laminas/laminas-uri": "^2.7",
                "phpspec/prophecy-phpunit": "^2.0",
                "phpunit/phpunit": "^9.3",
                "psalm/plugin-phpunit": "^0.15.0",
                "psr/http-client": "^1.0",
                "psr/http-factory": "^1.0",
                "psr/http-message": "^1.0",
                "vimeo/psalm": "^4.3"
            },
            "suggest": {
                "laminas/laminas-db": "Laminas\\Db component, required by the (No)RecordExists validator",
                "laminas/laminas-filter": "Laminas\\Filter component, required by the Digits validator",
                "laminas/laminas-i18n": "Laminas\\I18n component to allow translation of validation error messages",
                "laminas/laminas-i18n-resources": "Translations of validator messages",
                "laminas/laminas-math": "Laminas\\Math component, required by the Csrf validator",
                "laminas/laminas-servicemanager": "Laminas\\ServiceManager component to allow using the ValidatorPluginManager and validator chains",
                "laminas/laminas-session": "Laminas\\Session component, ^2.8; required by the Csrf validator",
                "laminas/laminas-uri": "Laminas\\Uri component, required by the Uri and Sitemap\\Loc validators",
                "psr/http-message": "psr/http-message, required when validating PSR-7 UploadedFileInterface instances via the Upload and UploadFile validators"
            },
            "type": "library",
            "extra": {
                "laminas": {
                    "component": "Laminas\\Validator",
                    "config-provider": "Laminas\\Validator\\ConfigProvider"
                }
            },
            "autoload": {
                "psr-4": {
                    "Laminas\\Validator\\": "src/"
                }
            },
            "notification-url": "https://packagist.org/downloads/",
            "license": [
                "BSD-3-Clause"
            ],
            "description": "Validation classes for a wide range of domains, and the ability to chain validators to create complex validation criteria",
            "homepage": "https://laminas.dev",
            "keywords": [
                "laminas",
                "validator"
            ],
            "support": {
                "chat": "https://laminas.dev/chat",
                "docs": "https://docs.laminas.dev/laminas-validator/",
                "forum": "https://discourse.laminas.dev",
                "issues": "https://github.com/laminas/laminas-validator/issues",
                "rss": "https://github.com/laminas/laminas-validator/releases.atom",
                "source": "https://github.com/laminas/laminas-validator"
            },
            "funding": [
                {
                    "url": "https://funding.communitybridge.org/projects/laminas-project",
                    "type": "community_bridge"
                }
            ],
            "time": "2021-07-14T13:59:23+00:00"
        },
        {
            "name": "laminas/laminas-view",
            "version": "2.12.0",
            "source": {
                "type": "git",
                "url": "https://github.com/laminas/laminas-view.git",
                "reference": "3ef103da6887809f08ecf52f42c31a76c9bf08b1"
            },
            "dist": {
                "type": "zip",
                "url": "https://api.github.com/repos/laminas/laminas-view/zipball/3ef103da6887809f08ecf52f42c31a76c9bf08b1",
                "reference": "3ef103da6887809f08ecf52f42c31a76c9bf08b1",
                "shasum": ""
            },
            "require": {
                "laminas/laminas-eventmanager": "^3.0",
                "laminas/laminas-json": "^2.6.1 || ^3.0",
                "laminas/laminas-loader": "^2.5",
                "laminas/laminas-stdlib": "^3.2.1",
                "laminas/laminas-zendframework-bridge": "^1.0",
                "php": "^7.3 || ~8.0.0"
            },
            "conflict": {
                "laminas/laminas-servicemanager": "<3.3"
            },
            "replace": {
                "zendframework/zend-view": "^2.11.4"
            },
            "require-dev": {
                "laminas/laminas-authentication": "^2.5",
                "laminas/laminas-cache": "^2.6.1",
                "laminas/laminas-coding-standard": "~1.0.0",
                "laminas/laminas-config": "^2.6",
                "laminas/laminas-console": "^2.6",
                "laminas/laminas-escaper": "^2.5",
                "laminas/laminas-feed": "^2.7",
                "laminas/laminas-filter": "^2.6.1",
                "laminas/laminas-http": "^2.5.4",
                "laminas/laminas-i18n": "^2.6",
                "laminas/laminas-log": "^2.7",
                "laminas/laminas-modulemanager": "^2.7.1",
                "laminas/laminas-mvc": "^2.7.14 || ^3.0",
                "laminas/laminas-navigation": "^2.5",
                "laminas/laminas-paginator": "^2.5",
                "laminas/laminas-permissions-acl": "^2.6",
                "laminas/laminas-router": "^3.0.1",
                "laminas/laminas-serializer": "^2.6.1",
                "laminas/laminas-servicemanager": "^3.3",
                "laminas/laminas-session": "^2.8.1",
                "laminas/laminas-uri": "^2.5",
                "phpspec/prophecy": "^1.12",
                "phpspec/prophecy-phpunit": "^2.0",
                "phpunit/phpunit": "^9.3"
            },
            "suggest": {
                "laminas/laminas-authentication": "Laminas\\Authentication component",
                "laminas/laminas-escaper": "Laminas\\Escaper component",
                "laminas/laminas-feed": "Laminas\\Feed component",
                "laminas/laminas-filter": "Laminas\\Filter component",
                "laminas/laminas-http": "Laminas\\Http component",
                "laminas/laminas-i18n": "Laminas\\I18n component",
                "laminas/laminas-mvc": "Laminas\\Mvc component",
                "laminas/laminas-mvc-plugin-flashmessenger": "laminas-mvc-plugin-flashmessenger component, if you want to use the FlashMessenger view helper with laminas-mvc versions 3 and up",
                "laminas/laminas-navigation": "Laminas\\Navigation component",
                "laminas/laminas-paginator": "Laminas\\Paginator component",
                "laminas/laminas-permissions-acl": "Laminas\\Permissions\\Acl component",
                "laminas/laminas-servicemanager": "Laminas\\ServiceManager component",
                "laminas/laminas-uri": "Laminas\\Uri component"
            },
            "bin": [
                "bin/templatemap_generator.php"
            ],
            "type": "library",
            "autoload": {
                "psr-4": {
                    "Laminas\\View\\": "src/"
                }
            },
            "notification-url": "https://packagist.org/downloads/",
            "license": [
                "BSD-3-Clause"
            ],
            "description": "Flexible view layer supporting and providing multiple view layers, helpers, and more",
            "homepage": "https://laminas.dev",
            "keywords": [
                "laminas",
                "view"
            ],
            "support": {
                "chat": "https://laminas.dev/chat",
                "docs": "https://docs.laminas.dev/laminas-view/",
                "forum": "https://discourse.laminas.dev",
                "issues": "https://github.com/laminas/laminas-view/issues",
                "rss": "https://github.com/laminas/laminas-view/releases.atom",
                "source": "https://github.com/laminas/laminas-view"
            },
            "funding": [
                {
                    "url": "https://funding.communitybridge.org/projects/laminas-project",
                    "type": "community_bridge"
                }
            ],
            "time": "2021-01-01T14:07:41+00:00"
        },
        {
            "name": "laminas/laminas-zendframework-bridge",
            "version": "1.4.0",
            "source": {
                "type": "git",
                "url": "https://github.com/laminas/laminas-zendframework-bridge.git",
                "reference": "bf180a382393e7db5c1e8d0f2ec0c4af9c724baf"
            },
            "dist": {
                "type": "zip",
                "url": "https://api.github.com/repos/laminas/laminas-zendframework-bridge/zipball/bf180a382393e7db5c1e8d0f2ec0c4af9c724baf",
                "reference": "bf180a382393e7db5c1e8d0f2ec0c4af9c724baf",
                "shasum": ""
            },
            "require": {
                "php": "^7.3 || ~8.0.0 || ~8.1.0"
            },
            "require-dev": {
                "phpunit/phpunit": "^9.3",
                "psalm/plugin-phpunit": "^0.15.1",
                "squizlabs/php_codesniffer": "^3.5",
                "vimeo/psalm": "^4.6"
            },
            "type": "library",
            "extra": {
                "laminas": {
                    "module": "Laminas\\ZendFrameworkBridge"
                }
            },
            "autoload": {
                "files": [
                    "src/autoload.php"
                ],
                "psr-4": {
                    "Laminas\\ZendFrameworkBridge\\": "src//"
                }
            },
            "notification-url": "https://packagist.org/downloads/",
            "license": [
                "BSD-3-Clause"
            ],
            "description": "Alias legacy ZF class names to Laminas Project equivalents.",
            "keywords": [
                "ZendFramework",
                "autoloading",
                "laminas",
                "zf"
            ],
            "support": {
                "forum": "https://discourse.laminas.dev/",
                "issues": "https://github.com/laminas/laminas-zendframework-bridge/issues",
                "rss": "https://github.com/laminas/laminas-zendframework-bridge/releases.atom",
                "source": "https://github.com/laminas/laminas-zendframework-bridge"
            },
            "funding": [
                {
                    "url": "https://funding.communitybridge.org/projects/laminas-project",
                    "type": "community_bridge"
                }
            ],
            "time": "2021-09-03T17:53:30+00:00"
        },
        {
            "name": "league/commonmark",
            "version": "1.6.6",
            "source": {
                "type": "git",
                "url": "https://github.com/thephpleague/commonmark.git",
                "reference": "c4228d11e30d7493c6836d20872f9582d8ba6dcf"
            },
            "dist": {
                "type": "zip",
                "url": "https://api.github.com/repos/thephpleague/commonmark/zipball/c4228d11e30d7493c6836d20872f9582d8ba6dcf",
                "reference": "c4228d11e30d7493c6836d20872f9582d8ba6dcf",
                "shasum": ""
            },
            "require": {
                "ext-mbstring": "*",
                "php": "^7.1 || ^8.0"
            },
            "conflict": {
                "scrutinizer/ocular": "1.7.*"
            },
            "require-dev": {
                "cebe/markdown": "~1.0",
                "commonmark/commonmark.js": "0.29.2",
                "erusev/parsedown": "~1.0",
                "ext-json": "*",
                "github/gfm": "0.29.0",
                "michelf/php-markdown": "~1.4",
                "mikehaertl/php-shellcommand": "^1.4",
                "phpstan/phpstan": "^0.12.90",
                "phpunit/phpunit": "^7.5 || ^8.5 || ^9.2",
                "scrutinizer/ocular": "^1.5",
                "symfony/finder": "^4.2"
            },
            "bin": [
                "bin/commonmark"
            ],
            "type": "library",
            "autoload": {
                "psr-4": {
                    "League\\CommonMark\\": "src"
                }
            },
            "notification-url": "https://packagist.org/downloads/",
            "license": [
                "BSD-3-Clause"
            ],
            "authors": [
                {
                    "name": "Colin O'Dell",
                    "email": "colinodell@gmail.com",
                    "homepage": "https://www.colinodell.com",
                    "role": "Lead Developer"
                }
            ],
            "description": "Highly-extensible PHP Markdown parser which fully supports the CommonMark spec and Github-Flavored Markdown (GFM)",
            "homepage": "https://commonmark.thephpleague.com",
            "keywords": [
                "commonmark",
                "flavored",
                "gfm",
                "github",
                "github-flavored",
                "markdown",
                "md",
                "parser"
            ],
            "support": {
                "docs": "https://commonmark.thephpleague.com/",
                "issues": "https://github.com/thephpleague/commonmark/issues",
                "rss": "https://github.com/thephpleague/commonmark/releases.atom",
                "source": "https://github.com/thephpleague/commonmark"
            },
            "funding": [
                {
                    "url": "https://enjoy.gitstore.app/repositories/thephpleague/commonmark",
                    "type": "custom"
                },
                {
                    "url": "https://www.colinodell.com/sponsor",
                    "type": "custom"
                },
                {
                    "url": "https://www.paypal.me/colinpodell/10.00",
                    "type": "custom"
                },
                {
                    "url": "https://github.com/colinodell",
                    "type": "github"
                },
                {
                    "url": "https://www.patreon.com/colinodell",
                    "type": "patreon"
                },
                {
                    "url": "https://tidelift.com/funding/github/packagist/league/commonmark",
                    "type": "tidelift"
                }
            ],
            "time": "2021-07-17T17:13:23+00:00"
        },
        {
            "name": "lm-commons/lmc-rbac-mvc",
            "version": "v3.3.0",
            "source": {
                "type": "git",
                "url": "https://github.com/LM-Commons/LmcRbacMvc.git",
                "reference": "26ee8a3c4136d9df988b0eb63e9f30e2fee874bc"
            },
            "dist": {
                "type": "zip",
                "url": "https://api.github.com/repos/LM-Commons/LmcRbacMvc/zipball/26ee8a3c4136d9df988b0eb63e9f30e2fee874bc",
                "reference": "26ee8a3c4136d9df988b0eb63e9f30e2fee874bc",
                "shasum": ""
            },
            "require": {
                "doctrine/persistence": "^2.1",
                "laminas/laminas-config": "^3.1",
                "laminas/laminas-eventmanager": "^3.0",
                "laminas/laminas-mvc": "^3.0",
                "laminas/laminas-servicemanager": "^3.0",
                "php": "^7.3 || ^8.0",
                "zfr/rbac": "~1.2"
            },
            "replace": {
                "laminas-commons/lmc-rbac-mvc": "3.0.1"
            },
            "require-dev": {
                "laminas/laminas-authentication": "^2.2",
                "laminas/laminas-developer-tools": "^2.1",
                "laminas/laminas-http": "^2.2",
                "laminas/laminas-i18n": "^2.7",
                "laminas/laminas-log": "^2.2",
                "laminas/laminas-serializer": "^2.2",
                "laminas/laminas-view": "^2.12",
                "php-coveralls/php-coveralls": "^2.2",
                "phpspec/prophecy-phpunit": "^2.0",
                "phpunit/phpunit": "^9.5",
                "squizlabs/php_codesniffer": "^3.5.5"
            },
            "suggest": {
                "doctrine/doctrine-module": "if you want to use Doctrine role provider",
                "laminas/laminas-developer-tools": "if you want to show information about the roles"
            },
            "type": "library",
            "autoload": {
                "psr-4": {
                    "LmcRbacMvc\\": "src"
                }
            },
            "notification-url": "https://packagist.org/downloads/",
            "license": [
                "MIT"
            ],
            "authors": [
                {
                    "name": "Kyle Spraggs",
                    "email": "theman@spiffyjr.me",
                    "homepage": "http://www.spiffyjr.me/"
                },
                {
                    "name": "Michaël Gallego",
                    "email": "mic.gallego@gmail.com",
                    "homepage": "http://www.michaelgallego.fr"
                },
                {
                    "name": "Jean-Marie Leroux",
                    "email": "jmleroux.pro@gmail.com"
                }
            ],
            "description": "Laminas Framework MVC Module that provides a layer of features of Laminas\\Permissions\\Rbac",
            "homepage": "http://www.github.com/Laminas-Commons/LmcRbacMvc",
            "keywords": [
                "laminas",
                "module",
                "permissions",
                "rbac"
            ],
            "support": {
                "issues": "https://github.com/LM-Commons/LmcRbacMvc/issues",
                "source": "https://github.com/LM-Commons/LmcRbacMvc/tree/v3.3.0"
            },
            "time": "2021-06-26T02:08:06+00:00"
        },
        {
            "name": "matthiasmullie/minify",
            "version": "1.3.66",
            "source": {
                "type": "git",
                "url": "https://github.com/matthiasmullie/minify.git",
                "reference": "45fd3b0f1dfa2c965857c6d4a470bea52adc31a6"
            },
            "dist": {
                "type": "zip",
                "url": "https://api.github.com/repos/matthiasmullie/minify/zipball/45fd3b0f1dfa2c965857c6d4a470bea52adc31a6",
                "reference": "45fd3b0f1dfa2c965857c6d4a470bea52adc31a6",
                "shasum": ""
            },
            "require": {
                "ext-pcre": "*",
                "matthiasmullie/path-converter": "~1.1",
                "php": ">=5.3.0"
            },
            "require-dev": {
                "friendsofphp/php-cs-fixer": "~2.0",
                "matthiasmullie/scrapbook": "dev-master",
                "phpunit/phpunit": ">=4.8"
            },
            "suggest": {
                "psr/cache-implementation": "Cache implementation to use with Minify::cache"
            },
            "bin": [
                "bin/minifycss",
                "bin/minifyjs"
            ],
            "type": "library",
            "autoload": {
                "psr-4": {
                    "MatthiasMullie\\Minify\\": "src/"
                }
            },
            "notification-url": "https://packagist.org/downloads/",
            "license": [
                "MIT"
            ],
            "authors": [
                {
                    "name": "Matthias Mullie",
                    "email": "minify@mullie.eu",
                    "homepage": "http://www.mullie.eu",
                    "role": "Developer"
                }
            ],
            "description": "CSS & JavaScript minifier, in PHP. Removes whitespace, strips comments, combines files (incl. @import statements and small assets in CSS files), and optimizes/shortens a few common programming patterns.",
            "homepage": "http://www.minifier.org",
            "keywords": [
                "JS",
                "css",
                "javascript",
                "minifier",
                "minify"
            ],
            "support": {
                "issues": "https://github.com/matthiasmullie/minify/issues",
                "source": "https://github.com/matthiasmullie/minify/tree/1.3.66"
            },
            "funding": [
                {
                    "url": "https://github.com/[user1",
                    "type": "github"
                },
                {
                    "url": "https://github.com/matthiasmullie] # Replace with up to 4 GitHub Sponsors-enabled usernames e.g.",
                    "type": "github"
                },
                {
                    "url": "https://github.com/user2",
                    "type": "github"
                }
            ],
            "time": "2021-01-06T15:18:10+00:00"
        },
        {
            "name": "matthiasmullie/path-converter",
            "version": "1.1.3",
            "source": {
                "type": "git",
                "url": "https://github.com/matthiasmullie/path-converter.git",
                "reference": "e7d13b2c7e2f2268e1424aaed02085518afa02d9"
            },
            "dist": {
                "type": "zip",
                "url": "https://api.github.com/repos/matthiasmullie/path-converter/zipball/e7d13b2c7e2f2268e1424aaed02085518afa02d9",
                "reference": "e7d13b2c7e2f2268e1424aaed02085518afa02d9",
                "shasum": ""
            },
            "require": {
                "ext-pcre": "*",
                "php": ">=5.3.0"
            },
            "require-dev": {
                "phpunit/phpunit": "~4.8"
            },
            "type": "library",
            "autoload": {
                "psr-4": {
                    "MatthiasMullie\\PathConverter\\": "src/"
                }
            },
            "notification-url": "https://packagist.org/downloads/",
            "license": [
                "MIT"
            ],
            "authors": [
                {
                    "name": "Matthias Mullie",
                    "email": "pathconverter@mullie.eu",
                    "homepage": "http://www.mullie.eu",
                    "role": "Developer"
                }
            ],
            "description": "Relative path converter",
            "homepage": "http://github.com/matthiasmullie/path-converter",
            "keywords": [
                "converter",
                "path",
                "paths",
                "relative"
            ],
            "support": {
                "issues": "https://github.com/matthiasmullie/path-converter/issues",
                "source": "https://github.com/matthiasmullie/path-converter/tree/1.1.3"
            },
            "time": "2019-02-05T23:41:09+00:00"
        },
        {
            "name": "nikic/php-parser",
            "version": "v4.12.0",
            "source": {
                "type": "git",
                "url": "https://github.com/nikic/PHP-Parser.git",
                "reference": "6608f01670c3cc5079e18c1dab1104e002579143"
            },
            "dist": {
                "type": "zip",
                "url": "https://api.github.com/repos/nikic/PHP-Parser/zipball/6608f01670c3cc5079e18c1dab1104e002579143",
                "reference": "6608f01670c3cc5079e18c1dab1104e002579143",
                "shasum": ""
            },
            "require": {
                "ext-tokenizer": "*",
                "php": ">=7.0"
            },
            "require-dev": {
                "ircmaxell/php-yacc": "^0.0.7",
                "phpunit/phpunit": "^6.5 || ^7.0 || ^8.0 || ^9.0"
            },
            "bin": [
                "bin/php-parse"
            ],
            "type": "library",
            "extra": {
                "branch-alias": {
                    "dev-master": "4.9-dev"
                }
            },
            "autoload": {
                "psr-4": {
                    "PhpParser\\": "lib/PhpParser"
                }
            },
            "notification-url": "https://packagist.org/downloads/",
            "license": [
                "BSD-3-Clause"
            ],
            "authors": [
                {
                    "name": "Nikita Popov"
                }
            ],
            "description": "A PHP parser written in PHP",
            "keywords": [
                "parser",
                "php"
            ],
            "support": {
                "issues": "https://github.com/nikic/PHP-Parser/issues",
                "source": "https://github.com/nikic/PHP-Parser/tree/v4.12.0"
            },
            "time": "2021-07-21T10:44:31+00:00"
        },
        {
            "name": "ocramius/proxy-manager",
            "version": "2.2.3",
            "source": {
                "type": "git",
                "url": "https://github.com/Ocramius/ProxyManager.git",
                "reference": "4d154742e31c35137d5374c998e8f86b54db2e2f"
            },
            "dist": {
                "type": "zip",
                "url": "https://api.github.com/repos/Ocramius/ProxyManager/zipball/4d154742e31c35137d5374c998e8f86b54db2e2f",
                "reference": "4d154742e31c35137d5374c998e8f86b54db2e2f",
                "shasum": ""
            },
            "require": {
                "ocramius/package-versions": "^1.1.3",
                "php": "^7.2.0",
                "zendframework/zend-code": "^3.3.0"
            },
            "require-dev": {
                "couscous/couscous": "^1.6.1",
                "ext-phar": "*",
                "humbug/humbug": "1.0.0-RC.0@RC",
                "nikic/php-parser": "^3.1.1",
                "padraic/phpunit-accelerator": "dev-master@DEV",
                "phpbench/phpbench": "^0.12.2",
                "phpstan/phpstan": "dev-master#856eb10a81c1d27c701a83f167dc870fd8f4236a as 0.9.999",
                "phpstan/phpstan-phpunit": "dev-master#5629c0a1f4a9c417cb1077cf6693ad9753895761",
                "phpunit/phpunit": "^6.4.3",
                "squizlabs/php_codesniffer": "^2.9.1"
            },
            "suggest": {
                "ocramius/generated-hydrator": "To have very fast object to array to object conversion for ghost objects",
                "zendframework/zend-json": "To have the JsonRpc adapter (Remote Object feature)",
                "zendframework/zend-soap": "To have the Soap adapter (Remote Object feature)",
                "zendframework/zend-xmlrpc": "To have the XmlRpc adapter (Remote Object feature)"
            },
            "type": "library",
            "extra": {
                "branch-alias": {
                    "dev-master": "3.0.x-dev"
                }
            },
            "autoload": {
                "psr-0": {
                    "ProxyManager\\": "src"
                }
            },
            "notification-url": "https://packagist.org/downloads/",
            "license": [
                "MIT"
            ],
            "authors": [
                {
                    "name": "Marco Pivetta",
                    "email": "ocramius@gmail.com",
                    "homepage": "http://ocramius.github.io/"
                }
            ],
            "description": "A library providing utilities to generate, instantiate and generally operate with Object Proxies",
            "homepage": "https://github.com/Ocramius/ProxyManager",
            "keywords": [
                "aop",
                "lazy loading",
                "proxy",
                "proxy pattern",
                "service proxies"
            ],
            "support": {
                "issues": "https://github.com/Ocramius/ProxyManager/issues",
                "source": "https://github.com/Ocramius/ProxyManager/tree/2.2.x"
            },
            "time": "2019-08-10T08:37:15+00:00"
        },
        {
            "name": "pear/archive_tar",
            "version": "1.4.14",
            "source": {
                "type": "git",
                "url": "https://github.com/pear/Archive_Tar.git",
                "reference": "4d761c5334c790e45ef3245f0864b8955c562caa"
            },
            "dist": {
                "type": "zip",
                "url": "https://api.github.com/repos/pear/Archive_Tar/zipball/4d761c5334c790e45ef3245f0864b8955c562caa",
                "reference": "4d761c5334c790e45ef3245f0864b8955c562caa",
                "shasum": ""
            },
            "require": {
                "pear/pear-core-minimal": "^1.10.0alpha2",
                "php": ">=5.2.0"
            },
            "require-dev": {
                "phpunit/phpunit": "*"
            },
            "suggest": {
                "ext-bz2": "Bz2 compression support.",
                "ext-xz": "Lzma2 compression support.",
                "ext-zlib": "Gzip compression support."
            },
            "type": "library",
            "extra": {
                "branch-alias": {
                    "dev-master": "1.4.x-dev"
                }
            },
            "autoload": {
                "psr-0": {
                    "Archive_Tar": ""
                }
            },
            "notification-url": "https://packagist.org/downloads/",
            "include-path": [
                "./"
            ],
            "license": [
                "BSD-3-Clause"
            ],
            "authors": [
                {
                    "name": "Vincent Blavet",
                    "email": "vincent@phpconcept.net"
                },
                {
                    "name": "Greg Beaver",
                    "email": "greg@chiaraquartet.net"
                },
                {
                    "name": "Michiel Rook",
                    "email": "mrook@php.net"
                }
            ],
            "description": "Tar file management class with compression support (gzip, bzip2, lzma2)",
            "homepage": "https://github.com/pear/Archive_Tar",
            "keywords": [
                "archive",
                "tar"
            ],
            "support": {
                "issues": "http://pear.php.net/bugs/search.php?cmd=display&package_name[]=Archive_Tar",
                "source": "https://github.com/pear/Archive_Tar"
            },
            "funding": [
                {
                    "url": "https://github.com/mrook",
                    "type": "github"
                },
                {
                    "url": "https://www.patreon.com/michielrook",
                    "type": "patreon"
                }
            ],
            "time": "2021-07-20T13:53:39+00:00"
        },
        {
            "name": "pear/console_getopt",
            "version": "v1.4.3",
            "source": {
                "type": "git",
                "url": "https://github.com/pear/Console_Getopt.git",
                "reference": "a41f8d3e668987609178c7c4a9fe48fecac53fa0"
            },
            "dist": {
                "type": "zip",
                "url": "https://api.github.com/repos/pear/Console_Getopt/zipball/a41f8d3e668987609178c7c4a9fe48fecac53fa0",
                "reference": "a41f8d3e668987609178c7c4a9fe48fecac53fa0",
                "shasum": ""
            },
            "type": "library",
            "autoload": {
                "psr-0": {
                    "Console": "./"
                }
            },
            "notification-url": "https://packagist.org/downloads/",
            "include-path": [
                "./"
            ],
            "license": [
                "BSD-2-Clause"
            ],
            "authors": [
                {
                    "name": "Andrei Zmievski",
                    "email": "andrei@php.net",
                    "role": "Lead"
                },
                {
                    "name": "Stig Bakken",
                    "email": "stig@php.net",
                    "role": "Developer"
                },
                {
                    "name": "Greg Beaver",
                    "email": "cellog@php.net",
                    "role": "Helper"
                }
            ],
            "description": "More info available on: http://pear.php.net/package/Console_Getopt",
            "support": {
                "issues": "http://pear.php.net/bugs/search.php?cmd=display&package_name[]=Console_Getopt",
                "source": "https://github.com/pear/Console_Getopt"
            },
            "time": "2019-11-20T18:27:48+00:00"
        },
        {
            "name": "pear/file_marc",
            "version": "1.4.1",
            "source": {
                "type": "git",
                "url": "https://github.com/pear/File_MARC.git",
                "reference": "a4997f93d13933ad478cd8b6f43c6345d7388a70"
            },
            "dist": {
                "type": "zip",
                "url": "https://api.github.com/repos/pear/File_MARC/zipball/a4997f93d13933ad478cd8b6f43c6345d7388a70",
                "reference": "a4997f93d13933ad478cd8b6f43c6345d7388a70",
                "shasum": ""
            },
            "require": {
                "pear/pear_exception": "1.*"
            },
            "require-dev": {
                "phpunit/phpunit": "*",
                "squizlabs/php_codesniffer": "*"
            },
            "suggest": {
                "pear/validate_ispn": "Install optionally via your project's composer.json"
            },
            "type": "library",
            "autoload": {
                "psr-0": {
                    "File": "./"
                },
                "classmap": [
                    "./File/MARC/Data_Field.php",
                    "./File/MARC/Control_Field.php"
                ]
            },
            "notification-url": "https://packagist.org/downloads/",
            "include-path": [
                "./"
            ],
            "license": [
                "LGPL-2.1"
            ],
            "authors": [
                {
                    "name": "Dan Scott",
                    "email": "dbs@php.net",
                    "homepage": "https://coffeecode.net",
                    "role": "Lead"
                }
            ],
            "description": "Supports the MAchine Readable Cataloging (MARC) file format documented at http://loc.gov/marc/",
            "support": {
                "issues": "http://pear.php.net/bugs/search.php?cmd=display&package_name[]=File_MARC",
                "source": "https://github.com/pear/File_MARC"
            },
            "time": "2019-11-13T17:33:56+00:00"
        },
        {
            "name": "pear/http_request2",
            "version": "v2.5.0",
            "source": {
                "type": "git",
                "url": "https://github.com/pear/HTTP_Request2.git",
                "reference": "8c52c1343a709110b4080118bd99f53dcd2b052f"
            },
            "dist": {
                "type": "zip",
                "url": "https://api.github.com/repos/pear/HTTP_Request2/zipball/8c52c1343a709110b4080118bd99f53dcd2b052f",
                "reference": "8c52c1343a709110b4080118bd99f53dcd2b052f",
                "shasum": ""
            },
            "require": {
                "pear/net_url2": "^2.2.0",
                "pear/pear_exception": "^1.0.0",
                "php": ">=5.6.0"
            },
            "require-dev": {
                "yoast/phpunit-polyfills": "^1.0.0"
            },
            "suggest": {
                "ext-curl": "Allows using cURL as a request backend.",
                "ext-fileinfo": "Adds support for looking up mime-types using finfo.",
                "ext-openssl": "Allows handling SSL requests when not using cURL.",
                "ext-zlib": "Allows handling gzip compressed responses."
            },
            "type": "library",
            "autoload": {
                "psr-0": {
                    "HTTP_Request2": ""
                }
            },
            "notification-url": "https://packagist.org/downloads/",
            "license": [
                "BSD-3-Clause"
            ],
            "authors": [
                {
                    "name": "Alexey Borzov",
                    "email": "avb@php.net"
                }
            ],
            "description": "Provides an easy way to perform HTTP requests.",
            "homepage": "https://pear.php.net/package/HTTP_Request2",
            "keywords": [
                "PEAR",
                "curl",
                "http",
                "request"
            ],
            "support": {
                "docs": "https://pear.php.net/manual/en/package.http.http-request2.php",
                "issues": "https://github.com/pear/HTTP_Request2/issues",
                "source": "https://github.com/pear/HTTP_Request2"
            },
            "time": "2021-07-12T14:10:17+00:00"
        },
        {
            "name": "pear/net_url2",
            "version": "v2.2.2",
            "source": {
                "type": "git",
                "url": "https://github.com/pear/Net_URL2.git",
                "reference": "07fd055820dbf466ee3990abe96d0e40a8791f9d"
            },
            "dist": {
                "type": "zip",
                "url": "https://api.github.com/repos/pear/Net_URL2/zipball/07fd055820dbf466ee3990abe96d0e40a8791f9d",
                "reference": "07fd055820dbf466ee3990abe96d0e40a8791f9d",
                "shasum": ""
            },
            "require": {
                "php": ">=5.1.4"
            },
            "require-dev": {
                "phpunit/phpunit": ">=3.3.0"
            },
            "type": "library",
            "extra": {
                "branch-alias": {
                    "dev-master": "2.2.x-dev"
                }
            },
            "autoload": {
                "classmap": [
                    "Net/URL2.php"
                ]
            },
            "notification-url": "https://packagist.org/downloads/",
            "include-path": [
                "./"
            ],
            "license": [
                "BSD-3-Clause"
            ],
            "authors": [
                {
                    "name": "David Coallier",
                    "email": "davidc@php.net"
                },
                {
                    "name": "Tom Klingenberg",
                    "email": "tkli@php.net"
                },
                {
                    "name": "Christian Schmidt",
                    "email": "chmidt@php.net"
                }
            ],
            "description": "Class for parsing and handling URL. Provides parsing of URLs into their constituent parts (scheme, host, path etc.), URL generation, and resolving of relative URLs.",
            "homepage": "https://github.com/pear/Net_URL2",
            "keywords": [
                "PEAR",
                "net",
                "networking",
                "rfc3986",
                "uri",
                "url"
            ],
            "support": {
                "issues": "https://pear.php.net/bugs/search.php?cmd=display&package_name[]=Net_URL2",
                "source": "https://github.com/pear/Net_URL2"
            },
            "time": "2017-08-25T06:16:11+00:00"
        },
        {
            "name": "pear/pear-core-minimal",
            "version": "v1.10.11",
            "source": {
                "type": "git",
                "url": "https://github.com/pear/pear-core-minimal.git",
                "reference": "68d0d32ada737153b7e93b8d3c710ebe70ac867d"
            },
            "dist": {
                "type": "zip",
                "url": "https://api.github.com/repos/pear/pear-core-minimal/zipball/68d0d32ada737153b7e93b8d3c710ebe70ac867d",
                "reference": "68d0d32ada737153b7e93b8d3c710ebe70ac867d",
                "shasum": ""
            },
            "require": {
                "pear/console_getopt": "~1.4",
                "pear/pear_exception": "~1.0"
            },
            "replace": {
                "rsky/pear-core-min": "self.version"
            },
            "type": "library",
            "autoload": {
                "psr-0": {
                    "": "src/"
                }
            },
            "notification-url": "https://packagist.org/downloads/",
            "include-path": [
                "src/"
            ],
            "license": [
                "BSD-3-Clause"
            ],
            "authors": [
                {
                    "name": "Christian Weiske",
                    "email": "cweiske@php.net",
                    "role": "Lead"
                }
            ],
            "description": "Minimal set of PEAR core files to be used as composer dependency",
            "support": {
                "issues": "http://pear.php.net/bugs/search.php?cmd=display&package_name[]=PEAR",
                "source": "https://github.com/pear/pear-core-minimal"
            },
            "time": "2021-08-10T22:31:03+00:00"
        },
        {
            "name": "pear/pear_exception",
            "version": "v1.0.2",
            "source": {
                "type": "git",
                "url": "https://github.com/pear/PEAR_Exception.git",
                "reference": "b14fbe2ddb0b9f94f5b24cf08783d599f776fff0"
            },
            "dist": {
                "type": "zip",
                "url": "https://api.github.com/repos/pear/PEAR_Exception/zipball/b14fbe2ddb0b9f94f5b24cf08783d599f776fff0",
                "reference": "b14fbe2ddb0b9f94f5b24cf08783d599f776fff0",
                "shasum": ""
            },
            "require": {
                "php": ">=5.2.0"
            },
            "require-dev": {
                "phpunit/phpunit": "<9"
            },
            "type": "class",
            "extra": {
                "branch-alias": {
                    "dev-master": "1.0.x-dev"
                }
            },
            "autoload": {
                "classmap": [
                    "PEAR/"
                ]
            },
            "notification-url": "https://packagist.org/downloads/",
            "include-path": [
                "."
            ],
            "license": [
                "BSD-2-Clause"
            ],
            "authors": [
                {
                    "name": "Helgi Thormar",
                    "email": "dufuz@php.net"
                },
                {
                    "name": "Greg Beaver",
                    "email": "cellog@php.net"
                }
            ],
            "description": "The PEAR Exception base class.",
            "homepage": "https://github.com/pear/PEAR_Exception",
            "keywords": [
                "exception"
            ],
            "support": {
                "issues": "http://pear.php.net/bugs/search.php?cmd=display&package_name[]=PEAR_Exception",
                "source": "https://github.com/pear/PEAR_Exception"
            },
            "time": "2021-03-21T15:43:46+00:00"
        },
        {
            "name": "pear/validate",
            "version": "v0.8.6",
            "source": {
                "type": "git",
                "url": "https://github.com/pear/Validate.git",
                "reference": "d317d213b1a6bf06e5616bee24d4fcc26449c1e9"
            },
            "dist": {
                "type": "zip",
                "url": "https://api.github.com/repos/pear/Validate/zipball/d317d213b1a6bf06e5616bee24d4fcc26449c1e9",
                "reference": "d317d213b1a6bf06e5616bee24d4fcc26449c1e9",
                "shasum": ""
            },
            "require": {
                "php": "7.3.0"
            },
            "suggest": {
                "pear/date": "Install optionally via your project's composer.json"
            },
            "type": "library",
            "autoload": {
                "psr-0": {
                    "Validate": "./"
                }
            },
            "notification-url": "https://packagist.org/downloads/",
            "include-path": [
                "./"
            ],
            "license": [
                "BSD-3-Clause"
            ],
            "authors": [
                {
                    "name": "Pierre-Alain Joye",
                    "email": "pierre.php@gmail.com",
                    "role": "Lead"
                },
                {
                    "name": "Thomas V.V.Cox",
                    "email": "cox@php.net",
                    "role": "Lead"
                },
                {
                    "name": "Helgi Þormar Þorbjörnsson",
                    "email": "dufuz@php.net",
                    "role": "Lead"
                },
                {
                    "name": "Amir Mohammad Saied",
                    "email": "amirsaied@gmail.com",
                    "role": "Lead"
                },
                {
                    "name": "David Coallier",
                    "email": "david@echolibre.com",
                    "role": "Lead"
                },
                {
                    "name": "bertrand Gugger",
                    "email": "bertrand@toggg.com",
                    "role": "Lead"
                },
                {
                    "name": "Stefan Neufeind",
                    "email": "pear.neufeind@speedpartner.de",
                    "role": "Developer"
                }
            ],
            "description": "Validate numbers, email, strings, dates, URIs and more",
            "homepage": "http://pear.php.net/package/Validate",
            "support": {
                "issues": "http://pear.php.net/bugs/search.php?cmd=display&package_name[]=Validate",
                "source": "https://github.com/pear/Validate"
            },
            "time": "2021-07-03T20:34:24+00:00"
        },
        {
            "name": "pear/validate_ispn",
            "version": "v0.8.0",
            "source": {
                "type": "git",
                "url": "https://github.com/pear/Validate_ISPN.git",
                "reference": "40272ba7f7eec3756aec29ba1f2f836c32edfcc3"
            },
            "dist": {
                "type": "zip",
                "url": "https://api.github.com/repos/pear/Validate_ISPN/zipball/40272ba7f7eec3756aec29ba1f2f836c32edfcc3",
                "reference": "40272ba7f7eec3756aec29ba1f2f836c32edfcc3",
                "shasum": ""
            },
            "require": {
                "pear/validate": "*"
            },
            "require-dev": {
                "phpunit/phpunit": "*"
            },
            "type": "library",
            "autoload": {
                "psr-0": {
                    "Validate": "./"
                }
            },
            "notification-url": "https://packagist.org/downloads/",
            "include-path": [
                "./"
            ],
            "license": [
                "BSD-2-Clause"
            ],
            "authors": [
                {
                    "name": "Helgi Þormar",
                    "email": "dufuz@php.net",
                    "role": "Lead"
                },
                {
                    "name": "Piotr Klaban",
                    "email": "makler@man.torun.pl",
                    "role": "Lead"
                }
            ],
            "description": "More info available on: http://pear.php.net/package/Validate_ISPN",
            "support": {
                "issues": "http://pear.php.net/bugs/search.php?cmd=display&package_name[]=Validate_ISPN",
                "source": "https://github.com/pear/Validate_ISPN"
            },
            "time": "2021-08-10T23:36:56+00:00"
        },
        {
            "name": "phing/phing",
            "version": "2.17.0",
            "source": {
                "type": "git",
                "url": "https://github.com/phingofficial/phing.git",
                "reference": "c0a3bce822c088d60b30a577c25debb42325d0f8"
            },
            "dist": {
                "type": "zip",
                "url": "https://api.github.com/repos/phingofficial/phing/zipball/c0a3bce822c088d60b30a577c25debb42325d0f8",
                "reference": "c0a3bce822c088d60b30a577c25debb42325d0f8",
                "shasum": ""
            },
            "require": {
                "php": ">=5.2.0"
            },
            "require-dev": {
                "ext-pdo_sqlite": "*",
                "mikey179/vfsstream": "^1.6",
                "pdepend/pdepend": "2.x",
                "pear/archive_tar": "1.4.x",
                "pear/http_request2": "dev-trunk",
                "pear/net_growl": "dev-trunk",
                "pear/pear-core-minimal": "1.10.1",
                "pear/versioncontrol_git": "@dev",
                "pear/versioncontrol_svn": "~0.5",
                "phpdocumentor/phpdocumentor": "2.x",
                "phploc/phploc": "~2.0.6",
                "phpmd/phpmd": "~2.2",
                "phpunit/phpunit": ">=3.7",
                "sebastian/git": "~1.0",
                "sebastian/phpcpd": "2.x",
                "siad007/versioncontrol_hg": "^1.0",
                "simpletest/simpletest": "^1.1",
                "squizlabs/php_codesniffer": "~2.2",
                "symfony/yaml": "^2.8 || ^3.1 || ^4.0"
            },
            "suggest": {
                "pdepend/pdepend": "PHP version of JDepend",
                "pear/archive_tar": "Tar file management class",
                "pear/versioncontrol_git": "A library that provides OO interface to handle Git repository",
                "pear/versioncontrol_svn": "A simple OO-style interface for Subversion, the free/open-source version control system",
                "phpdocumentor/phpdocumentor": "Documentation Generator for PHP",
                "phploc/phploc": "A tool for quickly measuring the size of a PHP project",
                "phpmd/phpmd": "PHP version of PMD tool",
                "phpunit/php-code-coverage": "Library that provides collection, processing, and rendering functionality for PHP code coverage information",
                "phpunit/phpunit": "The PHP Unit Testing Framework",
                "sebastian/phpcpd": "Copy/Paste Detector (CPD) for PHP code",
                "siad007/versioncontrol_hg": "A library for interfacing with Mercurial repositories.",
                "tedivm/jshrink": "Javascript Minifier built in PHP"
            },
            "bin": [
                "bin/phing"
            ],
            "type": "library",
            "extra": {
                "branch-alias": {
                    "dev-master": "2.16.x-dev"
                }
            },
            "autoload": {
                "classmap": [
                    "classes/phing/"
                ]
            },
            "notification-url": "https://packagist.org/downloads/",
            "include-path": [
                "classes"
            ],
            "license": [
                "LGPL-3.0-only"
            ],
            "authors": [
                {
                    "name": "Michiel Rook",
                    "email": "mrook@php.net"
                },
                {
                    "name": "Phing Community",
                    "homepage": "https://www.phing.info/trac/wiki/Development/Contributors"
                }
            ],
            "description": "PHing Is Not GNU make; it's a PHP project build system or build tool based on Apache Ant.",
            "homepage": "https://www.phing.info/",
            "keywords": [
                "build",
                "phing",
                "task",
                "tool"
            ],
            "support": {
                "irc": "irc://irc.freenode.net/phing",
                "issues": "https://www.phing.info/trac/report",
                "source": "https://github.com/phingofficial/phing/tree/2.17.0"
            },
            "funding": [
                {
                    "url": "https://github.com/mrook",
                    "type": "github"
                },
                {
                    "url": "https://github.com/siad007",
                    "type": "github"
                },
                {
                    "url": "https://www.patreon.com/michielrook",
                    "type": "patreon"
                }
            ],
            "time": "2021-08-31T13:33:01+00:00"
        },
        {
            "name": "ppito/laminas-whoops",
            "version": "2.2.0",
            "source": {
                "type": "git",
                "url": "https://github.com/Ppito/laminas-whoops.git",
                "reference": "1507b42caeefc56511ab591ebd87c6700d111409"
            },
            "dist": {
                "type": "zip",
                "url": "https://api.github.com/repos/Ppito/laminas-whoops/zipball/1507b42caeefc56511ab591ebd87c6700d111409",
                "reference": "1507b42caeefc56511ab591ebd87c6700d111409",
                "shasum": ""
            },
            "require": {
                "filp/whoops": "^2.7",
                "laminas/laminas-eventmanager": "^3.2",
                "laminas/laminas-mvc": "^3.1",
                "laminas/laminas-servicemanager": "^3.4",
                "php": "^7.3 || ^8.0"
            },
            "type": "module",
            "autoload": {
                "psr-4": {
                    "WhoopsErrorHandler\\": "src/"
                }
            },
            "notification-url": "https://packagist.org/downloads/",
            "license": [
                "MIT"
            ],
            "authors": [
                {
                    "name": "Mickael TONNELIER",
                    "role": "Developer"
                }
            ],
            "description": "Laminas-Whoops, integrated whoops in Laminas Framework",
            "homepage": "https://github.com/ppito/laminas-whoops",
            "keywords": [
                "laminas",
                "php error",
                "whoops"
            ],
            "support": {
                "issues": "https://github.com/Ppito/laminas-whoops/issues",
                "source": "https://github.com/Ppito/laminas-whoops/tree/2.2.0"
            },
            "time": "2021-06-16T16:50:48+00:00"
        },
        {
            "name": "psr/cache",
            "version": "1.0.1",
            "source": {
                "type": "git",
                "url": "https://github.com/php-fig/cache.git",
                "reference": "d11b50ad223250cf17b86e38383413f5a6764bf8"
            },
            "dist": {
                "type": "zip",
                "url": "https://api.github.com/repos/php-fig/cache/zipball/d11b50ad223250cf17b86e38383413f5a6764bf8",
                "reference": "d11b50ad223250cf17b86e38383413f5a6764bf8",
                "shasum": ""
            },
            "require": {
                "php": ">=5.3.0"
            },
            "type": "library",
            "extra": {
                "branch-alias": {
                    "dev-master": "1.0.x-dev"
                }
            },
            "autoload": {
                "psr-4": {
                    "Psr\\Cache\\": "src/"
                }
            },
            "notification-url": "https://packagist.org/downloads/",
            "license": [
                "MIT"
            ],
            "authors": [
                {
                    "name": "PHP-FIG",
                    "homepage": "http://www.php-fig.org/"
                }
            ],
            "description": "Common interface for caching libraries",
            "keywords": [
                "cache",
                "psr",
                "psr-6"
            ],
            "support": {
                "source": "https://github.com/php-fig/cache/tree/master"
            },
            "time": "2016-08-06T20:24:11+00:00"
        },
        {
            "name": "psr/container",
            "version": "1.1.1",
            "source": {
                "type": "git",
                "url": "https://github.com/php-fig/container.git",
                "reference": "8622567409010282b7aeebe4bb841fe98b58dcaf"
            },
            "dist": {
                "type": "zip",
                "url": "https://api.github.com/repos/php-fig/container/zipball/8622567409010282b7aeebe4bb841fe98b58dcaf",
                "reference": "8622567409010282b7aeebe4bb841fe98b58dcaf",
                "shasum": ""
            },
            "require": {
                "php": ">=7.2.0"
            },
            "type": "library",
            "autoload": {
                "psr-4": {
                    "Psr\\Container\\": "src/"
                }
            },
            "notification-url": "https://packagist.org/downloads/",
            "license": [
                "MIT"
            ],
            "authors": [
                {
                    "name": "PHP-FIG",
                    "homepage": "https://www.php-fig.org/"
                }
            ],
            "description": "Common Container Interface (PHP FIG PSR-11)",
            "homepage": "https://github.com/php-fig/container",
            "keywords": [
                "PSR-11",
                "container",
                "container-interface",
                "container-interop",
                "psr"
            ],
            "support": {
                "issues": "https://github.com/php-fig/container/issues",
                "source": "https://github.com/php-fig/container/tree/1.1.1"
            },
            "time": "2021-03-05T17:36:06+00:00"
        },
        {
            "name": "psr/log",
            "version": "1.1.4",
            "source": {
                "type": "git",
                "url": "https://github.com/php-fig/log.git",
                "reference": "d49695b909c3b7628b6289db5479a1c204601f11"
            },
            "dist": {
                "type": "zip",
                "url": "https://api.github.com/repos/php-fig/log/zipball/d49695b909c3b7628b6289db5479a1c204601f11",
                "reference": "d49695b909c3b7628b6289db5479a1c204601f11",
                "shasum": ""
            },
            "require": {
                "php": ">=5.3.0"
            },
            "type": "library",
            "extra": {
                "branch-alias": {
                    "dev-master": "1.1.x-dev"
                }
            },
            "autoload": {
                "psr-4": {
                    "Psr\\Log\\": "Psr/Log/"
                }
            },
            "notification-url": "https://packagist.org/downloads/",
            "license": [
                "MIT"
            ],
            "authors": [
                {
                    "name": "PHP-FIG",
                    "homepage": "https://www.php-fig.org/"
                }
            ],
            "description": "Common interface for logging libraries",
            "homepage": "https://github.com/php-fig/log",
            "keywords": [
                "log",
                "psr",
                "psr-3"
            ],
            "support": {
                "source": "https://github.com/php-fig/log/tree/1.1.4"
            },
            "time": "2021-05-03T11:20:27+00:00"
        },
        {
            "name": "psr/simple-cache",
            "version": "1.0.1",
            "source": {
                "type": "git",
                "url": "https://github.com/php-fig/simple-cache.git",
                "reference": "408d5eafb83c57f6365a3ca330ff23aa4a5fa39b"
            },
            "dist": {
                "type": "zip",
                "url": "https://api.github.com/repos/php-fig/simple-cache/zipball/408d5eafb83c57f6365a3ca330ff23aa4a5fa39b",
                "reference": "408d5eafb83c57f6365a3ca330ff23aa4a5fa39b",
                "shasum": ""
            },
            "require": {
                "php": ">=5.3.0"
            },
            "type": "library",
            "extra": {
                "branch-alias": {
                    "dev-master": "1.0.x-dev"
                }
            },
            "autoload": {
                "psr-4": {
                    "Psr\\SimpleCache\\": "src/"
                }
            },
            "notification-url": "https://packagist.org/downloads/",
            "license": [
                "MIT"
            ],
            "authors": [
                {
                    "name": "PHP-FIG",
                    "homepage": "http://www.php-fig.org/"
                }
            ],
            "description": "Common interfaces for simple caching",
            "keywords": [
                "cache",
                "caching",
                "psr",
                "psr-16",
                "simple-cache"
            ],
            "support": {
                "source": "https://github.com/php-fig/simple-cache/tree/master"
            },
            "time": "2017-10-23T01:57:42+00:00"
        },
        {
            "name": "scssphp/scssphp",
            "version": "v1.6.0",
            "source": {
                "type": "git",
                "url": "https://github.com/scssphp/scssphp.git",
                "reference": "b83594e2323c5d6e80785df3f91b9d1d32aad530"
            },
            "dist": {
                "type": "zip",
                "url": "https://api.github.com/repos/scssphp/scssphp/zipball/b83594e2323c5d6e80785df3f91b9d1d32aad530",
                "reference": "b83594e2323c5d6e80785df3f91b9d1d32aad530",
                "shasum": ""
            },
            "require": {
                "ext-ctype": "*",
                "ext-json": "*",
                "php": ">=5.6.0"
            },
            "require-dev": {
                "bamarni/composer-bin-plugin": "^1.4",
                "phpunit/phpunit": "^5.7 || ^6.5 || ^7.5 || ^8.3 || ^9.4",
                "sass/sass-spec": "*",
                "squizlabs/php_codesniffer": "~3.5",
                "symfony/phpunit-bridge": "^5.1",
                "twbs/bootstrap": "~5.0",
                "twbs/bootstrap4": "4.6.0",
                "zurb/foundation": "~6.5"
            },
            "suggest": {
                "ext-iconv": "Can be used as fallback when ext-mbstring is not available",
                "ext-mbstring": "For best performance, mbstring should be installed as it is faster than ext-iconv"
            },
            "bin": [
                "bin/pscss"
            ],
            "type": "library",
            "autoload": {
                "psr-4": {
                    "ScssPhp\\ScssPhp\\": "src/"
                }
            },
            "notification-url": "https://packagist.org/downloads/",
            "license": [
                "MIT"
            ],
            "authors": [
                {
                    "name": "Anthon Pang",
                    "email": "apang@softwaredevelopment.ca",
                    "homepage": "https://github.com/robocoder"
                },
                {
                    "name": "Cédric Morin",
                    "email": "cedric@yterium.com",
                    "homepage": "https://github.com/Cerdic"
                }
            ],
            "description": "scssphp is a compiler for SCSS written in PHP.",
            "homepage": "http://scssphp.github.io/scssphp/",
            "keywords": [
                "css",
                "less",
                "sass",
                "scss",
                "stylesheet"
            ],
            "support": {
                "issues": "https://github.com/scssphp/scssphp/issues",
                "source": "https://github.com/scssphp/scssphp/tree/v1.6.0"
            },
            "time": "2021-07-02T16:28:10+00:00"
        },
        {
            "name": "serialssolutions/summon",
            "version": "v1.3.1",
            "source": {
                "type": "git",
                "url": "https://github.com/summon/Summon.php.git",
                "reference": "78ef74123c7c15fe3ddc92c9c1368c5dae9e590d"
            },
            "dist": {
                "type": "zip",
                "url": "https://api.github.com/repos/summon/Summon.php/zipball/78ef74123c7c15fe3ddc92c9c1368c5dae9e590d",
                "reference": "78ef74123c7c15fe3ddc92c9c1368c5dae9e590d",
                "shasum": ""
            },
            "type": "library",
            "autoload": {
                "psr-0": {
                    "SerialsSolutions": ""
                }
            },
            "notification-url": "https://packagist.org/downloads/",
            "license": [
                "GPL-2.0"
            ],
            "authors": [
                {
                    "name": "Demian Katz",
                    "email": "demian.katz@villanova.edu"
                }
            ],
            "description": "Library for interacting with Serials Solutions' Summon API.",
            "support": {
                "issues": "https://github.com/summon/Summon.php/issues",
                "source": "https://github.com/summon/Summon.php/tree/v1.3.1"
            },
            "time": "2021-04-20T15:37:50+00:00"
        },
        {
            "name": "slm/locale",
            "version": "v0.5.0",
            "source": {
                "type": "git",
                "url": "https://github.com/basz/SlmLocale.git",
                "reference": "7357acd8db5c3cec57198e3b301cf8dfd1ae7814"
            },
            "dist": {
                "type": "zip",
                "url": "https://api.github.com/repos/basz/SlmLocale/zipball/7357acd8db5c3cec57198e3b301cf8dfd1ae7814",
                "reference": "7357acd8db5c3cec57198e3b301cf8dfd1ae7814",
                "shasum": ""
            },
            "require": {
                "ext-intl": "*",
                "laminas/laminas-eventmanager": "^3.1",
                "laminas/laminas-http": "^2.7",
                "laminas/laminas-modulemanager": "^2.8.2",
                "laminas/laminas-router": "^3.0",
                "laminas/laminas-servicemanager": "^3.2",
                "laminas/laminas-stdlib": "^3.2.1",
                "laminas/laminas-view": "^2.9.0",
                "php": "^7.2"
            },
            "require-dev": {
                "friendsofphp/php-cs-fixer": "^2.16.1",
                "laminas/laminas-console": "^2.6",
                "laminas/laminas-mvc": "^3.1",
                "laminas/laminas-mvc-console": "^1.1.9",
                "phpunit/phpunit": "^8.5.1",
                "satooshi/php-coveralls": "^1.1.0"
            },
            "suggest": {
                "laminas/laminas-mvc": "For using the router in the UriPath strategy"
            },
            "type": "library",
            "autoload": {
                "psr-4": {
                    "SlmLocale\\": "src/SlmLocale/"
                }
            },
            "notification-url": "https://packagist.org/downloads/",
            "license": [
                "BSD-3-Clause"
            ],
            "authors": [
                {
                    "name": "Jurian Sluiman",
                    "email": "jurian@juriansluiman.nl",
                    "homepage": "http://juriansluiman.nl"
                }
            ],
            "description": "Automatic detection of locales for Laminas",
            "homepage": "https://github.com/juriansluiman/SlmLocale",
            "keywords": [
                "Zend Framework",
                "i18n",
                "laminas",
                "locale",
                "zf"
            ],
            "support": {
                "issues": "https://github.com/basz/SlmLocale/issues",
                "source": "https://github.com/basz/SlmLocale/tree/v0.5.0"
            },
            "time": "2020-09-09T06:16:25+00:00"
        },
        {
            "name": "swagger-api/swagger-ui",
            "version": "v3.52.0",
            "source": {
                "type": "git",
                "url": "https://github.com/swagger-api/swagger-ui.git",
                "reference": "b1ccd1f03a77cfd88b76c1cf3e07b6af7f9bbd7b"
            },
            "dist": {
                "type": "zip",
                "url": "https://api.github.com/repos/swagger-api/swagger-ui/zipball/b1ccd1f03a77cfd88b76c1cf3e07b6af7f9bbd7b",
                "reference": "b1ccd1f03a77cfd88b76c1cf3e07b6af7f9bbd7b",
                "shasum": ""
            },
            "type": "library",
            "notification-url": "https://packagist.org/downloads/",
            "license": [
                "Apache-2.0"
            ],
            "authors": [
                {
                    "name": "Anna Bodnia",
                    "email": "anna.bodnia@gmail.com"
                },
                {
                    "name": "Buu Nguyen",
                    "email": "buunguyen@gmail.com"
                },
                {
                    "name": "Josh Ponelat",
                    "email": "jponelat@gmail.com"
                },
                {
                    "name": "Kyle Shockey",
                    "email": "kyleshockey1@gmail.com"
                },
                {
                    "name": "Robert Barnwell",
                    "email": "robert@robertismy.name"
                },
                {
                    "name": "Sahar Jafari",
                    "email": "shr.jafari@gmail.com"
                }
            ],
            "description": " Swagger UI is a collection of HTML, Javascript, and CSS assets that dynamically generate beautiful documentation from a Swagger-compliant API.",
            "homepage": "http://swagger.io",
            "keywords": [
                "api",
                "documentation",
                "openapi",
                "specification",
                "swagger",
                "ui"
            ],
            "support": {
                "issues": "https://github.com/swagger-api/swagger-ui/issues",
                "source": "https://github.com/swagger-api/swagger-ui/tree/v3.52.0"
            },
            "time": "2021-08-09T15:14:18+00:00"
        },
        {
            "name": "symfony/console",
            "version": "v5.3.6",
            "source": {
                "type": "git",
                "url": "https://github.com/symfony/console.git",
                "reference": "51b71afd6d2dc8f5063199357b9880cea8d8bfe2"
            },
            "dist": {
                "type": "zip",
                "url": "https://api.github.com/repos/symfony/console/zipball/51b71afd6d2dc8f5063199357b9880cea8d8bfe2",
                "reference": "51b71afd6d2dc8f5063199357b9880cea8d8bfe2",
                "shasum": ""
            },
            "require": {
                "php": ">=7.2.5",
                "symfony/deprecation-contracts": "^2.1",
                "symfony/polyfill-mbstring": "~1.0",
                "symfony/polyfill-php73": "^1.8",
                "symfony/polyfill-php80": "^1.16",
                "symfony/service-contracts": "^1.1|^2",
                "symfony/string": "^5.1"
            },
            "conflict": {
                "psr/log": ">=3",
                "symfony/dependency-injection": "<4.4",
                "symfony/dotenv": "<5.1",
                "symfony/event-dispatcher": "<4.4",
                "symfony/lock": "<4.4",
                "symfony/process": "<4.4"
            },
            "provide": {
                "psr/log-implementation": "1.0|2.0"
            },
            "require-dev": {
                "psr/log": "^1|^2",
                "symfony/config": "^4.4|^5.0",
                "symfony/dependency-injection": "^4.4|^5.0",
                "symfony/event-dispatcher": "^4.4|^5.0",
                "symfony/lock": "^4.4|^5.0",
                "symfony/process": "^4.4|^5.0",
                "symfony/var-dumper": "^4.4|^5.0"
            },
            "suggest": {
                "psr/log": "For using the console logger",
                "symfony/event-dispatcher": "",
                "symfony/lock": "",
                "symfony/process": ""
            },
            "type": "library",
            "autoload": {
                "psr-4": {
                    "Symfony\\Component\\Console\\": ""
                },
                "exclude-from-classmap": [
                    "/Tests/"
                ]
            },
            "notification-url": "https://packagist.org/downloads/",
            "license": [
                "MIT"
            ],
            "authors": [
                {
                    "name": "Fabien Potencier",
                    "email": "fabien@symfony.com"
                },
                {
                    "name": "Symfony Community",
                    "homepage": "https://symfony.com/contributors"
                }
            ],
            "description": "Eases the creation of beautiful and testable command line interfaces",
            "homepage": "https://symfony.com",
            "keywords": [
                "cli",
                "command line",
                "console",
                "terminal"
            ],
            "support": {
                "source": "https://github.com/symfony/console/tree/v5.3.6"
            },
            "funding": [
                {
                    "url": "https://symfony.com/sponsor",
                    "type": "custom"
                },
                {
                    "url": "https://github.com/fabpot",
                    "type": "github"
                },
                {
                    "url": "https://tidelift.com/funding/github/packagist/symfony/symfony",
                    "type": "tidelift"
                }
            ],
            "time": "2021-07-27T19:10:22+00:00"
        },
        {
            "name": "symfony/deprecation-contracts",
            "version": "v2.4.0",
            "source": {
                "type": "git",
                "url": "https://github.com/symfony/deprecation-contracts.git",
                "reference": "5f38c8804a9e97d23e0c8d63341088cd8a22d627"
            },
            "dist": {
                "type": "zip",
                "url": "https://api.github.com/repos/symfony/deprecation-contracts/zipball/5f38c8804a9e97d23e0c8d63341088cd8a22d627",
                "reference": "5f38c8804a9e97d23e0c8d63341088cd8a22d627",
                "shasum": ""
            },
            "require": {
                "php": ">=7.1"
            },
            "type": "library",
            "extra": {
                "branch-alias": {
                    "dev-main": "2.4-dev"
                },
                "thanks": {
                    "name": "symfony/contracts",
                    "url": "https://github.com/symfony/contracts"
                }
            },
            "autoload": {
                "files": [
                    "function.php"
                ]
            },
            "notification-url": "https://packagist.org/downloads/",
            "license": [
                "MIT"
            ],
            "authors": [
                {
                    "name": "Nicolas Grekas",
                    "email": "p@tchwork.com"
                },
                {
                    "name": "Symfony Community",
                    "homepage": "https://symfony.com/contributors"
                }
            ],
            "description": "A generic function and convention to trigger deprecation notices",
            "homepage": "https://symfony.com",
            "support": {
                "source": "https://github.com/symfony/deprecation-contracts/tree/v2.4.0"
            },
            "funding": [
                {
                    "url": "https://symfony.com/sponsor",
                    "type": "custom"
                },
                {
                    "url": "https://github.com/fabpot",
                    "type": "github"
                },
                {
                    "url": "https://tidelift.com/funding/github/packagist/symfony/symfony",
                    "type": "tidelift"
                }
            ],
            "time": "2021-03-23T23:28:01+00:00"
        },
        {
            "name": "symfony/polyfill-ctype",
            "version": "v1.23.0",
            "source": {
                "type": "git",
                "url": "https://github.com/symfony/polyfill-ctype.git",
                "reference": "46cd95797e9df938fdd2b03693b5fca5e64b01ce"
            },
            "dist": {
                "type": "zip",
                "url": "https://api.github.com/repos/symfony/polyfill-ctype/zipball/46cd95797e9df938fdd2b03693b5fca5e64b01ce",
                "reference": "46cd95797e9df938fdd2b03693b5fca5e64b01ce",
                "shasum": ""
            },
            "require": {
                "php": ">=7.1"
            },
            "suggest": {
                "ext-ctype": "For best performance"
            },
            "type": "library",
            "extra": {
                "branch-alias": {
                    "dev-main": "1.23-dev"
                },
                "thanks": {
                    "name": "symfony/polyfill",
                    "url": "https://github.com/symfony/polyfill"
                }
            },
            "autoload": {
                "psr-4": {
                    "Symfony\\Polyfill\\Ctype\\": ""
                },
                "files": [
                    "bootstrap.php"
                ]
            },
            "notification-url": "https://packagist.org/downloads/",
            "license": [
                "MIT"
            ],
            "authors": [
                {
                    "name": "Gert de Pagter",
                    "email": "BackEndTea@gmail.com"
                },
                {
                    "name": "Symfony Community",
                    "homepage": "https://symfony.com/contributors"
                }
            ],
            "description": "Symfony polyfill for ctype functions",
            "homepage": "https://symfony.com",
            "keywords": [
                "compatibility",
                "ctype",
                "polyfill",
                "portable"
            ],
            "support": {
                "source": "https://github.com/symfony/polyfill-ctype/tree/v1.23.0"
            },
            "funding": [
                {
                    "url": "https://symfony.com/sponsor",
                    "type": "custom"
                },
                {
                    "url": "https://github.com/fabpot",
                    "type": "github"
                },
                {
                    "url": "https://tidelift.com/funding/github/packagist/symfony/symfony",
                    "type": "tidelift"
                }
            ],
            "time": "2021-02-19T12:13:01+00:00"
        },
        {
            "name": "symfony/polyfill-intl-grapheme",
            "version": "v1.23.1",
            "source": {
                "type": "git",
                "url": "https://github.com/symfony/polyfill-intl-grapheme.git",
                "reference": "16880ba9c5ebe3642d1995ab866db29270b36535"
            },
            "dist": {
                "type": "zip",
                "url": "https://api.github.com/repos/symfony/polyfill-intl-grapheme/zipball/16880ba9c5ebe3642d1995ab866db29270b36535",
                "reference": "16880ba9c5ebe3642d1995ab866db29270b36535",
                "shasum": ""
            },
            "require": {
                "php": ">=7.1"
            },
            "suggest": {
                "ext-intl": "For best performance"
            },
            "type": "library",
            "extra": {
                "branch-alias": {
                    "dev-main": "1.23-dev"
                },
                "thanks": {
                    "name": "symfony/polyfill",
                    "url": "https://github.com/symfony/polyfill"
                }
            },
            "autoload": {
                "psr-4": {
                    "Symfony\\Polyfill\\Intl\\Grapheme\\": ""
                },
                "files": [
                    "bootstrap.php"
                ]
            },
            "notification-url": "https://packagist.org/downloads/",
            "license": [
                "MIT"
            ],
            "authors": [
                {
                    "name": "Nicolas Grekas",
                    "email": "p@tchwork.com"
                },
                {
                    "name": "Symfony Community",
                    "homepage": "https://symfony.com/contributors"
                }
            ],
            "description": "Symfony polyfill for intl's grapheme_* functions",
            "homepage": "https://symfony.com",
            "keywords": [
                "compatibility",
                "grapheme",
                "intl",
                "polyfill",
                "portable",
                "shim"
            ],
            "support": {
                "source": "https://github.com/symfony/polyfill-intl-grapheme/tree/v1.23.1"
            },
            "funding": [
                {
                    "url": "https://symfony.com/sponsor",
                    "type": "custom"
                },
                {
                    "url": "https://github.com/fabpot",
                    "type": "github"
                },
                {
                    "url": "https://tidelift.com/funding/github/packagist/symfony/symfony",
                    "type": "tidelift"
                }
            ],
            "time": "2021-05-27T12:26:48+00:00"
        },
        {
            "name": "symfony/polyfill-intl-normalizer",
            "version": "v1.23.0",
            "source": {
                "type": "git",
                "url": "https://github.com/symfony/polyfill-intl-normalizer.git",
                "reference": "8590a5f561694770bdcd3f9b5c69dde6945028e8"
            },
            "dist": {
                "type": "zip",
                "url": "https://api.github.com/repos/symfony/polyfill-intl-normalizer/zipball/8590a5f561694770bdcd3f9b5c69dde6945028e8",
                "reference": "8590a5f561694770bdcd3f9b5c69dde6945028e8",
                "shasum": ""
            },
            "require": {
                "php": ">=7.1"
            },
            "suggest": {
                "ext-intl": "For best performance"
            },
            "type": "library",
            "extra": {
                "branch-alias": {
                    "dev-main": "1.23-dev"
                },
                "thanks": {
                    "name": "symfony/polyfill",
                    "url": "https://github.com/symfony/polyfill"
                }
            },
            "autoload": {
                "psr-4": {
                    "Symfony\\Polyfill\\Intl\\Normalizer\\": ""
                },
                "files": [
                    "bootstrap.php"
                ],
                "classmap": [
                    "Resources/stubs"
                ]
            },
            "notification-url": "https://packagist.org/downloads/",
            "license": [
                "MIT"
            ],
            "authors": [
                {
                    "name": "Nicolas Grekas",
                    "email": "p@tchwork.com"
                },
                {
                    "name": "Symfony Community",
                    "homepage": "https://symfony.com/contributors"
                }
            ],
            "description": "Symfony polyfill for intl's Normalizer class and related functions",
            "homepage": "https://symfony.com",
            "keywords": [
                "compatibility",
                "intl",
                "normalizer",
                "polyfill",
                "portable",
                "shim"
            ],
            "support": {
                "source": "https://github.com/symfony/polyfill-intl-normalizer/tree/v1.23.0"
            },
            "funding": [
                {
                    "url": "https://symfony.com/sponsor",
                    "type": "custom"
                },
                {
                    "url": "https://github.com/fabpot",
                    "type": "github"
                },
                {
                    "url": "https://tidelift.com/funding/github/packagist/symfony/symfony",
                    "type": "tidelift"
                }
            ],
            "time": "2021-02-19T12:13:01+00:00"
        },
        {
            "name": "symfony/polyfill-mbstring",
            "version": "v1.23.1",
            "source": {
                "type": "git",
                "url": "https://github.com/symfony/polyfill-mbstring.git",
                "reference": "9174a3d80210dca8daa7f31fec659150bbeabfc6"
            },
            "dist": {
                "type": "zip",
                "url": "https://api.github.com/repos/symfony/polyfill-mbstring/zipball/9174a3d80210dca8daa7f31fec659150bbeabfc6",
                "reference": "9174a3d80210dca8daa7f31fec659150bbeabfc6",
                "shasum": ""
            },
            "require": {
                "php": ">=7.1"
            },
            "suggest": {
                "ext-mbstring": "For best performance"
            },
            "type": "library",
            "extra": {
                "branch-alias": {
                    "dev-main": "1.23-dev"
                },
                "thanks": {
                    "name": "symfony/polyfill",
                    "url": "https://github.com/symfony/polyfill"
                }
            },
            "autoload": {
                "psr-4": {
                    "Symfony\\Polyfill\\Mbstring\\": ""
                },
                "files": [
                    "bootstrap.php"
                ]
            },
            "notification-url": "https://packagist.org/downloads/",
            "license": [
                "MIT"
            ],
            "authors": [
                {
                    "name": "Nicolas Grekas",
                    "email": "p@tchwork.com"
                },
                {
                    "name": "Symfony Community",
                    "homepage": "https://symfony.com/contributors"
                }
            ],
            "description": "Symfony polyfill for the Mbstring extension",
            "homepage": "https://symfony.com",
            "keywords": [
                "compatibility",
                "mbstring",
                "polyfill",
                "portable",
                "shim"
            ],
            "support": {
                "source": "https://github.com/symfony/polyfill-mbstring/tree/v1.23.1"
            },
            "funding": [
                {
                    "url": "https://symfony.com/sponsor",
                    "type": "custom"
                },
                {
                    "url": "https://github.com/fabpot",
                    "type": "github"
                },
                {
                    "url": "https://tidelift.com/funding/github/packagist/symfony/symfony",
                    "type": "tidelift"
                }
            ],
            "time": "2021-05-27T12:26:48+00:00"
        },
        {
            "name": "symfony/polyfill-php72",
            "version": "v1.23.0",
            "source": {
                "type": "git",
                "url": "https://github.com/symfony/polyfill-php72.git",
                "reference": "9a142215a36a3888e30d0a9eeea9766764e96976"
            },
            "dist": {
                "type": "zip",
                "url": "https://api.github.com/repos/symfony/polyfill-php72/zipball/9a142215a36a3888e30d0a9eeea9766764e96976",
                "reference": "9a142215a36a3888e30d0a9eeea9766764e96976",
                "shasum": ""
            },
            "require": {
                "php": ">=7.1"
            },
            "type": "library",
            "extra": {
                "branch-alias": {
                    "dev-main": "1.23-dev"
                },
                "thanks": {
                    "name": "symfony/polyfill",
                    "url": "https://github.com/symfony/polyfill"
                }
            },
            "autoload": {
                "psr-4": {
                    "Symfony\\Polyfill\\Php72\\": ""
                },
                "files": [
                    "bootstrap.php"
                ]
            },
            "notification-url": "https://packagist.org/downloads/",
            "license": [
                "MIT"
            ],
            "authors": [
                {
                    "name": "Nicolas Grekas",
                    "email": "p@tchwork.com"
                },
                {
                    "name": "Symfony Community",
                    "homepage": "https://symfony.com/contributors"
                }
            ],
            "description": "Symfony polyfill backporting some PHP 7.2+ features to lower PHP versions",
            "homepage": "https://symfony.com",
            "keywords": [
                "compatibility",
                "polyfill",
                "portable",
                "shim"
            ],
            "support": {
                "source": "https://github.com/symfony/polyfill-php72/tree/v1.23.0"
            },
            "funding": [
                {
                    "url": "https://symfony.com/sponsor",
                    "type": "custom"
                },
                {
                    "url": "https://github.com/fabpot",
                    "type": "github"
                },
                {
                    "url": "https://tidelift.com/funding/github/packagist/symfony/symfony",
                    "type": "tidelift"
                }
            ],
            "time": "2021-05-27T09:17:38+00:00"
        },
        {
            "name": "symfony/polyfill-php73",
            "version": "v1.23.0",
            "source": {
                "type": "git",
                "url": "https://github.com/symfony/polyfill-php73.git",
                "reference": "fba8933c384d6476ab14fb7b8526e5287ca7e010"
            },
            "dist": {
                "type": "zip",
                "url": "https://api.github.com/repos/symfony/polyfill-php73/zipball/fba8933c384d6476ab14fb7b8526e5287ca7e010",
                "reference": "fba8933c384d6476ab14fb7b8526e5287ca7e010",
                "shasum": ""
            },
            "require": {
                "php": ">=7.1"
            },
            "type": "library",
            "extra": {
                "branch-alias": {
                    "dev-main": "1.23-dev"
                },
                "thanks": {
                    "name": "symfony/polyfill",
                    "url": "https://github.com/symfony/polyfill"
                }
            },
            "autoload": {
                "psr-4": {
                    "Symfony\\Polyfill\\Php73\\": ""
                },
                "files": [
                    "bootstrap.php"
                ],
                "classmap": [
                    "Resources/stubs"
                ]
            },
            "notification-url": "https://packagist.org/downloads/",
            "license": [
                "MIT"
            ],
            "authors": [
                {
                    "name": "Nicolas Grekas",
                    "email": "p@tchwork.com"
                },
                {
                    "name": "Symfony Community",
                    "homepage": "https://symfony.com/contributors"
                }
            ],
            "description": "Symfony polyfill backporting some PHP 7.3+ features to lower PHP versions",
            "homepage": "https://symfony.com",
            "keywords": [
                "compatibility",
                "polyfill",
                "portable",
                "shim"
            ],
            "support": {
                "source": "https://github.com/symfony/polyfill-php73/tree/v1.23.0"
            },
            "funding": [
                {
                    "url": "https://symfony.com/sponsor",
                    "type": "custom"
                },
                {
                    "url": "https://github.com/fabpot",
                    "type": "github"
                },
                {
                    "url": "https://tidelift.com/funding/github/packagist/symfony/symfony",
                    "type": "tidelift"
                }
            ],
            "time": "2021-02-19T12:13:01+00:00"
        },
        {
            "name": "symfony/polyfill-php80",
            "version": "v1.23.1",
            "source": {
                "type": "git",
                "url": "https://github.com/symfony/polyfill-php80.git",
                "reference": "1100343ed1a92e3a38f9ae122fc0eb21602547be"
            },
            "dist": {
                "type": "zip",
                "url": "https://api.github.com/repos/symfony/polyfill-php80/zipball/1100343ed1a92e3a38f9ae122fc0eb21602547be",
                "reference": "1100343ed1a92e3a38f9ae122fc0eb21602547be",
                "shasum": ""
            },
            "require": {
                "php": ">=7.1"
            },
            "type": "library",
            "extra": {
                "branch-alias": {
                    "dev-main": "1.23-dev"
                },
                "thanks": {
                    "name": "symfony/polyfill",
                    "url": "https://github.com/symfony/polyfill"
                }
            },
            "autoload": {
                "psr-4": {
                    "Symfony\\Polyfill\\Php80\\": ""
                },
                "files": [
                    "bootstrap.php"
                ],
                "classmap": [
                    "Resources/stubs"
                ]
            },
            "notification-url": "https://packagist.org/downloads/",
            "license": [
                "MIT"
            ],
            "authors": [
                {
                    "name": "Ion Bazan",
                    "email": "ion.bazan@gmail.com"
                },
                {
                    "name": "Nicolas Grekas",
                    "email": "p@tchwork.com"
                },
                {
                    "name": "Symfony Community",
                    "homepage": "https://symfony.com/contributors"
                }
            ],
            "description": "Symfony polyfill backporting some PHP 8.0+ features to lower PHP versions",
            "homepage": "https://symfony.com",
            "keywords": [
                "compatibility",
                "polyfill",
                "portable",
                "shim"
            ],
            "support": {
                "source": "https://github.com/symfony/polyfill-php80/tree/v1.23.1"
            },
            "funding": [
                {
                    "url": "https://symfony.com/sponsor",
                    "type": "custom"
                },
                {
                    "url": "https://github.com/fabpot",
                    "type": "github"
                },
                {
                    "url": "https://tidelift.com/funding/github/packagist/symfony/symfony",
                    "type": "tidelift"
                }
            ],
            "time": "2021-07-28T13:41:28+00:00"
        },
        {
            "name": "symfony/service-contracts",
            "version": "v2.4.0",
            "source": {
                "type": "git",
                "url": "https://github.com/symfony/service-contracts.git",
                "reference": "f040a30e04b57fbcc9c6cbcf4dbaa96bd318b9bb"
            },
            "dist": {
                "type": "zip",
                "url": "https://api.github.com/repos/symfony/service-contracts/zipball/f040a30e04b57fbcc9c6cbcf4dbaa96bd318b9bb",
                "reference": "f040a30e04b57fbcc9c6cbcf4dbaa96bd318b9bb",
                "shasum": ""
            },
            "require": {
                "php": ">=7.2.5",
                "psr/container": "^1.1"
            },
            "suggest": {
                "symfony/service-implementation": ""
            },
            "type": "library",
            "extra": {
                "branch-alias": {
                    "dev-main": "2.4-dev"
                },
                "thanks": {
                    "name": "symfony/contracts",
                    "url": "https://github.com/symfony/contracts"
                }
            },
            "autoload": {
                "psr-4": {
                    "Symfony\\Contracts\\Service\\": ""
                }
            },
            "notification-url": "https://packagist.org/downloads/",
            "license": [
                "MIT"
            ],
            "authors": [
                {
                    "name": "Nicolas Grekas",
                    "email": "p@tchwork.com"
                },
                {
                    "name": "Symfony Community",
                    "homepage": "https://symfony.com/contributors"
                }
            ],
            "description": "Generic abstractions related to writing services",
            "homepage": "https://symfony.com",
            "keywords": [
                "abstractions",
                "contracts",
                "decoupling",
                "interfaces",
                "interoperability",
                "standards"
            ],
            "support": {
                "source": "https://github.com/symfony/service-contracts/tree/v2.4.0"
            },
            "funding": [
                {
                    "url": "https://symfony.com/sponsor",
                    "type": "custom"
                },
                {
                    "url": "https://github.com/fabpot",
                    "type": "github"
                },
                {
                    "url": "https://tidelift.com/funding/github/packagist/symfony/symfony",
                    "type": "tidelift"
                }
            ],
            "time": "2021-04-01T10:43:52+00:00"
        },
        {
            "name": "symfony/string",
            "version": "v5.3.7",
            "source": {
                "type": "git",
                "url": "https://github.com/symfony/string.git",
                "reference": "8d224396e28d30f81969f083a58763b8b9ceb0a5"
            },
            "dist": {
                "type": "zip",
                "url": "https://api.github.com/repos/symfony/string/zipball/8d224396e28d30f81969f083a58763b8b9ceb0a5",
                "reference": "8d224396e28d30f81969f083a58763b8b9ceb0a5",
                "shasum": ""
            },
            "require": {
                "php": ">=7.2.5",
                "symfony/polyfill-ctype": "~1.8",
                "symfony/polyfill-intl-grapheme": "~1.0",
                "symfony/polyfill-intl-normalizer": "~1.0",
                "symfony/polyfill-mbstring": "~1.0",
                "symfony/polyfill-php80": "~1.15"
            },
            "require-dev": {
                "symfony/error-handler": "^4.4|^5.0",
                "symfony/http-client": "^4.4|^5.0",
                "symfony/translation-contracts": "^1.1|^2",
                "symfony/var-exporter": "^4.4|^5.0"
            },
            "type": "library",
            "autoload": {
                "psr-4": {
                    "Symfony\\Component\\String\\": ""
                },
                "files": [
                    "Resources/functions.php"
                ],
                "exclude-from-classmap": [
                    "/Tests/"
                ]
            },
            "notification-url": "https://packagist.org/downloads/",
            "license": [
                "MIT"
            ],
            "authors": [
                {
                    "name": "Nicolas Grekas",
                    "email": "p@tchwork.com"
                },
                {
                    "name": "Symfony Community",
                    "homepage": "https://symfony.com/contributors"
                }
            ],
            "description": "Provides an object-oriented API to strings and deals with bytes, UTF-8 code points and grapheme clusters in a unified way",
            "homepage": "https://symfony.com",
            "keywords": [
                "grapheme",
                "i18n",
                "string",
                "unicode",
                "utf-8",
                "utf8"
            ],
            "support": {
                "source": "https://github.com/symfony/string/tree/v5.3.7"
            },
            "funding": [
                {
                    "url": "https://symfony.com/sponsor",
                    "type": "custom"
                },
                {
                    "url": "https://github.com/fabpot",
                    "type": "github"
                },
                {
                    "url": "https://tidelift.com/funding/github/packagist/symfony/symfony",
                    "type": "tidelift"
                }
            ],
            "time": "2021-08-26T08:00:08+00:00"
        },
        {
            "name": "symfony/yaml",
            "version": "v5.3.6",
            "source": {
                "type": "git",
                "url": "https://github.com/symfony/yaml.git",
                "reference": "4500fe63dc9c6ffc32d3b1cb0448c329f9c814b7"
            },
            "dist": {
                "type": "zip",
                "url": "https://api.github.com/repos/symfony/yaml/zipball/4500fe63dc9c6ffc32d3b1cb0448c329f9c814b7",
                "reference": "4500fe63dc9c6ffc32d3b1cb0448c329f9c814b7",
                "shasum": ""
            },
            "require": {
                "php": ">=7.2.5",
                "symfony/deprecation-contracts": "^2.1",
                "symfony/polyfill-ctype": "~1.8"
            },
            "conflict": {
                "symfony/console": "<4.4"
            },
            "require-dev": {
                "symfony/console": "^4.4|^5.0"
            },
            "suggest": {
                "symfony/console": "For validating YAML files using the lint command"
            },
            "bin": [
                "Resources/bin/yaml-lint"
            ],
            "type": "library",
            "autoload": {
                "psr-4": {
                    "Symfony\\Component\\Yaml\\": ""
                },
                "exclude-from-classmap": [
                    "/Tests/"
                ]
            },
            "notification-url": "https://packagist.org/downloads/",
            "license": [
                "MIT"
            ],
            "authors": [
                {
                    "name": "Fabien Potencier",
                    "email": "fabien@symfony.com"
                },
                {
                    "name": "Symfony Community",
                    "homepage": "https://symfony.com/contributors"
                }
            ],
            "description": "Loads and dumps YAML files",
            "homepage": "https://symfony.com",
            "support": {
                "source": "https://github.com/symfony/yaml/tree/v5.3.6"
            },
            "funding": [
                {
                    "url": "https://symfony.com/sponsor",
                    "type": "custom"
                },
                {
                    "url": "https://github.com/fabpot",
                    "type": "github"
                },
                {
                    "url": "https://tidelift.com/funding/github/packagist/symfony/symfony",
                    "type": "tidelift"
                }
            ],
            "time": "2021-07-29T06:20:01+00:00"
        },
        {
            "name": "true/punycode",
            "version": "v2.1.1",
            "source": {
                "type": "git",
                "url": "https://github.com/true/php-punycode.git",
                "reference": "a4d0c11a36dd7f4e7cd7096076cab6d3378a071e"
            },
            "dist": {
                "type": "zip",
                "url": "https://api.github.com/repos/true/php-punycode/zipball/a4d0c11a36dd7f4e7cd7096076cab6d3378a071e",
                "reference": "a4d0c11a36dd7f4e7cd7096076cab6d3378a071e",
                "shasum": ""
            },
            "require": {
                "php": ">=5.3.0",
                "symfony/polyfill-mbstring": "^1.3"
            },
            "require-dev": {
                "phpunit/phpunit": "~4.7",
                "squizlabs/php_codesniffer": "~2.0"
            },
            "type": "library",
            "autoload": {
                "psr-4": {
                    "TrueBV\\": "src/"
                }
            },
            "notification-url": "https://packagist.org/downloads/",
            "license": [
                "MIT"
            ],
            "authors": [
                {
                    "name": "Renan Gonçalves",
                    "email": "renan.saddam@gmail.com"
                }
            ],
            "description": "A Bootstring encoding of Unicode for Internationalized Domain Names in Applications (IDNA)",
            "homepage": "https://github.com/true/php-punycode",
            "keywords": [
                "idna",
                "punycode"
            ],
            "support": {
                "issues": "https://github.com/true/php-punycode/issues",
                "source": "https://github.com/true/php-punycode/tree/master"
            },
            "time": "2016-11-16T10:37:54+00:00"
        },
        {
            "name": "vstelmakh/url-highlight",
            "version": "v3.0.0",
            "source": {
                "type": "git",
                "url": "https://github.com/vstelmakh/url-highlight.git",
                "reference": "294fe9bfb36e3cacd6d93b378400ad8becefa10a"
            },
            "dist": {
                "type": "zip",
                "url": "https://api.github.com/repos/vstelmakh/url-highlight/zipball/294fe9bfb36e3cacd6d93b378400ad8becefa10a",
                "reference": "294fe9bfb36e3cacd6d93b378400ad8becefa10a",
                "shasum": ""
            },
            "require": {
                "ext-json": "*",
                "ext-mbstring": "*",
                "php": "^7.1 || ^8",
                "symfony/polyfill-php72": "^1.10"
            },
            "require-dev": {
                "phpbench/phpbench": "^0.16 || ^0.17",
                "phpstan/phpstan": "^0.12",
                "phpunit/phpunit": "^7.5.3 || ^8 || ^9",
                "squizlabs/php_codesniffer": "^3.5",
                "vstelmakh/covelyzer": "^0.1"
            },
            "type": "library",
            "autoload": {
                "psr-4": {
                    "VStelmakh\\UrlHighlight\\": "src/"
                }
            },
            "notification-url": "https://packagist.org/downloads/",
            "license": [
                "MIT"
            ],
            "authors": [
                {
                    "name": "Volodymyr Stelmakh",
                    "homepage": "https://github.com/vstelmakh"
                }
            ],
            "description": "Library to parse urls from string input",
            "homepage": "https://github.com/vstelmakh/url-highlight",
            "keywords": [
                "clickable",
                "extract",
                "html",
                "parser",
                "url"
            ],
            "support": {
                "issues": "https://github.com/vstelmakh/url-highlight/issues",
                "source": "https://github.com/vstelmakh/url-highlight/tree/v3.0.0"
            },
            "time": "2020-11-05T21:10:03+00:00"
        },
        {
            "name": "vufind-org/vufindcode",
            "version": "v1.2",
            "source": {
                "type": "git",
                "url": "https://github.com/vufind-org/vufindcode.git",
                "reference": "df7f4d2188c9f2c654dfee69774b80b9d03b1ab4"
            },
            "dist": {
                "type": "zip",
                "url": "https://api.github.com/repos/vufind-org/vufindcode/zipball/df7f4d2188c9f2c654dfee69774b80b9d03b1ab4",
                "reference": "df7f4d2188c9f2c654dfee69774b80b9d03b1ab4",
                "shasum": ""
            },
            "require": {
                "php": ">=7.0.8"
            },
            "require-dev": {
                "friendsofphp/php-cs-fixer": "2.11.1",
                "pear/http_request2": "2.3.0",
                "phing/phing": "2.16.1",
                "phploc/phploc": "4.0.1",
                "phpmd/phpmd": "2.6.0",
                "phpunit/phpunit": "6.5.8",
                "sebastian/phpcpd": "3.0.1",
                "squizlabs/php_codesniffer": "3.2.3"
            },
            "type": "library",
            "autoload": {
                "psr-0": {
                    "VuFindCode\\": "src/"
                }
            },
            "notification-url": "https://packagist.org/downloads/",
            "license": [
                "GPL-2.0"
            ],
            "authors": [
                {
                    "name": "Demian Katz",
                    "email": "demian.katz@villanova.edu"
                }
            ],
            "description": "Classes for working with EANs, ISBNs and ISMNs (a VuFind support library)",
            "homepage": "https://vufind.org/",
            "support": {
                "issues": "https://vufind.org/jira",
                "source": "https://github.com/vufind-org/vufindcode/tree/v1.2"
            },
            "time": "2019-11-07T14:29:07+00:00"
        },
        {
            "name": "vufind-org/vufinddate",
            "version": "v1.0.0",
            "source": {
                "type": "git",
                "url": "https://github.com/vufind-org/vufinddate.git",
                "reference": "1bec5458b48d96fa8ff87123584042780f4c3c24"
            },
            "dist": {
                "type": "zip",
                "url": "https://api.github.com/repos/vufind-org/vufinddate/zipball/1bec5458b48d96fa8ff87123584042780f4c3c24",
                "reference": "1bec5458b48d96fa8ff87123584042780f4c3c24",
                "shasum": ""
            },
            "require": {
                "php": ">=7.0.8"
            },
            "require-dev": {
                "friendsofphp/php-cs-fixer": "2.11.1",
                "pear/http_request2": "2.3.0",
                "phing/phing": "2.16.1",
                "phploc/phploc": "4.0.1",
                "phpmd/phpmd": "2.6.0",
                "phpunit/phpunit": "6.5.8",
                "sebastian/phpcpd": "3.0.1",
                "squizlabs/php_codesniffer": "3.2.3"
            },
            "type": "library",
            "autoload": {
                "psr-4": {
                    "VuFind\\Date\\": "src/"
                }
            },
            "notification-url": "https://packagist.org/downloads/",
            "license": [
                "GPL-2.0"
            ],
            "authors": [
                {
                    "name": "Demian Katz",
                    "email": "demian.katz@villanova.edu"
                }
            ],
            "description": "Date formatting tools for the VuFind project",
            "homepage": "https://vufind.org/",
            "support": {
                "issues": "https://vufind.org/jira",
                "source": "https://github.com/vufind-org/vufinddate/tree/v1.0.0"
            },
            "time": "2018-05-23T19:59:10+00:00"
        },
        {
            "name": "vufind-org/vufindharvest",
            "version": "v4.1.0",
            "source": {
                "type": "git",
                "url": "https://github.com/vufind-org/vufindharvest.git",
                "reference": "b0b5573ccc7993ed258deda19b8c2ba0a33e6395"
            },
            "dist": {
                "type": "zip",
                "url": "https://api.github.com/repos/vufind-org/vufindharvest/zipball/b0b5573ccc7993ed258deda19b8c2ba0a33e6395",
                "reference": "b0b5573ccc7993ed258deda19b8c2ba0a33e6395",
                "shasum": ""
            },
            "require": {
                "laminas/laminas-http": ">=2.2",
                "php": ">=7.3",
                "symfony/console": "^4.0||^5.0"
            },
            "require-dev": {
                "friendsofphp/php-cs-fixer": "2.19.0",
                "pear/http_request2": "2.4.2",
                "phing/phing": "2.16.4",
                "phploc/phploc": "7.0.2",
                "phpmd/phpmd": "2.10.0",
                "phpstan/phpstan": "0.12.85",
                "phpunit/phpunit": "9.5.4",
                "sebastian/phpcpd": "6.0.3",
                "squizlabs/php_codesniffer": "3.6.0"
            },
            "type": "library",
            "autoload": {
                "psr-4": {
                    "VuFindHarvest\\": "src/"
                }
            },
            "notification-url": "https://packagist.org/downloads/",
            "license": [
                "GPL-2.0"
            ],
            "authors": [
                {
                    "name": "Demian Katz",
                    "email": "demian.katz@villanova.edu",
                    "role": "Maintainer"
                }
            ],
            "description": "VuFind Harvest Tools",
            "homepage": "https://vufind.org/",
            "support": {
                "issues": "https://vufind.org/jira",
                "source": "https://github.com/vufind-org/vufindharvest/tree/v4.1.0"
            },
            "time": "2021-06-07T12:44:37+00:00"
        },
        {
            "name": "vufind-org/vufindhttp",
            "version": "v3.1.0",
            "source": {
                "type": "git",
                "url": "https://github.com/vufind-org/vufindhttp.git",
                "reference": "69aff6bcb84139598bdb42d161b7483caf69b1c2"
            },
            "dist": {
                "type": "zip",
                "url": "https://api.github.com/repos/vufind-org/vufindhttp/zipball/69aff6bcb84139598bdb42d161b7483caf69b1c2",
                "reference": "69aff6bcb84139598bdb42d161b7483caf69b1c2",
                "shasum": ""
            },
            "require": {
                "laminas/laminas-http": ">=2.2",
                "php": ">=7.0.8"
            },
            "require-dev": {
                "friendsofphp/php-cs-fixer": "2.16.1",
                "laminas/laminas-uri": ">=2.2",
                "pear/http_request2": "2.3.0",
                "phing/phing": "2.16.2",
                "phploc/phploc": "4.0.1",
                "phpmd/phpmd": "2.8.1",
                "phpunit/phpunit": "6.5.14",
                "sebastian/phpcpd": "3.0.1",
                "squizlabs/php_codesniffer": "3.5.3"
            },
            "type": "library",
            "autoload": {
                "psr-0": {
                    "VuFindHttp\\": "src/"
                }
            },
            "notification-url": "https://packagist.org/downloads/",
            "license": [
                "GPL-2.0"
            ],
            "authors": [
                {
                    "name": "David Maus",
                    "email": "maus@hab.de",
                    "role": "Developer"
                },
                {
                    "name": "Demian Katz",
                    "email": "demian.katz@villanova.edu",
                    "role": "Maintainer"
                }
            ],
            "description": "VuFind HTTP service library",
            "homepage": "https://vufind.org/",
            "support": {
                "issues": "https://vufind.org/jira",
                "source": "https://github.com/vufind-org/vufindhttp/tree/v3.1.0"
            },
            "time": "2020-07-01T10:47:57+00:00"
        },
        {
            "name": "webfontkit/open-sans",
            "version": "1.0.0",
            "source": {
                "type": "git",
                "url": "https://github.com/webfontkit/open-sans.git",
                "reference": "00ab31e690edfd0d88f9ffbcd998cf298b9687e9"
            },
            "dist": {
                "type": "zip",
                "url": "https://api.github.com/repos/webfontkit/open-sans/zipball/00ab31e690edfd0d88f9ffbcd998cf298b9687e9",
                "reference": "00ab31e690edfd0d88f9ffbcd998cf298b9687e9",
                "shasum": ""
            },
            "type": "library",
            "notification-url": "https://packagist.org/downloads/",
            "license": [
                "Apache-2.0"
            ],
            "description": "Open Sans is a humanist sans serif typeface designed by Steve Matteson, Type Director of Ascender Corp. This version contains the complete 897 character set, which includes the standard ISO Latin 1, Latin CE, Greek and Cyrillic character sets. Open Sans was designed with an upright stress, open forms and a neutral, yet friendly appearance. It was optimized for print, web, and mobile interfaces, and has excellent legibility characteristics in its letterforms.",
            "homepage": "http://www.google.com/fonts/specimen/Open+Sans",
            "support": {
                "issues": "https://github.com/webfontkit/open-sans/issues",
                "source": "https://github.com/webfontkit/open-sans",
                "wiki": "https://github.com/webfontkit/open-sans"
            },
            "time": "2014-08-20T20:43:34+00:00"
        },
        {
            "name": "webimpress/safe-writer",
            "version": "2.2.0",
            "source": {
                "type": "git",
                "url": "https://github.com/webimpress/safe-writer.git",
                "reference": "9d37cc8bee20f7cb2f58f6e23e05097eab5072e6"
            },
            "dist": {
                "type": "zip",
                "url": "https://api.github.com/repos/webimpress/safe-writer/zipball/9d37cc8bee20f7cb2f58f6e23e05097eab5072e6",
                "reference": "9d37cc8bee20f7cb2f58f6e23e05097eab5072e6",
                "shasum": ""
            },
            "require": {
                "php": "^7.3 || ^8.0"
            },
            "require-dev": {
                "phpunit/phpunit": "^9.5.4",
                "vimeo/psalm": "^4.7",
                "webimpress/coding-standard": "^1.2.2"
            },
            "type": "library",
            "extra": {
                "branch-alias": {
                    "dev-master": "2.2.x-dev",
                    "dev-develop": "2.3.x-dev",
                    "dev-release-1.0": "1.0.x-dev"
                }
            },
            "autoload": {
                "psr-4": {
                    "Webimpress\\SafeWriter\\": "src/"
                }
            },
            "notification-url": "https://packagist.org/downloads/",
            "license": [
                "BSD-2-Clause"
            ],
            "description": "Tool to write files safely, to avoid race conditions",
            "keywords": [
                "concurrent write",
                "file writer",
                "race condition",
                "safe writer",
                "webimpress"
            ],
            "support": {
                "issues": "https://github.com/webimpress/safe-writer/issues",
                "source": "https://github.com/webimpress/safe-writer/tree/2.2.0"
            },
            "funding": [
                {
                    "url": "https://github.com/michalbundyra",
                    "type": "github"
                }
            ],
            "time": "2021-04-19T16:34:45+00:00"
        },
        {
            "name": "webmozart/assert",
            "version": "1.10.0",
            "source": {
                "type": "git",
                "url": "https://github.com/webmozarts/assert.git",
                "reference": "6964c76c7804814a842473e0c8fd15bab0f18e25"
            },
            "dist": {
                "type": "zip",
                "url": "https://api.github.com/repos/webmozarts/assert/zipball/6964c76c7804814a842473e0c8fd15bab0f18e25",
                "reference": "6964c76c7804814a842473e0c8fd15bab0f18e25",
                "shasum": ""
            },
            "require": {
                "php": "^7.2 || ^8.0",
                "symfony/polyfill-ctype": "^1.8"
            },
            "conflict": {
                "phpstan/phpstan": "<0.12.20",
                "vimeo/psalm": "<4.6.1 || 4.6.2"
            },
            "require-dev": {
                "phpunit/phpunit": "^8.5.13"
            },
            "type": "library",
            "extra": {
                "branch-alias": {
                    "dev-master": "1.10-dev"
                }
            },
            "autoload": {
                "psr-4": {
                    "Webmozart\\Assert\\": "src/"
                }
            },
            "notification-url": "https://packagist.org/downloads/",
            "license": [
                "MIT"
            ],
            "authors": [
                {
                    "name": "Bernhard Schussek",
                    "email": "bschussek@gmail.com"
                }
            ],
            "description": "Assertions to validate method input/output with nice error messages.",
            "keywords": [
                "assert",
                "check",
                "validate"
            ],
            "support": {
                "issues": "https://github.com/webmozarts/assert/issues",
                "source": "https://github.com/webmozarts/assert/tree/1.10.0"
            },
            "time": "2021-03-09T10:59:23+00:00"
        },
        {
            "name": "wikimedia/composer-merge-plugin",
            "version": "v2.0.1",
            "source": {
                "type": "git",
                "url": "https://github.com/wikimedia/composer-merge-plugin.git",
                "reference": "8ca2ed8ab97c8ebce6b39d9943e9909bb4f18912"
            },
            "dist": {
                "type": "zip",
                "url": "https://api.github.com/repos/wikimedia/composer-merge-plugin/zipball/8ca2ed8ab97c8ebce6b39d9943e9909bb4f18912",
                "reference": "8ca2ed8ab97c8ebce6b39d9943e9909bb4f18912",
                "shasum": ""
            },
            "require": {
                "composer-plugin-api": "^1.1||^2.0",
                "php": ">=7.2.0"
            },
            "require-dev": {
                "composer/composer": "^1.1||^2.0",
                "php-parallel-lint/php-parallel-lint": "~1.1.0",
                "phpunit/phpunit": "^8.5||^9.0",
                "squizlabs/php_codesniffer": "~3.5.4"
            },
            "type": "composer-plugin",
            "extra": {
                "branch-alias": {
                    "dev-master": "2.x-dev"
                },
                "class": "Wikimedia\\Composer\\Merge\\V2\\MergePlugin"
            },
            "autoload": {
                "psr-4": {
                    "Wikimedia\\Composer\\Merge\\V2\\": "src/"
                }
            },
            "notification-url": "https://packagist.org/downloads/",
            "license": [
                "MIT"
            ],
            "authors": [
                {
                    "name": "Bryan Davis",
                    "email": "bd808@wikimedia.org"
                }
            ],
            "description": "Composer plugin to merge multiple composer.json files",
            "support": {
                "issues": "https://github.com/wikimedia/composer-merge-plugin/issues",
                "source": "https://github.com/wikimedia/composer-merge-plugin/tree/v2.0.1"
            },
            "time": "2021-02-24T05:28:06+00:00"
        },
        {
            "name": "wikimedia/less.php",
            "version": "v3.1.0",
            "source": {
                "type": "git",
                "url": "https://github.com/wikimedia/less.php.git",
                "reference": "a486d78b9bd16b72f237fc6093aa56d69ce8bd13"
            },
            "dist": {
                "type": "zip",
                "url": "https://api.github.com/repos/wikimedia/less.php/zipball/a486d78b9bd16b72f237fc6093aa56d69ce8bd13",
                "reference": "a486d78b9bd16b72f237fc6093aa56d69ce8bd13",
                "shasum": ""
            },
            "require": {
                "php": ">=7.2.9"
            },
            "require-dev": {
                "mediawiki/mediawiki-codesniffer": "34.0.0",
                "mediawiki/minus-x": "1.0.0",
                "php-parallel-lint/php-console-highlighter": "0.5.0",
                "php-parallel-lint/php-parallel-lint": "1.2.0",
                "phpunit/phpunit": "^8.5"
            },
            "bin": [
                "bin/lessc"
            ],
            "type": "library",
            "autoload": {
                "psr-0": {
                    "Less": "lib/"
                },
                "classmap": [
                    "lessc.inc.php"
                ]
            },
            "notification-url": "https://packagist.org/downloads/",
            "license": [
                "Apache-2.0"
            ],
            "authors": [
                {
                    "name": "Josh Schmidt",
                    "homepage": "https://github.com/oyejorge"
                },
                {
                    "name": "Matt Agar",
                    "homepage": "https://github.com/agar"
                },
                {
                    "name": "Martin Jantošovič",
                    "homepage": "https://github.com/Mordred"
                }
            ],
            "description": "PHP port of the Javascript version of LESS http://lesscss.org (Originally maintained by Josh Schmidt)",
            "keywords": [
                "css",
                "less",
                "less.js",
                "lesscss",
                "php",
                "stylesheet"
            ],
            "support": {
                "issues": "https://github.com/wikimedia/less.php/issues",
                "source": "https://github.com/wikimedia/less.php/tree/v3.1.0"
            },
            "time": "2020-12-11T19:33:31+00:00"
        },
        {
            "name": "yajra/laravel-pdo-via-oci8",
            "version": "v2.2.0",
            "source": {
                "type": "git",
                "url": "https://github.com/yajra/pdo-via-oci8.git",
                "reference": "93610843b7abe975413288bcc4adb347edefb4b8"
            },
            "dist": {
                "type": "zip",
                "url": "https://api.github.com/repos/yajra/pdo-via-oci8/zipball/93610843b7abe975413288bcc4adb347edefb4b8",
                "reference": "93610843b7abe975413288bcc4adb347edefb4b8",
                "shasum": ""
            },
            "require-dev": {
                "phpunit/phpunit": "^6.4"
            },
            "type": "library",
            "extra": {
                "branch-alias": {
                    "dev-master": "2.0-dev"
                }
            },
            "autoload": {
                "psr-4": {
                    "Yajra\\": "src/"
                }
            },
            "notification-url": "https://packagist.org/downloads/",
            "license": [
                "MIT"
            ],
            "authors": [
                {
                    "name": "Arjay Angeles",
                    "email": "aqangeles@gmail.com"
                }
            ],
            "description": "PDO userspace driver proxying calls to PHP OCI8 driver",
            "support": {
                "issues": "https://github.com/yajra/pdo-via-oci8/issues",
                "source": "https://github.com/yajra/pdo-via-oci8/tree/v2.2.0"
            },
            "time": "2020-12-11T12:29:18+00:00"
        },
        {
            "name": "zfr/rbac",
            "version": "1.2.0",
            "source": {
                "type": "git",
                "url": "https://github.com/zf-fr/rbac.git",
                "reference": "493711bfc2a637fd7c6f23b71b7b55a621c35d9d"
            },
            "dist": {
                "type": "zip",
                "url": "https://api.github.com/repos/zf-fr/rbac/zipball/493711bfc2a637fd7c6f23b71b7b55a621c35d9d",
                "reference": "493711bfc2a637fd7c6f23b71b7b55a621c35d9d",
                "shasum": ""
            },
            "require": {
                "php": ">=5.4"
            },
            "require-dev": {
                "phpunit/phpunit": "~3.7",
                "satooshi/php-coveralls": "~0.6",
                "squizlabs/php_codesniffer": "1.4.*",
                "zendframework/zend-servicemanager": "~2.2"
            },
            "type": "library",
            "autoload": {
                "psr-0": {
                    "Rbac\\": "src/"
                }
            },
            "notification-url": "https://packagist.org/downloads/",
            "license": [
                "MIT"
            ],
            "authors": [
                {
                    "name": "Michaël Gallego",
                    "email": "mic.gallego@gmail.com",
                    "homepage": "http://michaelgallego.fr"
                }
            ],
            "description": "Zend Framework 3 prototype for Zend\\Permissions\\Rbac.",
            "homepage": "https://github.com/zf-fr/rbac",
            "keywords": [
                "rbac",
                "security",
                "zf2",
                "zf3"
            ],
            "support": {
                "issues": "https://github.com/zf-fr/rbac/issues",
                "source": "https://github.com/zf-fr/rbac/tree/master"
            },
            "time": "2014-02-06T14:18:34+00:00"
        }
    ],
    "packages-dev": [
        {
            "name": "behat/mink",
            "version": "v1.8.1",
            "source": {
                "type": "git",
                "url": "https://github.com/minkphp/Mink.git",
                "reference": "07c6a9fe3fa98c2de074b25d9ed26c22904e3887"
            },
            "dist": {
                "type": "zip",
                "url": "https://api.github.com/repos/minkphp/Mink/zipball/07c6a9fe3fa98c2de074b25d9ed26c22904e3887",
                "reference": "07c6a9fe3fa98c2de074b25d9ed26c22904e3887",
                "shasum": ""
            },
            "require": {
                "php": ">=5.3.1",
                "symfony/css-selector": "^2.7|^3.0|^4.0|^5.0"
            },
            "require-dev": {
                "phpunit/phpunit": "^4.8.36 || ^5.7.27 || ^6.5.14 || ^7.5.20",
                "symfony/debug": "^2.7|^3.0|^4.0",
                "symfony/phpunit-bridge": "^3.4.38 || ^5.0.5"
            },
            "suggest": {
                "behat/mink-browserkit-driver": "extremely fast headless driver for Symfony\\Kernel-based apps (Sf2, Silex)",
                "behat/mink-goutte-driver": "fast headless driver for any app without JS emulation",
                "behat/mink-selenium2-driver": "slow, but JS-enabled driver for any app (requires Selenium2)",
                "behat/mink-zombie-driver": "fast and JS-enabled headless driver for any app (requires node.js)",
                "dmore/chrome-mink-driver": "fast and JS-enabled driver for any app (requires chromium or google chrome)"
            },
            "type": "library",
            "extra": {
                "branch-alias": {
                    "dev-master": "1.8.x-dev"
                }
            },
            "autoload": {
                "psr-4": {
                    "Behat\\Mink\\": "src/"
                }
            },
            "notification-url": "https://packagist.org/downloads/",
            "license": [
                "MIT"
            ],
            "authors": [
                {
                    "name": "Konstantin Kudryashov",
                    "email": "ever.zet@gmail.com",
                    "homepage": "http://everzet.com"
                }
            ],
            "description": "Browser controller/emulator abstraction for PHP",
            "homepage": "http://mink.behat.org/",
            "keywords": [
                "browser",
                "testing",
                "web"
            ],
            "support": {
                "issues": "https://github.com/minkphp/Mink/issues",
                "source": "https://github.com/minkphp/Mink/tree/v1.8.1"
            },
            "time": "2020-03-11T15:45:53+00:00"
        },
        {
            "name": "behat/mink-selenium2-driver",
            "version": "v1.4.0",
            "source": {
                "type": "git",
                "url": "https://github.com/minkphp/MinkSelenium2Driver.git",
                "reference": "312a967dd527f28980cce40850339cd5316da092"
            },
            "dist": {
                "type": "zip",
                "url": "https://api.github.com/repos/minkphp/MinkSelenium2Driver/zipball/312a967dd527f28980cce40850339cd5316da092",
                "reference": "312a967dd527f28980cce40850339cd5316da092",
                "shasum": ""
            },
            "require": {
                "behat/mink": "~1.7@dev",
                "instaclick/php-webdriver": "~1.1",
                "php": ">=5.4"
            },
            "require-dev": {
                "mink/driver-testsuite": "dev-master"
            },
            "type": "mink-driver",
            "extra": {
                "branch-alias": {
                    "dev-master": "1.4.x-dev"
                }
            },
            "autoload": {
                "psr-4": {
                    "Behat\\Mink\\Driver\\": "src/"
                }
            },
            "notification-url": "https://packagist.org/downloads/",
            "license": [
                "MIT"
            ],
            "authors": [
                {
                    "name": "Pete Otaqui",
                    "email": "pete@otaqui.com",
                    "homepage": "https://github.com/pete-otaqui"
                },
                {
                    "name": "Konstantin Kudryashov",
                    "email": "ever.zet@gmail.com",
                    "homepage": "http://everzet.com"
                }
            ],
            "description": "Selenium2 (WebDriver) driver for Mink framework",
            "homepage": "http://mink.behat.org/",
            "keywords": [
                "ajax",
                "browser",
                "javascript",
                "selenium",
                "testing",
                "webdriver"
            ],
            "support": {
                "issues": "https://github.com/minkphp/MinkSelenium2Driver/issues",
                "source": "https://github.com/minkphp/MinkSelenium2Driver/tree/v1.4.0"
            },
            "time": "2020-03-11T14:43:21+00:00"
        },
        {
            "name": "composer/semver",
            "version": "3.2.5",
            "source": {
                "type": "git",
                "url": "https://github.com/composer/semver.git",
                "reference": "31f3ea725711245195f62e54ffa402d8ef2fdba9"
            },
            "dist": {
                "type": "zip",
                "url": "https://api.github.com/repos/composer/semver/zipball/31f3ea725711245195f62e54ffa402d8ef2fdba9",
                "reference": "31f3ea725711245195f62e54ffa402d8ef2fdba9",
                "shasum": ""
            },
            "require": {
                "php": "^5.3.2 || ^7.0 || ^8.0"
            },
            "require-dev": {
                "phpstan/phpstan": "^0.12.54",
                "symfony/phpunit-bridge": "^4.2 || ^5"
            },
            "type": "library",
            "extra": {
                "branch-alias": {
                    "dev-main": "3.x-dev"
                }
            },
            "autoload": {
                "psr-4": {
                    "Composer\\Semver\\": "src"
                }
            },
            "notification-url": "https://packagist.org/downloads/",
            "license": [
                "MIT"
            ],
            "authors": [
                {
                    "name": "Nils Adermann",
                    "email": "naderman@naderman.de",
                    "homepage": "http://www.naderman.de"
                },
                {
                    "name": "Jordi Boggiano",
                    "email": "j.boggiano@seld.be",
                    "homepage": "http://seld.be"
                },
                {
                    "name": "Rob Bast",
                    "email": "rob.bast@gmail.com",
                    "homepage": "http://robbast.nl"
                }
            ],
            "description": "Semver library that offers utilities, version constraint parsing and validation.",
            "keywords": [
                "semantic",
                "semver",
                "validation",
                "versioning"
            ],
            "support": {
                "irc": "irc://irc.freenode.org/composer",
                "issues": "https://github.com/composer/semver/issues",
                "source": "https://github.com/composer/semver/tree/3.2.5"
            },
            "funding": [
                {
                    "url": "https://packagist.com",
                    "type": "custom"
                },
                {
                    "url": "https://github.com/composer",
                    "type": "github"
                },
                {
                    "url": "https://tidelift.com/funding/github/packagist/composer/composer",
                    "type": "tidelift"
                }
            ],
            "time": "2021-05-24T12:41:47+00:00"
        },
        {
            "name": "composer/xdebug-handler",
            "version": "2.0.2",
            "source": {
                "type": "git",
                "url": "https://github.com/composer/xdebug-handler.git",
                "reference": "84674dd3a7575ba617f5a76d7e9e29a7d3891339"
            },
            "dist": {
                "type": "zip",
                "url": "https://api.github.com/repos/composer/xdebug-handler/zipball/84674dd3a7575ba617f5a76d7e9e29a7d3891339",
                "reference": "84674dd3a7575ba617f5a76d7e9e29a7d3891339",
                "shasum": ""
            },
            "require": {
                "php": "^5.3.2 || ^7.0 || ^8.0",
                "psr/log": "^1 || ^2 || ^3"
            },
            "require-dev": {
                "phpstan/phpstan": "^0.12.55",
                "symfony/phpunit-bridge": "^4.2 || ^5"
            },
            "type": "library",
            "autoload": {
                "psr-4": {
                    "Composer\\XdebugHandler\\": "src"
                }
            },
            "notification-url": "https://packagist.org/downloads/",
            "license": [
                "MIT"
            ],
            "authors": [
                {
                    "name": "John Stevenson",
                    "email": "john-stevenson@blueyonder.co.uk"
                }
            ],
            "description": "Restarts a process without Xdebug.",
            "keywords": [
                "Xdebug",
                "performance"
            ],
            "support": {
                "irc": "irc://irc.freenode.org/composer",
                "issues": "https://github.com/composer/xdebug-handler/issues",
                "source": "https://github.com/composer/xdebug-handler/tree/2.0.2"
            },
            "funding": [
                {
                    "url": "https://packagist.com",
                    "type": "custom"
                },
                {
                    "url": "https://github.com/composer",
                    "type": "github"
                },
                {
                    "url": "https://tidelift.com/funding/github/packagist/composer/composer",
                    "type": "tidelift"
                }
            ],
            "time": "2021-07-31T17:03:58+00:00"
        },
        {
            "name": "dmore/chrome-mink-driver",
            "version": "2.8.0",
            "source": {
                "type": "git",
                "url": "https://gitlab.com/DMore/chrome-mink-driver.git",
                "reference": "f85c8f86ca2e9000119c310577a6942683f7e280"
            },
            "dist": {
                "type": "zip",
                "url": "https://gitlab.com/api/v4/projects/DMore%2Fchrome-mink-driver/repository/archive.zip?sha=f85c8f86ca2e9000119c310577a6942683f7e280",
                "reference": "f85c8f86ca2e9000119c310577a6942683f7e280",
                "shasum": ""
            },
            "require": {
                "behat/mink": "^1.7",
                "ext-curl": "*",
                "ext-json": "*",
                "ext-mbstring": "*",
                "textalk/websocket": "^1.2.0"
            },
            "require-dev": {
                "mink/driver-testsuite": "dev-master",
                "phpunit/phpunit": "^5.0.0",
                "squizlabs/php_codesniffer": "^3.5"
            },
            "type": "library",
            "extra": {
                "branch-alias": {
                    "dev-master": "2.0.x-dev"
                }
            },
            "autoload": {
                "psr-4": {
                    "DMore\\ChromeDriver\\": "src/"
                }
            },
            "notification-url": "https://packagist.org/downloads/",
            "license": [
                "MIT"
            ],
            "authors": [
                {
                    "name": "Dorian More",
                    "email": "doriancmore@gmail.com"
                }
            ],
            "description": "Mink driver for controlling chrome without selenium",
            "support": {
                "issues": "https://gitlab.com/api/v4/projects/3255077/issues"
            },
            "time": "2021-04-25T06:49:32+00:00"
        },
        {
            "name": "doctrine/instantiator",
            "version": "1.4.0",
            "source": {
                "type": "git",
                "url": "https://github.com/doctrine/instantiator.git",
                "reference": "d56bf6102915de5702778fe20f2de3b2fe570b5b"
            },
            "dist": {
                "type": "zip",
                "url": "https://api.github.com/repos/doctrine/instantiator/zipball/d56bf6102915de5702778fe20f2de3b2fe570b5b",
                "reference": "d56bf6102915de5702778fe20f2de3b2fe570b5b",
                "shasum": ""
            },
            "require": {
                "php": "^7.1 || ^8.0"
            },
            "require-dev": {
                "doctrine/coding-standard": "^8.0",
                "ext-pdo": "*",
                "ext-phar": "*",
                "phpbench/phpbench": "^0.13 || 1.0.0-alpha2",
                "phpstan/phpstan": "^0.12",
                "phpstan/phpstan-phpunit": "^0.12",
                "phpunit/phpunit": "^7.0 || ^8.0 || ^9.0"
            },
            "type": "library",
            "autoload": {
                "psr-4": {
                    "Doctrine\\Instantiator\\": "src/Doctrine/Instantiator/"
                }
            },
            "notification-url": "https://packagist.org/downloads/",
            "license": [
                "MIT"
            ],
            "authors": [
                {
                    "name": "Marco Pivetta",
                    "email": "ocramius@gmail.com",
                    "homepage": "https://ocramius.github.io/"
                }
            ],
            "description": "A small, lightweight utility to instantiate objects in PHP without invoking their constructors",
            "homepage": "https://www.doctrine-project.org/projects/instantiator.html",
            "keywords": [
                "constructor",
                "instantiate"
            ],
            "support": {
                "issues": "https://github.com/doctrine/instantiator/issues",
                "source": "https://github.com/doctrine/instantiator/tree/1.4.0"
            },
            "funding": [
                {
                    "url": "https://www.doctrine-project.org/sponsorship.html",
                    "type": "custom"
                },
                {
                    "url": "https://www.patreon.com/phpdoctrine",
                    "type": "patreon"
                },
                {
                    "url": "https://tidelift.com/funding/github/packagist/doctrine%2Finstantiator",
                    "type": "tidelift"
                }
            ],
            "time": "2020-11-10T18:47:58+00:00"
        },
        {
            "name": "friendsofphp/php-cs-fixer",
            "version": "v3.1.0",
            "source": {
                "type": "git",
                "url": "https://github.com/FriendsOfPHP/PHP-CS-Fixer.git",
                "reference": "cf4cedb9e8991c2daa94a756176d81bf487e4c4b"
            },
            "dist": {
                "type": "zip",
                "url": "https://api.github.com/repos/FriendsOfPHP/PHP-CS-Fixer/zipball/cf4cedb9e8991c2daa94a756176d81bf487e4c4b",
                "reference": "cf4cedb9e8991c2daa94a756176d81bf487e4c4b",
                "shasum": ""
            },
            "require": {
                "composer/semver": "^3.2",
                "composer/xdebug-handler": "^2.0",
                "doctrine/annotations": "^1.12",
                "ext-json": "*",
                "ext-tokenizer": "*",
                "php": "^7.1.3 || ^8.0",
                "php-cs-fixer/diff": "^2.0",
                "symfony/console": "^4.4.20 || ^5.1.3",
                "symfony/event-dispatcher": "^4.4.20 || ^5.0",
                "symfony/filesystem": "^4.4.20 || ^5.0",
                "symfony/finder": "^4.4.20 || ^5.0",
                "symfony/options-resolver": "^4.4.20 || ^5.0",
                "symfony/polyfill-php72": "^1.23",
                "symfony/polyfill-php81": "^1.23",
                "symfony/process": "^4.4.20 || ^5.0",
                "symfony/stopwatch": "^4.4.20 || ^5.0"
            },
            "require-dev": {
                "justinrainbow/json-schema": "^5.2",
                "keradus/cli-executor": "^1.4",
                "mikey179/vfsstream": "^1.6.8",
                "php-coveralls/php-coveralls": "^2.4.3",
                "php-cs-fixer/accessible-object": "^1.1",
                "php-cs-fixer/phpunit-constraint-isidenticalstring": "^1.2",
                "php-cs-fixer/phpunit-constraint-xmlmatchesxsd": "^1.2.1",
                "phpspec/prophecy": "^1.10.3",
                "phpspec/prophecy-phpunit": "^1.1 || ^2.0",
                "phpunit/phpunit": "^7.5.20 || ^8.5.14 || ^9.5",
                "phpunitgoodpractices/polyfill": "^1.5",
                "phpunitgoodpractices/traits": "^1.9.1",
                "symfony/phpunit-bridge": "^5.2.4",
                "symfony/yaml": "^4.4.20 || ^5.0"
            },
            "suggest": {
                "ext-dom": "For handling output formats in XML",
                "ext-mbstring": "For handling non-UTF8 characters.",
                "symfony/polyfill-mbstring": "When enabling `ext-mbstring` is not possible."
            },
            "bin": [
                "php-cs-fixer"
            ],
            "type": "application",
            "autoload": {
                "psr-4": {
                    "PhpCsFixer\\": "src/"
                }
            },
            "notification-url": "https://packagist.org/downloads/",
            "license": [
                "MIT"
            ],
            "authors": [
                {
                    "name": "Fabien Potencier",
                    "email": "fabien@symfony.com"
                },
                {
                    "name": "Dariusz Rumiński",
                    "email": "dariusz.ruminski@gmail.com"
                }
            ],
            "description": "A tool to automatically fix PHP code style",
            "support": {
                "issues": "https://github.com/FriendsOfPHP/PHP-CS-Fixer/issues",
                "source": "https://github.com/FriendsOfPHP/PHP-CS-Fixer/tree/v3.1.0"
            },
            "funding": [
                {
                    "url": "https://github.com/keradus",
                    "type": "github"
                }
            ],
            "time": "2021-08-29T20:16:20+00:00"
        },
        {
            "name": "instaclick/php-webdriver",
            "version": "1.4.9",
            "source": {
                "type": "git",
                "url": "https://github.com/instaclick/php-webdriver.git",
                "reference": "961b12178cb71f8667afaf2f66ab3e000e060e1c"
            },
            "dist": {
                "type": "zip",
                "url": "https://api.github.com/repos/instaclick/php-webdriver/zipball/961b12178cb71f8667afaf2f66ab3e000e060e1c",
                "reference": "961b12178cb71f8667afaf2f66ab3e000e060e1c",
                "shasum": ""
            },
            "require": {
                "ext-curl": "*",
                "php": ">=5.3.2"
            },
            "require-dev": {
                "phpunit/phpunit": "^4.8",
                "satooshi/php-coveralls": "^1.0||^2.0"
            },
            "type": "library",
            "extra": {
                "branch-alias": {
                    "dev-master": "1.4.x-dev"
                }
            },
            "autoload": {
                "psr-0": {
                    "WebDriver": "lib/"
                }
            },
            "notification-url": "https://packagist.org/downloads/",
            "license": [
                "Apache-2.0"
            ],
            "authors": [
                {
                    "name": "Justin Bishop",
                    "email": "jubishop@gmail.com",
                    "role": "Developer"
                },
                {
                    "name": "Anthon Pang",
                    "email": "apang@softwaredevelopment.ca",
                    "role": "Fork Maintainer"
                }
            ],
            "description": "PHP WebDriver for Selenium 2",
            "homepage": "http://instaclick.com/",
            "keywords": [
                "browser",
                "selenium",
                "webdriver",
                "webtest"
            ],
            "support": {
                "issues": "https://github.com/instaclick/php-webdriver/issues",
                "source": "https://github.com/instaclick/php-webdriver/tree/1.4.9"
            },
            "time": "2021-06-28T22:23:20+00:00"
        },
        {
            "name": "myclabs/deep-copy",
            "version": "1.10.2",
            "source": {
                "type": "git",
                "url": "https://github.com/myclabs/DeepCopy.git",
                "reference": "776f831124e9c62e1a2c601ecc52e776d8bb7220"
            },
            "dist": {
                "type": "zip",
                "url": "https://api.github.com/repos/myclabs/DeepCopy/zipball/776f831124e9c62e1a2c601ecc52e776d8bb7220",
                "reference": "776f831124e9c62e1a2c601ecc52e776d8bb7220",
                "shasum": ""
            },
            "require": {
                "php": "^7.1 || ^8.0"
            },
            "replace": {
                "myclabs/deep-copy": "self.version"
            },
            "require-dev": {
                "doctrine/collections": "^1.0",
                "doctrine/common": "^2.6",
                "phpunit/phpunit": "^7.1"
            },
            "type": "library",
            "autoload": {
                "psr-4": {
                    "DeepCopy\\": "src/DeepCopy/"
                },
                "files": [
                    "src/DeepCopy/deep_copy.php"
                ]
            },
            "notification-url": "https://packagist.org/downloads/",
            "license": [
                "MIT"
            ],
            "description": "Create deep copies (clones) of your objects",
            "keywords": [
                "clone",
                "copy",
                "duplicate",
                "object",
                "object graph"
            ],
            "support": {
                "issues": "https://github.com/myclabs/DeepCopy/issues",
                "source": "https://github.com/myclabs/DeepCopy/tree/1.10.2"
            },
            "funding": [
                {
                    "url": "https://tidelift.com/funding/github/packagist/myclabs/deep-copy",
                    "type": "tidelift"
                }
            ],
            "time": "2020-11-13T09:40:50+00:00"
        },
        {
            "name": "pdepend/pdepend",
            "version": "2.10.0",
            "source": {
                "type": "git",
                "url": "https://github.com/pdepend/pdepend.git",
                "reference": "1fd30f4352b630ad53fec3fd5e8b8ba760f85596"
            },
            "dist": {
                "type": "zip",
                "url": "https://api.github.com/repos/pdepend/pdepend/zipball/1fd30f4352b630ad53fec3fd5e8b8ba760f85596",
                "reference": "1fd30f4352b630ad53fec3fd5e8b8ba760f85596",
                "shasum": ""
            },
            "require": {
                "php": ">=5.3.7",
                "symfony/config": "^2.3.0|^3|^4|^5",
                "symfony/dependency-injection": "^2.3.0|^3|^4|^5",
                "symfony/filesystem": "^2.3.0|^3|^4|^5"
            },
            "require-dev": {
                "easy-doc/easy-doc": "0.0.0|^1.2.3",
                "gregwar/rst": "^1.0",
                "phpunit/phpunit": "^4.8.36|^5.7.27",
                "squizlabs/php_codesniffer": "^2.0.0"
            },
            "bin": [
                "src/bin/pdepend"
            ],
            "type": "library",
            "extra": {
                "branch-alias": {
                    "dev-master": "2.x-dev"
                }
            },
            "autoload": {
                "psr-4": {
                    "PDepend\\": "src/main/php/PDepend"
                }
            },
            "notification-url": "https://packagist.org/downloads/",
            "license": [
                "BSD-3-Clause"
            ],
            "description": "Official version of pdepend to be handled with Composer",
            "support": {
                "issues": "https://github.com/pdepend/pdepend/issues",
                "source": "https://github.com/pdepend/pdepend/tree/2.10.0"
            },
            "funding": [
                {
                    "url": "https://tidelift.com/funding/github/packagist/pdepend/pdepend",
                    "type": "tidelift"
                }
            ],
            "time": "2021-07-20T09:56:09+00:00"
        },
        {
            "name": "phar-io/manifest",
            "version": "2.0.3",
            "source": {
                "type": "git",
                "url": "https://github.com/phar-io/manifest.git",
                "reference": "97803eca37d319dfa7826cc2437fc020857acb53"
            },
            "dist": {
                "type": "zip",
                "url": "https://api.github.com/repos/phar-io/manifest/zipball/97803eca37d319dfa7826cc2437fc020857acb53",
                "reference": "97803eca37d319dfa7826cc2437fc020857acb53",
                "shasum": ""
            },
            "require": {
                "ext-dom": "*",
                "ext-phar": "*",
                "ext-xmlwriter": "*",
                "phar-io/version": "^3.0.1",
                "php": "^7.2 || ^8.0"
            },
            "type": "library",
            "extra": {
                "branch-alias": {
                    "dev-master": "2.0.x-dev"
                }
            },
            "autoload": {
                "classmap": [
                    "src/"
                ]
            },
            "notification-url": "https://packagist.org/downloads/",
            "license": [
                "BSD-3-Clause"
            ],
            "authors": [
                {
                    "name": "Arne Blankerts",
                    "email": "arne@blankerts.de",
                    "role": "Developer"
                },
                {
                    "name": "Sebastian Heuer",
                    "email": "sebastian@phpeople.de",
                    "role": "Developer"
                },
                {
                    "name": "Sebastian Bergmann",
                    "email": "sebastian@phpunit.de",
                    "role": "Developer"
                }
            ],
            "description": "Component for reading phar.io manifest information from a PHP Archive (PHAR)",
            "support": {
                "issues": "https://github.com/phar-io/manifest/issues",
                "source": "https://github.com/phar-io/manifest/tree/2.0.3"
            },
            "time": "2021-07-20T11:28:43+00:00"
        },
        {
            "name": "phar-io/version",
            "version": "3.1.0",
            "source": {
                "type": "git",
                "url": "https://github.com/phar-io/version.git",
                "reference": "bae7c545bef187884426f042434e561ab1ddb182"
            },
            "dist": {
                "type": "zip",
                "url": "https://api.github.com/repos/phar-io/version/zipball/bae7c545bef187884426f042434e561ab1ddb182",
                "reference": "bae7c545bef187884426f042434e561ab1ddb182",
                "shasum": ""
            },
            "require": {
                "php": "^7.2 || ^8.0"
            },
            "type": "library",
            "autoload": {
                "classmap": [
                    "src/"
                ]
            },
            "notification-url": "https://packagist.org/downloads/",
            "license": [
                "BSD-3-Clause"
            ],
            "authors": [
                {
                    "name": "Arne Blankerts",
                    "email": "arne@blankerts.de",
                    "role": "Developer"
                },
                {
                    "name": "Sebastian Heuer",
                    "email": "sebastian@phpeople.de",
                    "role": "Developer"
                },
                {
                    "name": "Sebastian Bergmann",
                    "email": "sebastian@phpunit.de",
                    "role": "Developer"
                }
            ],
            "description": "Library for handling version information and constraints",
            "support": {
                "issues": "https://github.com/phar-io/version/issues",
                "source": "https://github.com/phar-io/version/tree/3.1.0"
            },
            "time": "2021-02-23T14:00:09+00:00"
        },
        {
            "name": "php-cs-fixer/diff",
            "version": "v2.0.2",
            "source": {
                "type": "git",
                "url": "https://github.com/PHP-CS-Fixer/diff.git",
                "reference": "29dc0d507e838c4580d018bd8b5cb412474f7ec3"
            },
            "dist": {
                "type": "zip",
                "url": "https://api.github.com/repos/PHP-CS-Fixer/diff/zipball/29dc0d507e838c4580d018bd8b5cb412474f7ec3",
                "reference": "29dc0d507e838c4580d018bd8b5cb412474f7ec3",
                "shasum": ""
            },
            "require": {
                "php": "^5.6 || ^7.0 || ^8.0"
            },
            "require-dev": {
                "phpunit/phpunit": "^5.7.23 || ^6.4.3 || ^7.0",
                "symfony/process": "^3.3"
            },
            "type": "library",
            "autoload": {
                "classmap": [
                    "src/"
                ]
            },
            "notification-url": "https://packagist.org/downloads/",
            "license": [
                "BSD-3-Clause"
            ],
            "authors": [
                {
                    "name": "Sebastian Bergmann",
                    "email": "sebastian@phpunit.de"
                },
                {
                    "name": "Kore Nordmann",
                    "email": "mail@kore-nordmann.de"
                }
            ],
            "description": "sebastian/diff v3 backport support for PHP 5.6+",
            "homepage": "https://github.com/PHP-CS-Fixer",
            "keywords": [
                "diff"
            ],
            "support": {
                "issues": "https://github.com/PHP-CS-Fixer/diff/issues",
                "source": "https://github.com/PHP-CS-Fixer/diff/tree/v2.0.2"
            },
            "time": "2020-10-14T08:32:19+00:00"
        },
        {
            "name": "phpdocumentor/reflection-common",
            "version": "2.2.0",
            "source": {
                "type": "git",
                "url": "https://github.com/phpDocumentor/ReflectionCommon.git",
                "reference": "1d01c49d4ed62f25aa84a747ad35d5a16924662b"
            },
            "dist": {
                "type": "zip",
                "url": "https://api.github.com/repos/phpDocumentor/ReflectionCommon/zipball/1d01c49d4ed62f25aa84a747ad35d5a16924662b",
                "reference": "1d01c49d4ed62f25aa84a747ad35d5a16924662b",
                "shasum": ""
            },
            "require": {
                "php": "^7.2 || ^8.0"
            },
            "type": "library",
            "extra": {
                "branch-alias": {
                    "dev-2.x": "2.x-dev"
                }
            },
            "autoload": {
                "psr-4": {
                    "phpDocumentor\\Reflection\\": "src/"
                }
            },
            "notification-url": "https://packagist.org/downloads/",
            "license": [
                "MIT"
            ],
            "authors": [
                {
                    "name": "Jaap van Otterdijk",
                    "email": "opensource@ijaap.nl"
                }
            ],
            "description": "Common reflection classes used by phpdocumentor to reflect the code structure",
            "homepage": "http://www.phpdoc.org",
            "keywords": [
                "FQSEN",
                "phpDocumentor",
                "phpdoc",
                "reflection",
                "static analysis"
            ],
            "support": {
                "issues": "https://github.com/phpDocumentor/ReflectionCommon/issues",
                "source": "https://github.com/phpDocumentor/ReflectionCommon/tree/2.x"
            },
            "time": "2020-06-27T09:03:43+00:00"
        },
        {
            "name": "phpdocumentor/reflection-docblock",
            "version": "5.2.2",
            "source": {
                "type": "git",
                "url": "https://github.com/phpDocumentor/ReflectionDocBlock.git",
                "reference": "069a785b2141f5bcf49f3e353548dc1cce6df556"
            },
            "dist": {
                "type": "zip",
                "url": "https://api.github.com/repos/phpDocumentor/ReflectionDocBlock/zipball/069a785b2141f5bcf49f3e353548dc1cce6df556",
                "reference": "069a785b2141f5bcf49f3e353548dc1cce6df556",
                "shasum": ""
            },
            "require": {
                "ext-filter": "*",
                "php": "^7.2 || ^8.0",
                "phpdocumentor/reflection-common": "^2.2",
                "phpdocumentor/type-resolver": "^1.3",
                "webmozart/assert": "^1.9.1"
            },
            "require-dev": {
                "mockery/mockery": "~1.3.2"
            },
            "type": "library",
            "extra": {
                "branch-alias": {
                    "dev-master": "5.x-dev"
                }
            },
            "autoload": {
                "psr-4": {
                    "phpDocumentor\\Reflection\\": "src"
                }
            },
            "notification-url": "https://packagist.org/downloads/",
            "license": [
                "MIT"
            ],
            "authors": [
                {
                    "name": "Mike van Riel",
                    "email": "me@mikevanriel.com"
                },
                {
                    "name": "Jaap van Otterdijk",
                    "email": "account@ijaap.nl"
                }
            ],
            "description": "With this component, a library can provide support for annotations via DocBlocks or otherwise retrieve information that is embedded in a DocBlock.",
            "support": {
                "issues": "https://github.com/phpDocumentor/ReflectionDocBlock/issues",
                "source": "https://github.com/phpDocumentor/ReflectionDocBlock/tree/master"
            },
            "time": "2020-09-03T19:13:55+00:00"
        },
        {
            "name": "phpdocumentor/type-resolver",
            "version": "1.4.0",
            "source": {
                "type": "git",
                "url": "https://github.com/phpDocumentor/TypeResolver.git",
                "reference": "6a467b8989322d92aa1c8bf2bebcc6e5c2ba55c0"
            },
            "dist": {
                "type": "zip",
                "url": "https://api.github.com/repos/phpDocumentor/TypeResolver/zipball/6a467b8989322d92aa1c8bf2bebcc6e5c2ba55c0",
                "reference": "6a467b8989322d92aa1c8bf2bebcc6e5c2ba55c0",
                "shasum": ""
            },
            "require": {
                "php": "^7.2 || ^8.0",
                "phpdocumentor/reflection-common": "^2.0"
            },
            "require-dev": {
                "ext-tokenizer": "*"
            },
            "type": "library",
            "extra": {
                "branch-alias": {
                    "dev-1.x": "1.x-dev"
                }
            },
            "autoload": {
                "psr-4": {
                    "phpDocumentor\\Reflection\\": "src"
                }
            },
            "notification-url": "https://packagist.org/downloads/",
            "license": [
                "MIT"
            ],
            "authors": [
                {
                    "name": "Mike van Riel",
                    "email": "me@mikevanriel.com"
                }
            ],
            "description": "A PSR-5 based resolver of Class names, Types and Structural Element Names",
            "support": {
                "issues": "https://github.com/phpDocumentor/TypeResolver/issues",
                "source": "https://github.com/phpDocumentor/TypeResolver/tree/1.4.0"
            },
            "time": "2020-09-17T18:55:26+00:00"
        },
        {
            "name": "phploc/phploc",
            "version": "7.0.2",
            "source": {
                "type": "git",
                "url": "https://github.com/sebastianbergmann/phploc.git",
                "reference": "af0d5fc84f3f7725513ba59cdcbe670ac2a4532a"
            },
            "dist": {
                "type": "zip",
                "url": "https://api.github.com/repos/sebastianbergmann/phploc/zipball/af0d5fc84f3f7725513ba59cdcbe670ac2a4532a",
                "reference": "af0d5fc84f3f7725513ba59cdcbe670ac2a4532a",
                "shasum": ""
            },
            "require": {
                "ext-dom": "*",
                "ext-json": "*",
                "php": ">=7.3",
                "phpunit/php-file-iterator": "^3.0",
                "sebastian/cli-parser": "^1.0",
                "sebastian/version": "^3.0"
            },
            "bin": [
                "phploc"
            ],
            "type": "library",
            "extra": {
                "branch-alias": {
                    "dev-master": "7.0-dev"
                }
            },
            "autoload": {
                "classmap": [
                    "src/"
                ]
            },
            "notification-url": "https://packagist.org/downloads/",
            "license": [
                "BSD-3-Clause"
            ],
            "authors": [
                {
                    "name": "Sebastian Bergmann",
                    "email": "sebastian@phpunit.de",
                    "role": "lead"
                }
            ],
            "description": "A tool for quickly measuring the size of a PHP project.",
            "homepage": "https://github.com/sebastianbergmann/phploc",
            "support": {
                "issues": "https://github.com/sebastianbergmann/phploc/issues",
                "source": "https://github.com/sebastianbergmann/phploc/tree/7.0.2"
            },
            "funding": [
                {
                    "url": "https://github.com/sebastianbergmann",
                    "type": "github"
                }
            ],
            "time": "2020-12-07T05:51:20+00:00"
        },
        {
            "name": "phpmd/phpmd",
            "version": "2.10.2",
            "source": {
                "type": "git",
                "url": "https://github.com/phpmd/phpmd.git",
                "reference": "1bc74db7cf834662d83abebae265be11bb2eec3a"
            },
            "dist": {
                "type": "zip",
                "url": "https://api.github.com/repos/phpmd/phpmd/zipball/1bc74db7cf834662d83abebae265be11bb2eec3a",
                "reference": "1bc74db7cf834662d83abebae265be11bb2eec3a",
                "shasum": ""
            },
            "require": {
                "composer/xdebug-handler": "^1.0 || ^2.0",
                "ext-xml": "*",
                "pdepend/pdepend": "^2.10.0",
                "php": ">=5.3.9"
            },
            "require-dev": {
                "easy-doc/easy-doc": "0.0.0 || ^1.3.2",
                "ext-json": "*",
                "ext-simplexml": "*",
                "gregwar/rst": "^1.0",
                "mikey179/vfsstream": "^1.6.8",
                "phpunit/phpunit": "^4.8.36 || ^5.7.27",
                "squizlabs/php_codesniffer": "^2.0"
            },
            "bin": [
                "src/bin/phpmd"
            ],
            "type": "library",
            "autoload": {
                "psr-0": {
                    "PHPMD\\": "src/main/php"
                }
            },
            "notification-url": "https://packagist.org/downloads/",
            "license": [
                "BSD-3-Clause"
            ],
            "authors": [
                {
                    "name": "Manuel Pichler",
                    "email": "github@manuel-pichler.de",
                    "homepage": "https://github.com/manuelpichler",
                    "role": "Project Founder"
                },
                {
                    "name": "Marc Würth",
                    "email": "ravage@bluewin.ch",
                    "homepage": "https://github.com/ravage84",
                    "role": "Project Maintainer"
                },
                {
                    "name": "Other contributors",
                    "homepage": "https://github.com/phpmd/phpmd/graphs/contributors",
                    "role": "Contributors"
                }
            ],
            "description": "PHPMD is a spin-off project of PHP Depend and aims to be a PHP equivalent of the well known Java tool PMD.",
            "homepage": "https://phpmd.org/",
            "keywords": [
                "mess detection",
                "mess detector",
                "pdepend",
                "phpmd",
                "pmd"
            ],
            "support": {
                "irc": "irc://irc.freenode.org/phpmd",
                "issues": "https://github.com/phpmd/phpmd/issues",
                "source": "https://github.com/phpmd/phpmd/tree/2.10.2"
            },
            "funding": [
                {
                    "url": "https://tidelift.com/funding/github/packagist/phpmd/phpmd",
                    "type": "tidelift"
                }
            ],
            "time": "2021-07-22T09:56:23+00:00"
        },
        {
            "name": "phpspec/prophecy",
            "version": "1.13.0",
            "source": {
                "type": "git",
                "url": "https://github.com/phpspec/prophecy.git",
                "reference": "be1996ed8adc35c3fd795488a653f4b518be70ea"
            },
            "dist": {
                "type": "zip",
                "url": "https://api.github.com/repos/phpspec/prophecy/zipball/be1996ed8adc35c3fd795488a653f4b518be70ea",
                "reference": "be1996ed8adc35c3fd795488a653f4b518be70ea",
                "shasum": ""
            },
            "require": {
                "doctrine/instantiator": "^1.2",
                "php": "^7.2 || ~8.0, <8.1",
                "phpdocumentor/reflection-docblock": "^5.2",
                "sebastian/comparator": "^3.0 || ^4.0",
                "sebastian/recursion-context": "^3.0 || ^4.0"
            },
            "require-dev": {
                "phpspec/phpspec": "^6.0",
                "phpunit/phpunit": "^8.0 || ^9.0"
            },
            "type": "library",
            "extra": {
                "branch-alias": {
                    "dev-master": "1.11.x-dev"
                }
            },
            "autoload": {
                "psr-4": {
                    "Prophecy\\": "src/Prophecy"
                }
            },
            "notification-url": "https://packagist.org/downloads/",
            "license": [
                "MIT"
            ],
            "authors": [
                {
                    "name": "Konstantin Kudryashov",
                    "email": "ever.zet@gmail.com",
                    "homepage": "http://everzet.com"
                },
                {
                    "name": "Marcello Duarte",
                    "email": "marcello.duarte@gmail.com"
                }
            ],
            "description": "Highly opinionated mocking framework for PHP 5.3+",
            "homepage": "https://github.com/phpspec/prophecy",
            "keywords": [
                "Double",
                "Dummy",
                "fake",
                "mock",
                "spy",
                "stub"
            ],
            "support": {
                "issues": "https://github.com/phpspec/prophecy/issues",
                "source": "https://github.com/phpspec/prophecy/tree/1.13.0"
            },
            "time": "2021-03-17T13:42:18+00:00"
        },
        {
            "name": "phpstan/phpstan",
            "version": "0.12.98",
            "source": {
                "type": "git",
                "url": "https://github.com/phpstan/phpstan.git",
                "reference": "3bb7cc246c057405dd5e290c3ecc62ab51d57e00"
            },
            "dist": {
                "type": "zip",
                "url": "https://api.github.com/repos/phpstan/phpstan/zipball/3bb7cc246c057405dd5e290c3ecc62ab51d57e00",
                "reference": "3bb7cc246c057405dd5e290c3ecc62ab51d57e00",
                "shasum": ""
            },
            "require": {
                "php": "^7.1|^8.0"
            },
            "conflict": {
                "phpstan/phpstan-shim": "*"
            },
            "bin": [
                "phpstan",
                "phpstan.phar"
            ],
            "type": "library",
            "extra": {
                "branch-alias": {
                    "dev-master": "0.12-dev"
                }
            },
            "autoload": {
                "files": [
                    "bootstrap.php"
                ]
            },
            "notification-url": "https://packagist.org/downloads/",
            "license": [
                "MIT"
            ],
            "description": "PHPStan - PHP Static Analysis Tool",
            "support": {
                "issues": "https://github.com/phpstan/phpstan/issues",
                "source": "https://github.com/phpstan/phpstan/tree/0.12.98"
            },
            "funding": [
                {
                    "url": "https://github.com/ondrejmirtes",
                    "type": "github"
                },
                {
                    "url": "https://github.com/phpstan",
                    "type": "github"
                },
                {
                    "url": "https://www.patreon.com/phpstan",
                    "type": "patreon"
                },
                {
                    "url": "https://tidelift.com/funding/github/packagist/phpstan/phpstan",
                    "type": "tidelift"
                }
            ],
            "time": "2021-09-02T12:33:01+00:00"
        },
        {
            "name": "phpunit/php-code-coverage",
            "version": "9.2.6",
            "source": {
                "type": "git",
                "url": "https://github.com/sebastianbergmann/php-code-coverage.git",
                "reference": "f6293e1b30a2354e8428e004689671b83871edde"
            },
            "dist": {
                "type": "zip",
                "url": "https://api.github.com/repos/sebastianbergmann/php-code-coverage/zipball/f6293e1b30a2354e8428e004689671b83871edde",
                "reference": "f6293e1b30a2354e8428e004689671b83871edde",
                "shasum": ""
            },
            "require": {
                "ext-dom": "*",
                "ext-libxml": "*",
                "ext-xmlwriter": "*",
                "nikic/php-parser": "^4.10.2",
                "php": ">=7.3",
                "phpunit/php-file-iterator": "^3.0.3",
                "phpunit/php-text-template": "^2.0.2",
                "sebastian/code-unit-reverse-lookup": "^2.0.2",
                "sebastian/complexity": "^2.0",
                "sebastian/environment": "^5.1.2",
                "sebastian/lines-of-code": "^1.0.3",
                "sebastian/version": "^3.0.1",
                "theseer/tokenizer": "^1.2.0"
            },
            "require-dev": {
                "phpunit/phpunit": "^9.3"
            },
            "suggest": {
                "ext-pcov": "*",
                "ext-xdebug": "*"
            },
            "type": "library",
            "extra": {
                "branch-alias": {
                    "dev-master": "9.2-dev"
                }
            },
            "autoload": {
                "classmap": [
                    "src/"
                ]
            },
            "notification-url": "https://packagist.org/downloads/",
            "license": [
                "BSD-3-Clause"
            ],
            "authors": [
                {
                    "name": "Sebastian Bergmann",
                    "email": "sebastian@phpunit.de",
                    "role": "lead"
                }
            ],
            "description": "Library that provides collection, processing, and rendering functionality for PHP code coverage information.",
            "homepage": "https://github.com/sebastianbergmann/php-code-coverage",
            "keywords": [
                "coverage",
                "testing",
                "xunit"
            ],
            "support": {
                "issues": "https://github.com/sebastianbergmann/php-code-coverage/issues",
                "source": "https://github.com/sebastianbergmann/php-code-coverage/tree/9.2.6"
            },
            "funding": [
                {
                    "url": "https://github.com/sebastianbergmann",
                    "type": "github"
                }
            ],
            "time": "2021-03-28T07:26:59+00:00"
        },
        {
            "name": "phpunit/php-file-iterator",
            "version": "3.0.5",
            "source": {
                "type": "git",
                "url": "https://github.com/sebastianbergmann/php-file-iterator.git",
                "reference": "aa4be8575f26070b100fccb67faabb28f21f66f8"
            },
            "dist": {
                "type": "zip",
                "url": "https://api.github.com/repos/sebastianbergmann/php-file-iterator/zipball/aa4be8575f26070b100fccb67faabb28f21f66f8",
                "reference": "aa4be8575f26070b100fccb67faabb28f21f66f8",
                "shasum": ""
            },
            "require": {
                "php": ">=7.3"
            },
            "require-dev": {
                "phpunit/phpunit": "^9.3"
            },
            "type": "library",
            "extra": {
                "branch-alias": {
                    "dev-master": "3.0-dev"
                }
            },
            "autoload": {
                "classmap": [
                    "src/"
                ]
            },
            "notification-url": "https://packagist.org/downloads/",
            "license": [
                "BSD-3-Clause"
            ],
            "authors": [
                {
                    "name": "Sebastian Bergmann",
                    "email": "sebastian@phpunit.de",
                    "role": "lead"
                }
            ],
            "description": "FilterIterator implementation that filters files based on a list of suffixes.",
            "homepage": "https://github.com/sebastianbergmann/php-file-iterator/",
            "keywords": [
                "filesystem",
                "iterator"
            ],
            "support": {
                "issues": "https://github.com/sebastianbergmann/php-file-iterator/issues",
                "source": "https://github.com/sebastianbergmann/php-file-iterator/tree/3.0.5"
            },
            "funding": [
                {
                    "url": "https://github.com/sebastianbergmann",
                    "type": "github"
                }
            ],
            "time": "2020-09-28T05:57:25+00:00"
        },
        {
            "name": "phpunit/php-invoker",
            "version": "3.1.1",
            "source": {
                "type": "git",
                "url": "https://github.com/sebastianbergmann/php-invoker.git",
                "reference": "5a10147d0aaf65b58940a0b72f71c9ac0423cc67"
            },
            "dist": {
                "type": "zip",
                "url": "https://api.github.com/repos/sebastianbergmann/php-invoker/zipball/5a10147d0aaf65b58940a0b72f71c9ac0423cc67",
                "reference": "5a10147d0aaf65b58940a0b72f71c9ac0423cc67",
                "shasum": ""
            },
            "require": {
                "php": ">=7.3"
            },
            "require-dev": {
                "ext-pcntl": "*",
                "phpunit/phpunit": "^9.3"
            },
            "suggest": {
                "ext-pcntl": "*"
            },
            "type": "library",
            "extra": {
                "branch-alias": {
                    "dev-master": "3.1-dev"
                }
            },
            "autoload": {
                "classmap": [
                    "src/"
                ]
            },
            "notification-url": "https://packagist.org/downloads/",
            "license": [
                "BSD-3-Clause"
            ],
            "authors": [
                {
                    "name": "Sebastian Bergmann",
                    "email": "sebastian@phpunit.de",
                    "role": "lead"
                }
            ],
            "description": "Invoke callables with a timeout",
            "homepage": "https://github.com/sebastianbergmann/php-invoker/",
            "keywords": [
                "process"
            ],
            "support": {
                "issues": "https://github.com/sebastianbergmann/php-invoker/issues",
                "source": "https://github.com/sebastianbergmann/php-invoker/tree/3.1.1"
            },
            "funding": [
                {
                    "url": "https://github.com/sebastianbergmann",
                    "type": "github"
                }
            ],
            "time": "2020-09-28T05:58:55+00:00"
        },
        {
            "name": "phpunit/php-text-template",
            "version": "2.0.4",
            "source": {
                "type": "git",
                "url": "https://github.com/sebastianbergmann/php-text-template.git",
                "reference": "5da5f67fc95621df9ff4c4e5a84d6a8a2acf7c28"
            },
            "dist": {
                "type": "zip",
                "url": "https://api.github.com/repos/sebastianbergmann/php-text-template/zipball/5da5f67fc95621df9ff4c4e5a84d6a8a2acf7c28",
                "reference": "5da5f67fc95621df9ff4c4e5a84d6a8a2acf7c28",
                "shasum": ""
            },
            "require": {
                "php": ">=7.3"
            },
            "require-dev": {
                "phpunit/phpunit": "^9.3"
            },
            "type": "library",
            "extra": {
                "branch-alias": {
                    "dev-master": "2.0-dev"
                }
            },
            "autoload": {
                "classmap": [
                    "src/"
                ]
            },
            "notification-url": "https://packagist.org/downloads/",
            "license": [
                "BSD-3-Clause"
            ],
            "authors": [
                {
                    "name": "Sebastian Bergmann",
                    "email": "sebastian@phpunit.de",
                    "role": "lead"
                }
            ],
            "description": "Simple template engine.",
            "homepage": "https://github.com/sebastianbergmann/php-text-template/",
            "keywords": [
                "template"
            ],
            "support": {
                "issues": "https://github.com/sebastianbergmann/php-text-template/issues",
                "source": "https://github.com/sebastianbergmann/php-text-template/tree/2.0.4"
            },
            "funding": [
                {
                    "url": "https://github.com/sebastianbergmann",
                    "type": "github"
                }
            ],
            "time": "2020-10-26T05:33:50+00:00"
        },
        {
            "name": "phpunit/php-timer",
            "version": "5.0.3",
            "source": {
                "type": "git",
                "url": "https://github.com/sebastianbergmann/php-timer.git",
                "reference": "5a63ce20ed1b5bf577850e2c4e87f4aa902afbd2"
            },
            "dist": {
                "type": "zip",
                "url": "https://api.github.com/repos/sebastianbergmann/php-timer/zipball/5a63ce20ed1b5bf577850e2c4e87f4aa902afbd2",
                "reference": "5a63ce20ed1b5bf577850e2c4e87f4aa902afbd2",
                "shasum": ""
            },
            "require": {
                "php": ">=7.3"
            },
            "require-dev": {
                "phpunit/phpunit": "^9.3"
            },
            "type": "library",
            "extra": {
                "branch-alias": {
                    "dev-master": "5.0-dev"
                }
            },
            "autoload": {
                "classmap": [
                    "src/"
                ]
            },
            "notification-url": "https://packagist.org/downloads/",
            "license": [
                "BSD-3-Clause"
            ],
            "authors": [
                {
                    "name": "Sebastian Bergmann",
                    "email": "sebastian@phpunit.de",
                    "role": "lead"
                }
            ],
            "description": "Utility class for timing",
            "homepage": "https://github.com/sebastianbergmann/php-timer/",
            "keywords": [
                "timer"
            ],
            "support": {
                "issues": "https://github.com/sebastianbergmann/php-timer/issues",
                "source": "https://github.com/sebastianbergmann/php-timer/tree/5.0.3"
            },
            "funding": [
                {
                    "url": "https://github.com/sebastianbergmann",
                    "type": "github"
                }
            ],
            "time": "2020-10-26T13:16:10+00:00"
        },
        {
            "name": "phpunit/phpunit",
            "version": "9.5.9",
            "source": {
                "type": "git",
                "url": "https://github.com/sebastianbergmann/phpunit.git",
                "reference": "ea8c2dfb1065eb35a79b3681eee6e6fb0a6f273b"
            },
            "dist": {
                "type": "zip",
                "url": "https://api.github.com/repos/sebastianbergmann/phpunit/zipball/ea8c2dfb1065eb35a79b3681eee6e6fb0a6f273b",
                "reference": "ea8c2dfb1065eb35a79b3681eee6e6fb0a6f273b",
                "shasum": ""
            },
            "require": {
                "doctrine/instantiator": "^1.3.1",
                "ext-dom": "*",
                "ext-json": "*",
                "ext-libxml": "*",
                "ext-mbstring": "*",
                "ext-xml": "*",
                "ext-xmlwriter": "*",
                "myclabs/deep-copy": "^1.10.1",
                "phar-io/manifest": "^2.0.3",
                "phar-io/version": "^3.0.2",
                "php": ">=7.3",
                "phpspec/prophecy": "^1.12.1",
                "phpunit/php-code-coverage": "^9.2.3",
                "phpunit/php-file-iterator": "^3.0.5",
                "phpunit/php-invoker": "^3.1.1",
                "phpunit/php-text-template": "^2.0.3",
                "phpunit/php-timer": "^5.0.2",
                "sebastian/cli-parser": "^1.0.1",
                "sebastian/code-unit": "^1.0.6",
                "sebastian/comparator": "^4.0.5",
                "sebastian/diff": "^4.0.3",
                "sebastian/environment": "^5.1.3",
                "sebastian/exporter": "^4.0.3",
                "sebastian/global-state": "^5.0.1",
                "sebastian/object-enumerator": "^4.0.3",
                "sebastian/resource-operations": "^3.0.3",
                "sebastian/type": "^2.3.4",
                "sebastian/version": "^3.0.2"
            },
            "require-dev": {
                "ext-pdo": "*",
                "phpspec/prophecy-phpunit": "^2.0.1"
            },
            "suggest": {
                "ext-soap": "*",
                "ext-xdebug": "*"
            },
            "bin": [
                "phpunit"
            ],
            "type": "library",
            "extra": {
                "branch-alias": {
                    "dev-master": "9.5-dev"
                }
            },
            "autoload": {
                "classmap": [
                    "src/"
                ],
                "files": [
                    "src/Framework/Assert/Functions.php"
                ]
            },
            "notification-url": "https://packagist.org/downloads/",
            "license": [
                "BSD-3-Clause"
            ],
            "authors": [
                {
                    "name": "Sebastian Bergmann",
                    "email": "sebastian@phpunit.de",
                    "role": "lead"
                }
            ],
            "description": "The PHP Unit Testing framework.",
            "homepage": "https://phpunit.de/",
            "keywords": [
                "phpunit",
                "testing",
                "xunit"
            ],
            "support": {
                "issues": "https://github.com/sebastianbergmann/phpunit/issues",
                "source": "https://github.com/sebastianbergmann/phpunit/tree/9.5.9"
            },
            "funding": [
                {
                    "url": "https://phpunit.de/donate.html",
                    "type": "custom"
                },
                {
                    "url": "https://github.com/sebastianbergmann",
                    "type": "github"
                }
            ],
            "time": "2021-08-31T06:47:40+00:00"
        },
        {
            "name": "psr/event-dispatcher",
            "version": "1.0.0",
            "source": {
                "type": "git",
                "url": "https://github.com/php-fig/event-dispatcher.git",
                "reference": "dbefd12671e8a14ec7f180cab83036ed26714bb0"
            },
            "dist": {
                "type": "zip",
                "url": "https://api.github.com/repos/php-fig/event-dispatcher/zipball/dbefd12671e8a14ec7f180cab83036ed26714bb0",
                "reference": "dbefd12671e8a14ec7f180cab83036ed26714bb0",
                "shasum": ""
            },
            "require": {
                "php": ">=7.2.0"
            },
            "type": "library",
            "extra": {
                "branch-alias": {
                    "dev-master": "1.0.x-dev"
                }
            },
            "autoload": {
                "psr-4": {
                    "Psr\\EventDispatcher\\": "src/"
                }
            },
            "notification-url": "https://packagist.org/downloads/",
            "license": [
                "MIT"
            ],
            "authors": [
                {
                    "name": "PHP-FIG",
                    "homepage": "http://www.php-fig.org/"
                }
            ],
            "description": "Standard interfaces for event handling.",
            "keywords": [
                "events",
                "psr",
                "psr-14"
            ],
            "support": {
                "issues": "https://github.com/php-fig/event-dispatcher/issues",
                "source": "https://github.com/php-fig/event-dispatcher/tree/1.0.0"
            },
            "time": "2019-01-08T18:20:26+00:00"
        },
        {
            "name": "sebastian/cli-parser",
            "version": "1.0.1",
            "source": {
                "type": "git",
                "url": "https://github.com/sebastianbergmann/cli-parser.git",
                "reference": "442e7c7e687e42adc03470c7b668bc4b2402c0b2"
            },
            "dist": {
                "type": "zip",
                "url": "https://api.github.com/repos/sebastianbergmann/cli-parser/zipball/442e7c7e687e42adc03470c7b668bc4b2402c0b2",
                "reference": "442e7c7e687e42adc03470c7b668bc4b2402c0b2",
                "shasum": ""
            },
            "require": {
                "php": ">=7.3"
            },
            "require-dev": {
                "phpunit/phpunit": "^9.3"
            },
            "type": "library",
            "extra": {
                "branch-alias": {
                    "dev-master": "1.0-dev"
                }
            },
            "autoload": {
                "classmap": [
                    "src/"
                ]
            },
            "notification-url": "https://packagist.org/downloads/",
            "license": [
                "BSD-3-Clause"
            ],
            "authors": [
                {
                    "name": "Sebastian Bergmann",
                    "email": "sebastian@phpunit.de",
                    "role": "lead"
                }
            ],
            "description": "Library for parsing CLI options",
            "homepage": "https://github.com/sebastianbergmann/cli-parser",
            "support": {
                "issues": "https://github.com/sebastianbergmann/cli-parser/issues",
                "source": "https://github.com/sebastianbergmann/cli-parser/tree/1.0.1"
            },
            "funding": [
                {
                    "url": "https://github.com/sebastianbergmann",
                    "type": "github"
                }
            ],
            "time": "2020-09-28T06:08:49+00:00"
        },
        {
            "name": "sebastian/code-unit",
            "version": "1.0.8",
            "source": {
                "type": "git",
                "url": "https://github.com/sebastianbergmann/code-unit.git",
                "reference": "1fc9f64c0927627ef78ba436c9b17d967e68e120"
            },
            "dist": {
                "type": "zip",
                "url": "https://api.github.com/repos/sebastianbergmann/code-unit/zipball/1fc9f64c0927627ef78ba436c9b17d967e68e120",
                "reference": "1fc9f64c0927627ef78ba436c9b17d967e68e120",
                "shasum": ""
            },
            "require": {
                "php": ">=7.3"
            },
            "require-dev": {
                "phpunit/phpunit": "^9.3"
            },
            "type": "library",
            "extra": {
                "branch-alias": {
                    "dev-master": "1.0-dev"
                }
            },
            "autoload": {
                "classmap": [
                    "src/"
                ]
            },
            "notification-url": "https://packagist.org/downloads/",
            "license": [
                "BSD-3-Clause"
            ],
            "authors": [
                {
                    "name": "Sebastian Bergmann",
                    "email": "sebastian@phpunit.de",
                    "role": "lead"
                }
            ],
            "description": "Collection of value objects that represent the PHP code units",
            "homepage": "https://github.com/sebastianbergmann/code-unit",
            "support": {
                "issues": "https://github.com/sebastianbergmann/code-unit/issues",
                "source": "https://github.com/sebastianbergmann/code-unit/tree/1.0.8"
            },
            "funding": [
                {
                    "url": "https://github.com/sebastianbergmann",
                    "type": "github"
                }
            ],
            "time": "2020-10-26T13:08:54+00:00"
        },
        {
            "name": "sebastian/code-unit-reverse-lookup",
            "version": "2.0.3",
            "source": {
                "type": "git",
                "url": "https://github.com/sebastianbergmann/code-unit-reverse-lookup.git",
                "reference": "ac91f01ccec49fb77bdc6fd1e548bc70f7faa3e5"
            },
            "dist": {
                "type": "zip",
                "url": "https://api.github.com/repos/sebastianbergmann/code-unit-reverse-lookup/zipball/ac91f01ccec49fb77bdc6fd1e548bc70f7faa3e5",
                "reference": "ac91f01ccec49fb77bdc6fd1e548bc70f7faa3e5",
                "shasum": ""
            },
            "require": {
                "php": ">=7.3"
            },
            "require-dev": {
                "phpunit/phpunit": "^9.3"
            },
            "type": "library",
            "extra": {
                "branch-alias": {
                    "dev-master": "2.0-dev"
                }
            },
            "autoload": {
                "classmap": [
                    "src/"
                ]
            },
            "notification-url": "https://packagist.org/downloads/",
            "license": [
                "BSD-3-Clause"
            ],
            "authors": [
                {
                    "name": "Sebastian Bergmann",
                    "email": "sebastian@phpunit.de"
                }
            ],
            "description": "Looks up which function or method a line of code belongs to",
            "homepage": "https://github.com/sebastianbergmann/code-unit-reverse-lookup/",
            "support": {
                "issues": "https://github.com/sebastianbergmann/code-unit-reverse-lookup/issues",
                "source": "https://github.com/sebastianbergmann/code-unit-reverse-lookup/tree/2.0.3"
            },
            "funding": [
                {
                    "url": "https://github.com/sebastianbergmann",
                    "type": "github"
                }
            ],
            "time": "2020-09-28T05:30:19+00:00"
        },
        {
            "name": "sebastian/comparator",
            "version": "4.0.6",
            "source": {
                "type": "git",
                "url": "https://github.com/sebastianbergmann/comparator.git",
                "reference": "55f4261989e546dc112258c7a75935a81a7ce382"
            },
            "dist": {
                "type": "zip",
                "url": "https://api.github.com/repos/sebastianbergmann/comparator/zipball/55f4261989e546dc112258c7a75935a81a7ce382",
                "reference": "55f4261989e546dc112258c7a75935a81a7ce382",
                "shasum": ""
            },
            "require": {
                "php": ">=7.3",
                "sebastian/diff": "^4.0",
                "sebastian/exporter": "^4.0"
            },
            "require-dev": {
                "phpunit/phpunit": "^9.3"
            },
            "type": "library",
            "extra": {
                "branch-alias": {
                    "dev-master": "4.0-dev"
                }
            },
            "autoload": {
                "classmap": [
                    "src/"
                ]
            },
            "notification-url": "https://packagist.org/downloads/",
            "license": [
                "BSD-3-Clause"
            ],
            "authors": [
                {
                    "name": "Sebastian Bergmann",
                    "email": "sebastian@phpunit.de"
                },
                {
                    "name": "Jeff Welch",
                    "email": "whatthejeff@gmail.com"
                },
                {
                    "name": "Volker Dusch",
                    "email": "github@wallbash.com"
                },
                {
                    "name": "Bernhard Schussek",
                    "email": "bschussek@2bepublished.at"
                }
            ],
            "description": "Provides the functionality to compare PHP values for equality",
            "homepage": "https://github.com/sebastianbergmann/comparator",
            "keywords": [
                "comparator",
                "compare",
                "equality"
            ],
            "support": {
                "issues": "https://github.com/sebastianbergmann/comparator/issues",
                "source": "https://github.com/sebastianbergmann/comparator/tree/4.0.6"
            },
            "funding": [
                {
                    "url": "https://github.com/sebastianbergmann",
                    "type": "github"
                }
            ],
            "time": "2020-10-26T15:49:45+00:00"
        },
        {
            "name": "sebastian/complexity",
            "version": "2.0.2",
            "source": {
                "type": "git",
                "url": "https://github.com/sebastianbergmann/complexity.git",
                "reference": "739b35e53379900cc9ac327b2147867b8b6efd88"
            },
            "dist": {
                "type": "zip",
                "url": "https://api.github.com/repos/sebastianbergmann/complexity/zipball/739b35e53379900cc9ac327b2147867b8b6efd88",
                "reference": "739b35e53379900cc9ac327b2147867b8b6efd88",
                "shasum": ""
            },
            "require": {
                "nikic/php-parser": "^4.7",
                "php": ">=7.3"
            },
            "require-dev": {
                "phpunit/phpunit": "^9.3"
            },
            "type": "library",
            "extra": {
                "branch-alias": {
                    "dev-master": "2.0-dev"
                }
            },
            "autoload": {
                "classmap": [
                    "src/"
                ]
            },
            "notification-url": "https://packagist.org/downloads/",
            "license": [
                "BSD-3-Clause"
            ],
            "authors": [
                {
                    "name": "Sebastian Bergmann",
                    "email": "sebastian@phpunit.de",
                    "role": "lead"
                }
            ],
            "description": "Library for calculating the complexity of PHP code units",
            "homepage": "https://github.com/sebastianbergmann/complexity",
            "support": {
                "issues": "https://github.com/sebastianbergmann/complexity/issues",
                "source": "https://github.com/sebastianbergmann/complexity/tree/2.0.2"
            },
            "funding": [
                {
                    "url": "https://github.com/sebastianbergmann",
                    "type": "github"
                }
            ],
            "time": "2020-10-26T15:52:27+00:00"
        },
        {
            "name": "sebastian/diff",
            "version": "4.0.4",
            "source": {
                "type": "git",
                "url": "https://github.com/sebastianbergmann/diff.git",
                "reference": "3461e3fccc7cfdfc2720be910d3bd73c69be590d"
            },
            "dist": {
                "type": "zip",
                "url": "https://api.github.com/repos/sebastianbergmann/diff/zipball/3461e3fccc7cfdfc2720be910d3bd73c69be590d",
                "reference": "3461e3fccc7cfdfc2720be910d3bd73c69be590d",
                "shasum": ""
            },
            "require": {
                "php": ">=7.3"
            },
            "require-dev": {
                "phpunit/phpunit": "^9.3",
                "symfony/process": "^4.2 || ^5"
            },
            "type": "library",
            "extra": {
                "branch-alias": {
                    "dev-master": "4.0-dev"
                }
            },
            "autoload": {
                "classmap": [
                    "src/"
                ]
            },
            "notification-url": "https://packagist.org/downloads/",
            "license": [
                "BSD-3-Clause"
            ],
            "authors": [
                {
                    "name": "Sebastian Bergmann",
                    "email": "sebastian@phpunit.de"
                },
                {
                    "name": "Kore Nordmann",
                    "email": "mail@kore-nordmann.de"
                }
            ],
            "description": "Diff implementation",
            "homepage": "https://github.com/sebastianbergmann/diff",
            "keywords": [
                "diff",
                "udiff",
                "unidiff",
                "unified diff"
            ],
            "support": {
                "issues": "https://github.com/sebastianbergmann/diff/issues",
                "source": "https://github.com/sebastianbergmann/diff/tree/4.0.4"
            },
            "funding": [
                {
                    "url": "https://github.com/sebastianbergmann",
                    "type": "github"
                }
            ],
            "time": "2020-10-26T13:10:38+00:00"
        },
        {
            "name": "sebastian/environment",
            "version": "5.1.3",
            "source": {
                "type": "git",
                "url": "https://github.com/sebastianbergmann/environment.git",
                "reference": "388b6ced16caa751030f6a69e588299fa09200ac"
            },
            "dist": {
                "type": "zip",
                "url": "https://api.github.com/repos/sebastianbergmann/environment/zipball/388b6ced16caa751030f6a69e588299fa09200ac",
                "reference": "388b6ced16caa751030f6a69e588299fa09200ac",
                "shasum": ""
            },
            "require": {
                "php": ">=7.3"
            },
            "require-dev": {
                "phpunit/phpunit": "^9.3"
            },
            "suggest": {
                "ext-posix": "*"
            },
            "type": "library",
            "extra": {
                "branch-alias": {
                    "dev-master": "5.1-dev"
                }
            },
            "autoload": {
                "classmap": [
                    "src/"
                ]
            },
            "notification-url": "https://packagist.org/downloads/",
            "license": [
                "BSD-3-Clause"
            ],
            "authors": [
                {
                    "name": "Sebastian Bergmann",
                    "email": "sebastian@phpunit.de"
                }
            ],
            "description": "Provides functionality to handle HHVM/PHP environments",
            "homepage": "http://www.github.com/sebastianbergmann/environment",
            "keywords": [
                "Xdebug",
                "environment",
                "hhvm"
            ],
            "support": {
                "issues": "https://github.com/sebastianbergmann/environment/issues",
                "source": "https://github.com/sebastianbergmann/environment/tree/5.1.3"
            },
            "funding": [
                {
                    "url": "https://github.com/sebastianbergmann",
                    "type": "github"
                }
            ],
            "time": "2020-09-28T05:52:38+00:00"
        },
        {
            "name": "sebastian/exporter",
            "version": "4.0.3",
            "source": {
                "type": "git",
                "url": "https://github.com/sebastianbergmann/exporter.git",
                "reference": "d89cc98761b8cb5a1a235a6b703ae50d34080e65"
            },
            "dist": {
                "type": "zip",
                "url": "https://api.github.com/repos/sebastianbergmann/exporter/zipball/d89cc98761b8cb5a1a235a6b703ae50d34080e65",
                "reference": "d89cc98761b8cb5a1a235a6b703ae50d34080e65",
                "shasum": ""
            },
            "require": {
                "php": ">=7.3",
                "sebastian/recursion-context": "^4.0"
            },
            "require-dev": {
                "ext-mbstring": "*",
                "phpunit/phpunit": "^9.3"
            },
            "type": "library",
            "extra": {
                "branch-alias": {
                    "dev-master": "4.0-dev"
                }
            },
            "autoload": {
                "classmap": [
                    "src/"
                ]
            },
            "notification-url": "https://packagist.org/downloads/",
            "license": [
                "BSD-3-Clause"
            ],
            "authors": [
                {
                    "name": "Sebastian Bergmann",
                    "email": "sebastian@phpunit.de"
                },
                {
                    "name": "Jeff Welch",
                    "email": "whatthejeff@gmail.com"
                },
                {
                    "name": "Volker Dusch",
                    "email": "github@wallbash.com"
                },
                {
                    "name": "Adam Harvey",
                    "email": "aharvey@php.net"
                },
                {
                    "name": "Bernhard Schussek",
                    "email": "bschussek@gmail.com"
                }
            ],
            "description": "Provides the functionality to export PHP variables for visualization",
            "homepage": "http://www.github.com/sebastianbergmann/exporter",
            "keywords": [
                "export",
                "exporter"
            ],
            "support": {
                "issues": "https://github.com/sebastianbergmann/exporter/issues",
                "source": "https://github.com/sebastianbergmann/exporter/tree/4.0.3"
            },
            "funding": [
                {
                    "url": "https://github.com/sebastianbergmann",
                    "type": "github"
                }
            ],
            "time": "2020-09-28T05:24:23+00:00"
        },
        {
            "name": "sebastian/global-state",
            "version": "5.0.3",
            "source": {
                "type": "git",
                "url": "https://github.com/sebastianbergmann/global-state.git",
                "reference": "23bd5951f7ff26f12d4e3242864df3e08dec4e49"
            },
            "dist": {
                "type": "zip",
                "url": "https://api.github.com/repos/sebastianbergmann/global-state/zipball/23bd5951f7ff26f12d4e3242864df3e08dec4e49",
                "reference": "23bd5951f7ff26f12d4e3242864df3e08dec4e49",
                "shasum": ""
            },
            "require": {
                "php": ">=7.3",
                "sebastian/object-reflector": "^2.0",
                "sebastian/recursion-context": "^4.0"
            },
            "require-dev": {
                "ext-dom": "*",
                "phpunit/phpunit": "^9.3"
            },
            "suggest": {
                "ext-uopz": "*"
            },
            "type": "library",
            "extra": {
                "branch-alias": {
                    "dev-master": "5.0-dev"
                }
            },
            "autoload": {
                "classmap": [
                    "src/"
                ]
            },
            "notification-url": "https://packagist.org/downloads/",
            "license": [
                "BSD-3-Clause"
            ],
            "authors": [
                {
                    "name": "Sebastian Bergmann",
                    "email": "sebastian@phpunit.de"
                }
            ],
            "description": "Snapshotting of global state",
            "homepage": "http://www.github.com/sebastianbergmann/global-state",
            "keywords": [
                "global state"
            ],
            "support": {
                "issues": "https://github.com/sebastianbergmann/global-state/issues",
                "source": "https://github.com/sebastianbergmann/global-state/tree/5.0.3"
            },
            "funding": [
                {
                    "url": "https://github.com/sebastianbergmann",
                    "type": "github"
                }
            ],
            "time": "2021-06-11T13:31:12+00:00"
        },
        {
            "name": "sebastian/lines-of-code",
            "version": "1.0.3",
            "source": {
                "type": "git",
                "url": "https://github.com/sebastianbergmann/lines-of-code.git",
                "reference": "c1c2e997aa3146983ed888ad08b15470a2e22ecc"
            },
            "dist": {
                "type": "zip",
                "url": "https://api.github.com/repos/sebastianbergmann/lines-of-code/zipball/c1c2e997aa3146983ed888ad08b15470a2e22ecc",
                "reference": "c1c2e997aa3146983ed888ad08b15470a2e22ecc",
                "shasum": ""
            },
            "require": {
                "nikic/php-parser": "^4.6",
                "php": ">=7.3"
            },
            "require-dev": {
                "phpunit/phpunit": "^9.3"
            },
            "type": "library",
            "extra": {
                "branch-alias": {
                    "dev-master": "1.0-dev"
                }
            },
            "autoload": {
                "classmap": [
                    "src/"
                ]
            },
            "notification-url": "https://packagist.org/downloads/",
            "license": [
                "BSD-3-Clause"
            ],
            "authors": [
                {
                    "name": "Sebastian Bergmann",
                    "email": "sebastian@phpunit.de",
                    "role": "lead"
                }
            ],
            "description": "Library for counting the lines of code in PHP source code",
            "homepage": "https://github.com/sebastianbergmann/lines-of-code",
            "support": {
                "issues": "https://github.com/sebastianbergmann/lines-of-code/issues",
                "source": "https://github.com/sebastianbergmann/lines-of-code/tree/1.0.3"
            },
            "funding": [
                {
                    "url": "https://github.com/sebastianbergmann",
                    "type": "github"
                }
            ],
            "time": "2020-11-28T06:42:11+00:00"
        },
        {
            "name": "sebastian/object-enumerator",
            "version": "4.0.4",
            "source": {
                "type": "git",
                "url": "https://github.com/sebastianbergmann/object-enumerator.git",
                "reference": "5c9eeac41b290a3712d88851518825ad78f45c71"
            },
            "dist": {
                "type": "zip",
                "url": "https://api.github.com/repos/sebastianbergmann/object-enumerator/zipball/5c9eeac41b290a3712d88851518825ad78f45c71",
                "reference": "5c9eeac41b290a3712d88851518825ad78f45c71",
                "shasum": ""
            },
            "require": {
                "php": ">=7.3",
                "sebastian/object-reflector": "^2.0",
                "sebastian/recursion-context": "^4.0"
            },
            "require-dev": {
                "phpunit/phpunit": "^9.3"
            },
            "type": "library",
            "extra": {
                "branch-alias": {
                    "dev-master": "4.0-dev"
                }
            },
            "autoload": {
                "classmap": [
                    "src/"
                ]
            },
            "notification-url": "https://packagist.org/downloads/",
            "license": [
                "BSD-3-Clause"
            ],
            "authors": [
                {
                    "name": "Sebastian Bergmann",
                    "email": "sebastian@phpunit.de"
                }
            ],
            "description": "Traverses array structures and object graphs to enumerate all referenced objects",
            "homepage": "https://github.com/sebastianbergmann/object-enumerator/",
            "support": {
                "issues": "https://github.com/sebastianbergmann/object-enumerator/issues",
                "source": "https://github.com/sebastianbergmann/object-enumerator/tree/4.0.4"
            },
            "funding": [
                {
                    "url": "https://github.com/sebastianbergmann",
                    "type": "github"
                }
            ],
            "time": "2020-10-26T13:12:34+00:00"
        },
        {
            "name": "sebastian/object-reflector",
            "version": "2.0.4",
            "source": {
                "type": "git",
                "url": "https://github.com/sebastianbergmann/object-reflector.git",
                "reference": "b4f479ebdbf63ac605d183ece17d8d7fe49c15c7"
            },
            "dist": {
                "type": "zip",
                "url": "https://api.github.com/repos/sebastianbergmann/object-reflector/zipball/b4f479ebdbf63ac605d183ece17d8d7fe49c15c7",
                "reference": "b4f479ebdbf63ac605d183ece17d8d7fe49c15c7",
                "shasum": ""
            },
            "require": {
                "php": ">=7.3"
            },
            "require-dev": {
                "phpunit/phpunit": "^9.3"
            },
            "type": "library",
            "extra": {
                "branch-alias": {
                    "dev-master": "2.0-dev"
                }
            },
            "autoload": {
                "classmap": [
                    "src/"
                ]
            },
            "notification-url": "https://packagist.org/downloads/",
            "license": [
                "BSD-3-Clause"
            ],
            "authors": [
                {
                    "name": "Sebastian Bergmann",
                    "email": "sebastian@phpunit.de"
                }
            ],
            "description": "Allows reflection of object attributes, including inherited and non-public ones",
            "homepage": "https://github.com/sebastianbergmann/object-reflector/",
            "support": {
                "issues": "https://github.com/sebastianbergmann/object-reflector/issues",
                "source": "https://github.com/sebastianbergmann/object-reflector/tree/2.0.4"
            },
            "funding": [
                {
                    "url": "https://github.com/sebastianbergmann",
                    "type": "github"
                }
            ],
            "time": "2020-10-26T13:14:26+00:00"
        },
        {
            "name": "sebastian/phpcpd",
            "version": "6.0.3",
            "source": {
                "type": "git",
                "url": "https://github.com/sebastianbergmann/phpcpd.git",
                "reference": "f3683aa0db2e8e09287c2bb33a595b2873ea9176"
            },
            "dist": {
                "type": "zip",
                "url": "https://api.github.com/repos/sebastianbergmann/phpcpd/zipball/f3683aa0db2e8e09287c2bb33a595b2873ea9176",
                "reference": "f3683aa0db2e8e09287c2bb33a595b2873ea9176",
                "shasum": ""
            },
            "require": {
                "ext-dom": "*",
                "php": ">=7.3",
                "phpunit/php-file-iterator": "^3.0",
                "phpunit/php-timer": "^5.0",
                "sebastian/cli-parser": "^1.0",
                "sebastian/version": "^3.0"
            },
            "bin": [
                "phpcpd"
            ],
            "type": "library",
            "extra": {
                "branch-alias": {
                    "dev-master": "6.0-dev"
                }
            },
            "autoload": {
                "classmap": [
                    "src/"
                ]
            },
            "notification-url": "https://packagist.org/downloads/",
            "license": [
                "BSD-3-Clause"
            ],
            "authors": [
                {
                    "name": "Sebastian Bergmann",
                    "email": "sebastian@phpunit.de",
                    "role": "lead"
                }
            ],
            "description": "Copy/Paste Detector (CPD) for PHP code.",
            "homepage": "https://github.com/sebastianbergmann/phpcpd",
            "support": {
                "issues": "https://github.com/sebastianbergmann/phpcpd/issues",
                "source": "https://github.com/sebastianbergmann/phpcpd/tree/6.0.3"
            },
            "funding": [
                {
                    "url": "https://github.com/sebastianbergmann",
                    "type": "github"
                }
            ],
            "time": "2020-12-07T05:39:23+00:00"
        },
        {
            "name": "sebastian/recursion-context",
            "version": "4.0.4",
            "source": {
                "type": "git",
                "url": "https://github.com/sebastianbergmann/recursion-context.git",
                "reference": "cd9d8cf3c5804de4341c283ed787f099f5506172"
            },
            "dist": {
                "type": "zip",
                "url": "https://api.github.com/repos/sebastianbergmann/recursion-context/zipball/cd9d8cf3c5804de4341c283ed787f099f5506172",
                "reference": "cd9d8cf3c5804de4341c283ed787f099f5506172",
                "shasum": ""
            },
            "require": {
                "php": ">=7.3"
            },
            "require-dev": {
                "phpunit/phpunit": "^9.3"
            },
            "type": "library",
            "extra": {
                "branch-alias": {
                    "dev-master": "4.0-dev"
                }
            },
            "autoload": {
                "classmap": [
                    "src/"
                ]
            },
            "notification-url": "https://packagist.org/downloads/",
            "license": [
                "BSD-3-Clause"
            ],
            "authors": [
                {
                    "name": "Sebastian Bergmann",
                    "email": "sebastian@phpunit.de"
                },
                {
                    "name": "Jeff Welch",
                    "email": "whatthejeff@gmail.com"
                },
                {
                    "name": "Adam Harvey",
                    "email": "aharvey@php.net"
                }
            ],
            "description": "Provides functionality to recursively process PHP variables",
            "homepage": "http://www.github.com/sebastianbergmann/recursion-context",
            "support": {
                "issues": "https://github.com/sebastianbergmann/recursion-context/issues",
                "source": "https://github.com/sebastianbergmann/recursion-context/tree/4.0.4"
            },
            "funding": [
                {
                    "url": "https://github.com/sebastianbergmann",
                    "type": "github"
                }
            ],
            "time": "2020-10-26T13:17:30+00:00"
        },
        {
            "name": "sebastian/resource-operations",
            "version": "3.0.3",
            "source": {
                "type": "git",
                "url": "https://github.com/sebastianbergmann/resource-operations.git",
                "reference": "0f4443cb3a1d92ce809899753bc0d5d5a8dd19a8"
            },
            "dist": {
                "type": "zip",
                "url": "https://api.github.com/repos/sebastianbergmann/resource-operations/zipball/0f4443cb3a1d92ce809899753bc0d5d5a8dd19a8",
                "reference": "0f4443cb3a1d92ce809899753bc0d5d5a8dd19a8",
                "shasum": ""
            },
            "require": {
                "php": ">=7.3"
            },
            "require-dev": {
                "phpunit/phpunit": "^9.0"
            },
            "type": "library",
            "extra": {
                "branch-alias": {
                    "dev-master": "3.0-dev"
                }
            },
            "autoload": {
                "classmap": [
                    "src/"
                ]
            },
            "notification-url": "https://packagist.org/downloads/",
            "license": [
                "BSD-3-Clause"
            ],
            "authors": [
                {
                    "name": "Sebastian Bergmann",
                    "email": "sebastian@phpunit.de"
                }
            ],
            "description": "Provides a list of PHP built-in functions that operate on resources",
            "homepage": "https://www.github.com/sebastianbergmann/resource-operations",
            "support": {
                "issues": "https://github.com/sebastianbergmann/resource-operations/issues",
                "source": "https://github.com/sebastianbergmann/resource-operations/tree/3.0.3"
            },
            "funding": [
                {
                    "url": "https://github.com/sebastianbergmann",
                    "type": "github"
                }
            ],
            "abandoned": true,
            "time": "2020-09-28T06:45:17+00:00"
        },
        {
            "name": "sebastian/type",
            "version": "2.3.4",
            "source": {
                "type": "git",
                "url": "https://github.com/sebastianbergmann/type.git",
                "reference": "b8cd8a1c753c90bc1a0f5372170e3e489136f914"
            },
            "dist": {
                "type": "zip",
                "url": "https://api.github.com/repos/sebastianbergmann/type/zipball/b8cd8a1c753c90bc1a0f5372170e3e489136f914",
                "reference": "b8cd8a1c753c90bc1a0f5372170e3e489136f914",
                "shasum": ""
            },
            "require": {
                "php": ">=7.3"
            },
            "require-dev": {
                "phpunit/phpunit": "^9.3"
            },
            "type": "library",
            "extra": {
                "branch-alias": {
                    "dev-master": "2.3-dev"
                }
            },
            "autoload": {
                "classmap": [
                    "src/"
                ]
            },
            "notification-url": "https://packagist.org/downloads/",
            "license": [
                "BSD-3-Clause"
            ],
            "authors": [
                {
                    "name": "Sebastian Bergmann",
                    "email": "sebastian@phpunit.de",
                    "role": "lead"
                }
            ],
            "description": "Collection of value objects that represent the types of the PHP type system",
            "homepage": "https://github.com/sebastianbergmann/type",
            "support": {
                "issues": "https://github.com/sebastianbergmann/type/issues",
                "source": "https://github.com/sebastianbergmann/type/tree/2.3.4"
            },
            "funding": [
                {
                    "url": "https://github.com/sebastianbergmann",
                    "type": "github"
                }
            ],
            "time": "2021-06-15T12:49:02+00:00"
        },
        {
            "name": "sebastian/version",
            "version": "3.0.2",
            "source": {
                "type": "git",
                "url": "https://github.com/sebastianbergmann/version.git",
                "reference": "c6c1022351a901512170118436c764e473f6de8c"
            },
            "dist": {
                "type": "zip",
                "url": "https://api.github.com/repos/sebastianbergmann/version/zipball/c6c1022351a901512170118436c764e473f6de8c",
                "reference": "c6c1022351a901512170118436c764e473f6de8c",
                "shasum": ""
            },
            "require": {
                "php": ">=7.3"
            },
            "type": "library",
            "extra": {
                "branch-alias": {
                    "dev-master": "3.0-dev"
                }
            },
            "autoload": {
                "classmap": [
                    "src/"
                ]
            },
            "notification-url": "https://packagist.org/downloads/",
            "license": [
                "BSD-3-Clause"
            ],
            "authors": [
                {
                    "name": "Sebastian Bergmann",
                    "email": "sebastian@phpunit.de",
                    "role": "lead"
                }
            ],
            "description": "Library that helps with managing the version number of Git-hosted PHP projects",
            "homepage": "https://github.com/sebastianbergmann/version",
            "support": {
                "issues": "https://github.com/sebastianbergmann/version/issues",
                "source": "https://github.com/sebastianbergmann/version/tree/3.0.2"
            },
            "funding": [
                {
                    "url": "https://github.com/sebastianbergmann",
                    "type": "github"
                }
            ],
            "time": "2020-09-28T06:39:44+00:00"
        },
        {
            "name": "squizlabs/php_codesniffer",
            "version": "3.6.0",
            "source": {
                "type": "git",
                "url": "https://github.com/squizlabs/PHP_CodeSniffer.git",
                "reference": "ffced0d2c8fa8e6cdc4d695a743271fab6c38625"
            },
            "dist": {
                "type": "zip",
                "url": "https://api.github.com/repos/squizlabs/PHP_CodeSniffer/zipball/ffced0d2c8fa8e6cdc4d695a743271fab6c38625",
                "reference": "ffced0d2c8fa8e6cdc4d695a743271fab6c38625",
                "shasum": ""
            },
            "require": {
                "ext-simplexml": "*",
                "ext-tokenizer": "*",
                "ext-xmlwriter": "*",
                "php": ">=5.4.0"
            },
            "require-dev": {
                "phpunit/phpunit": "^4.0 || ^5.0 || ^6.0 || ^7.0"
            },
            "bin": [
                "bin/phpcs",
                "bin/phpcbf"
            ],
            "type": "library",
            "extra": {
                "branch-alias": {
                    "dev-master": "3.x-dev"
                }
            },
            "notification-url": "https://packagist.org/downloads/",
            "license": [
                "BSD-3-Clause"
            ],
            "authors": [
                {
                    "name": "Greg Sherwood",
                    "role": "lead"
                }
            ],
            "description": "PHP_CodeSniffer tokenizes PHP, JavaScript and CSS files and detects violations of a defined set of coding standards.",
            "homepage": "https://github.com/squizlabs/PHP_CodeSniffer",
            "keywords": [
                "phpcs",
                "standards"
            ],
            "support": {
                "issues": "https://github.com/squizlabs/PHP_CodeSniffer/issues",
                "source": "https://github.com/squizlabs/PHP_CodeSniffer",
                "wiki": "https://github.com/squizlabs/PHP_CodeSniffer/wiki"
            },
            "time": "2021-04-09T00:54:41+00:00"
        },
        {
            "name": "symfony/config",
            "version": "v5.3.4",
            "source": {
                "type": "git",
                "url": "https://github.com/symfony/config.git",
                "reference": "4268f3059c904c61636275182707f81645517a37"
            },
            "dist": {
                "type": "zip",
                "url": "https://api.github.com/repos/symfony/config/zipball/4268f3059c904c61636275182707f81645517a37",
                "reference": "4268f3059c904c61636275182707f81645517a37",
                "shasum": ""
            },
            "require": {
                "php": ">=7.2.5",
                "symfony/deprecation-contracts": "^2.1",
                "symfony/filesystem": "^4.4|^5.0",
                "symfony/polyfill-ctype": "~1.8",
                "symfony/polyfill-php80": "^1.16",
                "symfony/polyfill-php81": "^1.22"
            },
            "conflict": {
                "symfony/finder": "<4.4"
            },
            "require-dev": {
                "symfony/event-dispatcher": "^4.4|^5.0",
                "symfony/finder": "^4.4|^5.0",
                "symfony/messenger": "^4.4|^5.0",
                "symfony/service-contracts": "^1.1|^2",
                "symfony/yaml": "^4.4|^5.0"
            },
            "suggest": {
                "symfony/yaml": "To use the yaml reference dumper"
            },
            "type": "library",
            "autoload": {
                "psr-4": {
                    "Symfony\\Component\\Config\\": ""
                },
                "exclude-from-classmap": [
                    "/Tests/"
                ]
            },
            "notification-url": "https://packagist.org/downloads/",
            "license": [
                "MIT"
            ],
            "authors": [
                {
                    "name": "Fabien Potencier",
                    "email": "fabien@symfony.com"
                },
                {
                    "name": "Symfony Community",
                    "homepage": "https://symfony.com/contributors"
                }
            ],
            "description": "Helps you find, load, combine, autofill and validate configuration values of any kind",
            "homepage": "https://symfony.com",
            "support": {
                "source": "https://github.com/symfony/config/tree/v5.3.4"
            },
            "funding": [
                {
                    "url": "https://symfony.com/sponsor",
                    "type": "custom"
                },
                {
                    "url": "https://github.com/fabpot",
                    "type": "github"
                },
                {
                    "url": "https://tidelift.com/funding/github/packagist/symfony/symfony",
                    "type": "tidelift"
                }
            ],
            "time": "2021-07-21T12:40:44+00:00"
        },
        {
            "name": "symfony/css-selector",
            "version": "v5.3.4",
            "source": {
                "type": "git",
                "url": "https://github.com/symfony/css-selector.git",
                "reference": "7fb120adc7f600a59027775b224c13a33530dd90"
            },
            "dist": {
                "type": "zip",
                "url": "https://api.github.com/repos/symfony/css-selector/zipball/7fb120adc7f600a59027775b224c13a33530dd90",
                "reference": "7fb120adc7f600a59027775b224c13a33530dd90",
                "shasum": ""
            },
            "require": {
                "php": ">=7.2.5",
                "symfony/polyfill-php80": "^1.16"
            },
            "type": "library",
            "autoload": {
                "psr-4": {
                    "Symfony\\Component\\CssSelector\\": ""
                },
                "exclude-from-classmap": [
                    "/Tests/"
                ]
            },
            "notification-url": "https://packagist.org/downloads/",
            "license": [
                "MIT"
            ],
            "authors": [
                {
                    "name": "Fabien Potencier",
                    "email": "fabien@symfony.com"
                },
                {
                    "name": "Jean-François Simon",
                    "email": "jeanfrancois.simon@sensiolabs.com"
                },
                {
                    "name": "Symfony Community",
                    "homepage": "https://symfony.com/contributors"
                }
            ],
            "description": "Converts CSS selectors to XPath expressions",
            "homepage": "https://symfony.com",
            "support": {
                "source": "https://github.com/symfony/css-selector/tree/v5.3.4"
            },
            "funding": [
                {
                    "url": "https://symfony.com/sponsor",
                    "type": "custom"
                },
                {
                    "url": "https://github.com/fabpot",
                    "type": "github"
                },
                {
                    "url": "https://tidelift.com/funding/github/packagist/symfony/symfony",
                    "type": "tidelift"
                }
            ],
            "time": "2021-07-21T12:38:00+00:00"
        },
        {
            "name": "symfony/dependency-injection",
            "version": "v5.3.7",
            "source": {
                "type": "git",
                "url": "https://github.com/symfony/dependency-injection.git",
                "reference": "a665946279f566d94ed5eb98999cfa65c6fa5a78"
            },
            "dist": {
                "type": "zip",
                "url": "https://api.github.com/repos/symfony/dependency-injection/zipball/a665946279f566d94ed5eb98999cfa65c6fa5a78",
                "reference": "a665946279f566d94ed5eb98999cfa65c6fa5a78",
                "shasum": ""
            },
            "require": {
                "php": ">=7.2.5",
                "psr/container": "^1.1.1",
                "symfony/deprecation-contracts": "^2.1",
                "symfony/polyfill-php80": "^1.16",
                "symfony/service-contracts": "^1.1.6|^2"
            },
            "conflict": {
                "ext-psr": "<1.1|>=2",
                "symfony/config": "<5.3",
                "symfony/finder": "<4.4",
                "symfony/proxy-manager-bridge": "<4.4",
                "symfony/yaml": "<4.4"
            },
            "provide": {
                "psr/container-implementation": "1.0",
                "symfony/service-implementation": "1.0|2.0"
            },
            "require-dev": {
                "symfony/config": "^5.3",
                "symfony/expression-language": "^4.4|^5.0",
                "symfony/yaml": "^4.4|^5.0"
            },
            "suggest": {
                "symfony/config": "",
                "symfony/expression-language": "For using expressions in service container configuration",
                "symfony/finder": "For using double-star glob patterns or when GLOB_BRACE portability is required",
                "symfony/proxy-manager-bridge": "Generate service proxies to lazy load them",
                "symfony/yaml": ""
            },
            "type": "library",
            "autoload": {
                "psr-4": {
                    "Symfony\\Component\\DependencyInjection\\": ""
                },
                "exclude-from-classmap": [
                    "/Tests/"
                ]
            },
            "notification-url": "https://packagist.org/downloads/",
            "license": [
                "MIT"
            ],
            "authors": [
                {
                    "name": "Fabien Potencier",
                    "email": "fabien@symfony.com"
                },
                {
                    "name": "Symfony Community",
                    "homepage": "https://symfony.com/contributors"
                }
            ],
            "description": "Allows you to standardize and centralize the way objects are constructed in your application",
            "homepage": "https://symfony.com",
            "support": {
                "source": "https://github.com/symfony/dependency-injection/tree/v5.3.7"
            },
            "funding": [
                {
                    "url": "https://symfony.com/sponsor",
                    "type": "custom"
                },
                {
                    "url": "https://github.com/fabpot",
                    "type": "github"
                },
                {
                    "url": "https://tidelift.com/funding/github/packagist/symfony/symfony",
                    "type": "tidelift"
                }
            ],
            "time": "2021-08-02T16:16:27+00:00"
        },
        {
            "name": "symfony/event-dispatcher",
            "version": "v5.3.7",
            "source": {
                "type": "git",
                "url": "https://github.com/symfony/event-dispatcher.git",
                "reference": "ce7b20d69c66a20939d8952b617506a44d102130"
            },
            "dist": {
                "type": "zip",
                "url": "https://api.github.com/repos/symfony/event-dispatcher/zipball/ce7b20d69c66a20939d8952b617506a44d102130",
                "reference": "ce7b20d69c66a20939d8952b617506a44d102130",
                "shasum": ""
            },
            "require": {
                "php": ">=7.2.5",
                "symfony/deprecation-contracts": "^2.1",
                "symfony/event-dispatcher-contracts": "^2",
                "symfony/polyfill-php80": "^1.16"
            },
            "conflict": {
                "symfony/dependency-injection": "<4.4"
            },
            "provide": {
                "psr/event-dispatcher-implementation": "1.0",
                "symfony/event-dispatcher-implementation": "2.0"
            },
            "require-dev": {
                "psr/log": "^1|^2|^3",
                "symfony/config": "^4.4|^5.0",
                "symfony/dependency-injection": "^4.4|^5.0",
                "symfony/error-handler": "^4.4|^5.0",
                "symfony/expression-language": "^4.4|^5.0",
                "symfony/http-foundation": "^4.4|^5.0",
                "symfony/service-contracts": "^1.1|^2",
                "symfony/stopwatch": "^4.4|^5.0"
            },
            "suggest": {
                "symfony/dependency-injection": "",
                "symfony/http-kernel": ""
            },
            "type": "library",
            "autoload": {
                "psr-4": {
                    "Symfony\\Component\\EventDispatcher\\": ""
                },
                "exclude-from-classmap": [
                    "/Tests/"
                ]
            },
            "notification-url": "https://packagist.org/downloads/",
            "license": [
                "MIT"
            ],
            "authors": [
                {
                    "name": "Fabien Potencier",
                    "email": "fabien@symfony.com"
                },
                {
                    "name": "Symfony Community",
                    "homepage": "https://symfony.com/contributors"
                }
            ],
            "description": "Provides tools that allow your application components to communicate with each other by dispatching events and listening to them",
            "homepage": "https://symfony.com",
            "support": {
                "source": "https://github.com/symfony/event-dispatcher/tree/v5.3.7"
            },
            "funding": [
                {
                    "url": "https://symfony.com/sponsor",
                    "type": "custom"
                },
                {
                    "url": "https://github.com/fabpot",
                    "type": "github"
                },
                {
                    "url": "https://tidelift.com/funding/github/packagist/symfony/symfony",
                    "type": "tidelift"
                }
            ],
            "time": "2021-08-04T21:20:46+00:00"
        },
        {
            "name": "symfony/event-dispatcher-contracts",
            "version": "v2.4.0",
            "source": {
                "type": "git",
                "url": "https://github.com/symfony/event-dispatcher-contracts.git",
                "reference": "69fee1ad2332a7cbab3aca13591953da9cdb7a11"
            },
            "dist": {
                "type": "zip",
                "url": "https://api.github.com/repos/symfony/event-dispatcher-contracts/zipball/69fee1ad2332a7cbab3aca13591953da9cdb7a11",
                "reference": "69fee1ad2332a7cbab3aca13591953da9cdb7a11",
                "shasum": ""
            },
            "require": {
                "php": ">=7.2.5",
                "psr/event-dispatcher": "^1"
            },
            "suggest": {
                "symfony/event-dispatcher-implementation": ""
            },
            "type": "library",
            "extra": {
                "branch-alias": {
                    "dev-main": "2.4-dev"
                },
                "thanks": {
                    "name": "symfony/contracts",
                    "url": "https://github.com/symfony/contracts"
                }
            },
            "autoload": {
                "psr-4": {
                    "Symfony\\Contracts\\EventDispatcher\\": ""
                }
            },
            "notification-url": "https://packagist.org/downloads/",
            "license": [
                "MIT"
            ],
            "authors": [
                {
                    "name": "Nicolas Grekas",
                    "email": "p@tchwork.com"
                },
                {
                    "name": "Symfony Community",
                    "homepage": "https://symfony.com/contributors"
                }
            ],
            "description": "Generic abstractions related to dispatching event",
            "homepage": "https://symfony.com",
            "keywords": [
                "abstractions",
                "contracts",
                "decoupling",
                "interfaces",
                "interoperability",
                "standards"
            ],
            "support": {
                "source": "https://github.com/symfony/event-dispatcher-contracts/tree/v2.4.0"
            },
            "funding": [
                {
                    "url": "https://symfony.com/sponsor",
                    "type": "custom"
                },
                {
                    "url": "https://github.com/fabpot",
                    "type": "github"
                },
                {
                    "url": "https://tidelift.com/funding/github/packagist/symfony/symfony",
                    "type": "tidelift"
                }
            ],
            "time": "2021-03-23T23:28:01+00:00"
        },
        {
            "name": "symfony/filesystem",
            "version": "v5.3.4",
            "source": {
                "type": "git",
                "url": "https://github.com/symfony/filesystem.git",
                "reference": "343f4fe324383ca46792cae728a3b6e2f708fb32"
            },
            "dist": {
                "type": "zip",
                "url": "https://api.github.com/repos/symfony/filesystem/zipball/343f4fe324383ca46792cae728a3b6e2f708fb32",
                "reference": "343f4fe324383ca46792cae728a3b6e2f708fb32",
                "shasum": ""
            },
            "require": {
                "php": ">=7.2.5",
                "symfony/polyfill-ctype": "~1.8",
                "symfony/polyfill-php80": "^1.16"
            },
            "type": "library",
            "autoload": {
                "psr-4": {
                    "Symfony\\Component\\Filesystem\\": ""
                },
                "exclude-from-classmap": [
                    "/Tests/"
                ]
            },
            "notification-url": "https://packagist.org/downloads/",
            "license": [
                "MIT"
            ],
            "authors": [
                {
                    "name": "Fabien Potencier",
                    "email": "fabien@symfony.com"
                },
                {
                    "name": "Symfony Community",
                    "homepage": "https://symfony.com/contributors"
                }
            ],
            "description": "Provides basic utilities for the filesystem",
            "homepage": "https://symfony.com",
            "support": {
                "source": "https://github.com/symfony/filesystem/tree/v5.3.4"
            },
            "funding": [
                {
                    "url": "https://symfony.com/sponsor",
                    "type": "custom"
                },
                {
                    "url": "https://github.com/fabpot",
                    "type": "github"
                },
                {
                    "url": "https://tidelift.com/funding/github/packagist/symfony/symfony",
                    "type": "tidelift"
                }
            ],
            "time": "2021-07-21T12:40:44+00:00"
        },
        {
            "name": "symfony/finder",
            "version": "v5.3.7",
            "source": {
                "type": "git",
                "url": "https://github.com/symfony/finder.git",
                "reference": "a10000ada1e600d109a6c7632e9ac42e8bf2fb93"
            },
            "dist": {
                "type": "zip",
                "url": "https://api.github.com/repos/symfony/finder/zipball/a10000ada1e600d109a6c7632e9ac42e8bf2fb93",
                "reference": "a10000ada1e600d109a6c7632e9ac42e8bf2fb93",
                "shasum": ""
            },
            "require": {
                "php": ">=7.2.5",
                "symfony/polyfill-php80": "^1.16"
            },
            "type": "library",
            "autoload": {
                "psr-4": {
                    "Symfony\\Component\\Finder\\": ""
                },
                "exclude-from-classmap": [
                    "/Tests/"
                ]
            },
            "notification-url": "https://packagist.org/downloads/",
            "license": [
                "MIT"
            ],
            "authors": [
                {
                    "name": "Fabien Potencier",
                    "email": "fabien@symfony.com"
                },
                {
                    "name": "Symfony Community",
                    "homepage": "https://symfony.com/contributors"
                }
            ],
            "description": "Finds files and directories via an intuitive fluent interface",
            "homepage": "https://symfony.com",
            "support": {
                "source": "https://github.com/symfony/finder/tree/v5.3.7"
            },
            "funding": [
                {
                    "url": "https://symfony.com/sponsor",
                    "type": "custom"
                },
                {
                    "url": "https://github.com/fabpot",
                    "type": "github"
                },
                {
                    "url": "https://tidelift.com/funding/github/packagist/symfony/symfony",
                    "type": "tidelift"
                }
            ],
            "time": "2021-08-04T21:20:46+00:00"
        },
        {
            "name": "symfony/options-resolver",
            "version": "v5.3.7",
            "source": {
                "type": "git",
                "url": "https://github.com/symfony/options-resolver.git",
                "reference": "4b78e55b179003a42523a362cc0e8327f7a69b5e"
            },
            "dist": {
                "type": "zip",
                "url": "https://api.github.com/repos/symfony/options-resolver/zipball/4b78e55b179003a42523a362cc0e8327f7a69b5e",
                "reference": "4b78e55b179003a42523a362cc0e8327f7a69b5e",
                "shasum": ""
            },
            "require": {
                "php": ">=7.2.5",
                "symfony/deprecation-contracts": "^2.1",
                "symfony/polyfill-php73": "~1.0",
                "symfony/polyfill-php80": "^1.16"
            },
            "type": "library",
            "autoload": {
                "psr-4": {
                    "Symfony\\Component\\OptionsResolver\\": ""
                },
                "exclude-from-classmap": [
                    "/Tests/"
                ]
            },
            "notification-url": "https://packagist.org/downloads/",
            "license": [
                "MIT"
            ],
            "authors": [
                {
                    "name": "Fabien Potencier",
                    "email": "fabien@symfony.com"
                },
                {
                    "name": "Symfony Community",
                    "homepage": "https://symfony.com/contributors"
                }
            ],
            "description": "Provides an improved replacement for the array_replace PHP function",
            "homepage": "https://symfony.com",
            "keywords": [
                "config",
                "configuration",
                "options"
            ],
            "support": {
                "source": "https://github.com/symfony/options-resolver/tree/v5.3.7"
            },
            "funding": [
                {
                    "url": "https://symfony.com/sponsor",
                    "type": "custom"
                },
                {
                    "url": "https://github.com/fabpot",
                    "type": "github"
                },
                {
                    "url": "https://tidelift.com/funding/github/packagist/symfony/symfony",
                    "type": "tidelift"
                }
            ],
            "time": "2021-08-04T21:20:46+00:00"
        },
        {
            "name": "symfony/polyfill-php81",
            "version": "v1.23.0",
            "source": {
                "type": "git",
                "url": "https://github.com/symfony/polyfill-php81.git",
                "reference": "e66119f3de95efc359483f810c4c3e6436279436"
            },
            "dist": {
                "type": "zip",
                "url": "https://api.github.com/repos/symfony/polyfill-php81/zipball/e66119f3de95efc359483f810c4c3e6436279436",
                "reference": "e66119f3de95efc359483f810c4c3e6436279436",
                "shasum": ""
            },
            "require": {
                "php": ">=7.1"
            },
            "type": "library",
            "extra": {
                "branch-alias": {
                    "dev-main": "1.23-dev"
                },
                "thanks": {
                    "name": "symfony/polyfill",
                    "url": "https://github.com/symfony/polyfill"
                }
            },
            "autoload": {
                "psr-4": {
                    "Symfony\\Polyfill\\Php81\\": ""
                },
                "files": [
                    "bootstrap.php"
                ],
                "classmap": [
                    "Resources/stubs"
                ]
            },
            "notification-url": "https://packagist.org/downloads/",
            "license": [
                "MIT"
            ],
            "authors": [
                {
                    "name": "Nicolas Grekas",
                    "email": "p@tchwork.com"
                },
                {
                    "name": "Symfony Community",
                    "homepage": "https://symfony.com/contributors"
                }
            ],
            "description": "Symfony polyfill backporting some PHP 8.1+ features to lower PHP versions",
            "homepage": "https://symfony.com",
            "keywords": [
                "compatibility",
                "polyfill",
                "portable",
                "shim"
            ],
            "support": {
                "source": "https://github.com/symfony/polyfill-php81/tree/v1.23.0"
            },
            "funding": [
                {
                    "url": "https://symfony.com/sponsor",
                    "type": "custom"
                },
                {
                    "url": "https://github.com/fabpot",
                    "type": "github"
                },
                {
                    "url": "https://tidelift.com/funding/github/packagist/symfony/symfony",
                    "type": "tidelift"
                }
            ],
            "time": "2021-05-21T13:25:03+00:00"
        },
        {
            "name": "symfony/process",
            "version": "v5.3.7",
            "source": {
                "type": "git",
                "url": "https://github.com/symfony/process.git",
                "reference": "38f26c7d6ed535217ea393e05634cb0b244a1967"
            },
            "dist": {
                "type": "zip",
                "url": "https://api.github.com/repos/symfony/process/zipball/38f26c7d6ed535217ea393e05634cb0b244a1967",
                "reference": "38f26c7d6ed535217ea393e05634cb0b244a1967",
                "shasum": ""
            },
            "require": {
                "php": ">=7.2.5",
                "symfony/polyfill-php80": "^1.16"
            },
            "type": "library",
            "autoload": {
                "psr-4": {
                    "Symfony\\Component\\Process\\": ""
                },
                "exclude-from-classmap": [
                    "/Tests/"
                ]
            },
            "notification-url": "https://packagist.org/downloads/",
            "license": [
                "MIT"
            ],
            "authors": [
                {
                    "name": "Fabien Potencier",
                    "email": "fabien@symfony.com"
                },
                {
                    "name": "Symfony Community",
                    "homepage": "https://symfony.com/contributors"
                }
            ],
            "description": "Executes commands in sub-processes",
            "homepage": "https://symfony.com",
            "support": {
                "source": "https://github.com/symfony/process/tree/v5.3.7"
            },
            "funding": [
                {
                    "url": "https://symfony.com/sponsor",
                    "type": "custom"
                },
                {
                    "url": "https://github.com/fabpot",
                    "type": "github"
                },
                {
                    "url": "https://tidelift.com/funding/github/packagist/symfony/symfony",
                    "type": "tidelift"
                }
            ],
            "time": "2021-08-04T21:20:46+00:00"
        },
        {
            "name": "symfony/stopwatch",
            "version": "v5.3.4",
            "source": {
                "type": "git",
                "url": "https://github.com/symfony/stopwatch.git",
                "reference": "b24c6a92c6db316fee69e38c80591e080e41536c"
            },
            "dist": {
                "type": "zip",
                "url": "https://api.github.com/repos/symfony/stopwatch/zipball/b24c6a92c6db316fee69e38c80591e080e41536c",
                "reference": "b24c6a92c6db316fee69e38c80591e080e41536c",
                "shasum": ""
            },
            "require": {
                "php": ">=7.2.5",
                "symfony/service-contracts": "^1.0|^2"
            },
            "type": "library",
            "autoload": {
                "psr-4": {
                    "Symfony\\Component\\Stopwatch\\": ""
                },
                "exclude-from-classmap": [
                    "/Tests/"
                ]
            },
            "notification-url": "https://packagist.org/downloads/",
            "license": [
                "MIT"
            ],
            "authors": [
                {
                    "name": "Fabien Potencier",
                    "email": "fabien@symfony.com"
                },
                {
                    "name": "Symfony Community",
                    "homepage": "https://symfony.com/contributors"
                }
            ],
            "description": "Provides a way to profile code",
            "homepage": "https://symfony.com",
            "support": {
                "source": "https://github.com/symfony/stopwatch/tree/v5.3.4"
            },
            "funding": [
                {
                    "url": "https://symfony.com/sponsor",
                    "type": "custom"
                },
                {
                    "url": "https://github.com/fabpot",
                    "type": "github"
                },
                {
                    "url": "https://tidelift.com/funding/github/packagist/symfony/symfony",
                    "type": "tidelift"
                }
            ],
            "time": "2021-07-10T08:58:57+00:00"
        },
        {
            "name": "textalk/websocket",
            "version": "1.5.5",
            "source": {
                "type": "git",
                "url": "https://github.com/Textalk/websocket-php.git",
                "reference": "846542f82658132cd36acb7a7e8ce0f03960c295"
            },
            "dist": {
                "type": "zip",
                "url": "https://api.github.com/repos/Textalk/websocket-php/zipball/846542f82658132cd36acb7a7e8ce0f03960c295",
                "reference": "846542f82658132cd36acb7a7e8ce0f03960c295",
                "shasum": ""
            },
            "require": {
                "php": "^7.2 | ^8.0",
                "psr/log": "^1 | ^2 | ^3"
            },
            "require-dev": {
                "php-coveralls/php-coveralls": "^2.0",
                "phpunit/phpunit": "^8.0|^9.0",
                "squizlabs/php_codesniffer": "^3.5"
            },
            "type": "library",
            "autoload": {
                "psr-4": {
                    "WebSocket\\": "lib"
                }
            },
            "notification-url": "https://packagist.org/downloads/",
            "license": [
                "ISC"
            ],
            "authors": [
                {
                    "name": "Fredrik Liljegren"
                },
                {
                    "name": "Sören Jensen",
                    "email": "soren@abicart.se"
                }
            ],
            "description": "WebSocket client and server",
            "support": {
                "issues": "https://github.com/Textalk/websocket-php/issues",
                "source": "https://github.com/Textalk/websocket-php/tree/1.5.5"
            },
            "time": "2021-08-07T10:21:40+00:00"
        },
        {
            "name": "theseer/tokenizer",
            "version": "1.2.1",
            "source": {
                "type": "git",
                "url": "https://github.com/theseer/tokenizer.git",
                "reference": "34a41e998c2183e22995f158c581e7b5e755ab9e"
            },
            "dist": {
                "type": "zip",
                "url": "https://api.github.com/repos/theseer/tokenizer/zipball/34a41e998c2183e22995f158c581e7b5e755ab9e",
                "reference": "34a41e998c2183e22995f158c581e7b5e755ab9e",
                "shasum": ""
            },
            "require": {
                "ext-dom": "*",
                "ext-tokenizer": "*",
                "ext-xmlwriter": "*",
                "php": "^7.2 || ^8.0"
            },
            "type": "library",
            "autoload": {
                "classmap": [
                    "src/"
                ]
            },
            "notification-url": "https://packagist.org/downloads/",
            "license": [
                "BSD-3-Clause"
            ],
            "authors": [
                {
                    "name": "Arne Blankerts",
                    "email": "arne@blankerts.de",
                    "role": "Developer"
                }
            ],
            "description": "A small library for converting tokenized PHP source code into XML and potentially other formats",
            "support": {
                "issues": "https://github.com/theseer/tokenizer/issues",
                "source": "https://github.com/theseer/tokenizer/tree/1.2.1"
            },
            "funding": [
                {
                    "url": "https://github.com/theseer",
                    "type": "github"
                }
            ],
            "time": "2021-07-28T10:34:58+00:00"
        }
    ],
    "aliases": [],
    "minimum-stability": "stable",
    "stability-flags": {
        "ahand/mobileesp": 20
    },
    "prefer-stable": false,
    "prefer-lowest": false,
    "platform": {
        "php": ">=7.3.0"
    },
    "platform-dev": [],
    "platform-overrides": {
        "php": "7.3.0"
    },
    "plugin-api-version": "2.1.0"
}<|MERGE_RESOLUTION|>--- conflicted
+++ resolved
@@ -4,11 +4,7 @@
         "Read more about it at https://getcomposer.org/doc/01-basic-usage.md#installing-dependencies",
         "This file is @generated automatically"
     ],
-<<<<<<< HEAD
-    "content-hash": "4fdba82a5b0ad4c2ad45835f3da57512",
-=======
-    "content-hash": "6dbdfad49dd8ef48f7edc12a92bf42f6",
->>>>>>> bedbe24e
+    "content-hash": "0c2df0935f7cce60be25fd4c38b3d58f",
     "packages": [
         {
             "name": "ahand/mobileesp",
@@ -2689,26 +2685,25 @@
         },
         {
             "name": "laminas/laminas-hydrator",
-            "version": "4.2.2",
+            "version": "4.3.1",
             "source": {
                 "type": "git",
                 "url": "https://github.com/laminas/laminas-hydrator.git",
-                "reference": "ed5d9cacc551a37b552cb44e1bbf315512612248"
-            },
-            "dist": {
-                "type": "zip",
-                "url": "https://api.github.com/repos/laminas/laminas-hydrator/zipball/ed5d9cacc551a37b552cb44e1bbf315512612248",
-                "reference": "ed5d9cacc551a37b552cb44e1bbf315512612248",
+                "reference": "cc5ea6b42d318dbac872d94e8dca2d3013a37ab5"
+            },
+            "dist": {
+                "type": "zip",
+                "url": "https://api.github.com/repos/laminas/laminas-hydrator/zipball/cc5ea6b42d318dbac872d94e8dca2d3013a37ab5",
+                "reference": "cc5ea6b42d318dbac872d94e8dca2d3013a37ab5",
                 "shasum": ""
             },
             "require": {
                 "laminas/laminas-stdlib": "^3.3",
-                "laminas/laminas-zendframework-bridge": "^1.0",
-                "php": "^7.3 || ~8.0.0",
+                "php": "^7.3 || ~8.0.0 || ~8.1.0",
                 "webmozart/assert": "^1.10"
             },
-            "replace": {
-                "zendframework/zend-hydrator": "^3.0.2"
+            "conflict": {
+                "zendframework/zend-hydrator": "*"
             },
             "require-dev": {
                 "laminas/laminas-coding-standard": "~2.3.0",
@@ -2716,8 +2711,10 @@
                 "laminas/laminas-modulemanager": "^2.8",
                 "laminas/laminas-serializer": "^2.9",
                 "laminas/laminas-servicemanager": "^3.3.2",
-                "phpunit/phpunit": "~9.3.0",
+                "phpbench/phpbench": "^1.0",
+                "phpunit/phpunit": "~9.5.5",
                 "psalm/plugin-phpunit": "^0.16.1",
+                "psr/cache": "1.0.1",
                 "vimeo/psalm": "^4.8.1"
             },
             "suggest": {
@@ -2761,7 +2758,7 @@
                     "type": "community_bridge"
                 }
             ],
-            "time": "2021-08-02T15:28:57+00:00"
+            "time": "2021-09-09T09:55:00+00:00"
         },
         {
             "name": "laminas/laminas-i18n",
