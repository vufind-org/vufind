--- conflicted
+++ resolved
@@ -4,11 +4,7 @@
         "Read more about it at https://getcomposer.org/doc/01-basic-usage.md#installing-dependencies",
         "This file is @generated automatically"
     ],
-<<<<<<< HEAD
-    "content-hash": "f581d2b0c9f0b8eae658070929a809f4",
-=======
-    "content-hash": "4a5952e42136058b98cfd096f404b914",
->>>>>>> 6ba6a7c9
+    "content-hash": "047a56ae6480e75e3c1a87397c292f35",
     "packages": [
         {
             "name": "ahand/mobileesp",
