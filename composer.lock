{
    "_readme": [
        "This file locks the dependencies of your project to a known state",
        "Read more about it at https://getcomposer.org/doc/01-basic-usage.md#installing-dependencies",
        "This file is @generated automatically"
    ],
<<<<<<< HEAD
    "content-hash": "1c14c9c451f4d8f6579e19998659cf5b",
=======
    "content-hash": "c59d12f52cd1f4a58583837989e7291a",
>>>>>>> 42c6f45d
    "packages": [
        {
            "name": "ahand/mobileesp",
            "version": "dev-master",
            "source": {
                "type": "git",
                "url": "https://github.com/ahand/mobileesp.git",
                "reference": "c02055dbe9baee63aab11438f4d7b5d25075d347"
            },
            "dist": {
                "type": "zip",
                "url": "https://api.github.com/repos/ahand/mobileesp/zipball/c02055dbe9baee63aab11438f4d7b5d25075d347",
                "reference": "c02055dbe9baee63aab11438f4d7b5d25075d347",
                "shasum": ""
            },
            "type": "library",
            "autoload": {
                "classmap": [
                    "PHP"
                ]
            },
            "notification-url": "https://packagist.org/downloads/",
            "license": [
                "Apache-2.0"
            ],
            "authors": [
                {
                    "name": "Anthony Hand",
                    "email": "anthony.hand@gmail.com",
                    "role": "Maintainer"
                }
            ],
            "description": "Since 2008, MobileESP provides web site developers an easy-to-use and lightweight API for detecting whether visitors are using a mobile device, and if so, what kind. The APIs provide simple boolean results ('true' or 'false') for identifying individual device categories (such as iPhone, BlackBerry, Android, and Windows Mobile), device capabilities (e.g., J2ME), and broad classes of devices, such as 'iPhone Tier' (iPhone/Android/Tizen) or 'Tablet Tier.' APIs are available in PHP, JavaScript, Java, C#, Ruby Python, and more.",
            "homepage": "http://www.mobileesp.org",
            "keywords": [
                "Mobile-Detect",
                "browser",
                "detect android",
                "detect ipad",
                "detect iphone",
                "detect tablet",
                "mobile",
                "mobile detect",
                "mobile detector",
                "mobile device",
                "mobile esp",
                "mobile redirect",
                "mobile view managing",
                "mobiledetect",
                "responsive web",
                "user agent",
                "useragent"
            ],
            "time": "2017-06-06T22:20:56+00:00"
        },
        {
            "name": "bacon/bacon-qr-code",
            "version": "1.0.3",
            "source": {
                "type": "git",
                "url": "https://github.com/Bacon/BaconQrCode.git",
                "reference": "5a91b62b9d37cee635bbf8d553f4546057250bee"
            },
            "dist": {
                "type": "zip",
                "url": "https://api.github.com/repos/Bacon/BaconQrCode/zipball/5a91b62b9d37cee635bbf8d553f4546057250bee",
                "reference": "5a91b62b9d37cee635bbf8d553f4546057250bee",
                "shasum": ""
            },
            "require": {
                "ext-iconv": "*",
                "php": "^5.4|^7.0"
            },
            "require-dev": {
                "phpunit/phpunit": "^4.8"
            },
            "suggest": {
                "ext-gd": "to generate QR code images"
            },
            "type": "library",
            "autoload": {
                "psr-0": {
                    "BaconQrCode": "src/"
                }
            },
            "notification-url": "https://packagist.org/downloads/",
            "license": [
                "BSD-2-Clause"
            ],
            "authors": [
                {
                    "name": "Ben Scholzen 'DASPRiD'",
                    "email": "mail@dasprids.de",
                    "homepage": "http://www.dasprids.de",
                    "role": "Developer"
                }
            ],
            "description": "BaconQrCode is a QR code generator for PHP.",
            "homepage": "https://github.com/Bacon/BaconQrCode",
            "time": "2017-10-17T09:59:25+00:00"
        },
        {
            "name": "cap60552/php-sip2",
            "version": "v1.0.0",
            "source": {
                "type": "git",
                "url": "https://github.com/cap60552/php-sip2.git",
                "reference": "9904f94e857b7d4d4fd494f2d6634dcaf0d6e2c1"
            },
            "dist": {
                "type": "zip",
                "url": "https://api.github.com/repos/cap60552/php-sip2/zipball/9904f94e857b7d4d4fd494f2d6634dcaf0d6e2c1",
                "reference": "9904f94e857b7d4d4fd494f2d6634dcaf0d6e2c1",
                "shasum": ""
            },
            "type": "library",
            "autoload": {
                "classmap": [
                    "/"
                ]
            },
            "notification-url": "https://packagist.org/downloads/",
            "license": [
                "GPL-3.0"
            ],
            "authors": [
                {
                    "name": "John Wohlers",
                    "email": "john@wohlershome.net",
                    "role": "Maintainer"
                }
            ],
            "description": "PHP class library to facilitate communication with Integrated Library System (ILS) servers via 3M's SIP2.",
            "homepage": "https://github.com/cap60552/php-sip2",
            "time": "2015-11-03T04:42:39+00:00"
        },
        {
            "name": "container-interop/container-interop",
            "version": "1.2.0",
            "source": {
                "type": "git",
                "url": "https://github.com/container-interop/container-interop.git",
                "reference": "79cbf1341c22ec75643d841642dd5d6acd83bdb8"
            },
            "dist": {
                "type": "zip",
                "url": "https://api.github.com/repos/container-interop/container-interop/zipball/79cbf1341c22ec75643d841642dd5d6acd83bdb8",
                "reference": "79cbf1341c22ec75643d841642dd5d6acd83bdb8",
                "shasum": ""
            },
            "require": {
                "psr/container": "^1.0"
            },
            "type": "library",
            "autoload": {
                "psr-4": {
                    "Interop\\Container\\": "src/Interop/Container/"
                }
            },
            "notification-url": "https://packagist.org/downloads/",
            "license": [
                "MIT"
            ],
            "description": "Promoting the interoperability of container objects (DIC, SL, etc.)",
            "homepage": "https://github.com/container-interop/container-interop",
            "time": "2017-02-14T19:40:03+00:00"
        },
        {
            "name": "endroid/qr-code",
            "version": "2.5.0",
            "source": {
                "type": "git",
                "url": "https://github.com/endroid/qr-code.git",
                "reference": "a9a57ab57ac75928fcdcfb2a71179963ff6fe573"
            },
            "dist": {
                "type": "zip",
                "url": "https://api.github.com/repos/endroid/qr-code/zipball/a9a57ab57ac75928fcdcfb2a71179963ff6fe573",
                "reference": "a9a57ab57ac75928fcdcfb2a71179963ff6fe573",
                "shasum": ""
            },
            "require": {
                "bacon/bacon-qr-code": "^1.0.3",
                "ext-gd": "*",
                "khanamiryan/qrcode-detector-decoder": "^1.0",
                "myclabs/php-enum": "^1.5",
                "php": ">=5.6",
                "symfony/options-resolver": ">=2.7",
                "symfony/property-access": ">=2.7"
            },
            "require-dev": {
                "phpunit/phpunit": ">=5.7",
                "symfony/asset": ">=2.7",
                "symfony/browser-kit": ">=2.7",
                "symfony/finder": ">=2.7",
                "symfony/framework-bundle": ">=2.7",
                "symfony/http-kernel": ">=2.7",
                "symfony/templating": ">=2.7",
                "symfony/twig-bundle": ">=2.7",
                "symfony/yaml": ">=2.7"
            },
            "type": "symfony-bundle",
            "extra": {
                "branch-alias": {
                    "dev-master": "2.x-dev"
                }
            },
            "autoload": {
                "psr-4": {
                    "Endroid\\QrCode\\": "src/"
                }
            },
            "notification-url": "https://packagist.org/downloads/",
            "license": [
                "MIT"
            ],
            "authors": [
                {
                    "name": "Jeroen van den Enden",
                    "email": "info@endroid.nl",
                    "homepage": "http://endroid.nl/"
                }
            ],
            "description": "Endroid QR Code",
            "homepage": "https://github.com/endroid/QrCode",
            "keywords": [
                "bundle",
                "code",
                "endroid",
                "flex",
                "qr",
                "qrcode",
                "symfony"
            ],
            "time": "2017-10-22T18:56:00+00:00"
        },
        {
            "name": "filp/whoops",
            "version": "2.3.1",
            "source": {
                "type": "git",
                "url": "https://github.com/filp/whoops.git",
                "reference": "bc0fd11bc455cc20ee4b5edabc63ebbf859324c7"
            },
            "dist": {
                "type": "zip",
                "url": "https://api.github.com/repos/filp/whoops/zipball/bc0fd11bc455cc20ee4b5edabc63ebbf859324c7",
                "reference": "bc0fd11bc455cc20ee4b5edabc63ebbf859324c7",
                "shasum": ""
            },
            "require": {
                "php": "^5.5.9 || ^7.0",
                "psr/log": "^1.0.1"
            },
            "require-dev": {
                "mockery/mockery": "^0.9 || ^1.0",
                "phpunit/phpunit": "^4.8.35 || ^5.7",
                "symfony/var-dumper": "^2.6 || ^3.0 || ^4.0"
            },
            "suggest": {
                "symfony/var-dumper": "Pretty print complex values better with var-dumper available",
                "whoops/soap": "Formats errors as SOAP responses"
            },
            "type": "library",
            "extra": {
                "branch-alias": {
                    "dev-master": "2.2-dev"
                }
            },
            "autoload": {
                "psr-4": {
                    "Whoops\\": "src/Whoops/"
                }
            },
            "notification-url": "https://packagist.org/downloads/",
            "license": [
                "MIT"
            ],
            "authors": [
                {
                    "name": "Filipe Dobreira",
                    "homepage": "https://github.com/filp",
                    "role": "Developer"
                }
            ],
            "description": "php error handling for cool kids",
            "homepage": "https://filp.github.io/whoops/",
            "keywords": [
                "error",
                "exception",
                "handling",
                "library",
                "throwable",
                "whoops"
            ],
            "time": "2018-10-23T09:00:00+00:00"
        },
        {
            "name": "ghislainf/zf2-whoops",
            "version": "dev-master",
            "source": {
                "type": "git",
                "url": "https://github.com/ghislainf/zf2-whoops.git",
                "reference": "2649cf7caf400409942ddc3f8fe15b89381fc74e"
            },
            "dist": {
                "type": "zip",
                "url": "https://api.github.com/repos/ghislainf/zf2-whoops/zipball/2649cf7caf400409942ddc3f8fe15b89381fc74e",
                "reference": "2649cf7caf400409942ddc3f8fe15b89381fc74e",
                "shasum": ""
            },
            "require": {
                "filp/whoops": "2.*",
                "php": ">=5.3.3",
                "zendframework/zend-config": "*",
                "zendframework/zend-console": "*",
                "zendframework/zend-eventmanager": "*",
                "zendframework/zend-mvc": "*"
            },
            "type": "module",
            "autoload": {
                "psr-0": {
                    "zf2-whoops": "src/"
                },
                "classmap": [
                    "./Module.php"
                ]
            },
            "notification-url": "https://packagist.org/downloads/",
            "license": [
                "MIT"
            ],
            "authors": [
                {
                    "name": "Balázs Németh",
                    "email": "zsilbi@zsilbi.hu"
                },
                {
                    "name": "Ghislain de Fontenay",
                    "homepage": "http://www.ghislainf.me/",
                    "role": "Developer"
                },
                {
                    "name": "Filipe Dobreira",
                    "homepage": "https://github.com/filp"
                },
                {
                    "name": "Andreas Frömer",
                    "homepage": "https://github.com/icanhazstring"
                }
            ],
            "description": "PHP whoops error on ZF2 framework",
            "homepage": "https://github.com/ghislainf/zf2-whoops",
            "time": "2016-06-06T08:41:08+00:00"
        },
        {
            "name": "jasig/phpcas",
            "version": "1.3.5",
            "source": {
                "type": "git",
                "url": "https://github.com/apereo/phpCAS.git",
                "reference": "61c8899c8f91204e8b9135d795461e50fe5c2db0"
            },
            "dist": {
                "type": "zip",
                "url": "https://api.github.com/repos/apereo/phpCAS/zipball/61c8899c8f91204e8b9135d795461e50fe5c2db0",
                "reference": "61c8899c8f91204e8b9135d795461e50fe5c2db0",
                "shasum": ""
            },
            "require": {
                "ext-curl": "*",
                "php": ">=5.4.0"
            },
            "require-dev": {
                "phpunit/phpunit": "~3.7.10"
            },
            "type": "library",
            "extra": {
                "branch-alias": {
                    "dev-master": "1.3.x-dev"
                }
            },
            "autoload": {
                "classmap": [
                    "source/"
                ]
            },
            "notification-url": "https://packagist.org/downloads/",
            "license": [
                "Apache-2.0"
            ],
            "authors": [
                {
                    "name": "Joachim Fritschi",
                    "homepage": "https://wiki.jasig.org/display/~fritschi"
                },
                {
                    "name": "Adam Franco",
                    "homepage": "https://wiki.jasig.org/display/~adamfranco"
                }
            ],
            "description": "Provides a simple API for authenticating users against a CAS server",
            "homepage": "https://wiki.jasig.org/display/CASC/phpCAS",
            "keywords": [
                "cas",
                "jasig"
            ],
            "time": "2017-04-10T19:12:45+00:00"
        },
        {
            "name": "khanamiryan/qrcode-detector-decoder",
            "version": "1.0.2",
            "source": {
                "type": "git",
                "url": "https://github.com/khanamiryan/php-qrcode-detector-decoder.git",
                "reference": "a75482d3bc804e3f6702332bfda6cccbb0dfaa76"
            },
            "dist": {
                "type": "zip",
                "url": "https://api.github.com/repos/khanamiryan/php-qrcode-detector-decoder/zipball/a75482d3bc804e3f6702332bfda6cccbb0dfaa76",
                "reference": "a75482d3bc804e3f6702332bfda6cccbb0dfaa76",
                "shasum": ""
            },
            "require": {
                "php": "^5.6|^7.0"
            },
            "require-dev": {
                "phpunit/phpunit": "^5.7"
            },
            "type": "library",
            "autoload": {
                "psr-4": {
                    "Zxing\\": "lib/"
                },
                "files": [
                    "lib/Common/customFunctions.php"
                ]
            },
            "notification-url": "https://packagist.org/downloads/",
            "license": [
                "MIT"
            ],
            "authors": [
                {
                    "name": "Ashot Khanamiryan",
                    "email": "a.khanamiryan@gmail.com",
                    "homepage": "https://github.com/khanamiryan",
                    "role": "Developer"
                }
            ],
            "description": "QR code decoder / reader",
            "homepage": "https://github.com/khanamiryan/php-qrcode-detector-decoder/",
            "keywords": [
                "barcode",
                "qr",
                "zxing"
            ],
            "time": "2018-04-26T11:41:33+00:00"
        },
        {
            "name": "matthiasmullie/minify",
            "version": "1.3.60",
            "source": {
                "type": "git",
                "url": "https://github.com/matthiasmullie/minify.git",
                "reference": "ab7fea80ce5ce6549baaf272bc8bd926a7e08f90"
            },
            "dist": {
                "type": "zip",
                "url": "https://api.github.com/repos/matthiasmullie/minify/zipball/ab7fea80ce5ce6549baaf272bc8bd926a7e08f90",
                "reference": "ab7fea80ce5ce6549baaf272bc8bd926a7e08f90",
                "shasum": ""
            },
            "require": {
                "ext-pcre": "*",
                "matthiasmullie/path-converter": "~1.1",
                "php": ">=5.3.0"
            },
            "require-dev": {
                "friendsofphp/php-cs-fixer": "~2.0",
                "matthiasmullie/scrapbook": "~1.0",
                "phpunit/phpunit": "~4.8"
            },
            "suggest": {
                "psr/cache-implementation": "Cache implementation to use with Minify::cache"
            },
            "bin": [
                "bin/minifycss",
                "bin/minifyjs"
            ],
            "type": "library",
            "autoload": {
                "psr-4": {
                    "MatthiasMullie\\Minify\\": "src/"
                }
            },
            "notification-url": "https://packagist.org/downloads/",
            "license": [
                "MIT"
            ],
            "authors": [
                {
                    "name": "Matthias Mullie",
                    "email": "minify@mullie.eu",
                    "homepage": "http://www.mullie.eu",
                    "role": "Developer"
                }
            ],
            "description": "CSS & JavaScript minifier, in PHP. Removes whitespace, strips comments, combines files (incl. @import statements and small assets in CSS files), and optimizes/shortens a few common programming patterns.",
            "homepage": "http://www.minifier.org",
            "keywords": [
                "JS",
                "css",
                "javascript",
                "minifier",
                "minify"
            ],
            "time": "2018-04-18T08:50:35+00:00"
        },
        {
            "name": "matthiasmullie/path-converter",
            "version": "1.1.1",
            "source": {
                "type": "git",
                "url": "https://github.com/matthiasmullie/path-converter.git",
                "reference": "3082a6838be02b930239a97d38b5c9da4d693aca"
            },
            "dist": {
                "type": "zip",
                "url": "https://api.github.com/repos/matthiasmullie/path-converter/zipball/3082a6838be02b930239a97d38b5c9da4d693aca",
                "reference": "3082a6838be02b930239a97d38b5c9da4d693aca",
                "shasum": ""
            },
            "require": {
                "ext-pcre": "*",
                "php": ">=5.3.0"
            },
            "require-dev": {
                "phpunit/phpunit": "~4.8"
            },
            "type": "library",
            "autoload": {
                "psr-4": {
                    "MatthiasMullie\\PathConverter\\": "src/"
                }
            },
            "notification-url": "https://packagist.org/downloads/",
            "license": [
                "MIT"
            ],
            "authors": [
                {
                    "name": "Matthias Mullie",
                    "email": "pathconverter@mullie.eu",
                    "homepage": "http://www.mullie.eu",
                    "role": "Developer"
                }
            ],
            "description": "Relative path converter",
            "homepage": "http://github.com/matthiasmullie/path-converter",
            "keywords": [
                "converter",
                "path",
                "paths",
                "relative"
            ],
            "time": "2018-02-02T11:30:10+00:00"
        },
        {
            "name": "myclabs/php-enum",
            "version": "1.6.2",
            "source": {
                "type": "git",
                "url": "https://github.com/myclabs/php-enum.git",
                "reference": "ca2f4090a7ecae6f0c67fc9bd07cfb51cdf04219"
            },
            "dist": {
                "type": "zip",
                "url": "https://api.github.com/repos/myclabs/php-enum/zipball/ca2f4090a7ecae6f0c67fc9bd07cfb51cdf04219",
                "reference": "ca2f4090a7ecae6f0c67fc9bd07cfb51cdf04219",
                "shasum": ""
            },
            "require": {
                "php": ">=5.4"
            },
            "require-dev": {
                "phpunit/phpunit": "^4.8.35|^5.7|^6.0",
                "squizlabs/php_codesniffer": "1.*"
            },
            "type": "library",
            "autoload": {
                "psr-4": {
                    "MyCLabs\\Enum\\": "src/"
                }
            },
            "notification-url": "https://packagist.org/downloads/",
            "license": [
                "MIT"
            ],
            "authors": [
                {
                    "name": "PHP Enum contributors",
                    "homepage": "https://github.com/myclabs/php-enum/graphs/contributors"
                }
            ],
            "description": "PHP Enum implementation",
            "homepage": "http://github.com/myclabs/php-enum",
            "keywords": [
                "enum"
            ],
            "time": "2018-08-01T21:05:54+00:00"
        },
        {
            "name": "ocramius/package-versions",
            "version": "1.2.0",
            "source": {
                "type": "git",
                "url": "https://github.com/Ocramius/PackageVersions.git",
                "reference": "ad8a245decad4897cc6b432743913dad0d69753c"
            },
            "dist": {
                "type": "zip",
                "url": "https://api.github.com/repos/Ocramius/PackageVersions/zipball/ad8a245decad4897cc6b432743913dad0d69753c",
                "reference": "ad8a245decad4897cc6b432743913dad0d69753c",
                "shasum": ""
            },
            "require": {
                "composer-plugin-api": "^1.0",
                "php": "~7.0"
            },
            "require-dev": {
                "composer/composer": "^1.3",
                "ext-zip": "*",
                "humbug/humbug": "dev-master",
                "phpunit/phpunit": "^6.4"
            },
            "type": "composer-plugin",
            "extra": {
                "class": "PackageVersions\\Installer",
                "branch-alias": {
                    "dev-master": "2.0.x-dev"
                }
            },
            "autoload": {
                "psr-4": {
                    "PackageVersions\\": "src/PackageVersions"
                }
            },
            "notification-url": "https://packagist.org/downloads/",
            "license": [
                "MIT"
            ],
            "authors": [
                {
                    "name": "Marco Pivetta",
                    "email": "ocramius@gmail.com"
                }
            ],
            "description": "Composer plugin that provides efficient querying for installed package versions (no runtime IO)",
            "time": "2017-11-24T11:07:03+00:00"
        },
        {
            "name": "ocramius/proxy-manager",
            "version": "2.0.4",
            "source": {
                "type": "git",
                "url": "https://github.com/Ocramius/ProxyManager.git",
                "reference": "a55d08229f4f614bf335759ed0cf63378feeb2e6"
            },
            "dist": {
                "type": "zip",
                "url": "https://api.github.com/repos/Ocramius/ProxyManager/zipball/a55d08229f4f614bf335759ed0cf63378feeb2e6",
                "reference": "a55d08229f4f614bf335759ed0cf63378feeb2e6",
                "shasum": ""
            },
            "require": {
                "ocramius/package-versions": "^1.0",
                "php": "7.0.0 - 7.0.5 || ^7.0.7",
                "zendframework/zend-code": "3.0.0 - 3.0.2 || ^3.0.4"
            },
            "require-dev": {
                "couscous/couscous": "^1.4.0",
                "ext-phar": "*",
                "phpbench/phpbench": "^0.11.2",
                "phpunit/phpunit": "^5.4.6",
                "squizlabs/php_codesniffer": "^2.6.0"
            },
            "suggest": {
                "ocramius/generated-hydrator": "To have very fast object to array to object conversion for ghost objects",
                "zendframework/zend-json": "To have the JsonRpc adapter (Remote Object feature)",
                "zendframework/zend-soap": "To have the Soap adapter (Remote Object feature)",
                "zendframework/zend-xmlrpc": "To have the XmlRpc adapter (Remote Object feature)"
            },
            "type": "library",
            "extra": {
                "branch-alias": {
                    "dev-master": "3.0.x-dev"
                }
            },
            "autoload": {
                "psr-0": {
                    "ProxyManager\\": "src"
                }
            },
            "notification-url": "https://packagist.org/downloads/",
            "license": [
                "MIT"
            ],
            "authors": [
                {
                    "name": "Marco Pivetta",
                    "email": "ocramius@gmail.com",
                    "homepage": "http://ocramius.github.io/"
                }
            ],
            "description": "A library providing utilities to generate, instantiate and generally operate with Object Proxies",
            "homepage": "https://github.com/Ocramius/ProxyManager",
            "keywords": [
                "aop",
                "lazy loading",
                "proxy",
                "proxy pattern",
                "service proxies"
            ],
            "time": "2016-11-04T15:53:15+00:00"
        },
        {
            "name": "oyejorge/less.php",
            "version": "v1.7.0.14",
            "source": {
                "type": "git",
                "url": "https://github.com/oyejorge/less.php.git",
                "reference": "42925c5a01a07d67ca7e82dfc8fb31814d557bc9"
            },
            "dist": {
                "type": "zip",
                "url": "https://api.github.com/repos/oyejorge/less.php/zipball/42925c5a01a07d67ca7e82dfc8fb31814d557bc9",
                "reference": "42925c5a01a07d67ca7e82dfc8fb31814d557bc9",
                "shasum": ""
            },
            "require": {
                "php": ">=5.3"
            },
            "require-dev": {
                "phpunit/phpunit": "~4.8.24"
            },
            "bin": [
                "bin/lessc"
            ],
            "type": "library",
            "autoload": {
                "psr-0": {
                    "Less": "lib/"
                },
                "classmap": [
                    "lessc.inc.php"
                ]
            },
            "notification-url": "https://packagist.org/downloads/",
            "license": [
                "Apache-2.0"
            ],
            "authors": [
                {
                    "name": "Matt Agar",
                    "homepage": "https://github.com/agar"
                },
                {
                    "name": "Martin Jantošovič",
                    "homepage": "https://github.com/Mordred"
                },
                {
                    "name": "Josh Schmidt",
                    "homepage": "https://github.com/oyejorge"
                }
            ],
            "description": "PHP port of the Javascript version of LESS http://lesscss.org (Originally maintained by Josh Schmidt)",
            "homepage": "http://lessphp.gpeasy.com",
            "keywords": [
                "css",
                "less",
                "less.js",
                "lesscss",
                "php",
                "stylesheet"
            ],
            "time": "2017-03-28T22:19:25+00:00"
        },
        {
            "name": "paragonie/random_compat",
            "version": "v2.0.17",
            "source": {
                "type": "git",
                "url": "https://github.com/paragonie/random_compat.git",
                "reference": "29af24f25bab834fcbb38ad2a69fa93b867e070d"
            },
            "dist": {
                "type": "zip",
                "url": "https://api.github.com/repos/paragonie/random_compat/zipball/29af24f25bab834fcbb38ad2a69fa93b867e070d",
                "reference": "29af24f25bab834fcbb38ad2a69fa93b867e070d",
                "shasum": ""
            },
            "require": {
                "php": ">=5.2.0"
            },
            "require-dev": {
                "phpunit/phpunit": "4.*|5.*"
            },
            "suggest": {
                "ext-libsodium": "Provides a modern crypto API that can be used to generate random bytes."
            },
            "type": "library",
            "autoload": {
                "files": [
                    "lib/random.php"
                ]
            },
            "notification-url": "https://packagist.org/downloads/",
            "license": [
                "MIT"
            ],
            "authors": [
                {
                    "name": "Paragon Initiative Enterprises",
                    "email": "security@paragonie.com",
                    "homepage": "https://paragonie.com"
                }
            ],
            "description": "PHP 5.x polyfill for random_bytes() and random_int() from PHP 7",
            "keywords": [
                "csprng",
                "polyfill",
                "pseudorandom",
                "random"
            ],
            "time": "2018-07-04T16:31:37+00:00"
        },
        {
            "name": "pear/archive_tar",
            "version": "1.4.3",
            "source": {
                "type": "git",
                "url": "https://github.com/pear/Archive_Tar.git",
                "reference": "43455c960da70e655c6bdf8ea2bc8cc1a6034afb"
            },
            "dist": {
                "type": "zip",
                "url": "https://api.github.com/repos/pear/Archive_Tar/zipball/43455c960da70e655c6bdf8ea2bc8cc1a6034afb",
                "reference": "43455c960da70e655c6bdf8ea2bc8cc1a6034afb",
                "shasum": ""
            },
            "require": {
                "pear/pear-core-minimal": "^1.10.0alpha2",
                "php": ">=5.2.0"
            },
            "require-dev": {
                "phpunit/phpunit": "*"
            },
            "suggest": {
                "ext-bz2": "bz2 compression support.",
                "ext-xz": "lzma2 compression support.",
                "ext-zlib": "Gzip compression support."
            },
            "type": "library",
            "extra": {
                "branch-alias": {
                    "dev-master": "1.4.x-dev"
                }
            },
            "autoload": {
                "psr-0": {
                    "Archive_Tar": ""
                }
            },
            "notification-url": "https://packagist.org/downloads/",
            "include-path": [
                "./"
            ],
            "license": [
                "BSD-3-Clause"
            ],
            "authors": [
                {
                    "name": "Vincent Blavet",
                    "email": "vincent@phpconcept.net"
                },
                {
                    "name": "Greg Beaver",
                    "email": "greg@chiaraquartet.net"
                },
                {
                    "name": "Michiel Rook",
                    "email": "mrook@php.net"
                }
            ],
            "description": "Tar file management class",
            "homepage": "https://github.com/pear/Archive_Tar",
            "keywords": [
                "archive",
                "tar"
            ],
            "time": "2017-06-11T17:28:11+00:00"
        },
        {
            "name": "pear/console_getopt",
            "version": "v1.4.1",
            "source": {
                "type": "git",
                "url": "https://github.com/pear/Console_Getopt.git",
                "reference": "82f05cd1aa3edf34e19aa7c8ca312ce13a6a577f"
            },
            "dist": {
                "type": "zip",
                "url": "https://api.github.com/repos/pear/Console_Getopt/zipball/82f05cd1aa3edf34e19aa7c8ca312ce13a6a577f",
                "reference": "82f05cd1aa3edf34e19aa7c8ca312ce13a6a577f",
                "shasum": ""
            },
            "type": "library",
            "autoload": {
                "psr-0": {
                    "Console": "./"
                }
            },
            "notification-url": "https://packagist.org/downloads/",
            "include-path": [
                "./"
            ],
            "license": [
                "BSD-2-Clause"
            ],
            "authors": [
                {
                    "name": "Greg Beaver",
                    "email": "cellog@php.net",
                    "role": "Helper"
                },
                {
                    "name": "Andrei Zmievski",
                    "email": "andrei@php.net",
                    "role": "Lead"
                },
                {
                    "name": "Stig Bakken",
                    "email": "stig@php.net",
                    "role": "Developer"
                }
            ],
            "description": "More info available on: http://pear.php.net/package/Console_Getopt",
            "time": "2015-07-20T20:28:12+00:00"
        },
        {
            "name": "pear/file_marc",
            "version": "1.2.0",
            "source": {
                "type": "git",
                "url": "https://github.com/pear/File_MARC.git",
                "reference": "84b7f633c9261245bf6b16d7fbe87fe503551c9a"
            },
            "dist": {
                "type": "zip",
                "url": "https://api.github.com/repos/pear/File_MARC/zipball/84b7f633c9261245bf6b16d7fbe87fe503551c9a",
                "reference": "84b7f633c9261245bf6b16d7fbe87fe503551c9a",
                "shasum": ""
            },
            "require": {
                "pear/pear_exception": "1.*"
            },
            "require-dev": {
                "phpunit/phpunit": "*"
            },
            "suggest": {
                "pear/validate_ispn": "Install optionally via your project's composer.json"
            },
            "type": "library",
            "autoload": {
                "psr-0": {
                    "File": "./"
                }
            },
            "notification-url": "https://packagist.org/downloads/",
            "include-path": [
                "./"
            ],
            "license": [
                "LGPL-2.1"
            ],
            "authors": [
                {
                    "name": "Dan Scott",
                    "email": "dbs@php.net",
                    "homepage": "https://coffeecode.net",
                    "role": "Lead"
                }
            ],
            "description": "Supports the MAchine Readable Cataloging (MARC) file format documented at http://loc.gov/marc/",
            "time": "2017-12-04T10:30:19+00:00"
        },
        {
            "name": "pear/http_request2",
            "version": "v2.3.0",
            "source": {
                "type": "git",
                "url": "https://github.com/pear/HTTP_Request2.git",
                "reference": "3599cf0fe455a4e281da464f6510bfc5c2ce54c4"
            },
            "dist": {
                "type": "zip",
                "url": "https://api.github.com/repos/pear/HTTP_Request2/zipball/3599cf0fe455a4e281da464f6510bfc5c2ce54c4",
                "reference": "3599cf0fe455a4e281da464f6510bfc5c2ce54c4",
                "shasum": ""
            },
            "require": {
                "pear/net_url2": "^2.2.0",
                "pear/pear_exception": "^1.0.0",
                "php": ">=5.2.0"
            },
            "suggest": {
                "ext-fileinfo": "Adds support for looking up mime-types using finfo.",
                "ext-zlib": "Allows handling gzip compressed responses.",
                "lib-curl": "Allows using cURL as a request backend.",
                "lib-openssl": "Allows handling SSL requests when not using cURL."
            },
            "type": "library",
            "extra": {
                "branch-alias": {
                    "dev-trunk": "2.2-dev"
                }
            },
            "autoload": {
                "psr-0": {
                    "HTTP_Request2": ""
                }
            },
            "notification-url": "https://packagist.org/downloads/",
            "include-path": [
                "./"
            ],
            "license": [
                "BSD-3-Clause"
            ],
            "authors": [
                {
                    "name": "Alexey Borzov",
                    "email": "avb@php.net"
                }
            ],
            "description": "Provides an easy way to perform HTTP requests.",
            "homepage": "http://pear.php.net/package/HTTP_Request2",
            "keywords": [
                "PEAR",
                "curl",
                "http",
                "request"
            ],
            "time": "2016-02-13T20:20:39+00:00"
        },
        {
            "name": "pear/net_url2",
            "version": "v2.2.2",
            "source": {
                "type": "git",
                "url": "https://github.com/pear/Net_URL2.git",
                "reference": "07fd055820dbf466ee3990abe96d0e40a8791f9d"
            },
            "dist": {
                "type": "zip",
                "url": "https://api.github.com/repos/pear/Net_URL2/zipball/07fd055820dbf466ee3990abe96d0e40a8791f9d",
                "reference": "07fd055820dbf466ee3990abe96d0e40a8791f9d",
                "shasum": ""
            },
            "require": {
                "php": ">=5.1.4"
            },
            "require-dev": {
                "phpunit/phpunit": ">=3.3.0"
            },
            "type": "library",
            "extra": {
                "branch-alias": {
                    "dev-master": "2.2.x-dev"
                }
            },
            "autoload": {
                "classmap": [
                    "Net/URL2.php"
                ]
            },
            "notification-url": "https://packagist.org/downloads/",
            "include-path": [
                "./"
            ],
            "license": [
                "BSD-3-Clause"
            ],
            "authors": [
                {
                    "name": "David Coallier",
                    "email": "davidc@php.net"
                },
                {
                    "name": "Tom Klingenberg",
                    "email": "tkli@php.net"
                },
                {
                    "name": "Christian Schmidt",
                    "email": "chmidt@php.net"
                }
            ],
            "description": "Class for parsing and handling URL. Provides parsing of URLs into their constituent parts (scheme, host, path etc.), URL generation, and resolving of relative URLs.",
            "homepage": "https://github.com/pear/Net_URL2",
            "keywords": [
                "PEAR",
                "net",
                "networking",
                "rfc3986",
                "uri",
                "url"
            ],
            "time": "2017-08-25T06:16:11+00:00"
        },
        {
            "name": "pear/pear-core-minimal",
            "version": "v1.10.6",
            "source": {
                "type": "git",
                "url": "https://github.com/pear/pear-core-minimal.git",
                "reference": "052868b244d31f822796e7e9981f62557eb256d4"
            },
            "dist": {
                "type": "zip",
                "url": "https://api.github.com/repos/pear/pear-core-minimal/zipball/052868b244d31f822796e7e9981f62557eb256d4",
                "reference": "052868b244d31f822796e7e9981f62557eb256d4",
                "shasum": ""
            },
            "require": {
                "pear/console_getopt": "~1.3",
                "pear/pear_exception": "~1.0"
            },
            "replace": {
                "rsky/pear-core-min": "self.version"
            },
            "type": "library",
            "autoload": {
                "psr-0": {
                    "": "src/"
                }
            },
            "notification-url": "https://packagist.org/downloads/",
            "include-path": [
                "src/"
            ],
            "license": [
                "BSD-3-Clause"
            ],
            "authors": [
                {
                    "name": "Christian Weiske",
                    "email": "cweiske@php.net",
                    "role": "Lead"
                }
            ],
            "description": "Minimal set of PEAR core files to be used as composer dependency",
            "time": "2018-08-22T19:28:09+00:00"
        },
        {
            "name": "pear/pear_exception",
            "version": "v1.0.0",
            "source": {
                "type": "git",
                "url": "https://github.com/pear/PEAR_Exception.git",
                "reference": "8c18719fdae000b690e3912be401c76e406dd13b"
            },
            "dist": {
                "type": "zip",
                "url": "https://api.github.com/repos/pear/PEAR_Exception/zipball/8c18719fdae000b690e3912be401c76e406dd13b",
                "reference": "8c18719fdae000b690e3912be401c76e406dd13b",
                "shasum": ""
            },
            "require": {
                "php": ">=4.4.0"
            },
            "require-dev": {
                "phpunit/phpunit": "*"
            },
            "type": "class",
            "extra": {
                "branch-alias": {
                    "dev-master": "1.0.x-dev"
                }
            },
            "autoload": {
                "psr-0": {
                    "PEAR": ""
                }
            },
            "notification-url": "https://packagist.org/downloads/",
            "include-path": [
                "."
            ],
            "license": [
                "BSD-2-Clause"
            ],
            "authors": [
                {
                    "name": "Helgi Thormar",
                    "email": "dufuz@php.net"
                },
                {
                    "name": "Greg Beaver",
                    "email": "cellog@php.net"
                }
            ],
            "description": "The PEAR Exception base class.",
            "homepage": "https://github.com/pear/PEAR_Exception",
            "keywords": [
                "exception"
            ],
            "time": "2015-02-10T20:07:52+00:00"
        },
        {
            "name": "pear/validate",
            "version": "v0.8.5",
            "source": {
                "type": "git",
                "url": "https://github.com/pear/Validate.git",
                "reference": "d055541ee2d7165329d5e5b8e91907d7fae1cff2"
            },
            "dist": {
                "type": "zip",
                "url": "https://api.github.com/repos/pear/Validate/zipball/d055541ee2d7165329d5e5b8e91907d7fae1cff2",
                "reference": "d055541ee2d7165329d5e5b8e91907d7fae1cff2",
                "shasum": ""
            },
            "suggest": {
                "pear/date": "Install optionally via your project's composer.json"
            },
            "type": "library",
            "autoload": {
                "psr-0": {
                    "Validate": "./"
                }
            },
            "notification-url": "https://packagist.org/downloads/",
            "include-path": [
                "./"
            ],
            "license": [
                "New BSD"
            ],
            "authors": [
                {
                    "name": "Pierre-Alain Joye",
                    "email": "pierre.php@gmail.com",
                    "role": "Lead"
                },
                {
                    "name": "Thomas V.V.Cox",
                    "email": "cox@php.net",
                    "role": "Lead"
                },
                {
                    "name": "Helgi Þormar Þorbjörnsson",
                    "email": "dufuz@php.net",
                    "role": "Lead"
                },
                {
                    "name": "Amir Mohammad Saied",
                    "email": "amirsaied@gmail.com",
                    "role": "Lead"
                },
                {
                    "name": "David Coallier",
                    "email": "david@echolibre.com",
                    "role": "Lead"
                },
                {
                    "name": "bertrand Gugger",
                    "email": "bertrand@toggg.com",
                    "role": "Lead"
                },
                {
                    "name": "Stefan Neufeind",
                    "email": "pear.neufeind@speedpartner.de",
                    "role": "Developer"
                }
            ],
            "description": "Validate numbers, email, strings, dates, URIs and more",
            "homepage": "http://pear.php.net/package/Validate",
            "time": "2015-02-20T09:16:13+00:00"
        },
        {
            "name": "pear/validate_ispn",
            "version": "dev-master",
            "source": {
                "type": "git",
                "url": "https://github.com/pear/Validate_ISPN.git",
                "reference": "9ea9312a0841b5d745742c737772aeffa6d06e96"
            },
            "dist": {
                "type": "zip",
                "url": "https://api.github.com/repos/pear/Validate_ISPN/zipball/9ea9312a0841b5d745742c737772aeffa6d06e96",
                "reference": "9ea9312a0841b5d745742c737772aeffa6d06e96",
                "shasum": ""
            },
            "require": {
                "pear/validate": "*"
            },
            "require-dev": {
                "phpunit/phpunit": "*"
            },
            "type": "library",
            "autoload": {
                "psr-0": {
                    "Validate": "./"
                }
            },
            "notification-url": "https://packagist.org/downloads/",
            "include-path": [
                "./"
            ],
            "license": [
                "BSD-2-Clause"
            ],
            "authors": [
                {
                    "name": "Helgi Þormar",
                    "email": "dufuz@php.net",
                    "role": "Lead"
                },
                {
                    "name": "Piotr Klaban",
                    "email": "makler@man.torun.pl",
                    "role": "Lead"
                }
            ],
            "description": "More info available on: http://pear.php.net/package/Validate_ISPN",
            "time": "2015-04-14T04:17:31+00:00"
        },
        {
            "name": "phing/phing",
            "version": "2.16.1",
            "source": {
                "type": "git",
                "url": "https://github.com/phingofficial/phing.git",
                "reference": "cbe0f969e434e269af91b4160b86fe899c6e07c7"
            },
            "dist": {
                "type": "zip",
                "url": "https://api.github.com/repos/phingofficial/phing/zipball/cbe0f969e434e269af91b4160b86fe899c6e07c7",
                "reference": "cbe0f969e434e269af91b4160b86fe899c6e07c7",
                "shasum": ""
            },
            "require": {
                "php": ">=5.2.0",
                "symfony/yaml": "^3.1 || ^4.0"
            },
            "require-dev": {
                "ext-pdo_sqlite": "*",
                "mikey179/vfsstream": "^1.6",
                "pdepend/pdepend": "2.x",
                "pear/archive_tar": "1.4.x",
                "pear/http_request2": "dev-trunk",
                "pear/net_growl": "dev-trunk",
                "pear/pear-core-minimal": "1.10.1",
                "pear/versioncontrol_git": "@dev",
                "pear/versioncontrol_svn": "~0.5",
                "phpdocumentor/phpdocumentor": "2.x",
                "phploc/phploc": "~2.0.6",
                "phpmd/phpmd": "~2.2",
                "phpunit/phpunit": ">=3.7",
                "sebastian/git": "~1.0",
                "sebastian/phpcpd": "2.x",
                "siad007/versioncontrol_hg": "^1.0",
                "simpletest/simpletest": "^1.1",
                "squizlabs/php_codesniffer": "~2.2"
            },
            "suggest": {
                "pdepend/pdepend": "PHP version of JDepend",
                "pear/archive_tar": "Tar file management class",
                "pear/versioncontrol_git": "A library that provides OO interface to handle Git repository",
                "pear/versioncontrol_svn": "A simple OO-style interface for Subversion, the free/open-source version control system",
                "phpdocumentor/phpdocumentor": "Documentation Generator for PHP",
                "phploc/phploc": "A tool for quickly measuring the size of a PHP project",
                "phpmd/phpmd": "PHP version of PMD tool",
                "phpunit/php-code-coverage": "Library that provides collection, processing, and rendering functionality for PHP code coverage information",
                "phpunit/phpunit": "The PHP Unit Testing Framework",
                "sebastian/phpcpd": "Copy/Paste Detector (CPD) for PHP code",
                "siad007/versioncontrol_hg": "A library for interfacing with Mercurial repositories.",
                "tedivm/jshrink": "Javascript Minifier built in PHP"
            },
            "bin": [
                "bin/phing"
            ],
            "type": "library",
            "extra": {
                "branch-alias": {
                    "dev-master": "2.16.x-dev"
                }
            },
            "autoload": {
                "classmap": [
                    "classes/phing/"
                ]
            },
            "notification-url": "https://packagist.org/downloads/",
            "include-path": [
                "classes"
            ],
            "license": [
                "LGPL-3.0"
            ],
            "authors": [
                {
                    "name": "Michiel Rook",
                    "email": "mrook@php.net"
                },
                {
                    "name": "Phing Community",
                    "homepage": "https://www.phing.info/trac/wiki/Development/Contributors"
                }
            ],
            "description": "PHing Is Not GNU make; it's a PHP project build system or build tool based on Apache Ant.",
            "homepage": "https://www.phing.info/",
            "keywords": [
                "build",
                "phing",
                "task",
                "tool"
            ],
            "time": "2018-01-25T13:18:09+00:00"
        },
        {
            "name": "psr/cache",
            "version": "1.0.1",
            "source": {
                "type": "git",
                "url": "https://github.com/php-fig/cache.git",
                "reference": "d11b50ad223250cf17b86e38383413f5a6764bf8"
            },
            "dist": {
                "type": "zip",
                "url": "https://api.github.com/repos/php-fig/cache/zipball/d11b50ad223250cf17b86e38383413f5a6764bf8",
                "reference": "d11b50ad223250cf17b86e38383413f5a6764bf8",
                "shasum": ""
            },
            "require": {
                "php": ">=5.3.0"
            },
            "type": "library",
            "extra": {
                "branch-alias": {
                    "dev-master": "1.0.x-dev"
                }
            },
            "autoload": {
                "psr-4": {
                    "Psr\\Cache\\": "src/"
                }
            },
            "notification-url": "https://packagist.org/downloads/",
            "license": [
                "MIT"
            ],
            "authors": [
                {
                    "name": "PHP-FIG",
                    "homepage": "http://www.php-fig.org/"
                }
            ],
            "description": "Common interface for caching libraries",
            "keywords": [
                "cache",
                "psr",
                "psr-6"
            ],
            "time": "2016-08-06T20:24:11+00:00"
        },
        {
            "name": "psr/container",
            "version": "1.0.0",
            "source": {
                "type": "git",
                "url": "https://github.com/php-fig/container.git",
                "reference": "b7ce3b176482dbbc1245ebf52b181af44c2cf55f"
            },
            "dist": {
                "type": "zip",
                "url": "https://api.github.com/repos/php-fig/container/zipball/b7ce3b176482dbbc1245ebf52b181af44c2cf55f",
                "reference": "b7ce3b176482dbbc1245ebf52b181af44c2cf55f",
                "shasum": ""
            },
            "require": {
                "php": ">=5.3.0"
            },
            "type": "library",
            "extra": {
                "branch-alias": {
                    "dev-master": "1.0.x-dev"
                }
            },
            "autoload": {
                "psr-4": {
                    "Psr\\Container\\": "src/"
                }
            },
            "notification-url": "https://packagist.org/downloads/",
            "license": [
                "MIT"
            ],
            "authors": [
                {
                    "name": "PHP-FIG",
                    "homepage": "http://www.php-fig.org/"
                }
            ],
            "description": "Common Container Interface (PHP FIG PSR-11)",
            "homepage": "https://github.com/php-fig/container",
            "keywords": [
                "PSR-11",
                "container",
                "container-interface",
                "container-interop",
                "psr"
            ],
            "time": "2017-02-14T16:28:37+00:00"
        },
        {
            "name": "psr/log",
            "version": "1.0.2",
            "source": {
                "type": "git",
                "url": "https://github.com/php-fig/log.git",
                "reference": "4ebe3a8bf773a19edfe0a84b6585ba3d401b724d"
            },
            "dist": {
                "type": "zip",
                "url": "https://api.github.com/repos/php-fig/log/zipball/4ebe3a8bf773a19edfe0a84b6585ba3d401b724d",
                "reference": "4ebe3a8bf773a19edfe0a84b6585ba3d401b724d",
                "shasum": ""
            },
            "require": {
                "php": ">=5.3.0"
            },
            "type": "library",
            "extra": {
                "branch-alias": {
                    "dev-master": "1.0.x-dev"
                }
            },
            "autoload": {
                "psr-4": {
                    "Psr\\Log\\": "Psr/Log/"
                }
            },
            "notification-url": "https://packagist.org/downloads/",
            "license": [
                "MIT"
            ],
            "authors": [
                {
                    "name": "PHP-FIG",
                    "homepage": "http://www.php-fig.org/"
                }
            ],
            "description": "Common interface for logging libraries",
            "homepage": "https://github.com/php-fig/log",
            "keywords": [
                "log",
                "psr",
                "psr-3"
            ],
            "time": "2016-10-10T12:19:37+00:00"
        },
        {
            "name": "psr/simple-cache",
            "version": "1.0.1",
            "source": {
                "type": "git",
                "url": "https://github.com/php-fig/simple-cache.git",
                "reference": "408d5eafb83c57f6365a3ca330ff23aa4a5fa39b"
            },
            "dist": {
                "type": "zip",
                "url": "https://api.github.com/repos/php-fig/simple-cache/zipball/408d5eafb83c57f6365a3ca330ff23aa4a5fa39b",
                "reference": "408d5eafb83c57f6365a3ca330ff23aa4a5fa39b",
                "shasum": ""
            },
            "require": {
                "php": ">=5.3.0"
            },
            "type": "library",
            "extra": {
                "branch-alias": {
                    "dev-master": "1.0.x-dev"
                }
            },
            "autoload": {
                "psr-4": {
                    "Psr\\SimpleCache\\": "src/"
                }
            },
            "notification-url": "https://packagist.org/downloads/",
            "license": [
                "MIT"
            ],
            "authors": [
                {
                    "name": "PHP-FIG",
                    "homepage": "http://www.php-fig.org/"
                }
            ],
            "description": "Common interfaces for simple caching",
            "keywords": [
                "cache",
                "caching",
                "psr",
                "psr-16",
                "simple-cache"
            ],
            "time": "2017-10-23T01:57:42+00:00"
        },
        {
            "name": "serialssolutions/summon",
            "version": "v1.2.0",
            "source": {
                "type": "git",
                "url": "https://github.com/summon/Summon.php.git",
                "reference": "d12150c53585e9b4275888754846da81c12acd71"
            },
            "dist": {
                "type": "zip",
                "url": "https://api.github.com/repos/summon/Summon.php/zipball/d12150c53585e9b4275888754846da81c12acd71",
                "reference": "d12150c53585e9b4275888754846da81c12acd71",
                "shasum": ""
            },
            "type": "library",
            "autoload": {
                "psr-0": {
                    "SerialsSolutions": ""
                }
            },
            "notification-url": "https://packagist.org/downloads/",
            "license": [
                "GPL-2.0"
            ],
            "authors": [
                {
                    "name": "Demian Katz",
                    "email": "demian.katz@villanova.edu"
                }
            ],
            "description": "Library for interacting with Serials Solutions' Summon API.",
            "time": "2018-07-18T14:28:58+00:00"
        },
        {
            "name": "slm/locale",
            "version": "v0.3.0",
            "source": {
                "type": "git",
                "url": "https://github.com/basz/SlmLocale.git",
                "reference": "a698c7398b12d501f23885a84dc529b5c0e671ce"
            },
            "dist": {
                "type": "zip",
                "url": "https://api.github.com/repos/basz/SlmLocale/zipball/a698c7398b12d501f23885a84dc529b5c0e671ce",
                "reference": "a698c7398b12d501f23885a84dc529b5c0e671ce",
                "shasum": ""
            },
            "require": {
                "ext-intl": "*",
                "php": "^5.6 || ^7.0",
                "zendframework/zend-eventmanager": "^3.1",
                "zendframework/zend-http": "^2.7",
                "zendframework/zend-modulemanager": "^2.8.1",
                "zendframework/zend-router": "^3.0",
                "zendframework/zend-servicemanager": "^3.2",
                "zendframework/zend-stdlib": "^3.1",
                "zendframework/zend-view": "^2.9.0"
            },
            "require-dev": {
                "friendsofphp/php-cs-fixer": "^2.8.1",
                "phpunit/phpunit": "^4.8.36",
                "satooshi/php-coveralls": "^1.0.2",
                "zendframework/zend-console": "^2.6",
                "zendframework/zend-mvc": "^3.1",
                "zendframework/zend-mvc-console": "^1.1.9"
            },
            "suggest": {
                "zendframework/zend-mvc": "For using the router in the UriPath strategy"
            },
            "type": "library",
            "autoload": {
                "psr-4": {
                    "SlmLocale\\": "src/SlmLocale/"
                }
            },
            "notification-url": "https://packagist.org/downloads/",
            "license": [
                "BSD-3-Clause"
            ],
            "authors": [
                {
                    "name": "Jurian Sluiman",
                    "email": "jurian@juriansluiman.nl",
                    "homepage": "http://juriansluiman.nl"
                }
            ],
            "description": "Automatic detection of locales for Zend Framework",
            "homepage": "https://github.com/juriansluiman/SlmLocale",
            "keywords": [
                "Zend Framework",
                "i18n",
                "locale",
                "zf"
            ],
            "time": "2017-11-20T14:20:02+00:00"
        },
        {
            "name": "swagger-api/swagger-ui",
            "version": "v2.2.10",
            "source": {
                "type": "git",
                "url": "https://github.com/swagger-api/swagger-ui.git",
                "reference": "64dc3060b3700b12e466f8d67b7d7ec3574b015f"
            },
            "dist": {
                "type": "zip",
                "url": "https://api.github.com/repos/swagger-api/swagger-ui/zipball/64dc3060b3700b12e466f8d67b7d7ec3574b015f",
                "reference": "64dc3060b3700b12e466f8d67b7d7ec3574b015f",
                "shasum": ""
            },
            "type": "library",
            "notification-url": "https://packagist.org/downloads/",
            "license": [
                "Apache-2.0"
            ],
            "authors": [
                {
                    "name": "Tony Tam",
                    "email": "fehguy@gmail.com"
                },
                {
                    "name": "Mohsen Azimi",
                    "email": "me@azimi.me"
                }
            ],
            "description": "Swagger UI is a dependency-free collection of HTML, JavaScript, and CSS assets that dynamically generate beautiful documentation from a Swagger-compliant API",
            "homepage": "http://swagger.io",
            "keywords": [
                "api",
                "documentation",
                "openapi",
                "specification",
                "swagger",
                "ui"
            ],
            "time": "2017-01-05T08:57:09+00:00"
        },
        {
            "name": "symfony/inflector",
            "version": "v3.4.17",
            "source": {
                "type": "git",
                "url": "https://github.com/symfony/inflector.git",
                "reference": "129ac0c59e516f5fe210efe51a44f79ab9925c16"
            },
            "dist": {
                "type": "zip",
                "url": "https://api.github.com/repos/symfony/inflector/zipball/129ac0c59e516f5fe210efe51a44f79ab9925c16",
                "reference": "129ac0c59e516f5fe210efe51a44f79ab9925c16",
                "shasum": ""
            },
            "require": {
                "php": "^5.5.9|>=7.0.8",
                "symfony/polyfill-ctype": "~1.8"
            },
            "type": "library",
            "extra": {
                "branch-alias": {
                    "dev-master": "3.4-dev"
                }
            },
            "autoload": {
                "psr-4": {
                    "Symfony\\Component\\Inflector\\": ""
                },
                "exclude-from-classmap": [
                    "/Tests/"
                ]
            },
            "notification-url": "https://packagist.org/downloads/",
            "license": [
                "MIT"
            ],
            "authors": [
                {
                    "name": "Bernhard Schussek",
                    "email": "bschussek@gmail.com"
                },
                {
                    "name": "Symfony Community",
                    "homepage": "https://symfony.com/contributors"
                }
            ],
            "description": "Symfony Inflector Component",
            "homepage": "https://symfony.com",
            "keywords": [
                "inflection",
                "pluralize",
                "singularize",
                "string",
                "symfony",
                "words"
            ],
            "time": "2018-07-26T08:45:46+00:00"
        },
        {
            "name": "symfony/options-resolver",
            "version": "v3.4.17",
            "source": {
                "type": "git",
                "url": "https://github.com/symfony/options-resolver.git",
                "reference": "1cf7d8e704a9cc4164c92e430f2dfa3e6983661d"
            },
            "dist": {
                "type": "zip",
                "url": "https://api.github.com/repos/symfony/options-resolver/zipball/1cf7d8e704a9cc4164c92e430f2dfa3e6983661d",
                "reference": "1cf7d8e704a9cc4164c92e430f2dfa3e6983661d",
                "shasum": ""
            },
            "require": {
                "php": "^5.5.9|>=7.0.8"
            },
            "type": "library",
            "extra": {
                "branch-alias": {
                    "dev-master": "3.4-dev"
                }
            },
            "autoload": {
                "psr-4": {
                    "Symfony\\Component\\OptionsResolver\\": ""
                },
                "exclude-from-classmap": [
                    "/Tests/"
                ]
            },
            "notification-url": "https://packagist.org/downloads/",
            "license": [
                "MIT"
            ],
            "authors": [
                {
                    "name": "Fabien Potencier",
                    "email": "fabien@symfony.com"
                },
                {
                    "name": "Symfony Community",
                    "homepage": "https://symfony.com/contributors"
                }
            ],
            "description": "Symfony OptionsResolver Component",
            "homepage": "https://symfony.com",
            "keywords": [
                "config",
                "configuration",
                "options"
            ],
            "time": "2018-09-17T17:29:18+00:00"
        },
        {
            "name": "symfony/polyfill-ctype",
            "version": "v1.9.0",
            "source": {
                "type": "git",
                "url": "https://github.com/symfony/polyfill-ctype.git",
                "reference": "e3d826245268269cd66f8326bd8bc066687b4a19"
            },
            "dist": {
                "type": "zip",
                "url": "https://api.github.com/repos/symfony/polyfill-ctype/zipball/e3d826245268269cd66f8326bd8bc066687b4a19",
                "reference": "e3d826245268269cd66f8326bd8bc066687b4a19",
                "shasum": ""
            },
            "require": {
                "php": ">=5.3.3"
            },
            "suggest": {
                "ext-ctype": "For best performance"
            },
            "type": "library",
            "extra": {
                "branch-alias": {
                    "dev-master": "1.9-dev"
                }
            },
            "autoload": {
                "psr-4": {
                    "Symfony\\Polyfill\\Ctype\\": ""
                },
                "files": [
                    "bootstrap.php"
                ]
            },
            "notification-url": "https://packagist.org/downloads/",
            "license": [
                "MIT"
            ],
            "authors": [
                {
                    "name": "Symfony Community",
                    "homepage": "https://symfony.com/contributors"
                },
                {
                    "name": "Gert de Pagter",
                    "email": "BackEndTea@gmail.com"
                }
            ],
            "description": "Symfony polyfill for ctype functions",
            "homepage": "https://symfony.com",
            "keywords": [
                "compatibility",
                "ctype",
                "polyfill",
                "portable"
            ],
            "time": "2018-08-06T14:22:27+00:00"
        },
        {
            "name": "symfony/polyfill-php70",
            "version": "v1.9.0",
            "source": {
                "type": "git",
                "url": "https://github.com/symfony/polyfill-php70.git",
                "reference": "1e24b0c4a56d55aaf368763a06c6d1c7d3194934"
            },
            "dist": {
                "type": "zip",
                "url": "https://api.github.com/repos/symfony/polyfill-php70/zipball/1e24b0c4a56d55aaf368763a06c6d1c7d3194934",
                "reference": "1e24b0c4a56d55aaf368763a06c6d1c7d3194934",
                "shasum": ""
            },
            "require": {
                "paragonie/random_compat": "~1.0|~2.0|~9.99",
                "php": ">=5.3.3"
            },
            "type": "library",
            "extra": {
                "branch-alias": {
                    "dev-master": "1.9-dev"
                }
            },
            "autoload": {
                "psr-4": {
                    "Symfony\\Polyfill\\Php70\\": ""
                },
                "files": [
                    "bootstrap.php"
                ],
                "classmap": [
                    "Resources/stubs"
                ]
            },
            "notification-url": "https://packagist.org/downloads/",
            "license": [
                "MIT"
            ],
            "authors": [
                {
                    "name": "Nicolas Grekas",
                    "email": "p@tchwork.com"
                },
                {
                    "name": "Symfony Community",
                    "homepage": "https://symfony.com/contributors"
                }
            ],
            "description": "Symfony polyfill backporting some PHP 7.0+ features to lower PHP versions",
            "homepage": "https://symfony.com",
            "keywords": [
                "compatibility",
                "polyfill",
                "portable",
                "shim"
            ],
            "time": "2018-08-06T14:22:27+00:00"
        },
        {
            "name": "symfony/property-access",
            "version": "v3.4.17",
            "source": {
                "type": "git",
                "url": "https://github.com/symfony/property-access.git",
                "reference": "a62b882330f24b43f4409e50a0692aa433947460"
            },
            "dist": {
                "type": "zip",
                "url": "https://api.github.com/repos/symfony/property-access/zipball/a62b882330f24b43f4409e50a0692aa433947460",
                "reference": "a62b882330f24b43f4409e50a0692aa433947460",
                "shasum": ""
            },
            "require": {
                "php": "^5.5.9|>=7.0.8",
                "symfony/inflector": "~3.1|~4.0",
                "symfony/polyfill-php70": "~1.0"
            },
            "require-dev": {
                "symfony/cache": "~3.1|~4.0"
            },
            "suggest": {
                "psr/cache-implementation": "To cache access methods."
            },
            "type": "library",
            "extra": {
                "branch-alias": {
                    "dev-master": "3.4-dev"
                }
            },
            "autoload": {
                "psr-4": {
                    "Symfony\\Component\\PropertyAccess\\": ""
                },
                "exclude-from-classmap": [
                    "/Tests/"
                ]
            },
            "notification-url": "https://packagist.org/downloads/",
            "license": [
                "MIT"
            ],
            "authors": [
                {
                    "name": "Fabien Potencier",
                    "email": "fabien@symfony.com"
                },
                {
                    "name": "Symfony Community",
                    "homepage": "https://symfony.com/contributors"
                }
            ],
            "description": "Symfony PropertyAccess Component",
            "homepage": "https://symfony.com",
            "keywords": [
                "access",
                "array",
                "extraction",
                "index",
                "injection",
                "object",
                "property",
                "property path",
                "reflection"
            ],
            "time": "2018-10-02T12:28:39+00:00"
        },
        {
            "name": "symfony/yaml",
            "version": "v3.4.10",
            "source": {
                "type": "git",
                "url": "https://github.com/symfony/yaml.git",
                "reference": "c5010cc1692ce1fa328b1fb666961eb3d4a85bb0"
            },
            "dist": {
                "type": "zip",
                "url": "https://api.github.com/repos/symfony/yaml/zipball/c5010cc1692ce1fa328b1fb666961eb3d4a85bb0",
                "reference": "c5010cc1692ce1fa328b1fb666961eb3d4a85bb0",
                "shasum": ""
            },
            "require": {
                "php": "^5.5.9|>=7.0.8",
                "symfony/polyfill-ctype": "~1.8"
            },
            "conflict": {
                "symfony/console": "<3.4"
            },
            "require-dev": {
                "symfony/console": "~3.4|~4.0"
            },
            "suggest": {
                "symfony/console": "For validating YAML files using the lint command"
            },
            "type": "library",
            "extra": {
                "branch-alias": {
                    "dev-master": "3.4-dev"
                }
            },
            "autoload": {
                "psr-4": {
                    "Symfony\\Component\\Yaml\\": ""
                },
                "exclude-from-classmap": [
                    "/Tests/"
                ]
            },
            "notification-url": "https://packagist.org/downloads/",
            "license": [
                "MIT"
            ],
            "authors": [
                {
                    "name": "Fabien Potencier",
                    "email": "fabien@symfony.com"
                },
                {
                    "name": "Symfony Community",
                    "homepage": "https://symfony.com/contributors"
                }
            ],
            "description": "Symfony Yaml Component",
            "homepage": "https://symfony.com",
            "time": "2018-05-03T23:18:14+00:00"
        },
        {
            "name": "vufind-org/vufindcode",
            "version": "v1.1.0",
            "source": {
                "type": "git",
                "url": "https://github.com/vufind-org/vufindcode.git",
                "reference": "3a0a7628b7422e32a1313108f7aa972488c95e01"
            },
            "dist": {
                "type": "zip",
                "url": "https://api.github.com/repos/vufind-org/vufindcode/zipball/3a0a7628b7422e32a1313108f7aa972488c95e01",
                "reference": "3a0a7628b7422e32a1313108f7aa972488c95e01",
                "shasum": ""
            },
            "require": {
                "php": ">=7.0.8"
            },
            "require-dev": {
                "friendsofphp/php-cs-fixer": "2.11.1",
                "pear/http_request2": "2.3.0",
                "phing/phing": "2.16.1",
                "phploc/phploc": "4.0.1",
                "phpmd/phpmd": "2.6.0",
                "phpunit/phpunit": "6.5.8",
                "sebastian/phpcpd": "3.0.1",
                "squizlabs/php_codesniffer": "3.2.3"
            },
            "type": "library",
            "autoload": {
                "psr-0": {
                    "VuFindCode\\": "src/"
                }
            },
            "notification-url": "https://packagist.org/downloads/",
            "license": [
                "GPL-2.0"
            ],
            "authors": [
                {
                    "name": "Demian Katz",
                    "email": "demian.katz@villanova.edu"
                }
            ],
            "description": "Class for representing ISBNs (a VuFind support library)",
            "homepage": "https://vufind.org/",
            "time": "2018-05-23T18:48:59+00:00"
        },
        {
            "name": "vufind-org/vufinddate",
            "version": "v1.0.0",
            "source": {
                "type": "git",
                "url": "https://github.com/vufind-org/vufinddate.git",
                "reference": "1bec5458b48d96fa8ff87123584042780f4c3c24"
            },
            "dist": {
                "type": "zip",
                "url": "https://api.github.com/repos/vufind-org/vufinddate/zipball/1bec5458b48d96fa8ff87123584042780f4c3c24",
                "reference": "1bec5458b48d96fa8ff87123584042780f4c3c24",
                "shasum": ""
            },
            "require": {
                "php": ">=7.0.8"
            },
            "require-dev": {
                "friendsofphp/php-cs-fixer": "2.11.1",
                "pear/http_request2": "2.3.0",
                "phing/phing": "2.16.1",
                "phploc/phploc": "4.0.1",
                "phpmd/phpmd": "2.6.0",
                "phpunit/phpunit": "6.5.8",
                "sebastian/phpcpd": "3.0.1",
                "squizlabs/php_codesniffer": "3.2.3"
            },
            "type": "library",
            "autoload": {
                "psr-4": {
                    "VuFind\\Date\\": "src/"
                }
            },
            "notification-url": "https://packagist.org/downloads/",
            "license": [
                "GPL-2.0"
            ],
            "authors": [
                {
                    "name": "Demian Katz",
                    "email": "demian.katz@villanova.edu"
                }
            ],
            "description": "Date formatting tools for the VuFind project",
            "homepage": "https://vufind.org/",
            "time": "2018-05-23T19:59:10+00:00"
        },
        {
            "name": "vufind-org/vufindharvest",
            "version": "v2.4.0",
            "source": {
                "type": "git",
                "url": "https://github.com/vufind-org/vufindharvest.git",
                "reference": "a7391a2e3b9efc031c4e223debf7a56678e420a8"
            },
            "dist": {
                "type": "zip",
                "url": "https://api.github.com/repos/vufind-org/vufindharvest/zipball/a7391a2e3b9efc031c4e223debf7a56678e420a8",
                "reference": "a7391a2e3b9efc031c4e223debf7a56678e420a8",
                "shasum": ""
            },
            "require": {
                "php": ">=7.0.8",
                "zendframework/zend-console": ">=2.2",
                "zendframework/zend-http": ">=2.2"
            },
            "require-dev": {
                "friendsofphp/php-cs-fixer": "2.11.1",
                "pear/http_request2": "2.3.0",
                "phing/phing": "2.16.1",
                "phploc/phploc": "4.0.1",
                "phpmd/phpmd": "2.6.0",
                "phpunit/phpunit": "6.5.8",
                "sebastian/phpcpd": "3.0.1",
                "squizlabs/php_codesniffer": "3.2.3"
            },
            "type": "library",
            "autoload": {
                "psr-4": {
                    "VuFindHarvest\\": "src/"
                }
            },
            "notification-url": "https://packagist.org/downloads/",
            "license": [
                "GPL-2.0"
            ],
            "authors": [
                {
                    "name": "Demian Katz",
                    "email": "demian.katz@villanova.edu",
                    "role": "Maintainer"
                }
            ],
            "description": "VuFind Harvest Tools",
            "homepage": "https://vufind.org/",
            "time": "2018-05-23T19:14:41+00:00"
        },
        {
            "name": "vufind-org/vufindhttp",
            "version": "v2.2.0",
            "source": {
                "type": "git",
                "url": "https://github.com/vufind-org/vufindhttp.git",
                "reference": "2415b70424156ef9ebcbcff7900500c5fa62789b"
            },
            "dist": {
                "type": "zip",
                "url": "https://api.github.com/repos/vufind-org/vufindhttp/zipball/2415b70424156ef9ebcbcff7900500c5fa62789b",
                "reference": "2415b70424156ef9ebcbcff7900500c5fa62789b",
                "shasum": ""
            },
            "require": {
                "php": ">=7.0.8",
                "zendframework/zend-http": ">=2.2"
            },
            "require-dev": {
                "friendsofphp/php-cs-fixer": "2.11.1",
                "pear/http_request2": "2.3.0",
                "phing/phing": "2.16.1",
                "phploc/phploc": "4.0.1",
                "phpmd/phpmd": "2.6.0",
                "phpunit/phpunit": "6.5.8",
                "sebastian/phpcpd": "3.0.1",
                "squizlabs/php_codesniffer": "3.2.3",
                "zendframework/zend-uri": ">=2.2"
            },
            "type": "library",
            "autoload": {
                "psr-0": {
                    "VuFindHttp\\": "src/"
                }
            },
            "notification-url": "https://packagist.org/downloads/",
            "license": [
                "GPL-2.0"
            ],
            "authors": [
                {
                    "name": "David Maus",
                    "email": "maus@hab.de",
                    "role": "Developer"
                },
                {
                    "name": "Demian Katz",
                    "email": "demian.katz@villanova.edu",
                    "role": "Maintainer"
                }
            ],
            "description": "VuFind HTTP service library",
            "homepage": "https://vufind.org/",
            "time": "2018-05-23T17:51:55+00:00"
        },
        {
            "name": "yajra/laravel-pdo-via-oci8",
            "version": "v1.3.6",
            "source": {
                "type": "git",
                "url": "https://github.com/yajra/pdo-via-oci8.git",
                "reference": "b3a86f9f5ecb5b05e497bbbfef13e33ae201a417"
            },
            "dist": {
                "type": "zip",
                "url": "https://api.github.com/repos/yajra/pdo-via-oci8/zipball/b3a86f9f5ecb5b05e497bbbfef13e33ae201a417",
                "reference": "b3a86f9f5ecb5b05e497bbbfef13e33ae201a417",
                "shasum": ""
            },
            "require-dev": {
                "phpunit/phpunit": "^6.4"
            },
            "type": "library",
            "autoload": {
                "psr-4": {
                    "Yajra\\": "src/"
                }
            },
            "notification-url": "https://packagist.org/downloads/",
            "license": [
                "MIT"
            ],
            "authors": [
                {
                    "name": "Arjay Angeles",
                    "email": "aqangeles@gmail.com"
                }
            ],
            "description": "PDO userspace driver proxying calls to PHP OCI8 driver",
            "time": "2018-01-04T07:20:53+00:00"
        },
        {
            "name": "zendframework/zend-cache",
            "version": "2.8.2",
            "source": {
                "type": "git",
                "url": "https://github.com/zendframework/zend-cache.git",
                "reference": "4983dff629956490c78b88adcc8ece4711d7d8a3"
            },
            "dist": {
                "type": "zip",
                "url": "https://api.github.com/repos/zendframework/zend-cache/zipball/4983dff629956490c78b88adcc8ece4711d7d8a3",
                "reference": "4983dff629956490c78b88adcc8ece4711d7d8a3",
                "shasum": ""
            },
            "require": {
                "php": "^5.6 || ^7.0",
                "psr/cache": "^1.0",
                "psr/simple-cache": "^1.0",
                "zendframework/zend-eventmanager": "^2.6.3 || ^3.2",
                "zendframework/zend-servicemanager": "^2.7.8 || ^3.3",
                "zendframework/zend-stdlib": "^2.7.7 || ^3.1"
            },
            "provide": {
                "psr/cache-implementation": "1.0",
                "psr/simple-cache-implementation": "1.0"
            },
            "require-dev": {
                "cache/integration-tests": "^0.16",
                "phpbench/phpbench": "^0.13",
                "phpunit/phpunit": "^5.7.27 || ^6.5.8 || ^7.1.2",
                "zendframework/zend-coding-standard": "~1.0.0",
                "zendframework/zend-serializer": "^2.6",
                "zendframework/zend-session": "^2.7.4"
            },
            "suggest": {
                "ext-apc": "APC or compatible extension, to use the APC storage adapter",
                "ext-apcu": "APCU >= 5.1.0, to use the APCu storage adapter",
                "ext-dba": "DBA, to use the DBA storage adapter",
                "ext-memcache": "Memcache >= 2.0.0 to use the Memcache storage adapter",
                "ext-memcached": "Memcached >= 1.0.0 to use the Memcached storage adapter",
                "ext-mongo": "Mongo, to use MongoDb storage adapter",
                "ext-mongodb": "MongoDB, to use the ExtMongoDb storage adapter",
                "ext-redis": "Redis, to use Redis storage adapter",
                "ext-wincache": "WinCache, to use the WinCache storage adapter",
                "ext-xcache": "XCache, to use the XCache storage adapter",
                "mongodb/mongodb": "Required for use with the ext-mongodb adapter",
                "mongofill/mongofill": "Alternative to ext-mongo - a pure PHP implementation designed as a drop in replacement",
                "zendframework/zend-serializer": "Zend\\Serializer component",
                "zendframework/zend-session": "Zend\\Session component"
            },
            "type": "library",
            "extra": {
                "branch-alias": {
                    "dev-master": "2.8.x-dev",
                    "dev-develop": "2.9.x-dev"
                },
                "zf": {
                    "component": "Zend\\Cache",
                    "config-provider": "Zend\\Cache\\ConfigProvider"
                }
            },
            "autoload": {
                "files": [
                    "autoload/patternPluginManagerPolyfill.php"
                ],
                "psr-4": {
                    "Zend\\Cache\\": "src/"
                }
            },
            "notification-url": "https://packagist.org/downloads/",
            "license": [
                "BSD-3-Clause"
            ],
            "description": "Caching implementation with a variety of storage options, as well as codified caching strategies for callbacks, classes, and output",
            "keywords": [
                "ZendFramework",
                "cache",
                "psr-16",
                "psr-6",
                "zf"
            ],
            "time": "2018-05-01T21:58:00+00:00"
        },
        {
            "name": "zendframework/zend-captcha",
            "version": "2.8.0",
            "source": {
                "type": "git",
                "url": "https://github.com/zendframework/zend-captcha.git",
                "reference": "37e9b6a4f632a9399eecbf2e5e325ad89083f87b"
            },
            "dist": {
                "type": "zip",
                "url": "https://api.github.com/repos/zendframework/zend-captcha/zipball/37e9b6a4f632a9399eecbf2e5e325ad89083f87b",
                "reference": "37e9b6a4f632a9399eecbf2e5e325ad89083f87b",
                "shasum": ""
            },
            "require": {
                "php": "^5.6 || ^7.0",
                "zendframework/zend-math": "^2.7 || ^3.0",
                "zendframework/zend-stdlib": "^2.7.7 || ^3.1"
            },
            "require-dev": {
                "phpunit/phpunit": "^5.7.27 || ^6.5.8 || ^7.1.2",
                "zendframework/zend-coding-standard": "~1.0.0",
                "zendframework/zend-session": "^2.8",
                "zendframework/zend-text": "^2.6",
                "zendframework/zend-validator": "^2.10.1",
                "zendframework/zendservice-recaptcha": "^3.0"
            },
            "suggest": {
                "zendframework/zend-i18n-resources": "Translations of captcha messages",
                "zendframework/zend-session": "Zend\\Session component",
                "zendframework/zend-text": "Zend\\Text component",
                "zendframework/zend-validator": "Zend\\Validator component",
                "zendframework/zendservice-recaptcha": "ZendService\\ReCaptcha component"
            },
            "type": "library",
            "extra": {
                "branch-alias": {
                    "dev-master": "2.8.x-dev",
                    "dev-develop": "2.9.x-dev"
                }
            },
            "autoload": {
                "psr-4": {
                    "Zend\\Captcha\\": "src/"
                }
            },
            "notification-url": "https://packagist.org/downloads/",
            "license": [
                "BSD-3-Clause"
            ],
            "description": "Generate and validate CAPTCHAs using Figlets, images, ReCaptcha, and more",
            "keywords": [
                "ZendFramework",
                "captcha",
                "zf"
            ],
            "time": "2018-04-24T17:24:10+00:00"
        },
        {
            "name": "zendframework/zend-code",
            "version": "3.1.0",
            "source": {
                "type": "git",
                "url": "https://github.com/zendframework/zend-code.git",
                "reference": "2899c17f83a7207f2d7f53ec2f421204d3beea27"
            },
            "dist": {
                "type": "zip",
                "url": "https://api.github.com/repos/zendframework/zend-code/zipball/2899c17f83a7207f2d7f53ec2f421204d3beea27",
                "reference": "2899c17f83a7207f2d7f53ec2f421204d3beea27",
                "shasum": ""
            },
            "require": {
                "php": "^5.6 || 7.0.0 - 7.0.4 || ^7.0.6",
                "zendframework/zend-eventmanager": "^2.6 || ^3.0"
            },
            "require-dev": {
                "doctrine/annotations": "~1.0",
                "ext-phar": "*",
                "phpunit/phpunit": "^4.8.21",
                "squizlabs/php_codesniffer": "^2.5",
                "zendframework/zend-stdlib": "^2.7 || ^3.0"
            },
            "suggest": {
                "doctrine/annotations": "Doctrine\\Common\\Annotations >=1.0 for annotation features",
                "zendframework/zend-stdlib": "Zend\\Stdlib component"
            },
            "type": "library",
            "extra": {
                "branch-alias": {
                    "dev-master": "3.1-dev",
                    "dev-develop": "3.2-dev"
                }
            },
            "autoload": {
                "psr-4": {
                    "Zend\\Code\\": "src/"
                }
            },
            "notification-url": "https://packagist.org/downloads/",
            "license": [
                "BSD-3-Clause"
            ],
            "description": "provides facilities to generate arbitrary code using an object oriented interface",
            "homepage": "https://github.com/zendframework/zend-code",
            "keywords": [
                "code",
                "zf2"
            ],
            "time": "2016-10-24T13:23:32+00:00"
        },
        {
            "name": "zendframework/zend-config",
            "version": "3.2.0",
            "source": {
                "type": "git",
                "url": "https://github.com/zendframework/zend-config.git",
                "reference": "6796f5dcba52c84ef2501d7313618989b5ef3023"
            },
            "dist": {
                "type": "zip",
                "url": "https://api.github.com/repos/zendframework/zend-config/zipball/6796f5dcba52c84ef2501d7313618989b5ef3023",
                "reference": "6796f5dcba52c84ef2501d7313618989b5ef3023",
                "shasum": ""
            },
            "require": {
                "ext-json": "*",
                "php": "^5.6 || ^7.0",
                "psr/container": "^1.0",
                "zendframework/zend-stdlib": "^2.7.7 || ^3.1"
            },
            "conflict": {
                "container-interop/container-interop": "<1.2.0"
            },
            "require-dev": {
                "malukenho/docheader": "^0.1.6",
                "phpunit/phpunit": "^5.7.27 || ^6.5.8 || ^7.1.2",
                "zendframework/zend-coding-standard": "~1.0.0",
                "zendframework/zend-filter": "^2.7.2",
                "zendframework/zend-i18n": "^2.7.4",
                "zendframework/zend-servicemanager": "^2.7.8 || ^3.3"
            },
            "suggest": {
                "zendframework/zend-filter": "^2.7.2; install if you want to use the Filter processor",
                "zendframework/zend-i18n": "^2.7.4; install if you want to use the Translator processor",
                "zendframework/zend-servicemanager": "^2.7.8 || ^3.3; if you need an extensible plugin manager for use with the Config Factory"
            },
            "type": "library",
            "extra": {
                "branch-alias": {
                    "dev-master": "3.2.x-dev",
                    "dev-develop": "3.3.x-dev"
                }
            },
            "autoload": {
                "psr-4": {
                    "Zend\\Config\\": "src/"
                }
            },
            "notification-url": "https://packagist.org/downloads/",
            "license": [
                "BSD-3-Clause"
            ],
            "description": "provides a nested object property based user interface for accessing this configuration data within application code",
            "keywords": [
                "ZendFramework",
                "config",
                "zf"
            ],
            "time": "2018-04-24T19:26:44+00:00"
        },
        {
            "name": "zendframework/zend-console",
            "version": "2.7.0",
            "source": {
                "type": "git",
                "url": "https://github.com/zendframework/zend-console.git",
                "reference": "e8aa08da83de3d265256c40ba45cd649115f0e18"
            },
            "dist": {
                "type": "zip",
                "url": "https://api.github.com/repos/zendframework/zend-console/zipball/e8aa08da83de3d265256c40ba45cd649115f0e18",
                "reference": "e8aa08da83de3d265256c40ba45cd649115f0e18",
                "shasum": ""
            },
            "require": {
                "php": "^5.6 || ^7.0",
                "zendframework/zend-stdlib": "^2.7.7 || ^3.1"
            },
            "require-dev": {
                "phpunit/phpunit": "^5.7.23 || ^6.4.3",
                "zendframework/zend-coding-standard": "~1.0.0",
                "zendframework/zend-filter": "^2.7.2",
                "zendframework/zend-json": "^2.6 || ^3.0",
                "zendframework/zend-validator": "^2.10.1"
            },
            "suggest": {
                "zendframework/zend-filter": "To support DefaultRouteMatcher usage",
                "zendframework/zend-validator": "To support DefaultRouteMatcher usage"
            },
            "type": "library",
            "extra": {
                "branch-alias": {
                    "dev-master": "2.7.x-dev",
                    "dev-develop": "2.8.x-dev"
                }
            },
            "autoload": {
                "psr-4": {
                    "Zend\\Console\\": "src/"
                }
            },
            "notification-url": "https://packagist.org/downloads/",
            "license": [
                "BSD-3-Clause"
            ],
            "description": "Build console applications using getopt syntax or routing, complete with prompts",
            "keywords": [
                "ZendFramework",
                "console",
                "zf"
            ],
            "time": "2018-01-25T19:08:04+00:00"
        },
        {
            "name": "zendframework/zend-crypt",
            "version": "3.3.0",
            "source": {
                "type": "git",
                "url": "https://github.com/zendframework/zend-crypt.git",
                "reference": "9c2916faa9b2132a0f91cdca8e95b025c352f065"
            },
            "dist": {
                "type": "zip",
                "url": "https://api.github.com/repos/zendframework/zend-crypt/zipball/9c2916faa9b2132a0f91cdca8e95b025c352f065",
                "reference": "9c2916faa9b2132a0f91cdca8e95b025c352f065",
                "shasum": ""
            },
            "require": {
                "container-interop/container-interop": "^1.2",
                "ext-mbstring": "*",
                "php": "^5.6 || ^7.0",
                "zendframework/zend-math": "^3.0",
                "zendframework/zend-stdlib": "^2.7.7 || ^3.1"
            },
            "require-dev": {
                "phpunit/phpunit": "^5.7.27 || ^6.5.8 || ^7.1.2",
                "zendframework/zend-coding-standard": "~1.0.0"
            },
            "suggest": {
                "ext-openssl": "Required for most features of Zend\\Crypt"
            },
            "type": "library",
            "extra": {
                "branch-alias": {
                    "dev-master": "3.3.x-dev",
                    "dev-develop": "3.4.x-dev"
                }
            },
            "autoload": {
                "psr-4": {
                    "Zend\\Crypt\\": "src/"
                }
            },
            "notification-url": "https://packagist.org/downloads/",
            "license": [
                "BSD-3-Clause"
            ],
            "description": "Strong cryptography tools and password hashing",
            "keywords": [
                "ZendFramework",
                "crypt",
                "zf"
            ],
            "time": "2018-04-24T22:01:58+00:00"
        },
        {
            "name": "zendframework/zend-db",
            "version": "2.9.3",
            "source": {
                "type": "git",
                "url": "https://github.com/zendframework/zend-db.git",
                "reference": "5b4f2c42f94c9f7f4b2f456a0ebe459fab12b3d9"
            },
            "dist": {
                "type": "zip",
                "url": "https://api.github.com/repos/zendframework/zend-db/zipball/5b4f2c42f94c9f7f4b2f456a0ebe459fab12b3d9",
                "reference": "5b4f2c42f94c9f7f4b2f456a0ebe459fab12b3d9",
                "shasum": ""
            },
            "require": {
                "php": "^5.6 || ^7.0",
                "zendframework/zend-stdlib": "^2.7 || ^3.0"
            },
            "require-dev": {
                "phpunit/phpunit": "^5.7.25 || ^6.4.4",
                "zendframework/zend-coding-standard": "~1.0.0",
                "zendframework/zend-eventmanager": "^2.6.2 || ^3.0",
                "zendframework/zend-hydrator": "^1.1 || ^2.1",
                "zendframework/zend-servicemanager": "^2.7.5 || ^3.0.3"
            },
            "suggest": {
                "zendframework/zend-eventmanager": "Zend\\EventManager component",
                "zendframework/zend-hydrator": "Zend\\Hydrator component for using HydratingResultSets",
                "zendframework/zend-servicemanager": "Zend\\ServiceManager component"
            },
            "type": "library",
            "extra": {
                "branch-alias": {
                    "dev-master": "2.9-dev",
                    "dev-develop": "2.10-dev"
                },
                "zf": {
                    "component": "Zend\\Db",
                    "config-provider": "Zend\\Db\\ConfigProvider"
                }
            },
            "autoload": {
                "psr-4": {
                    "Zend\\Db\\": "src/"
                }
            },
            "notification-url": "https://packagist.org/downloads/",
            "license": [
                "BSD-3-Clause"
            ],
            "description": "Database abstraction layer, SQL abstraction, result set abstraction, and RowDataGateway and TableDataGateway implementations",
            "keywords": [
                "ZendFramework",
                "db",
                "zf"
            ],
            "time": "2018-04-09T13:21:36+00:00"
        },
        {
            "name": "zendframework/zend-dom",
            "version": "2.7.1",
            "source": {
                "type": "git",
                "url": "https://github.com/zendframework/zend-dom.git",
                "reference": "ec2c66c2bb0046e895651b24f2ebb83058b9bbca"
            },
            "dist": {
                "type": "zip",
                "url": "https://api.github.com/repos/zendframework/zend-dom/zipball/ec2c66c2bb0046e895651b24f2ebb83058b9bbca",
                "reference": "ec2c66c2bb0046e895651b24f2ebb83058b9bbca",
                "shasum": ""
            },
            "require": {
                "php": "^5.6 || ^7.0"
            },
            "require-dev": {
                "phpunit/phpunit": "^5.7.23 || ^6.4.3",
                "zendframework/zend-coding-standard": "~1.0.0"
            },
            "type": "library",
            "extra": {
                "branch-alias": {
                    "dev-master": "2.7.x-dev",
                    "dev-develop": "2.8.x-dev"
                }
            },
            "autoload": {
                "psr-4": {
                    "Zend\\Dom\\": "src/"
                }
            },
            "notification-url": "https://packagist.org/downloads/",
            "license": [
                "BSD-3-Clause"
            ],
            "description": "provides tools for working with DOM documents and structures",
            "keywords": [
                "ZendFramework",
                "dom",
                "zf"
            ],
            "time": "2018-04-09T20:18:00+00:00"
        },
        {
            "name": "zendframework/zend-escaper",
            "version": "2.6.0",
            "source": {
                "type": "git",
                "url": "https://github.com/zendframework/zend-escaper.git",
                "reference": "31d8aafae982f9568287cb4dce987e6aff8fd074"
            },
            "dist": {
                "type": "zip",
                "url": "https://api.github.com/repos/zendframework/zend-escaper/zipball/31d8aafae982f9568287cb4dce987e6aff8fd074",
                "reference": "31d8aafae982f9568287cb4dce987e6aff8fd074",
                "shasum": ""
            },
            "require": {
                "php": "^5.6 || ^7.0"
            },
            "require-dev": {
                "phpunit/phpunit": "^5.7.27 || ^6.5.8 || ^7.1.2",
                "zendframework/zend-coding-standard": "~1.0.0"
            },
            "type": "library",
            "extra": {
                "branch-alias": {
                    "dev-master": "2.6.x-dev",
                    "dev-develop": "2.7.x-dev"
                }
            },
            "autoload": {
                "psr-4": {
                    "Zend\\Escaper\\": "src/"
                }
            },
            "notification-url": "https://packagist.org/downloads/",
            "license": [
                "BSD-3-Clause"
            ],
            "description": "Securely and safely escape HTML, HTML attributes, JavaScript, CSS, and URLs",
            "keywords": [
                "ZendFramework",
                "escaper",
                "zf"
            ],
            "time": "2018-04-25T15:48:53+00:00"
        },
        {
            "name": "zendframework/zend-eventmanager",
            "version": "3.2.1",
            "source": {
                "type": "git",
                "url": "https://github.com/zendframework/zend-eventmanager.git",
                "reference": "a5e2583a211f73604691586b8406ff7296a946dd"
            },
            "dist": {
                "type": "zip",
                "url": "https://api.github.com/repos/zendframework/zend-eventmanager/zipball/a5e2583a211f73604691586b8406ff7296a946dd",
                "reference": "a5e2583a211f73604691586b8406ff7296a946dd",
                "shasum": ""
            },
            "require": {
                "php": "^5.6 || ^7.0"
            },
            "require-dev": {
                "athletic/athletic": "^0.1",
                "container-interop/container-interop": "^1.1.0",
                "phpunit/phpunit": "^5.7.27 || ^6.5.8 || ^7.1.2",
                "zendframework/zend-coding-standard": "~1.0.0",
                "zendframework/zend-stdlib": "^2.7.3 || ^3.0"
            },
            "suggest": {
                "container-interop/container-interop": "^1.1.0, to use the lazy listeners feature",
                "zendframework/zend-stdlib": "^2.7.3 || ^3.0, to use the FilterChain feature"
            },
            "type": "library",
            "extra": {
                "branch-alias": {
                    "dev-master": "3.2-dev",
                    "dev-develop": "3.3-dev"
                }
            },
            "autoload": {
                "psr-4": {
                    "Zend\\EventManager\\": "src/"
                }
            },
            "notification-url": "https://packagist.org/downloads/",
            "license": [
                "BSD-3-Clause"
            ],
            "description": "Trigger and listen to events within a PHP application",
            "homepage": "https://github.com/zendframework/zend-eventmanager",
            "keywords": [
                "event",
                "eventmanager",
                "events",
                "zf2"
            ],
            "time": "2018-04-25T15:33:34+00:00"
        },
        {
            "name": "zendframework/zend-feed",
            "version": "2.10.3",
            "source": {
                "type": "git",
                "url": "https://github.com/zendframework/zend-feed.git",
                "reference": "6641f4cf3f4586c63f83fd70b6d19966025c8888"
            },
            "dist": {
                "type": "zip",
                "url": "https://api.github.com/repos/zendframework/zend-feed/zipball/6641f4cf3f4586c63f83fd70b6d19966025c8888",
                "reference": "6641f4cf3f4586c63f83fd70b6d19966025c8888",
                "shasum": ""
            },
            "require": {
                "php": "^5.6 || ^7.0",
                "zendframework/zend-escaper": "^2.5.2",
                "zendframework/zend-stdlib": "^2.7.7 || ^3.1"
            },
            "require-dev": {
                "phpunit/phpunit": "^5.7.23 || ^6.4.3",
                "psr/http-message": "^1.0.1",
                "zendframework/zend-cache": "^2.7.2",
                "zendframework/zend-coding-standard": "~1.0.0",
                "zendframework/zend-db": "^2.8.2",
                "zendframework/zend-http": "^2.7",
                "zendframework/zend-servicemanager": "^2.7.8 || ^3.3",
                "zendframework/zend-validator": "^2.10.1"
            },
            "suggest": {
                "psr/http-message": "PSR-7 ^1.0.1, if you wish to use Zend\\Feed\\Reader\\Http\\Psr7ResponseDecorator",
                "zendframework/zend-cache": "Zend\\Cache component, for optionally caching feeds between requests",
                "zendframework/zend-db": "Zend\\Db component, for use with PubSubHubbub",
                "zendframework/zend-http": "Zend\\Http for PubSubHubbub, and optionally for use with Zend\\Feed\\Reader",
                "zendframework/zend-servicemanager": "Zend\\ServiceManager component, for easily extending ExtensionManager implementations",
                "zendframework/zend-validator": "Zend\\Validator component, for validating email addresses used in Atom feeds and entries when using the Writer subcomponent"
            },
            "type": "library",
            "extra": {
                "branch-alias": {
                    "dev-master": "2.10.x-dev",
                    "dev-develop": "2.11.x-dev"
                }
            },
            "autoload": {
                "psr-4": {
                    "Zend\\Feed\\": "src/"
                }
            },
            "notification-url": "https://packagist.org/downloads/",
            "license": [
                "BSD-3-Clause"
            ],
            "description": "provides functionality for consuming RSS and Atom feeds",
            "keywords": [
                "ZendFramework",
                "feed",
                "zf"
            ],
            "time": "2018-08-01T13:53:20+00:00"
        },
        {
            "name": "zendframework/zend-filter",
            "version": "2.8.0",
            "source": {
                "type": "git",
                "url": "https://github.com/zendframework/zend-filter.git",
                "reference": "7b997dbe79459f1652deccc8786d7407fb66caa9"
            },
            "dist": {
                "type": "zip",
                "url": "https://api.github.com/repos/zendframework/zend-filter/zipball/7b997dbe79459f1652deccc8786d7407fb66caa9",
                "reference": "7b997dbe79459f1652deccc8786d7407fb66caa9",
                "shasum": ""
            },
            "require": {
                "php": "^5.6 || ^7.0",
                "zendframework/zend-stdlib": "^2.7.7 || ^3.1"
            },
            "conflict": {
                "zendframework/zend-validator": "<2.10.1"
            },
            "require-dev": {
                "pear/archive_tar": "^1.4.3",
                "phpunit/phpunit": "^5.7.23 || ^6.4.3",
                "zendframework/zend-coding-standard": "~1.0.0",
                "zendframework/zend-crypt": "^3.2.1",
                "zendframework/zend-servicemanager": "^2.7.8 || ^3.3",
                "zendframework/zend-uri": "^2.6"
            },
            "suggest": {
                "zendframework/zend-crypt": "Zend\\Crypt component, for encryption filters",
                "zendframework/zend-i18n": "Zend\\I18n component for filters depending on i18n functionality",
                "zendframework/zend-servicemanager": "Zend\\ServiceManager component, for using the filter chain functionality",
                "zendframework/zend-uri": "Zend\\Uri component, for the UriNormalize filter"
            },
            "type": "library",
            "extra": {
                "branch-alias": {
                    "dev-master": "2.8.x-dev",
                    "dev-develop": "2.9.x-dev"
                },
                "zf": {
                    "component": "Zend\\Filter",
                    "config-provider": "Zend\\Filter\\ConfigProvider"
                }
            },
            "autoload": {
                "psr-4": {
                    "Zend\\Filter\\": "src/"
                }
            },
            "notification-url": "https://packagist.org/downloads/",
            "license": [
                "BSD-3-Clause"
            ],
            "description": "provides a set of commonly needed data filters",
            "keywords": [
                "ZendFramework",
                "filter",
                "zf"
            ],
            "time": "2018-04-11T16:20:04+00:00"
        },
        {
            "name": "zendframework/zend-form",
            "version": "2.12.0",
            "source": {
                "type": "git",
                "url": "https://github.com/zendframework/zend-form.git",
                "reference": "565fb4f4bb3e0dbeea0173c923c4a8be77de9441"
            },
            "dist": {
                "type": "zip",
                "url": "https://api.github.com/repos/zendframework/zend-form/zipball/565fb4f4bb3e0dbeea0173c923c4a8be77de9441",
                "reference": "565fb4f4bb3e0dbeea0173c923c4a8be77de9441",
                "shasum": ""
            },
            "require": {
                "php": "^5.6 || ^7.0",
                "zendframework/zend-hydrator": "^1.1 || ^2.1",
                "zendframework/zend-inputfilter": "^2.8",
                "zendframework/zend-stdlib": "^2.7 || ^3.0"
            },
            "require-dev": {
                "doctrine/annotations": "~1.0",
                "phpunit/phpunit": "^5.7.23 || ^6.5.3",
                "zendframework/zend-cache": "^2.6.1",
                "zendframework/zend-captcha": "^2.7.1",
                "zendframework/zend-code": "^2.6 || ^3.0",
                "zendframework/zend-coding-standard": "~1.0.0",
                "zendframework/zend-escaper": "^2.5",
                "zendframework/zend-eventmanager": "^2.6.2 || ^3.0",
                "zendframework/zend-filter": "^2.6",
                "zendframework/zend-i18n": "^2.6",
                "zendframework/zend-servicemanager": "^2.7.5 || ^3.0.3",
                "zendframework/zend-session": "^2.8.1",
                "zendframework/zend-text": "^2.6",
                "zendframework/zend-validator": "^2.6",
                "zendframework/zend-view": "^2.6.2",
                "zendframework/zendservice-recaptcha": "^3.0.0"
            },
            "suggest": {
                "zendframework/zend-captcha": "^2.7.1, required for using CAPTCHA form elements",
                "zendframework/zend-code": "^2.6 || ^3.0, required to use zend-form annotations support",
                "zendframework/zend-eventmanager": "^2.6.2 || ^3.0, reuired for zend-form annotations support",
                "zendframework/zend-i18n": "^2.6, required when using zend-form view helpers",
                "zendframework/zend-servicemanager": "^2.7.5 || ^3.0.3, required to use the form factories or provide services",
                "zendframework/zend-view": "^2.6.2, required for using the zend-form view helpers",
                "zendframework/zendservice-recaptcha": "in order to use the ReCaptcha form element"
            },
            "type": "library",
            "extra": {
                "branch-alias": {
                    "dev-master": "2.12.x-dev",
                    "dev-develop": "2.13.x-dev"
                },
                "zf": {
                    "component": "Zend\\Form",
                    "config-provider": "Zend\\Form\\ConfigProvider"
                }
            },
            "autoload": {
                "psr-4": {
                    "Zend\\Form\\": "src/"
                },
                "files": [
                    "autoload/formElementManagerPolyfill.php"
                ]
            },
            "notification-url": "https://packagist.org/downloads/",
            "license": [
                "BSD-3-Clause"
            ],
            "description": "Validate and display simple and complex forms, casting forms to business objects and vice versa",
            "keywords": [
                "ZendFramework",
                "form",
                "zf"
            ],
            "time": "2018-05-16T18:49:44+00:00"
        },
        {
            "name": "zendframework/zend-http",
            "version": "2.8.2",
            "source": {
                "type": "git",
                "url": "https://github.com/zendframework/zend-http.git",
                "reference": "2c8aed3d25522618573194e7cc51351f8cd4a45b"
            },
            "dist": {
                "type": "zip",
                "url": "https://api.github.com/repos/zendframework/zend-http/zipball/2c8aed3d25522618573194e7cc51351f8cd4a45b",
                "reference": "2c8aed3d25522618573194e7cc51351f8cd4a45b",
                "shasum": ""
            },
            "require": {
                "php": "^5.6 || ^7.0",
                "zendframework/zend-loader": "^2.5.1",
                "zendframework/zend-stdlib": "^3.1 || ^2.7.7",
                "zendframework/zend-uri": "^2.5.2",
                "zendframework/zend-validator": "^2.10.1"
            },
            "require-dev": {
                "phpunit/phpunit": "^5.7.27 || ^6.5.8 || ^7.1.3",
                "zendframework/zend-coding-standard": "~1.0.0",
                "zendframework/zend-config": "^3.1 || ^2.6"
            },
            "suggest": {
                "paragonie/certainty": "For automated management of cacert.pem"
            },
            "type": "library",
            "extra": {
                "branch-alias": {
                    "dev-master": "2.8.x-dev",
                    "dev-develop": "2.9.x-dev"
                }
            },
            "autoload": {
                "psr-4": {
                    "Zend\\Http\\": "src/"
                }
            },
            "notification-url": "https://packagist.org/downloads/",
            "license": [
                "BSD-3-Clause"
            ],
            "description": "Provides an easy interface for performing Hyper-Text Transfer Protocol (HTTP) requests",
            "keywords": [
                "ZendFramework",
                "http",
                "http client",
                "zend",
                "zf"
            ],
            "time": "2018-08-13T18:47:03+00:00"
        },
        {
            "name": "zendframework/zend-hydrator",
            "version": "2.4.0",
            "source": {
                "type": "git",
                "url": "https://github.com/zendframework/zend-hydrator.git",
                "reference": "bd48bc3bc046df007a94125f868dd1aa1b73a813"
            },
            "dist": {
                "type": "zip",
                "url": "https://api.github.com/repos/zendframework/zend-hydrator/zipball/bd48bc3bc046df007a94125f868dd1aa1b73a813",
                "reference": "bd48bc3bc046df007a94125f868dd1aa1b73a813",
                "shasum": ""
            },
            "require": {
                "php": "^5.6 || ^7.0",
                "zendframework/zend-stdlib": "^3.0"
            },
            "require-dev": {
                "phpunit/phpunit": "^5.7.27 || ^6.5.8 || ^7.1.2",
                "zendframework/zend-coding-standard": "~1.0.0",
                "zendframework/zend-eventmanager": "^2.6.2 || ^3.0",
                "zendframework/zend-filter": "^2.6",
                "zendframework/zend-inputfilter": "^2.6",
                "zendframework/zend-serializer": "^2.6.1",
                "zendframework/zend-servicemanager": "^2.7.5 || ^3.0.3"
            },
            "suggest": {
                "zendframework/zend-eventmanager": "^2.6.2 || ^3.0, to support aggregate hydrator usage",
                "zendframework/zend-filter": "^2.6, to support naming strategy hydrator usage",
                "zendframework/zend-serializer": "^2.6.1, to use the SerializableStrategy",
                "zendframework/zend-servicemanager": "^2.7.5 || ^3.0.3, to support hydrator plugin manager usage"
            },
            "type": "library",
            "extra": {
                "branch-alias": {
                    "dev-release-1.0": "1.0.x-dev",
                    "dev-release-1.1": "1.1.x-dev",
                    "dev-master": "2.4.x-dev",
                    "dev-develop": "2.5.x-dev"
                },
                "zf": {
                    "component": "Zend\\Hydrator",
                    "config-provider": "Zend\\Hydrator\\ConfigProvider"
                }
            },
            "autoload": {
                "psr-4": {
                    "Zend\\Hydrator\\": "src/"
                }
            },
            "notification-url": "https://packagist.org/downloads/",
            "license": [
                "BSD-3-Clause"
            ],
            "description": "Serialize objects to arrays, and vice versa",
            "keywords": [
                "ZendFramework",
                "hydrator",
                "zf"
            ],
            "time": "2018-04-30T21:22:14+00:00"
        },
        {
            "name": "zendframework/zend-i18n",
            "version": "2.9.0",
            "source": {
                "type": "git",
                "url": "https://github.com/zendframework/zend-i18n.git",
                "reference": "6d69af5a04e1a4de7250043cb1322f077a0cdb7f"
            },
            "dist": {
                "type": "zip",
                "url": "https://api.github.com/repos/zendframework/zend-i18n/zipball/6d69af5a04e1a4de7250043cb1322f077a0cdb7f",
                "reference": "6d69af5a04e1a4de7250043cb1322f077a0cdb7f",
                "shasum": ""
            },
            "require": {
                "php": "^5.6 || ^7.0",
                "zendframework/zend-stdlib": "^2.7 || ^3.0"
            },
            "require-dev": {
                "phpunit/phpunit": "^5.7.27 || ^6.5.8 || ^7.1.2",
                "zendframework/zend-cache": "^2.6.1",
                "zendframework/zend-coding-standard": "~1.0.0",
                "zendframework/zend-config": "^2.6",
                "zendframework/zend-eventmanager": "^2.6.2 || ^3.0",
                "zendframework/zend-filter": "^2.6.1",
                "zendframework/zend-servicemanager": "^2.7.5 || ^3.0.3",
                "zendframework/zend-validator": "^2.6",
                "zendframework/zend-view": "^2.6.3"
            },
            "suggest": {
                "ext-intl": "Required for most features of Zend\\I18n; included in default builds of PHP",
                "zendframework/zend-cache": "Zend\\Cache component",
                "zendframework/zend-config": "Zend\\Config component",
                "zendframework/zend-eventmanager": "You should install this package to use the events in the translator",
                "zendframework/zend-filter": "You should install this package to use the provided filters",
                "zendframework/zend-i18n-resources": "Translation resources",
                "zendframework/zend-servicemanager": "Zend\\ServiceManager component",
                "zendframework/zend-validator": "You should install this package to use the provided validators",
                "zendframework/zend-view": "You should install this package to use the provided view helpers"
            },
            "type": "library",
            "extra": {
                "branch-alias": {
                    "dev-master": "2.9.x-dev",
                    "dev-develop": "2.10.x-dev"
                },
                "zf": {
                    "component": "Zend\\I18n",
                    "config-provider": "Zend\\I18n\\ConfigProvider"
                }
            },
            "autoload": {
                "psr-4": {
                    "Zend\\I18n\\": "src/"
                }
            },
            "notification-url": "https://packagist.org/downloads/",
            "license": [
                "BSD-3-Clause"
            ],
            "description": "Provide translations for your application, and filter and validate internationalized values",
            "keywords": [
                "ZendFramework",
                "i18n",
                "zf"
            ],
            "time": "2018-05-16T16:39:13+00:00"
        },
        {
            "name": "zendframework/zend-inputfilter",
            "version": "2.8.2",
            "source": {
                "type": "git",
                "url": "https://github.com/zendframework/zend-inputfilter.git",
                "reference": "3f02179e014d9ef0faccda2ad6c65d38adc338d8"
            },
            "dist": {
                "type": "zip",
                "url": "https://api.github.com/repos/zendframework/zend-inputfilter/zipball/3f02179e014d9ef0faccda2ad6c65d38adc338d8",
                "reference": "3f02179e014d9ef0faccda2ad6c65d38adc338d8",
                "shasum": ""
            },
            "require": {
                "php": "^5.6 || ^7.0",
                "zendframework/zend-filter": "^2.6",
                "zendframework/zend-servicemanager": "^2.7.10 || ^3.3.1",
                "zendframework/zend-stdlib": "^2.7 || ^3.0",
                "zendframework/zend-validator": "^2.10.1"
            },
            "require-dev": {
                "phpunit/phpunit": "^5.7.23 || ^6.4.3",
                "zendframework/zend-coding-standard": "~1.0.0"
            },
            "type": "library",
            "extra": {
                "branch-alias": {
                    "dev-master": "2.8.x-dev",
                    "dev-develop": "2.9.x-dev"
                },
                "zf": {
                    "component": "Zend\\InputFilter",
                    "config-provider": "Zend\\InputFilter\\ConfigProvider"
                }
            },
            "autoload": {
                "psr-4": {
                    "Zend\\InputFilter\\": "src/"
                }
            },
            "notification-url": "https://packagist.org/downloads/",
            "license": [
                "BSD-3-Clause"
            ],
            "description": "Normalize and validate input sets from the web, APIs, the CLI, and more, including files",
            "keywords": [
                "ZendFramework",
                "inputfilter",
                "zf"
            ],
            "time": "2018-05-14T17:38:03+00:00"
        },
        {
            "name": "zendframework/zend-json",
            "version": "3.1.0",
            "source": {
                "type": "git",
                "url": "https://github.com/zendframework/zend-json.git",
                "reference": "4dd940e8e6f32f1d36ea6b0677ea57c540c7c19c"
            },
            "dist": {
                "type": "zip",
                "url": "https://api.github.com/repos/zendframework/zend-json/zipball/4dd940e8e6f32f1d36ea6b0677ea57c540c7c19c",
                "reference": "4dd940e8e6f32f1d36ea6b0677ea57c540c7c19c",
                "shasum": ""
            },
            "require": {
                "php": "^5.6 || ^7.0"
            },
            "require-dev": {
                "phpunit/phpunit": "^5.7.23 || ^6.4.3",
                "zendframework/zend-coding-standard": "~1.0.0",
                "zendframework/zend-stdlib": "^2.7.7 || ^3.1"
            },
            "suggest": {
                "zendframework/zend-json-server": "For implementing JSON-RPC servers",
                "zendframework/zend-xml2json": "For converting XML documents to JSON"
            },
            "type": "library",
            "extra": {
                "branch-alias": {
                    "dev-master": "3.1.x-dev",
                    "dev-develop": "3.2.x-dev"
                }
            },
            "autoload": {
                "psr-4": {
                    "Zend\\Json\\": "src/"
                }
            },
            "notification-url": "https://packagist.org/downloads/",
            "license": [
                "BSD-3-Clause"
            ],
            "description": "provides convenience methods for serializing native PHP to JSON and decoding JSON to native PHP",
            "keywords": [
                "ZendFramework",
                "json",
                "zf"
            ],
            "time": "2018-01-04T17:51:34+00:00"
        },
        {
            "name": "zendframework/zend-loader",
            "version": "2.6.0",
            "source": {
                "type": "git",
                "url": "https://github.com/zendframework/zend-loader.git",
                "reference": "78f11749ea340f6ca316bca5958eef80b38f9b6c"
            },
            "dist": {
                "type": "zip",
                "url": "https://api.github.com/repos/zendframework/zend-loader/zipball/78f11749ea340f6ca316bca5958eef80b38f9b6c",
                "reference": "78f11749ea340f6ca316bca5958eef80b38f9b6c",
                "shasum": ""
            },
            "require": {
                "php": "^5.6 || ^7.0"
            },
            "require-dev": {
                "phpunit/phpunit": "^5.7.27 || ^6.5.8 || ^7.1.4",
                "zendframework/zend-coding-standard": "~1.0.0"
            },
            "type": "library",
            "extra": {
                "branch-alias": {
                    "dev-master": "2.6.x-dev",
                    "dev-develop": "2.7.x-dev"
                }
            },
            "autoload": {
                "psr-4": {
                    "Zend\\Loader\\": "src/"
                }
            },
            "notification-url": "https://packagist.org/downloads/",
            "license": [
                "BSD-3-Clause"
            ],
            "description": "Autoloading and plugin loading strategies",
            "keywords": [
                "ZendFramework",
                "loader",
                "zf"
            ],
            "time": "2018-04-30T15:20:54+00:00"
        },
        {
            "name": "zendframework/zend-log",
            "version": "2.10.0",
            "source": {
                "type": "git",
                "url": "https://github.com/zendframework/zend-log.git",
                "reference": "9cec3b092acb39963659c2f32441cccc56b3f430"
            },
            "dist": {
                "type": "zip",
                "url": "https://api.github.com/repos/zendframework/zend-log/zipball/9cec3b092acb39963659c2f32441cccc56b3f430",
                "reference": "9cec3b092acb39963659c2f32441cccc56b3f430",
                "shasum": ""
            },
            "require": {
                "php": "^5.6 || ^7.0",
                "psr/log": "^1.0",
                "zendframework/zend-servicemanager": "^2.7.5 || ^3.0.3",
                "zendframework/zend-stdlib": "^2.7 || ^3.0"
            },
            "provide": {
                "psr/log-implementation": "1.0.0"
            },
            "require-dev": {
                "mikey179/vfsstream": "^1.6",
                "phpunit/phpunit": "^5.7.15 || ^6.0.8",
                "zendframework/zend-coding-standard": "~1.0.0",
                "zendframework/zend-db": "^2.6",
                "zendframework/zend-escaper": "^2.5",
                "zendframework/zend-filter": "^2.5",
                "zendframework/zend-mail": "^2.6.1",
                "zendframework/zend-validator": "^2.10.1"
            },
            "suggest": {
                "ext-mongo": "mongo extension to use Mongo writer",
                "ext-mongodb": "mongodb extension to use MongoDB writer",
                "zendframework/zend-console": "Zend\\Console component to use the RequestID log processor",
                "zendframework/zend-db": "Zend\\Db component to use the database log writer",
                "zendframework/zend-escaper": "Zend\\Escaper component, for use in the XML log formatter",
                "zendframework/zend-mail": "Zend\\Mail component to use the email log writer",
                "zendframework/zend-validator": "Zend\\Validator component to block invalid log messages"
            },
            "type": "library",
            "extra": {
                "branch-alias": {
                    "dev-master": "2.10.x-dev",
                    "dev-develop": "2.11.x-dev"
                },
                "zf": {
                    "component": "Zend\\Log",
                    "config-provider": "Zend\\Log\\ConfigProvider"
                }
            },
            "autoload": {
                "psr-4": {
                    "Zend\\Log\\": "src/"
                }
            },
            "notification-url": "https://packagist.org/downloads/",
            "license": [
                "BSD-3-Clause"
            ],
            "description": "component for general purpose logging",
            "homepage": "https://github.com/zendframework/zend-log",
            "keywords": [
                "log",
                "logging",
                "zf2"
            ],
            "time": "2018-04-09T21:59:51+00:00"
        },
        {
            "name": "zendframework/zend-mail",
            "version": "2.8.0",
            "source": {
                "type": "git",
                "url": "https://github.com/zendframework/zend-mail.git",
                "reference": "248230940ab1453b2a532a8fde76c5a6470d7aad"
            },
            "dist": {
                "type": "zip",
                "url": "https://api.github.com/repos/zendframework/zend-mail/zipball/248230940ab1453b2a532a8fde76c5a6470d7aad",
                "reference": "248230940ab1453b2a532a8fde76c5a6470d7aad",
                "shasum": ""
            },
            "require": {
                "ext-iconv": "*",
                "php": "^7.0 || ^5.6",
                "zendframework/zend-loader": "^2.5",
                "zendframework/zend-mime": "^2.5",
                "zendframework/zend-stdlib": "^2.7 || ^3.0",
                "zendframework/zend-validator": "^2.6"
            },
            "require-dev": {
                "phpunit/phpunit": "^6.0.8 || ^5.7.15",
                "zendframework/zend-coding-standard": "~1.0.0",
                "zendframework/zend-config": "^2.6",
                "zendframework/zend-crypt": "^2.6",
                "zendframework/zend-servicemanager": "^2.7.5 || ^3.0.3"
            },
            "suggest": {
                "ext-intl": "Handle IDN in AddressList hostnames",
                "zendframework/zend-crypt": "Crammd5 support in SMTP Auth",
                "zendframework/zend-servicemanager": "^2.7.5 || ^3.0.3 when using SMTP to deliver messages"
            },
            "type": "library",
            "extra": {
                "branch-alias": {
                    "dev-master": "2.8-dev",
                    "dev-develop": "2.9-dev"
                },
                "zf": {
                    "component": "Zend\\Mail",
                    "config-provider": "Zend\\Mail\\ConfigProvider"
                }
            },
            "autoload": {
                "psr-4": {
                    "Zend\\Mail\\": "src/"
                }
            },
            "notification-url": "https://packagist.org/downloads/",
            "license": [
                "BSD-3-Clause"
            ],
            "description": "provides generalized functionality to compose and send both text and MIME-compliant multipart e-mail messages",
            "homepage": "https://github.com/zendframework/zend-mail",
            "keywords": [
                "mail",
                "zf2"
            ],
            "time": "2017-06-08T20:03:58+00:00"
        },
        {
            "name": "zendframework/zend-math",
            "version": "3.1.1",
            "source": {
                "type": "git",
                "url": "https://github.com/zendframework/zend-math.git",
                "reference": "0aa5ec1b3132dd7d749d4673d7bdc7ab6b2d202a"
            },
            "dist": {
                "type": "zip",
                "url": "https://api.github.com/repos/zendframework/zend-math/zipball/0aa5ec1b3132dd7d749d4673d7bdc7ab6b2d202a",
                "reference": "0aa5ec1b3132dd7d749d4673d7bdc7ab6b2d202a",
                "shasum": ""
            },
            "require": {
                "ext-mbstring": "*",
                "paragonie/random_compat": "^2.0.11",
                "php": "^5.6 || ^7.0"
            },
            "require-dev": {
                "phpunit/phpunit": "^5.7.27 || ^6.5.8 || ^7.1.2",
                "zendframework/zend-coding-standard": "~1.0.0"
            },
            "suggest": {
                "ext-bcmath": "If using the bcmath functionality",
                "ext-gmp": "If using the gmp functionality"
            },
            "type": "library",
            "extra": {
                "branch-alias": {
                    "dev-master": "3.1.x-dev",
                    "dev-develop": "3.2.x-dev"
                }
            },
            "autoload": {
                "psr-4": {
                    "Zend\\Math\\": "src/"
                }
            },
            "notification-url": "https://packagist.org/downloads/",
            "license": [
                "BSD-3-Clause"
            ],
            "description": "Create cryptographically secure pseudo-random numbers, and manage big integers",
            "keywords": [
                "ZendFramework",
                "math",
                "zf"
            ],
            "time": "2018-07-10T19:00:33+00:00"
        },
        {
            "name": "zendframework/zend-mime",
            "version": "2.7.1",
            "source": {
                "type": "git",
                "url": "https://github.com/zendframework/zend-mime.git",
                "reference": "52ae5fa9f12845cae749271034a2d594f0e4c6f2"
            },
            "dist": {
                "type": "zip",
                "url": "https://api.github.com/repos/zendframework/zend-mime/zipball/52ae5fa9f12845cae749271034a2d594f0e4c6f2",
                "reference": "52ae5fa9f12845cae749271034a2d594f0e4c6f2",
                "shasum": ""
            },
            "require": {
                "php": "^5.6 || ^7.0",
                "zendframework/zend-stdlib": "^2.7 || ^3.0"
            },
            "require-dev": {
                "phpunit/phpunit": "^5.7.21 || ^6.3",
                "zendframework/zend-coding-standard": "~1.0.0",
                "zendframework/zend-mail": "^2.6"
            },
            "suggest": {
                "zendframework/zend-mail": "Zend\\Mail component"
            },
            "type": "library",
            "extra": {
                "branch-alias": {
                    "dev-master": "2.7-dev",
                    "dev-develop": "2.8-dev"
                }
            },
            "autoload": {
                "psr-4": {
                    "Zend\\Mime\\": "src/"
                }
            },
            "notification-url": "https://packagist.org/downloads/",
            "license": [
                "BSD-3-Clause"
            ],
            "description": "Create and parse MIME messages and parts",
            "homepage": "https://github.com/zendframework/zend-mime",
            "keywords": [
                "ZendFramework",
                "mime",
                "zf"
            ],
            "time": "2018-05-14T19:02:50+00:00"
        },
        {
            "name": "zendframework/zend-modulemanager",
            "version": "2.8.2",
            "source": {
                "type": "git",
                "url": "https://github.com/zendframework/zend-modulemanager.git",
                "reference": "394df6e12248ac430a312d4693f793ee7120baa6"
            },
            "dist": {
                "type": "zip",
                "url": "https://api.github.com/repos/zendframework/zend-modulemanager/zipball/394df6e12248ac430a312d4693f793ee7120baa6",
                "reference": "394df6e12248ac430a312d4693f793ee7120baa6",
                "shasum": ""
            },
            "require": {
                "php": "^5.6 || ^7.0",
                "zendframework/zend-config": "^3.1 || ^2.6",
                "zendframework/zend-eventmanager": "^3.2 || ^2.6.3",
                "zendframework/zend-stdlib": "^3.1 || ^2.7"
            },
            "require-dev": {
                "phpunit/phpunit": "^6.0.8 || ^5.7.15",
                "zendframework/zend-coding-standard": "~1.0.0",
                "zendframework/zend-console": "^2.6",
                "zendframework/zend-di": "^2.6",
                "zendframework/zend-loader": "^2.5",
                "zendframework/zend-mvc": "^3.0 || ^2.7",
                "zendframework/zend-servicemanager": "^3.0.3 || ^2.7.5"
            },
            "suggest": {
                "zendframework/zend-console": "Zend\\Console component",
                "zendframework/zend-loader": "Zend\\Loader component if you are not using Composer autoloading for your modules",
                "zendframework/zend-mvc": "Zend\\Mvc component",
                "zendframework/zend-servicemanager": "Zend\\ServiceManager component"
            },
            "type": "library",
            "extra": {
                "branch-alias": {
                    "dev-master": "2.7-dev",
                    "dev-develop": "2.8-dev"
                }
            },
            "autoload": {
                "psr-4": {
                    "Zend\\ModuleManager\\": "src/"
                }
            },
            "notification-url": "https://packagist.org/downloads/",
            "license": [
                "BSD-3-Clause"
            ],
            "description": "Modular application system for zend-mvc applications",
            "homepage": "https://github.com/zendframework/zend-modulemanager",
            "keywords": [
                "ZendFramework",
                "modulemanager",
                "zf"
            ],
            "time": "2017-12-02T06:11:18+00:00"
        },
        {
            "name": "zendframework/zend-mvc",
            "version": "3.1.1",
            "source": {
                "type": "git",
                "url": "https://github.com/zendframework/zend-mvc.git",
                "reference": "236e7e1e3757e988fa06530c0a3f96a148858ae8"
            },
            "dist": {
                "type": "zip",
                "url": "https://api.github.com/repos/zendframework/zend-mvc/zipball/236e7e1e3757e988fa06530c0a3f96a148858ae8",
                "reference": "236e7e1e3757e988fa06530c0a3f96a148858ae8",
                "shasum": ""
            },
            "require": {
                "container-interop/container-interop": "^1.2",
                "php": "^5.6 || ^7.0",
                "zendframework/zend-eventmanager": "^3.2",
                "zendframework/zend-http": "^2.7",
                "zendframework/zend-modulemanager": "^2.8",
                "zendframework/zend-router": "^3.0.2",
                "zendframework/zend-servicemanager": "^3.3",
                "zendframework/zend-stdlib": "^3.1",
                "zendframework/zend-view": "^2.9"
            },
            "require-dev": {
                "http-interop/http-middleware": "^0.4.1",
                "phpunit/phpunit": "^6.4.4 || ^5.7.14",
                "zendframework/zend-coding-standard": "~1.0.0",
                "zendframework/zend-json": "^2.6.1 || ^3.0",
                "zendframework/zend-psr7bridge": "^1.0",
                "zendframework/zend-stratigility": "^2.0.1"
            },
            "suggest": {
                "http-interop/http-middleware": "^0.4.1 to be used together with zend-stratigility",
                "zendframework/zend-json": "(^2.6.1 || ^3.0) To auto-deserialize JSON body content in AbstractRestfulController extensions, when json_decode is unavailable",
                "zendframework/zend-log": "^2.9.1  To provide log functionality via LogFilterManager, LogFormatterManager, and LogProcessorManager",
                "zendframework/zend-mvc-console": "zend-mvc-console provides the ability to expose zend-mvc as a console application",
                "zendframework/zend-mvc-i18n": "zend-mvc-i18n provides integration with zend-i18n, including a translation bridge and translatable route segments",
                "zendframework/zend-mvc-plugin-fileprg": "To provide Post/Redirect/Get functionality around forms that container file uploads",
                "zendframework/zend-mvc-plugin-flashmessenger": "To provide flash messaging capabilities between requests",
                "zendframework/zend-mvc-plugin-identity": "To access the authenticated identity (per zend-authentication) in controllers",
                "zendframework/zend-mvc-plugin-prg": "To provide Post/Redirect/Get functionality within controllers",
                "zendframework/zend-paginator": "^2.7 To provide pagination functionality via PaginatorPluginManager",
                "zendframework/zend-psr7bridge": "(^0.2) To consume PSR-7 middleware within the MVC workflow",
                "zendframework/zend-servicemanager-di": "zend-servicemanager-di provides utilities for integrating zend-di and zend-servicemanager in your zend-mvc application",
                "zendframework/zend-stratigility": "zend-stratigility is required to use middleware pipes in the MiddlewareListener"
            },
            "type": "library",
            "extra": {
                "branch-alias": {
                    "dev-master": "3.1-dev",
                    "dev-develop": "3.2-dev"
                }
            },
            "autoload": {
                "psr-4": {
                    "Zend\\Mvc\\": "src/"
                }
            },
            "notification-url": "https://packagist.org/downloads/",
            "license": [
                "BSD-3-Clause"
            ],
            "description": "Zend Framework's event-driven MVC layer, including MVC Applications, Controllers, and Plugins",
            "keywords": [
                "ZendFramework",
                "mvc",
                "zf"
            ],
            "time": "2017-11-24T06:32:07+00:00"
        },
        {
            "name": "zendframework/zend-mvc-console",
            "version": "1.2.0",
            "source": {
                "type": "git",
                "url": "https://github.com/zendframework/zend-mvc-console.git",
                "reference": "821c18e0d57e71b370166bd2f35623befddaf2ee"
            },
            "dist": {
                "type": "zip",
                "url": "https://api.github.com/repos/zendframework/zend-mvc-console/zipball/821c18e0d57e71b370166bd2f35623befddaf2ee",
                "reference": "821c18e0d57e71b370166bd2f35623befddaf2ee",
                "shasum": ""
            },
            "require": {
                "container-interop/container-interop": "^1.1",
                "php": "^5.6 || ^7.0",
                "zendframework/zend-console": "^2.6",
                "zendframework/zend-eventmanager": "^2.6.2 || ^3.0",
                "zendframework/zend-modulemanager": "^2.7.1",
                "zendframework/zend-mvc": "^3.0.3",
                "zendframework/zend-router": "^3.0",
                "zendframework/zend-servicemanager": "^2.7.5 || ^3.0.3",
                "zendframework/zend-stdlib": "^2.7.5 || ^3.0",
                "zendframework/zend-text": "^2.6",
                "zendframework/zend-view": "^2.6.3"
            },
            "conflict": {
                "zendframework/zend-mvc": "<3.0.0"
            },
            "require-dev": {
                "phpunit/phpunit": "^5.7.27 || ^6.5.8 || ^7.1.4",
                "zendframework/zend-coding-standard": "~1.0.0",
                "zendframework/zend-filter": "^2.6.1"
            },
            "suggest": {
                "zendframework/zend-filter": "^2.6.1, to filter rendered results"
            },
            "type": "library",
            "extra": {
                "branch-alias": {
                    "dev-master": "1.2.x-dev",
                    "dev-develop": "1.3.x-dev"
                },
                "zf": {
                    "component": "Zend\\Mvc\\Console"
                }
            },
            "autoload": {
                "psr-4": {
                    "Zend\\Mvc\\Console\\": "src/"
                }
            },
            "notification-url": "https://packagist.org/downloads/",
            "license": [
                "BSD-3-Clause"
            ],
            "description": "Integration between zend-mvc and zend-console",
            "keywords": [
                "ZendFramework",
                "console",
                "mvc",
                "zf"
            ],
            "time": "2018-04-30T19:10:26+00:00"
        },
        {
            "name": "zendframework/zend-mvc-i18n",
            "version": "1.1.0",
            "source": {
                "type": "git",
                "url": "https://github.com/zendframework/zend-mvc-i18n.git",
                "reference": "90e64d1304385cfcf19447b6449514e8a720adfc"
            },
            "dist": {
                "type": "zip",
                "url": "https://api.github.com/repos/zendframework/zend-mvc-i18n/zipball/90e64d1304385cfcf19447b6449514e8a720adfc",
                "reference": "90e64d1304385cfcf19447b6449514e8a720adfc",
                "shasum": ""
            },
            "require": {
                "container-interop/container-interop": "^1.1",
                "php": "^5.6 || ^7.0",
                "zendframework/zend-i18n": "^2.7",
                "zendframework/zend-router": "^3.0",
                "zendframework/zend-servicemanager": "^2.7.10 || ^3.0.3",
                "zendframework/zend-stdlib": "^2.7.6 || ^3.0",
                "zendframework/zend-validator": "^2.6"
            },
            "conflict": {
                "zendframework/zend-mvc": "<3.0.0"
            },
            "require-dev": {
                "phpunit/phpunit": "^5.7.27 || ^6.5.8 || ^7.1.5",
                "zendframework/zend-cache": "^2.6.1",
                "zendframework/zend-coding-standard": "~1.0.0"
            },
            "suggest": {
                "zendframework/zend-cache": "To enable caching of translation strings"
            },
            "type": "library",
            "extra": {
                "branch-alias": {
                    "dev-master": "1.1.x-dev",
                    "dev-develop": "1.2.x-dev"
                },
                "zf": {
                    "component": "Zend\\Mvc\\I18n",
                    "config-provider": "Zend\\Mvc\\I18n\\ConfigProvider"
                }
            },
            "autoload": {
                "psr-4": {
                    "Zend\\Mvc\\I18n\\": "src/"
                }
            },
            "notification-url": "https://packagist.org/downloads/",
            "license": [
                "BSD-3-Clause"
            ],
            "description": "Integration between zend-mvc and zend-i18n",
            "keywords": [
                "ZendFramework",
                "i18n",
                "mvc",
                "zf"
            ],
            "time": "2018-05-01T15:48:40+00:00"
        },
        {
            "name": "zendframework/zend-mvc-plugin-flashmessenger",
            "version": "1.1.0",
            "source": {
                "type": "git",
                "url": "https://github.com/zendframework/zend-mvc-plugin-flashmessenger.git",
                "reference": "1af2e2d69500da5ca31868c4817b6b7eb7e1cf47"
            },
            "dist": {
                "type": "zip",
                "url": "https://api.github.com/repos/zendframework/zend-mvc-plugin-flashmessenger/zipball/1af2e2d69500da5ca31868c4817b6b7eb7e1cf47",
                "reference": "1af2e2d69500da5ca31868c4817b6b7eb7e1cf47",
                "shasum": ""
            },
            "require": {
                "php": "^5.6 || ^7.0",
                "zendframework/zend-mvc": "^3.0",
                "zendframework/zend-session": "^2.8.5",
                "zendframework/zend-stdlib": "^2.7 || ^3.0",
                "zendframework/zend-view": "^2.10"
            },
            "conflict": {
                "zendframework/zend-mvc": "<3.0.0"
            },
            "require-dev": {
                "phpunit/phpunit": "^5.7.27 || ^6.5.8 || ^7.1.4",
                "zendframework/zend-coding-standard": "~1.0.0",
                "zendframework/zend-i18n": "^2.8"
            },
            "type": "library",
            "extra": {
                "branch-alias": {
                    "dev-master": "1.1.x-dev",
                    "dev-develop": "1.2.x-dev"
                },
                "zf": {
                    "component": "Zend\\Mvc\\Plugin\\FlashMessenger"
                }
            },
            "autoload": {
                "psr-4": {
                    "Zend\\Mvc\\Plugin\\FlashMessenger\\": "src/"
                }
            },
            "notification-url": "https://packagist.org/downloads/",
            "license": [
                "BSD-3-Clause"
            ],
            "description": "Plugin for creating and exposing flash messages via zend-mvc controllers",
            "keywords": [
                "ZendFramework",
                "mvc",
                "zf"
            ],
            "time": "2018-04-30T18:47:56+00:00"
        },
        {
            "name": "zendframework/zend-paginator",
            "version": "2.8.1",
            "source": {
                "type": "git",
                "url": "https://github.com/zendframework/zend-paginator.git",
                "reference": "fd58828c8280a90f133b9e0af2fe1a7885d47206"
            },
            "dist": {
                "type": "zip",
                "url": "https://api.github.com/repos/zendframework/zend-paginator/zipball/fd58828c8280a90f133b9e0af2fe1a7885d47206",
                "reference": "fd58828c8280a90f133b9e0af2fe1a7885d47206",
                "shasum": ""
            },
            "require": {
                "php": "^7.0 || ^5.6",
                "zendframework/zend-stdlib": "^2.7 || ^3.0"
            },
            "require-dev": {
                "phpunit/phpunit": "^6.2.1 || ^5.7.15",
                "zendframework/zend-cache": "^2.6.1",
                "zendframework/zend-coding-standard": "~1.0.0",
                "zendframework/zend-config": "^2.6.0",
                "zendframework/zend-db": "^2.9.2",
                "zendframework/zend-filter": "^2.6.1",
                "zendframework/zend-json": "^2.6.1",
                "zendframework/zend-servicemanager": "^2.7.5 || ^3.0.3",
                "zendframework/zend-view": "^2.6.3"
            },
            "suggest": {
                "zendframework/zend-cache": "Zend\\Cache component to support cache features",
                "zendframework/zend-db": "Zend\\Db component",
                "zendframework/zend-filter": "Zend\\Filter component",
                "zendframework/zend-json": "Zend\\Json component",
                "zendframework/zend-servicemanager": "Zend\\ServiceManager component",
                "zendframework/zend-view": "Zend\\View component"
            },
            "type": "library",
            "extra": {
                "branch-alias": {
                    "dev-master": "2.8-dev",
                    "dev-develop": "2.9-dev"
                },
                "zf": {
                    "component": "Zend\\Paginator",
                    "config-provider": "Zend\\Paginator\\ConfigProvider"
                }
            },
            "autoload": {
                "psr-4": {
                    "Zend\\Paginator\\": "src/"
                }
            },
            "notification-url": "https://packagist.org/downloads/",
            "license": [
                "BSD-3-Clause"
            ],
            "description": "zend-paginator is a flexible component for paginating collections of data and presenting that data to users.",
            "homepage": "https://github.com/zendframework/zend-paginator",
            "keywords": [
                "paginator",
                "zf2"
            ],
            "time": "2018-01-30T15:52:44+00:00"
        },
        {
            "name": "zendframework/zend-router",
            "version": "3.2.0",
            "source": {
                "type": "git",
                "url": "https://github.com/zendframework/zend-router.git",
                "reference": "a80a7427afb8f736b9aeeb341a78dae855849291"
            },
            "dist": {
                "type": "zip",
                "url": "https://api.github.com/repos/zendframework/zend-router/zipball/a80a7427afb8f736b9aeeb341a78dae855849291",
                "reference": "a80a7427afb8f736b9aeeb341a78dae855849291",
                "shasum": ""
            },
            "require": {
                "container-interop/container-interop": "^1.2",
                "php": "^5.6 || ^7.0",
                "zendframework/zend-http": "^2.8.1",
                "zendframework/zend-servicemanager": "^2.7.8 || ^3.3",
                "zendframework/zend-stdlib": "^2.7.7 || ^3.1"
            },
            "conflict": {
                "zendframework/zend-mvc": "<3.0.0"
            },
            "require-dev": {
                "phpunit/phpunit": "^5.7.22 || ^6.4.1",
                "zendframework/zend-coding-standard": "~1.0.0",
                "zendframework/zend-i18n": "^2.7.4"
            },
            "suggest": {
                "zendframework/zend-i18n": "^2.7.4, if defining translatable HTTP path segments"
            },
            "type": "library",
            "extra": {
                "branch-alias": {
                    "dev-master": "3.2.x-dev",
                    "dev-develop": "3.3.x-dev"
                },
                "zf": {
                    "component": "Zend\\Router",
                    "config-provider": "Zend\\Router\\ConfigProvider"
                }
            },
            "autoload": {
                "psr-4": {
                    "Zend\\Router\\": "src/"
                }
            },
            "notification-url": "https://packagist.org/downloads/",
            "license": [
                "BSD-3-Clause"
            ],
            "description": "Flexible routing system for HTTP and console applications",
            "keywords": [
                "ZendFramework",
                "mvc",
                "routing",
                "zend",
                "zf"
            ],
            "time": "2018-08-01T22:24:35+00:00"
        },
        {
            "name": "zendframework/zend-serializer",
            "version": "2.9.0",
            "source": {
                "type": "git",
                "url": "https://github.com/zendframework/zend-serializer.git",
                "reference": "0172690db48d8935edaf625c4cba38b79719892c"
            },
            "dist": {
                "type": "zip",
                "url": "https://api.github.com/repos/zendframework/zend-serializer/zipball/0172690db48d8935edaf625c4cba38b79719892c",
                "reference": "0172690db48d8935edaf625c4cba38b79719892c",
                "shasum": ""
            },
            "require": {
                "php": "^5.6 || ^7.0",
                "zendframework/zend-json": "^2.5 || ^3.0",
                "zendframework/zend-stdlib": "^2.7 || ^3.0"
            },
            "require-dev": {
                "phpunit/phpunit": "^5.7.25 || ^6.4.4",
                "zendframework/zend-coding-standard": "~1.0.0",
                "zendframework/zend-math": "^2.6 || ^3.0",
                "zendframework/zend-servicemanager": "^2.7.5 || ^3.0.3"
            },
            "suggest": {
                "zendframework/zend-math": "(^2.6 || ^3.0) To support Python Pickle serialization",
                "zendframework/zend-servicemanager": "(^2.7.5 || ^3.0.3) To support plugin manager support"
            },
            "type": "library",
            "extra": {
                "branch-alias": {
                    "dev-master": "2.9.x-dev",
                    "dev-develop": "2.10.x-dev"
                },
                "zf": {
                    "component": "Zend\\Serializer",
                    "config-provider": "Zend\\Serializer\\ConfigProvider"
                }
            },
            "autoload": {
                "psr-4": {
                    "Zend\\Serializer\\": "src/"
                }
            },
            "notification-url": "https://packagist.org/downloads/",
            "license": [
                "BSD-3-Clause"
            ],
            "description": "provides an adapter based interface to simply generate storable representation of PHP types by different facilities, and recover",
            "keywords": [
                "ZendFramework",
                "serializer",
                "zf"
            ],
            "time": "2018-05-14T18:45:18+00:00"
        },
        {
            "name": "zendframework/zend-server",
            "version": "2.8.0",
            "source": {
                "type": "git",
                "url": "https://github.com/zendframework/zend-server.git",
                "reference": "23a2e9a5599c83c05da831cb7c649e8a7809595e"
            },
            "dist": {
                "type": "zip",
                "url": "https://api.github.com/repos/zendframework/zend-server/zipball/23a2e9a5599c83c05da831cb7c649e8a7809595e",
                "reference": "23a2e9a5599c83c05da831cb7c649e8a7809595e",
                "shasum": ""
            },
            "require": {
                "php": "^5.6 || ^7.0",
                "zendframework/zend-code": "^2.5 || ^3.0",
                "zendframework/zend-stdlib": "^2.5 || ^3.0"
            },
            "require-dev": {
                "phpunit/phpunit": "^5.7.27 || ^6.5.8 || ^7.1.4",
                "zendframework/zend-coding-standard": "~1.0.0"
            },
            "type": "library",
            "extra": {
                "branch-alias": {
                    "dev-master": "2.8.x-dev",
                    "dev-develop": "2.9.x-dev"
                }
            },
            "autoload": {
                "psr-4": {
                    "Zend\\Server\\": "src/"
                }
            },
            "notification-url": "https://packagist.org/downloads/",
            "license": [
                "BSD-3-Clause"
            ],
            "description": "Create Reflection-based RPC servers",
            "keywords": [
                "ZendFramework",
                "server",
                "zf"
            ],
            "time": "2018-04-30T22:21:28+00:00"
        },
        {
            "name": "zendframework/zend-servicemanager",
            "version": "3.3.2",
            "source": {
                "type": "git",
                "url": "https://github.com/zendframework/zend-servicemanager.git",
                "reference": "9f35a104b8d4d3b32da5f4a3b6efc0dd62e5af42"
            },
            "dist": {
                "type": "zip",
                "url": "https://api.github.com/repos/zendframework/zend-servicemanager/zipball/9f35a104b8d4d3b32da5f4a3b6efc0dd62e5af42",
                "reference": "9f35a104b8d4d3b32da5f4a3b6efc0dd62e5af42",
                "shasum": ""
            },
            "require": {
                "container-interop/container-interop": "^1.2",
                "php": "^5.6 || ^7.0",
                "psr/container": "^1.0",
                "zendframework/zend-stdlib": "^3.1"
            },
            "provide": {
                "container-interop/container-interop-implementation": "^1.2",
                "psr/container-implementation": "^1.0"
            },
            "require-dev": {
                "mikey179/vfsstream": "^1.6.5",
                "ocramius/proxy-manager": "^1.0 || ^2.0",
                "phpbench/phpbench": "^0.13.0",
                "phpunit/phpunit": "^5.7.25 || ^6.4.4",
                "zendframework/zend-coding-standard": "~1.0.0"
            },
            "suggest": {
                "ocramius/proxy-manager": "ProxyManager 1.* to handle lazy initialization of services",
                "zendframework/zend-stdlib": "zend-stdlib ^2.5 if you wish to use the MergeReplaceKey or MergeRemoveKey features in Config instances"
            },
            "bin": [
                "bin/generate-deps-for-config-factory",
                "bin/generate-factory-for-class"
            ],
            "type": "library",
            "extra": {
                "branch-alias": {
                    "dev-master": "3.3-dev",
                    "dev-develop": "4.0-dev"
                }
            },
            "autoload": {
                "psr-4": {
                    "Zend\\ServiceManager\\": "src/"
                }
            },
            "notification-url": "https://packagist.org/downloads/",
            "license": [
                "BSD-3-Clause"
            ],
            "description": "Factory-Driven Dependency Injection Container",
            "keywords": [
                "PSR-11",
                "ZendFramework",
                "dependency-injection",
                "di",
                "dic",
                "service-manager",
                "servicemanager",
                "zf"
            ],
            "time": "2018-01-29T16:48:37+00:00"
        },
        {
            "name": "zendframework/zend-session",
            "version": "2.8.5",
            "source": {
                "type": "git",
                "url": "https://github.com/zendframework/zend-session.git",
                "reference": "2cfd90e1a2f6b066b9f908599251d8f64f07021b"
            },
            "dist": {
                "type": "zip",
                "url": "https://api.github.com/repos/zendframework/zend-session/zipball/2cfd90e1a2f6b066b9f908599251d8f64f07021b",
                "reference": "2cfd90e1a2f6b066b9f908599251d8f64f07021b",
                "shasum": ""
            },
            "require": {
                "php": "^5.6 || ^7.0",
                "zendframework/zend-eventmanager": "^2.6.2 || ^3.0",
                "zendframework/zend-stdlib": "^2.7 || ^3.0"
            },
            "require-dev": {
                "container-interop/container-interop": "^1.1",
                "mongodb/mongodb": "^1.0.1",
                "php-mock/php-mock-phpunit": "^1.1.2 || ^2.0",
                "phpunit/phpunit": "^5.7.5 || >=6.0.13 <6.5.0",
                "zendframework/zend-cache": "^2.6.1",
                "zendframework/zend-coding-standard": "~1.0.0",
                "zendframework/zend-db": "^2.7",
                "zendframework/zend-http": "^2.5.4",
                "zendframework/zend-servicemanager": "^2.7.5 || ^3.0.3",
                "zendframework/zend-validator": "^2.6"
            },
            "suggest": {
                "mongodb/mongodb": "If you want to use the MongoDB session save handler",
                "zendframework/zend-cache": "Zend\\Cache component",
                "zendframework/zend-db": "Zend\\Db component",
                "zendframework/zend-http": "Zend\\Http component",
                "zendframework/zend-servicemanager": "Zend\\ServiceManager component",
                "zendframework/zend-validator": "Zend\\Validator component"
            },
            "type": "library",
            "extra": {
                "branch-alias": {
                    "dev-master": "2.8-dev",
                    "dev-develop": "2.9-dev"
                },
                "zf": {
                    "component": "Zend\\Session",
                    "config-provider": "Zend\\Session\\ConfigProvider"
                }
            },
            "autoload": {
                "psr-4": {
                    "Zend\\Session\\": "src/"
                }
            },
            "notification-url": "https://packagist.org/downloads/",
            "license": [
                "BSD-3-Clause"
            ],
            "description": "manage and preserve session data, a logical complement of cookie data, across multiple page requests by the same client",
            "keywords": [
                "ZendFramework",
                "session",
                "zf"
            ],
            "time": "2018-02-22T16:33:54+00:00"
        },
        {
            "name": "zendframework/zend-soap",
            "version": "2.7.0",
            "source": {
                "type": "git",
                "url": "https://github.com/zendframework/zend-soap.git",
                "reference": "af03c32f0db2b899b3df8cfe29aeb2b49857d284"
            },
            "dist": {
                "type": "zip",
                "url": "https://api.github.com/repos/zendframework/zend-soap/zipball/af03c32f0db2b899b3df8cfe29aeb2b49857d284",
                "reference": "af03c32f0db2b899b3df8cfe29aeb2b49857d284",
                "shasum": ""
            },
            "require": {
                "ext-soap": "*",
                "php": "^5.6 || ^7.0",
                "zendframework/zend-server": "^2.6.1",
                "zendframework/zend-stdlib": "^2.7 || ^3.0",
                "zendframework/zend-uri": "^2.5.2"
            },
            "require-dev": {
                "phpunit/phpunit": "^5.7.21 || ^6.3",
                "zendframework/zend-coding-standard": "~1.0.0",
                "zendframework/zend-config": "^2.6",
                "zendframework/zend-http": "^2.5.4"
            },
            "suggest": {
                "zendframework/zend-http": "Zend\\Http component"
            },
            "type": "library",
            "extra": {
                "branch-alias": {
                    "dev-master": "2.7.x-dev",
                    "dev-develop": "2.8.x-dev"
                }
            },
            "autoload": {
                "psr-4": {
                    "Zend\\Soap\\": "src/"
                }
            },
            "notification-url": "https://packagist.org/downloads/",
            "license": [
                "BSD-3-Clause"
            ],
            "homepage": "https://github.com/zendframework/zend-soap",
            "keywords": [
                "soap",
                "zf2"
            ],
            "time": "2018-01-29T17:51:26+00:00"
        },
        {
            "name": "zendframework/zend-stdlib",
            "version": "3.2.0",
            "source": {
                "type": "git",
                "url": "https://github.com/zendframework/zend-stdlib.git",
                "reference": "cd164b4a18b5d1aeb69be2c26db035b5ed6925ae"
            },
            "dist": {
                "type": "zip",
                "url": "https://api.github.com/repos/zendframework/zend-stdlib/zipball/cd164b4a18b5d1aeb69be2c26db035b5ed6925ae",
                "reference": "cd164b4a18b5d1aeb69be2c26db035b5ed6925ae",
                "shasum": ""
            },
            "require": {
                "php": "^5.6 || ^7.0"
            },
            "require-dev": {
                "phpbench/phpbench": "^0.13",
                "phpunit/phpunit": "^5.7.27 || ^6.5.8 || ^7.1.2",
                "zendframework/zend-coding-standard": "~1.0.0"
            },
            "type": "library",
            "extra": {
                "branch-alias": {
                    "dev-master": "3.2.x-dev",
                    "dev-develop": "3.3.x-dev"
                }
            },
            "autoload": {
                "psr-4": {
                    "Zend\\Stdlib\\": "src/"
                }
            },
            "notification-url": "https://packagist.org/downloads/",
            "license": [
                "BSD-3-Clause"
            ],
            "description": "SPL extensions, array utilities, error handlers, and more",
            "keywords": [
                "ZendFramework",
                "stdlib",
                "zf"
            ],
            "time": "2018-04-30T13:50:40+00:00"
        },
        {
            "name": "zendframework/zend-text",
            "version": "2.7.0",
            "source": {
                "type": "git",
                "url": "https://github.com/zendframework/zend-text.git",
                "reference": "ca987dd4594f5f9508771fccd82c89bc7fbb39ac"
            },
            "dist": {
                "type": "zip",
                "url": "https://api.github.com/repos/zendframework/zend-text/zipball/ca987dd4594f5f9508771fccd82c89bc7fbb39ac",
                "reference": "ca987dd4594f5f9508771fccd82c89bc7fbb39ac",
                "shasum": ""
            },
            "require": {
                "php": "^5.6 || ^7.0",
                "zendframework/zend-servicemanager": "^2.7.5 || ^3.0.3",
                "zendframework/zend-stdlib": "^2.7 || ^3.0"
            },
            "require-dev": {
                "phpunit/phpunit": "^5.7.27 || ^6.5.8 || ^7.1.4",
                "zendframework/zend-coding-standard": "~1.0.0",
                "zendframework/zend-config": "^2.6"
            },
            "type": "library",
            "extra": {
                "branch-alias": {
                    "dev-master": "2.7.x-dev",
                    "dev-develop": "2.8.x-dev"
                }
            },
            "autoload": {
                "psr-4": {
                    "Zend\\Text\\": "src/"
                }
            },
            "notification-url": "https://packagist.org/downloads/",
            "license": [
                "BSD-3-Clause"
            ],
            "description": "Create FIGlets and text-based tables",
            "keywords": [
                "ZendFramework",
                "text",
                "zf"
            ],
            "time": "2018-04-30T14:55:10+00:00"
        },
        {
            "name": "zendframework/zend-uri",
            "version": "2.6.1",
            "source": {
                "type": "git",
                "url": "https://github.com/zendframework/zend-uri.git",
                "reference": "3b6463645c6766f78ce537c70cb4fdabee1e725f"
            },
            "dist": {
                "type": "zip",
                "url": "https://api.github.com/repos/zendframework/zend-uri/zipball/3b6463645c6766f78ce537c70cb4fdabee1e725f",
                "reference": "3b6463645c6766f78ce537c70cb4fdabee1e725f",
                "shasum": ""
            },
            "require": {
                "php": "^5.6 || ^7.0",
                "zendframework/zend-escaper": "^2.5",
                "zendframework/zend-validator": "^2.10"
            },
            "require-dev": {
                "phpunit/phpunit": "^5.7.27 || ^6.5.8 || ^7.1.4",
                "zendframework/zend-coding-standard": "~1.0.0"
            },
            "type": "library",
            "extra": {
                "branch-alias": {
                    "dev-master": "2.6.x-dev",
                    "dev-develop": "2.7.x-dev"
                }
            },
            "autoload": {
                "psr-4": {
                    "Zend\\Uri\\": "src/"
                }
            },
            "notification-url": "https://packagist.org/downloads/",
            "license": [
                "BSD-3-Clause"
            ],
            "description": "A component that aids in manipulating and validating » Uniform Resource Identifiers (URIs)",
            "keywords": [
                "ZendFramework",
                "uri",
                "zf"
            ],
            "time": "2018-04-30T13:40:08+00:00"
        },
        {
            "name": "zendframework/zend-validator",
            "version": "2.10.2",
            "source": {
                "type": "git",
                "url": "https://github.com/zendframework/zend-validator.git",
                "reference": "38109ed7d8e46cfa71bccbe7e6ca80cdd035f8c9"
            },
            "dist": {
                "type": "zip",
                "url": "https://api.github.com/repos/zendframework/zend-validator/zipball/38109ed7d8e46cfa71bccbe7e6ca80cdd035f8c9",
                "reference": "38109ed7d8e46cfa71bccbe7e6ca80cdd035f8c9",
                "shasum": ""
            },
            "require": {
                "container-interop/container-interop": "^1.1",
                "php": "^5.6 || ^7.0",
                "zendframework/zend-stdlib": "^2.7.6 || ^3.1"
            },
            "require-dev": {
                "phpunit/phpunit": "^6.0.8 || ^5.7.15",
                "zendframework/zend-cache": "^2.6.1",
                "zendframework/zend-coding-standard": "~1.0.0",
                "zendframework/zend-config": "^2.6",
                "zendframework/zend-db": "^2.7",
                "zendframework/zend-filter": "^2.6",
                "zendframework/zend-http": "^2.5.4",
                "zendframework/zend-i18n": "^2.6",
                "zendframework/zend-math": "^2.6",
                "zendframework/zend-servicemanager": "^2.7.5 || ^3.0.3",
                "zendframework/zend-session": "^2.8",
                "zendframework/zend-uri": "^2.5"
            },
            "suggest": {
                "zendframework/zend-db": "Zend\\Db component, required by the (No)RecordExists validator",
                "zendframework/zend-filter": "Zend\\Filter component, required by the Digits validator",
                "zendframework/zend-i18n": "Zend\\I18n component to allow translation of validation error messages",
                "zendframework/zend-i18n-resources": "Translations of validator messages",
                "zendframework/zend-math": "Zend\\Math component, required by the Csrf validator",
                "zendframework/zend-servicemanager": "Zend\\ServiceManager component to allow using the ValidatorPluginManager and validator chains",
                "zendframework/zend-session": "Zend\\Session component, ^2.8; required by the Csrf validator",
                "zendframework/zend-uri": "Zend\\Uri component, required by the Uri and Sitemap\\Loc validators"
            },
            "type": "library",
            "extra": {
                "branch-alias": {
                    "dev-master": "2.10.x-dev",
                    "dev-develop": "2.11.x-dev"
                },
                "zf": {
                    "component": "Zend\\Validator",
                    "config-provider": "Zend\\Validator\\ConfigProvider"
                }
            },
            "autoload": {
                "psr-4": {
                    "Zend\\Validator\\": "src/"
                }
            },
            "notification-url": "https://packagist.org/downloads/",
            "license": [
                "BSD-3-Clause"
            ],
            "description": "provides a set of commonly needed validators",
            "homepage": "https://github.com/zendframework/zend-validator",
            "keywords": [
                "validator",
                "zf2"
            ],
            "time": "2018-02-01T17:05:33+00:00"
        },
        {
            "name": "zendframework/zend-view",
            "version": "2.10.0",
            "source": {
                "type": "git",
                "url": "https://github.com/zendframework/zend-view.git",
                "reference": "4478cc5dd960e2339d88b363ef99fa278700e80e"
            },
            "dist": {
                "type": "zip",
                "url": "https://api.github.com/repos/zendframework/zend-view/zipball/4478cc5dd960e2339d88b363ef99fa278700e80e",
                "reference": "4478cc5dd960e2339d88b363ef99fa278700e80e",
                "shasum": ""
            },
            "require": {
                "php": "^5.6 || ^7.0",
                "zendframework/zend-eventmanager": "^2.6.2 || ^3.0",
                "zendframework/zend-loader": "^2.5",
                "zendframework/zend-stdlib": "^2.7 || ^3.0"
            },
            "require-dev": {
                "phpunit/phpunit": "^5.7.15 || ^6.0.8",
                "zendframework/zend-authentication": "^2.5",
                "zendframework/zend-cache": "^2.6.1",
                "zendframework/zend-coding-standard": "~1.0.0",
                "zendframework/zend-config": "^2.6",
                "zendframework/zend-console": "^2.6",
                "zendframework/zend-escaper": "^2.5",
                "zendframework/zend-feed": "^2.7",
                "zendframework/zend-filter": "^2.6.1",
                "zendframework/zend-http": "^2.5.4",
                "zendframework/zend-i18n": "^2.6",
                "zendframework/zend-json": "^2.6.1",
                "zendframework/zend-log": "^2.7",
                "zendframework/zend-modulemanager": "^2.7.1",
                "zendframework/zend-mvc": "^2.7 || ^3.0",
                "zendframework/zend-navigation": "^2.5",
                "zendframework/zend-paginator": "^2.5",
                "zendframework/zend-permissions-acl": "^2.6",
                "zendframework/zend-router": "^3.0.1",
                "zendframework/zend-serializer": "^2.6.1",
                "zendframework/zend-servicemanager": "^2.7.5 || ^3.0.3",
                "zendframework/zend-session": "^2.8.1",
                "zendframework/zend-uri": "^2.5"
            },
            "suggest": {
                "zendframework/zend-authentication": "Zend\\Authentication component",
                "zendframework/zend-escaper": "Zend\\Escaper component",
                "zendframework/zend-feed": "Zend\\Feed component",
                "zendframework/zend-filter": "Zend\\Filter component",
                "zendframework/zend-http": "Zend\\Http component",
                "zendframework/zend-i18n": "Zend\\I18n component",
                "zendframework/zend-json": "Zend\\Json component",
                "zendframework/zend-mvc": "Zend\\Mvc component",
                "zendframework/zend-navigation": "Zend\\Navigation component",
                "zendframework/zend-paginator": "Zend\\Paginator component",
                "zendframework/zend-permissions-acl": "Zend\\Permissions\\Acl component",
                "zendframework/zend-servicemanager": "Zend\\ServiceManager component",
                "zendframework/zend-uri": "Zend\\Uri component"
            },
            "bin": [
                "bin/templatemap_generator.php"
            ],
            "type": "library",
            "extra": {
                "branch-alias": {
                    "dev-master": "2.10.x-dev",
                    "dev-develop": "2.11.x-dev"
                }
            },
            "autoload": {
                "psr-4": {
                    "Zend\\View\\": "src/"
                }
            },
            "notification-url": "https://packagist.org/downloads/",
            "license": [
                "BSD-3-Clause"
            ],
            "description": "provides a system of helpers, output filters, and variable escaping",
            "homepage": "https://github.com/zendframework/zend-view",
            "keywords": [
                "view",
                "zf2"
            ],
            "time": "2018-01-17T22:21:50+00:00"
        },
        {
            "name": "zendframework/zendrest",
            "version": "2.0.2",
            "source": {
                "type": "git",
                "url": "https://github.com/zendframework/ZendRest.git",
                "reference": "7427d242b4546e5aef1206d2c97e402109d8843e"
            },
            "dist": {
                "type": "zip",
                "url": "https://api.github.com/repos/zendframework/ZendRest/zipball/7427d242b4546e5aef1206d2c97e402109d8843e",
                "reference": "7427d242b4546e5aef1206d2c97e402109d8843e",
                "shasum": "445d681551a5c9f2be25b241e615e754278d79ba"
            },
            "require": {
                "php": ">=5.3.3",
                "zendframework/zend-http": "~2.0",
                "zendframework/zend-uri": "~2.0",
                "zendframework/zendxml": "~1.0-dev"
            },
            "type": "library",
            "autoload": {
                "psr-0": {
                    "ZendRest": "library/"
                }
            },
            "license": [
                "BSD-3-Clause"
            ],
            "description": " ",
            "homepage": "http://packages.zendframework.com/",
            "keywords": [
                "rest",
                "zf2"
            ],
            "time": "2014-03-05T22:32:09+00:00"
        },
        {
            "name": "zendframework/zendservice-amazon",
            "version": "2.3.0",
            "source": {
                "type": "git",
                "url": "https://github.com/zendframework/ZendService_Amazon.git",
                "reference": "95347a55fec8adaace67707fdd66de1ea005b346"
            },
            "dist": {
                "type": "zip",
                "url": "https://api.github.com/repos/zendframework/ZendService_Amazon/zipball/95347a55fec8adaace67707fdd66de1ea005b346",
                "reference": "95347a55fec8adaace67707fdd66de1ea005b346",
                "shasum": ""
            },
            "require": {
                "php": "^5.6 || ^7.0",
                "zendframework/zend-crypt": "^2.6 || ^3.2",
                "zendframework/zend-http": "^2.6",
                "zendframework/zend-json": "^2.6 || ^3.0",
                "zendframework/zendrest": "~2.0",
                "zendframework/zendxml": "^1.0"
            },
            "require-dev": {
                "malukenho/docheader": "^0.1.5",
                "phpunit/phpunit": "^6.0.8 || ^5.7.15",
                "zendframework/zend-coding-standard": "~1.0.0",
                "zendframework/zend-i18n": "~2.0"
            },
            "suggest": {
                "zendframework/zend-uri": "Zend\\Uri component"
            },
            "type": "library",
            "extra": {
                "branch-alias": {
                    "dev-master": "2.2.x-dev",
                    "dev-develop": "2.3.x-dev"
                }
            },
            "autoload": {
                "psr-4": {
                    "ZendService\\Amazon\\": "src/"
                }
            },
            "notification-url": "https://packagist.org/downloads/",
            "license": [
                "BSD-3-Clause"
            ],
            "description": "OOP wrapper for the Amazon web service",
            "homepage": "http://packages.zendframework.com/",
            "keywords": [
                "amazon",
                "ec2",
                "s3",
                "simpledb",
                "sqs",
                "zf2"
            ],
            "time": "2017-06-22T01:59:37+00:00"
        },
        {
            "name": "zendframework/zendservice-recaptcha",
            "version": "3.1.0",
            "source": {
                "type": "git",
                "url": "https://github.com/zendframework/ZendService_ReCaptcha.git",
                "reference": "8caf28e3ab8c18d75534c0741ccd6949347d20e8"
            },
            "dist": {
                "type": "zip",
                "url": "https://api.github.com/repos/zendframework/ZendService_ReCaptcha/zipball/8caf28e3ab8c18d75534c0741ccd6949347d20e8",
                "reference": "8caf28e3ab8c18d75534c0741ccd6949347d20e8",
                "shasum": ""
            },
            "require": {
                "php": "^5.6 || ^7.0",
                "zendframework/zend-http": "^2.5.4",
                "zendframework/zend-json": "^2.6.1 || ^3.0"
            },
            "require-dev": {
                "phpunit/phpunit": "^5.7.27 || ^6.5.8 || ^7.1.5",
                "zendframework/zend-coding-standard": "~1.0.0",
                "zendframework/zend-config": "^2.0",
                "zendframework/zend-validator": "^2.8.2"
            },
            "suggest": {
                "zendframework/zend-validator": "~2.0, if using ReCaptcha's Mailhide API"
            },
            "type": "library",
            "extra": {
                "branch-alias": {
                    "dev-master": "3.1.x-dev",
                    "dev-develop": "3.2.x-dev"
                }
            },
            "autoload": {
                "psr-4": {
                    "ZendService\\ReCaptcha\\": "src/"
                }
            },
            "notification-url": "https://packagist.org/downloads/",
            "license": [
                "BSD-3-Clause"
            ],
            "description": "OOP wrapper for the ReCaptcha web service",
            "keywords": [
                "ZendFramework",
                "recaptcha",
                "zf"
            ],
            "time": "2018-05-08T17:34:06+00:00"
        },
        {
            "name": "zendframework/zendxml",
            "version": "1.1.0",
            "source": {
                "type": "git",
                "url": "https://github.com/zendframework/ZendXml.git",
                "reference": "267db6a2c431a08a8f8ff0f1f4c302a5ba6f5b99"
            },
            "dist": {
                "type": "zip",
                "url": "https://api.github.com/repos/zendframework/ZendXml/zipball/267db6a2c431a08a8f8ff0f1f4c302a5ba6f5b99",
                "reference": "267db6a2c431a08a8f8ff0f1f4c302a5ba6f5b99",
                "shasum": ""
            },
            "require": {
                "php": "^5.6 || ^7.0"
            },
            "require-dev": {
                "phpunit/phpunit": "^5.7.27 || ^6.5.8 || ^7.1.4",
                "zendframework/zend-coding-standard": "~1.0.0"
            },
            "type": "library",
            "extra": {
                "branch-alias": {
                    "dev-master": "1.1.x-dev",
                    "dev-develop": "1.2.x-dev"
                }
            },
            "autoload": {
                "psr-4": {
                    "ZendXml\\": "src/"
                }
            },
            "notification-url": "https://packagist.org/downloads/",
            "license": [
                "BSD-3-Clause"
            ],
            "description": "Utility library for XML usage, best practices, and security in PHP",
            "keywords": [
                "ZendFramework",
                "security",
                "xml",
                "zf"
            ],
            "time": "2018-04-30T15:11:04+00:00"
        },
        {
            "name": "zf-commons/zfc-rbac",
            "version": "v2.6.3",
            "source": {
                "type": "git",
                "url": "https://github.com/ZF-Commons/zfc-rbac.git",
                "reference": "dd1857a88474e2a77996b1fb858f927510762819"
            },
            "dist": {
                "type": "zip",
                "url": "https://api.github.com/repos/ZF-Commons/zfc-rbac/zipball/dd1857a88474e2a77996b1fb858f927510762819",
                "reference": "dd1857a88474e2a77996b1fb858f927510762819",
                "shasum": ""
            },
            "require": {
                "php": "~5.6 || ~7.0",
                "zendframework/zend-config": "~2.2 || ^3.1",
                "zendframework/zend-eventmanager": "^2.6.3 || ^3.0",
                "zendframework/zend-mvc": "~2.7 || ^3.0",
                "zendframework/zend-servicemanager": "^2.7.5 || ^3.0.3",
                "zfr/rbac": "~1.2"
            },
            "require-dev": {
                "doctrine/common": "~2.4",
                "doctrine/doctrine-module": "~1.1",
                "doctrine/doctrine-orm-module": "^1.0",
                "phpunit/phpunit": "~4.8.26",
                "satooshi/php-coveralls": "~0.6",
                "squizlabs/php_codesniffer": "2.6.*",
                "zendframework/zend-authentication": "~2.2",
                "zendframework/zend-developer-tools": "~1.1",
                "zendframework/zend-http": "~2.2",
                "zendframework/zend-i18n": "~2.7.3",
                "zendframework/zend-log": "~2.2",
                "zendframework/zend-serializer": "~2.2",
                "zendframework/zend-view": "~2.2"
            },
            "suggest": {
                "doctrine/doctrine-module": "if you want to use Doctrine role provider",
                "zendframework/zend-developer-tools": "if you want to show information about the roles"
            },
            "type": "library",
            "extra": {
                "branch-alias": {
                    "dev-master": "2.4-dev",
                    "dev-develop": "3.0-dev"
                }
            },
            "autoload": {
                "psr-0": {
                    "ZfcRbac\\": "src/"
                }
            },
            "notification-url": "https://packagist.org/downloads/",
            "license": [
                "MIT"
            ],
            "authors": [
                {
                    "name": "Kyle Spraggs",
                    "email": "theman@spiffyjr.me",
                    "homepage": "http://www.spiffyjr.me/"
                },
                {
                    "name": "Jean-Marie Leroux",
                    "email": "jmleroux.pro@gmail.com"
                },
                {
                    "name": "Michaël Gallego",
                    "email": "mic.gallego@gmail.com",
                    "homepage": "http://www.michaelgallego.fr"
                }
            ],
            "description": "Zend Framework 2 Module that provides a layer of features of Zend\\Permissions\\Rbac",
            "homepage": "http://www.github.com/ZF-Commons/zfc-rbac",
            "keywords": [
                "module",
                "permissions",
                "rbac",
                "zf2"
            ],
            "time": "2017-05-07T08:45:27+00:00"
        },
        {
            "name": "zfr/rbac",
            "version": "1.2.0",
            "source": {
                "type": "git",
                "url": "https://github.com/zf-fr/rbac.git",
                "reference": "493711bfc2a637fd7c6f23b71b7b55a621c35d9d"
            },
            "dist": {
                "type": "zip",
                "url": "https://api.github.com/repos/zf-fr/rbac/zipball/493711bfc2a637fd7c6f23b71b7b55a621c35d9d",
                "reference": "493711bfc2a637fd7c6f23b71b7b55a621c35d9d",
                "shasum": ""
            },
            "require": {
                "php": ">=5.4"
            },
            "require-dev": {
                "phpunit/phpunit": "~3.7",
                "satooshi/php-coveralls": "~0.6",
                "squizlabs/php_codesniffer": "1.4.*",
                "zendframework/zend-servicemanager": "~2.2"
            },
            "type": "library",
            "autoload": {
                "psr-0": {
                    "Rbac\\": "src/"
                }
            },
            "notification-url": "https://packagist.org/downloads/",
            "license": [
                "MIT"
            ],
            "authors": [
                {
                    "name": "Michaël Gallego",
                    "email": "mic.gallego@gmail.com",
                    "homepage": "http://michaelgallego.fr"
                }
            ],
            "description": "Zend Framework 3 prototype for Zend\\Permissions\\Rbac.",
            "homepage": "https://github.com/zf-fr/rbac",
            "keywords": [
                "rbac",
                "security",
                "zf2",
                "zf3"
            ],
            "time": "2014-02-06T14:18:34+00:00"
        }
    ],
    "packages-dev": [
        {
            "name": "behat/mink",
            "version": "v1.7.1",
            "source": {
                "type": "git",
                "url": "https://github.com/minkphp/Mink.git",
                "reference": "e6930b9c74693dff7f4e58577e1b1743399f3ff9"
            },
            "dist": {
                "type": "zip",
                "url": "https://api.github.com/repos/minkphp/Mink/zipball/e6930b9c74693dff7f4e58577e1b1743399f3ff9",
                "reference": "e6930b9c74693dff7f4e58577e1b1743399f3ff9",
                "shasum": ""
            },
            "require": {
                "php": ">=5.3.1",
                "symfony/css-selector": "~2.1|~3.0"
            },
            "require-dev": {
                "symfony/phpunit-bridge": "~2.7|~3.0"
            },
            "suggest": {
                "behat/mink-browserkit-driver": "extremely fast headless driver for Symfony\\Kernel-based apps (Sf2, Silex)",
                "behat/mink-goutte-driver": "fast headless driver for any app without JS emulation",
                "behat/mink-selenium2-driver": "slow, but JS-enabled driver for any app (requires Selenium2)",
                "behat/mink-zombie-driver": "fast and JS-enabled headless driver for any app (requires node.js)"
            },
            "type": "library",
            "extra": {
                "branch-alias": {
                    "dev-master": "1.7.x-dev"
                }
            },
            "autoload": {
                "psr-4": {
                    "Behat\\Mink\\": "src/"
                }
            },
            "notification-url": "https://packagist.org/downloads/",
            "license": [
                "MIT"
            ],
            "authors": [
                {
                    "name": "Konstantin Kudryashov",
                    "email": "ever.zet@gmail.com",
                    "homepage": "http://everzet.com"
                }
            ],
            "description": "Browser controller/emulator abstraction for PHP",
            "homepage": "http://mink.behat.org/",
            "keywords": [
                "browser",
                "testing",
                "web"
            ],
            "time": "2016-03-05T08:26:18+00:00"
        },
        {
            "name": "behat/mink-selenium2-driver",
            "version": "v1.3.1",
            "source": {
                "type": "git",
                "url": "https://github.com/minkphp/MinkSelenium2Driver.git",
                "reference": "473a9f3ebe0c134ee1e623ce8a9c852832020288"
            },
            "dist": {
                "type": "zip",
                "url": "https://api.github.com/repos/minkphp/MinkSelenium2Driver/zipball/473a9f3ebe0c134ee1e623ce8a9c852832020288",
                "reference": "473a9f3ebe0c134ee1e623ce8a9c852832020288",
                "shasum": ""
            },
            "require": {
                "behat/mink": "~1.7@dev",
                "instaclick/php-webdriver": "~1.1",
                "php": ">=5.3.1"
            },
            "require-dev": {
                "symfony/phpunit-bridge": "~2.7"
            },
            "type": "mink-driver",
            "extra": {
                "branch-alias": {
                    "dev-master": "1.3.x-dev"
                }
            },
            "autoload": {
                "psr-4": {
                    "Behat\\Mink\\Driver\\": "src/"
                }
            },
            "notification-url": "https://packagist.org/downloads/",
            "license": [
                "MIT"
            ],
            "authors": [
                {
                    "name": "Konstantin Kudryashov",
                    "email": "ever.zet@gmail.com",
                    "homepage": "http://everzet.com"
                },
                {
                    "name": "Pete Otaqui",
                    "email": "pete@otaqui.com",
                    "homepage": "https://github.com/pete-otaqui"
                }
            ],
            "description": "Selenium2 (WebDriver) driver for Mink framework",
            "homepage": "http://mink.behat.org/",
            "keywords": [
                "ajax",
                "browser",
                "javascript",
                "selenium",
                "testing",
                "webdriver"
            ],
            "time": "2016-03-05T09:10:18+00:00"
        },
        {
            "name": "composer/semver",
            "version": "1.4.2",
            "source": {
                "type": "git",
                "url": "https://github.com/composer/semver.git",
                "reference": "c7cb9a2095a074d131b65a8a0cd294479d785573"
            },
            "dist": {
                "type": "zip",
                "url": "https://api.github.com/repos/composer/semver/zipball/c7cb9a2095a074d131b65a8a0cd294479d785573",
                "reference": "c7cb9a2095a074d131b65a8a0cd294479d785573",
                "shasum": ""
            },
            "require": {
                "php": "^5.3.2 || ^7.0"
            },
            "require-dev": {
                "phpunit/phpunit": "^4.5 || ^5.0.5",
                "phpunit/phpunit-mock-objects": "2.3.0 || ^3.0"
            },
            "type": "library",
            "extra": {
                "branch-alias": {
                    "dev-master": "1.x-dev"
                }
            },
            "autoload": {
                "psr-4": {
                    "Composer\\Semver\\": "src"
                }
            },
            "notification-url": "https://packagist.org/downloads/",
            "license": [
                "MIT"
            ],
            "authors": [
                {
                    "name": "Nils Adermann",
                    "email": "naderman@naderman.de",
                    "homepage": "http://www.naderman.de"
                },
                {
                    "name": "Jordi Boggiano",
                    "email": "j.boggiano@seld.be",
                    "homepage": "http://seld.be"
                },
                {
                    "name": "Rob Bast",
                    "email": "rob.bast@gmail.com",
                    "homepage": "http://robbast.nl"
                }
            ],
            "description": "Semver library that offers utilities, version constraint parsing and validation.",
            "keywords": [
                "semantic",
                "semver",
                "validation",
                "versioning"
            ],
            "time": "2016-08-30T16:08:34+00:00"
        },
        {
            "name": "doctrine/annotations",
            "version": "v1.4.0",
            "source": {
                "type": "git",
                "url": "https://github.com/doctrine/annotations.git",
                "reference": "54cacc9b81758b14e3ce750f205a393d52339e97"
            },
            "dist": {
                "type": "zip",
                "url": "https://api.github.com/repos/doctrine/annotations/zipball/54cacc9b81758b14e3ce750f205a393d52339e97",
                "reference": "54cacc9b81758b14e3ce750f205a393d52339e97",
                "shasum": ""
            },
            "require": {
                "doctrine/lexer": "1.*",
                "php": "^5.6 || ^7.0"
            },
            "require-dev": {
                "doctrine/cache": "1.*",
                "phpunit/phpunit": "^5.7"
            },
            "type": "library",
            "extra": {
                "branch-alias": {
                    "dev-master": "1.4.x-dev"
                }
            },
            "autoload": {
                "psr-4": {
                    "Doctrine\\Common\\Annotations\\": "lib/Doctrine/Common/Annotations"
                }
            },
            "notification-url": "https://packagist.org/downloads/",
            "license": [
                "MIT"
            ],
            "authors": [
                {
                    "name": "Roman Borschel",
                    "email": "roman@code-factory.org"
                },
                {
                    "name": "Benjamin Eberlei",
                    "email": "kontakt@beberlei.de"
                },
                {
                    "name": "Guilherme Blanco",
                    "email": "guilhermeblanco@gmail.com"
                },
                {
                    "name": "Jonathan Wage",
                    "email": "jonwage@gmail.com"
                },
                {
                    "name": "Johannes Schmitt",
                    "email": "schmittjoh@gmail.com"
                }
            ],
            "description": "Docblock Annotations Parser",
            "homepage": "http://www.doctrine-project.org",
            "keywords": [
                "annotations",
                "docblock",
                "parser"
            ],
            "time": "2017-02-24T16:22:25+00:00"
        },
        {
            "name": "doctrine/instantiator",
            "version": "1.0.5",
            "source": {
                "type": "git",
                "url": "https://github.com/doctrine/instantiator.git",
                "reference": "8e884e78f9f0eb1329e445619e04456e64d8051d"
            },
            "dist": {
                "type": "zip",
                "url": "https://api.github.com/repos/doctrine/instantiator/zipball/8e884e78f9f0eb1329e445619e04456e64d8051d",
                "reference": "8e884e78f9f0eb1329e445619e04456e64d8051d",
                "shasum": ""
            },
            "require": {
                "php": ">=5.3,<8.0-DEV"
            },
            "require-dev": {
                "athletic/athletic": "~0.1.8",
                "ext-pdo": "*",
                "ext-phar": "*",
                "phpunit/phpunit": "~4.0",
                "squizlabs/php_codesniffer": "~2.0"
            },
            "type": "library",
            "extra": {
                "branch-alias": {
                    "dev-master": "1.0.x-dev"
                }
            },
            "autoload": {
                "psr-4": {
                    "Doctrine\\Instantiator\\": "src/Doctrine/Instantiator/"
                }
            },
            "notification-url": "https://packagist.org/downloads/",
            "license": [
                "MIT"
            ],
            "authors": [
                {
                    "name": "Marco Pivetta",
                    "email": "ocramius@gmail.com",
                    "homepage": "http://ocramius.github.com/"
                }
            ],
            "description": "A small, lightweight utility to instantiate objects in PHP without invoking their constructors",
            "homepage": "https://github.com/doctrine/instantiator",
            "keywords": [
                "constructor",
                "instantiate"
            ],
            "time": "2015-06-14T21:17:01+00:00"
        },
        {
            "name": "doctrine/lexer",
            "version": "v1.0.1",
            "source": {
                "type": "git",
                "url": "https://github.com/doctrine/lexer.git",
                "reference": "83893c552fd2045dd78aef794c31e694c37c0b8c"
            },
            "dist": {
                "type": "zip",
                "url": "https://api.github.com/repos/doctrine/lexer/zipball/83893c552fd2045dd78aef794c31e694c37c0b8c",
                "reference": "83893c552fd2045dd78aef794c31e694c37c0b8c",
                "shasum": ""
            },
            "require": {
                "php": ">=5.3.2"
            },
            "type": "library",
            "extra": {
                "branch-alias": {
                    "dev-master": "1.0.x-dev"
                }
            },
            "autoload": {
                "psr-0": {
                    "Doctrine\\Common\\Lexer\\": "lib/"
                }
            },
            "notification-url": "https://packagist.org/downloads/",
            "license": [
                "MIT"
            ],
            "authors": [
                {
                    "name": "Roman Borschel",
                    "email": "roman@code-factory.org"
                },
                {
                    "name": "Guilherme Blanco",
                    "email": "guilhermeblanco@gmail.com"
                },
                {
                    "name": "Johannes Schmitt",
                    "email": "schmittjoh@gmail.com"
                }
            ],
            "description": "Base library for a lexer that can be used in Top-Down, Recursive Descent Parsers.",
            "homepage": "http://www.doctrine-project.org",
            "keywords": [
                "lexer",
                "parser"
            ],
            "time": "2014-09-09T13:34:57+00:00"
        },
        {
            "name": "friendsofphp/php-cs-fixer",
            "version": "v2.11.1",
            "source": {
                "type": "git",
                "url": "https://github.com/FriendsOfPHP/PHP-CS-Fixer.git",
                "reference": "ad94441c17b8ef096e517acccdbf3238af8a2da8"
            },
            "dist": {
                "type": "zip",
                "url": "https://api.github.com/repos/FriendsOfPHP/PHP-CS-Fixer/zipball/ad94441c17b8ef096e517acccdbf3238af8a2da8",
                "reference": "ad94441c17b8ef096e517acccdbf3238af8a2da8",
                "shasum": ""
            },
            "require": {
                "composer/semver": "^1.4",
                "doctrine/annotations": "^1.2",
                "ext-json": "*",
                "ext-tokenizer": "*",
                "php": "^5.6 || >=7.0 <7.3",
                "php-cs-fixer/diff": "^1.3",
                "symfony/console": "^3.2 || ^4.0",
                "symfony/event-dispatcher": "^3.0 || ^4.0",
                "symfony/filesystem": "^3.0 || ^4.0",
                "symfony/finder": "^3.0 || ^4.0",
                "symfony/options-resolver": "^3.0 || ^4.0",
                "symfony/polyfill-php70": "^1.0",
                "symfony/polyfill-php72": "^1.4",
                "symfony/process": "^3.0 || ^4.0",
                "symfony/stopwatch": "^3.0 || ^4.0"
            },
            "conflict": {
                "hhvm": "*"
            },
            "require-dev": {
                "johnkary/phpunit-speedtrap": "^1.1 || ^2.0 || ^3.0",
                "justinrainbow/json-schema": "^5.0",
                "keradus/cli-executor": "^1.0",
                "mikey179/vfsstream": "^1.6",
                "php-coveralls/php-coveralls": "^2.0",
                "php-cs-fixer/accessible-object": "^1.0",
                "phpunit/phpunit": "^5.7.23 || ^6.4.3 || ^7.0",
                "phpunitgoodpractices/traits": "^1.3.1",
                "symfony/phpunit-bridge": "^3.2.2 || ^4.0"
            },
            "suggest": {
                "ext-mbstring": "For handling non-UTF8 characters in cache signature.",
                "symfony/polyfill-mbstring": "When enabling `ext-mbstring` is not possible."
            },
            "bin": [
                "php-cs-fixer"
            ],
            "type": "application",
            "extra": {
                "branch-alias": {
                    "dev-master": "2.11-dev"
                }
            },
            "autoload": {
                "psr-4": {
                    "PhpCsFixer\\": "src/"
                },
                "classmap": [
                    "tests/Test/AbstractFixerTestCase.php",
                    "tests/Test/AbstractIntegrationCaseFactory.php",
                    "tests/Test/AbstractIntegrationTestCase.php",
                    "tests/Test/Assert/AssertTokensTrait.php",
                    "tests/Test/Constraint/SameStringsConstraint.php",
                    "tests/Test/Constraint/SameStringsConstraintForV5.php",
                    "tests/Test/Constraint/SameStringsConstraintForV7.php",
                    "tests/Test/IntegrationCase.php",
                    "tests/Test/IntegrationCaseFactory.php",
                    "tests/Test/IntegrationCaseFactoryInterface.php",
                    "tests/Test/InternalIntegrationCaseFactory.php",
                    "tests/TestCase.php"
                ]
            },
            "notification-url": "https://packagist.org/downloads/",
            "license": [
                "MIT"
            ],
            "authors": [
                {
                    "name": "Dariusz Rumiński",
                    "email": "dariusz.ruminski@gmail.com"
                },
                {
                    "name": "Fabien Potencier",
                    "email": "fabien@symfony.com"
                }
            ],
            "description": "A tool to automatically fix PHP code style",
            "time": "2018-03-21T17:41:26+00:00"
        },
        {
            "name": "instaclick/php-webdriver",
            "version": "1.4.5",
            "source": {
                "type": "git",
                "url": "https://github.com/instaclick/php-webdriver.git",
                "reference": "6fa959452e774dcaed543faad3a9d1a37d803327"
            },
            "dist": {
                "type": "zip",
                "url": "https://api.github.com/repos/instaclick/php-webdriver/zipball/6fa959452e774dcaed543faad3a9d1a37d803327",
                "reference": "6fa959452e774dcaed543faad3a9d1a37d803327",
                "shasum": ""
            },
            "require": {
                "ext-curl": "*",
                "php": ">=5.3.2"
            },
            "require-dev": {
                "phpunit/phpunit": "^4.8",
                "satooshi/php-coveralls": "^1.0||^2.0"
            },
            "type": "library",
            "extra": {
                "branch-alias": {
                    "dev-master": "1.4.x-dev"
                }
            },
            "autoload": {
                "psr-0": {
                    "WebDriver": "lib/"
                }
            },
            "notification-url": "https://packagist.org/downloads/",
            "license": [
                "Apache-2.0"
            ],
            "authors": [
                {
                    "name": "Justin Bishop",
                    "email": "jubishop@gmail.com",
                    "role": "Developer"
                },
                {
                    "name": "Anthon Pang",
                    "email": "apang@softwaredevelopment.ca",
                    "role": "Fork Maintainer"
                }
            ],
            "description": "PHP WebDriver for Selenium 2",
            "homepage": "http://instaclick.com/",
            "keywords": [
                "browser",
                "selenium",
                "webdriver",
                "webtest"
            ],
            "time": "2017-06-30T04:02:48+00:00"
        },
        {
            "name": "myclabs/deep-copy",
            "version": "1.7.0",
            "source": {
                "type": "git",
                "url": "https://github.com/myclabs/DeepCopy.git",
                "reference": "3b8a3a99ba1f6a3952ac2747d989303cbd6b7a3e"
            },
            "dist": {
                "type": "zip",
                "url": "https://api.github.com/repos/myclabs/DeepCopy/zipball/3b8a3a99ba1f6a3952ac2747d989303cbd6b7a3e",
                "reference": "3b8a3a99ba1f6a3952ac2747d989303cbd6b7a3e",
                "shasum": ""
            },
            "require": {
                "php": "^5.6 || ^7.0"
            },
            "require-dev": {
                "doctrine/collections": "^1.0",
                "doctrine/common": "^2.6",
                "phpunit/phpunit": "^4.1"
            },
            "type": "library",
            "autoload": {
                "psr-4": {
                    "DeepCopy\\": "src/DeepCopy/"
                },
                "files": [
                    "src/DeepCopy/deep_copy.php"
                ]
            },
            "notification-url": "https://packagist.org/downloads/",
            "license": [
                "MIT"
            ],
            "description": "Create deep copies (clones) of your objects",
            "keywords": [
                "clone",
                "copy",
                "duplicate",
                "object",
                "object graph"
            ],
            "time": "2017-10-19T19:58:43+00:00"
        },
        {
            "name": "pdepend/pdepend",
            "version": "2.5.2",
            "source": {
                "type": "git",
                "url": "https://github.com/pdepend/pdepend.git",
                "reference": "9daf26d0368d4a12bed1cacae1a9f3a6f0adf239"
            },
            "dist": {
                "type": "zip",
                "url": "https://api.github.com/repos/pdepend/pdepend/zipball/9daf26d0368d4a12bed1cacae1a9f3a6f0adf239",
                "reference": "9daf26d0368d4a12bed1cacae1a9f3a6f0adf239",
                "shasum": ""
            },
            "require": {
                "php": ">=5.3.7",
                "symfony/config": "^2.3.0|^3|^4",
                "symfony/dependency-injection": "^2.3.0|^3|^4",
                "symfony/filesystem": "^2.3.0|^3|^4"
            },
            "require-dev": {
                "phpunit/phpunit": "^4.8|^5.7",
                "squizlabs/php_codesniffer": "^2.0.0"
            },
            "bin": [
                "src/bin/pdepend"
            ],
            "type": "library",
            "autoload": {
                "psr-4": {
                    "PDepend\\": "src/main/php/PDepend"
                }
            },
            "notification-url": "https://packagist.org/downloads/",
            "license": [
                "BSD-3-Clause"
            ],
            "description": "Official version of pdepend to be handled with Composer",
            "time": "2017-12-13T13:21:38+00:00"
        },
        {
            "name": "phar-io/manifest",
            "version": "1.0.1",
            "source": {
                "type": "git",
                "url": "https://github.com/phar-io/manifest.git",
                "reference": "2df402786ab5368a0169091f61a7c1e0eb6852d0"
            },
            "dist": {
                "type": "zip",
                "url": "https://api.github.com/repos/phar-io/manifest/zipball/2df402786ab5368a0169091f61a7c1e0eb6852d0",
                "reference": "2df402786ab5368a0169091f61a7c1e0eb6852d0",
                "shasum": ""
            },
            "require": {
                "ext-dom": "*",
                "ext-phar": "*",
                "phar-io/version": "^1.0.1",
                "php": "^5.6 || ^7.0"
            },
            "type": "library",
            "extra": {
                "branch-alias": {
                    "dev-master": "1.0.x-dev"
                }
            },
            "autoload": {
                "classmap": [
                    "src/"
                ]
            },
            "notification-url": "https://packagist.org/downloads/",
            "license": [
                "BSD-3-Clause"
            ],
            "authors": [
                {
                    "name": "Arne Blankerts",
                    "email": "arne@blankerts.de",
                    "role": "Developer"
                },
                {
                    "name": "Sebastian Heuer",
                    "email": "sebastian@phpeople.de",
                    "role": "Developer"
                },
                {
                    "name": "Sebastian Bergmann",
                    "email": "sebastian@phpunit.de",
                    "role": "Developer"
                }
            ],
            "description": "Component for reading phar.io manifest information from a PHP Archive (PHAR)",
            "time": "2017-03-05T18:14:27+00:00"
        },
        {
            "name": "phar-io/version",
            "version": "1.0.1",
            "source": {
                "type": "git",
                "url": "https://github.com/phar-io/version.git",
                "reference": "a70c0ced4be299a63d32fa96d9281d03e94041df"
            },
            "dist": {
                "type": "zip",
                "url": "https://api.github.com/repos/phar-io/version/zipball/a70c0ced4be299a63d32fa96d9281d03e94041df",
                "reference": "a70c0ced4be299a63d32fa96d9281d03e94041df",
                "shasum": ""
            },
            "require": {
                "php": "^5.6 || ^7.0"
            },
            "type": "library",
            "autoload": {
                "classmap": [
                    "src/"
                ]
            },
            "notification-url": "https://packagist.org/downloads/",
            "license": [
                "BSD-3-Clause"
            ],
            "authors": [
                {
                    "name": "Arne Blankerts",
                    "email": "arne@blankerts.de",
                    "role": "Developer"
                },
                {
                    "name": "Sebastian Heuer",
                    "email": "sebastian@phpeople.de",
                    "role": "Developer"
                },
                {
                    "name": "Sebastian Bergmann",
                    "email": "sebastian@phpunit.de",
                    "role": "Developer"
                }
            ],
            "description": "Library for handling version information and constraints",
            "time": "2017-03-05T17:38:23+00:00"
        },
        {
            "name": "php-cs-fixer/diff",
            "version": "v1.3.0",
            "source": {
                "type": "git",
                "url": "https://github.com/PHP-CS-Fixer/diff.git",
                "reference": "78bb099e9c16361126c86ce82ec4405ebab8e756"
            },
            "dist": {
                "type": "zip",
                "url": "https://api.github.com/repos/PHP-CS-Fixer/diff/zipball/78bb099e9c16361126c86ce82ec4405ebab8e756",
                "reference": "78bb099e9c16361126c86ce82ec4405ebab8e756",
                "shasum": ""
            },
            "require": {
                "php": "^5.6 || ^7.0"
            },
            "require-dev": {
                "phpunit/phpunit": "^5.7.23 || ^6.4.3",
                "symfony/process": "^3.3"
            },
            "type": "library",
            "autoload": {
                "classmap": [
                    "src/"
                ]
            },
            "notification-url": "https://packagist.org/downloads/",
            "license": [
                "BSD-3-Clause"
            ],
            "authors": [
                {
                    "name": "Kore Nordmann",
                    "email": "mail@kore-nordmann.de"
                },
                {
                    "name": "Sebastian Bergmann",
                    "email": "sebastian@phpunit.de"
                },
                {
                    "name": "SpacePossum"
                }
            ],
            "description": "sebastian/diff v2 backport support for PHP5.6",
            "homepage": "https://github.com/PHP-CS-Fixer",
            "keywords": [
                "diff"
            ],
            "time": "2018-02-15T16:58:55+00:00"
        },
        {
            "name": "phpdocumentor/reflection-common",
            "version": "1.0.1",
            "source": {
                "type": "git",
                "url": "https://github.com/phpDocumentor/ReflectionCommon.git",
                "reference": "21bdeb5f65d7ebf9f43b1b25d404f87deab5bfb6"
            },
            "dist": {
                "type": "zip",
                "url": "https://api.github.com/repos/phpDocumentor/ReflectionCommon/zipball/21bdeb5f65d7ebf9f43b1b25d404f87deab5bfb6",
                "reference": "21bdeb5f65d7ebf9f43b1b25d404f87deab5bfb6",
                "shasum": ""
            },
            "require": {
                "php": ">=5.5"
            },
            "require-dev": {
                "phpunit/phpunit": "^4.6"
            },
            "type": "library",
            "extra": {
                "branch-alias": {
                    "dev-master": "1.0.x-dev"
                }
            },
            "autoload": {
                "psr-4": {
                    "phpDocumentor\\Reflection\\": [
                        "src"
                    ]
                }
            },
            "notification-url": "https://packagist.org/downloads/",
            "license": [
                "MIT"
            ],
            "authors": [
                {
                    "name": "Jaap van Otterdijk",
                    "email": "opensource@ijaap.nl"
                }
            ],
            "description": "Common reflection classes used by phpdocumentor to reflect the code structure",
            "homepage": "http://www.phpdoc.org",
            "keywords": [
                "FQSEN",
                "phpDocumentor",
                "phpdoc",
                "reflection",
                "static analysis"
            ],
            "time": "2017-09-11T18:02:19+00:00"
        },
        {
            "name": "phpdocumentor/reflection-docblock",
            "version": "4.3.0",
            "source": {
                "type": "git",
                "url": "https://github.com/phpDocumentor/ReflectionDocBlock.git",
                "reference": "94fd0001232e47129dd3504189fa1c7225010d08"
            },
            "dist": {
                "type": "zip",
                "url": "https://api.github.com/repos/phpDocumentor/ReflectionDocBlock/zipball/94fd0001232e47129dd3504189fa1c7225010d08",
                "reference": "94fd0001232e47129dd3504189fa1c7225010d08",
                "shasum": ""
            },
            "require": {
                "php": "^7.0",
                "phpdocumentor/reflection-common": "^1.0.0",
                "phpdocumentor/type-resolver": "^0.4.0",
                "webmozart/assert": "^1.0"
            },
            "require-dev": {
                "doctrine/instantiator": "~1.0.5",
                "mockery/mockery": "^1.0",
                "phpunit/phpunit": "^6.4"
            },
            "type": "library",
            "extra": {
                "branch-alias": {
                    "dev-master": "4.x-dev"
                }
            },
            "autoload": {
                "psr-4": {
                    "phpDocumentor\\Reflection\\": [
                        "src/"
                    ]
                }
            },
            "notification-url": "https://packagist.org/downloads/",
            "license": [
                "MIT"
            ],
            "authors": [
                {
                    "name": "Mike van Riel",
                    "email": "me@mikevanriel.com"
                }
            ],
            "description": "With this component, a library can provide support for annotations via DocBlocks or otherwise retrieve information that is embedded in a DocBlock.",
            "time": "2017-11-30T07:14:17+00:00"
        },
        {
            "name": "phpdocumentor/type-resolver",
            "version": "0.4.0",
            "source": {
                "type": "git",
                "url": "https://github.com/phpDocumentor/TypeResolver.git",
                "reference": "9c977708995954784726e25d0cd1dddf4e65b0f7"
            },
            "dist": {
                "type": "zip",
                "url": "https://api.github.com/repos/phpDocumentor/TypeResolver/zipball/9c977708995954784726e25d0cd1dddf4e65b0f7",
                "reference": "9c977708995954784726e25d0cd1dddf4e65b0f7",
                "shasum": ""
            },
            "require": {
                "php": "^5.5 || ^7.0",
                "phpdocumentor/reflection-common": "^1.0"
            },
            "require-dev": {
                "mockery/mockery": "^0.9.4",
                "phpunit/phpunit": "^5.2||^4.8.24"
            },
            "type": "library",
            "extra": {
                "branch-alias": {
                    "dev-master": "1.0.x-dev"
                }
            },
            "autoload": {
                "psr-4": {
                    "phpDocumentor\\Reflection\\": [
                        "src/"
                    ]
                }
            },
            "notification-url": "https://packagist.org/downloads/",
            "license": [
                "MIT"
            ],
            "authors": [
                {
                    "name": "Mike van Riel",
                    "email": "me@mikevanriel.com"
                }
            ],
            "time": "2017-07-14T14:27:02+00:00"
        },
        {
            "name": "phploc/phploc",
            "version": "4.0.1",
            "source": {
                "type": "git",
                "url": "https://github.com/sebastianbergmann/phploc.git",
                "reference": "6a8a9416517b82d6326ac9c2d040ad53c13654eb"
            },
            "dist": {
                "type": "zip",
                "url": "https://api.github.com/repos/sebastianbergmann/phploc/zipball/6a8a9416517b82d6326ac9c2d040ad53c13654eb",
                "reference": "6a8a9416517b82d6326ac9c2d040ad53c13654eb",
                "shasum": ""
            },
            "require": {
                "php": "^5.6 || ^7.0",
                "sebastian/finder-facade": "^1.1",
                "sebastian/version": "^2.0",
                "symfony/console": "^2.7|^3.0|^4.0"
            },
            "bin": [
                "phploc"
            ],
            "type": "library",
            "extra": {
                "branch-alias": {
                    "dev-master": "4.0-dev"
                }
            },
            "autoload": {
                "classmap": [
                    "src/"
                ]
            },
            "notification-url": "https://packagist.org/downloads/",
            "license": [
                "BSD-3-Clause"
            ],
            "authors": [
                {
                    "name": "Sebastian Bergmann",
                    "email": "sebastian@phpunit.de",
                    "role": "lead"
                }
            ],
            "description": "A tool for quickly measuring the size of a PHP project.",
            "homepage": "https://github.com/sebastianbergmann/phploc",
            "time": "2017-11-18T17:35:43+00:00"
        },
        {
            "name": "phpmd/phpmd",
            "version": "2.6.0",
            "source": {
                "type": "git",
                "url": "https://github.com/phpmd/phpmd.git",
                "reference": "4e9924b2c157a3eb64395460fcf56b31badc8374"
            },
            "dist": {
                "type": "zip",
                "url": "https://api.github.com/repos/phpmd/phpmd/zipball/4e9924b2c157a3eb64395460fcf56b31badc8374",
                "reference": "4e9924b2c157a3eb64395460fcf56b31badc8374",
                "shasum": ""
            },
            "require": {
                "ext-xml": "*",
                "pdepend/pdepend": "^2.5",
                "php": ">=5.3.9"
            },
            "require-dev": {
                "phpunit/phpunit": "^4.0",
                "squizlabs/php_codesniffer": "^2.0"
            },
            "bin": [
                "src/bin/phpmd"
            ],
            "type": "project",
            "autoload": {
                "psr-0": {
                    "PHPMD\\": "src/main/php"
                }
            },
            "notification-url": "https://packagist.org/downloads/",
            "license": [
                "BSD-3-Clause"
            ],
            "authors": [
                {
                    "name": "Manuel Pichler",
                    "email": "github@manuel-pichler.de",
                    "homepage": "https://github.com/manuelpichler",
                    "role": "Project Founder"
                },
                {
                    "name": "Other contributors",
                    "homepage": "https://github.com/phpmd/phpmd/graphs/contributors",
                    "role": "Contributors"
                },
                {
                    "name": "Marc Würth",
                    "email": "ravage@bluewin.ch",
                    "homepage": "https://github.com/ravage84",
                    "role": "Project Maintainer"
                }
            ],
            "description": "PHPMD is a spin-off project of PHP Depend and aims to be a PHP equivalent of the well known Java tool PMD.",
            "homepage": "http://phpmd.org/",
            "keywords": [
                "mess detection",
                "mess detector",
                "pdepend",
                "phpmd",
                "pmd"
            ],
            "time": "2017-01-20T14:41:10+00:00"
        },
        {
            "name": "phpspec/prophecy",
            "version": "1.8.0",
            "source": {
                "type": "git",
                "url": "https://github.com/phpspec/prophecy.git",
                "reference": "4ba436b55987b4bf311cb7c6ba82aa528aac0a06"
            },
            "dist": {
                "type": "zip",
                "url": "https://api.github.com/repos/phpspec/prophecy/zipball/4ba436b55987b4bf311cb7c6ba82aa528aac0a06",
                "reference": "4ba436b55987b4bf311cb7c6ba82aa528aac0a06",
                "shasum": ""
            },
            "require": {
                "doctrine/instantiator": "^1.0.2",
                "php": "^5.3|^7.0",
                "phpdocumentor/reflection-docblock": "^2.0|^3.0.2|^4.0",
                "sebastian/comparator": "^1.1|^2.0|^3.0",
                "sebastian/recursion-context": "^1.0|^2.0|^3.0"
            },
            "require-dev": {
                "phpspec/phpspec": "^2.5|^3.2",
                "phpunit/phpunit": "^4.8.35 || ^5.7 || ^6.5 || ^7.1"
            },
            "type": "library",
            "extra": {
                "branch-alias": {
                    "dev-master": "1.8.x-dev"
                }
            },
            "autoload": {
                "psr-0": {
                    "Prophecy\\": "src/"
                }
            },
            "notification-url": "https://packagist.org/downloads/",
            "license": [
                "MIT"
            ],
            "authors": [
                {
                    "name": "Konstantin Kudryashov",
                    "email": "ever.zet@gmail.com",
                    "homepage": "http://everzet.com"
                },
                {
                    "name": "Marcello Duarte",
                    "email": "marcello.duarte@gmail.com"
                }
            ],
            "description": "Highly opinionated mocking framework for PHP 5.3+",
            "homepage": "https://github.com/phpspec/prophecy",
            "keywords": [
                "Double",
                "Dummy",
                "fake",
                "mock",
                "spy",
                "stub"
            ],
            "time": "2018-08-05T17:53:17+00:00"
        },
        {
            "name": "phpunit/php-code-coverage",
            "version": "5.3.2",
            "source": {
                "type": "git",
                "url": "https://github.com/sebastianbergmann/php-code-coverage.git",
                "reference": "c89677919c5dd6d3b3852f230a663118762218ac"
            },
            "dist": {
                "type": "zip",
                "url": "https://api.github.com/repos/sebastianbergmann/php-code-coverage/zipball/c89677919c5dd6d3b3852f230a663118762218ac",
                "reference": "c89677919c5dd6d3b3852f230a663118762218ac",
                "shasum": ""
            },
            "require": {
                "ext-dom": "*",
                "ext-xmlwriter": "*",
                "php": "^7.0",
                "phpunit/php-file-iterator": "^1.4.2",
                "phpunit/php-text-template": "^1.2.1",
                "phpunit/php-token-stream": "^2.0.1",
                "sebastian/code-unit-reverse-lookup": "^1.0.1",
                "sebastian/environment": "^3.0",
                "sebastian/version": "^2.0.1",
                "theseer/tokenizer": "^1.1"
            },
            "require-dev": {
                "phpunit/phpunit": "^6.0"
            },
            "suggest": {
                "ext-xdebug": "^2.5.5"
            },
            "type": "library",
            "extra": {
                "branch-alias": {
                    "dev-master": "5.3.x-dev"
                }
            },
            "autoload": {
                "classmap": [
                    "src/"
                ]
            },
            "notification-url": "https://packagist.org/downloads/",
            "license": [
                "BSD-3-Clause"
            ],
            "authors": [
                {
                    "name": "Sebastian Bergmann",
                    "email": "sebastian@phpunit.de",
                    "role": "lead"
                }
            ],
            "description": "Library that provides collection, processing, and rendering functionality for PHP code coverage information.",
            "homepage": "https://github.com/sebastianbergmann/php-code-coverage",
            "keywords": [
                "coverage",
                "testing",
                "xunit"
            ],
            "time": "2018-04-06T15:36:58+00:00"
        },
        {
            "name": "phpunit/php-file-iterator",
            "version": "1.4.5",
            "source": {
                "type": "git",
                "url": "https://github.com/sebastianbergmann/php-file-iterator.git",
                "reference": "730b01bc3e867237eaac355e06a36b85dd93a8b4"
            },
            "dist": {
                "type": "zip",
                "url": "https://api.github.com/repos/sebastianbergmann/php-file-iterator/zipball/730b01bc3e867237eaac355e06a36b85dd93a8b4",
                "reference": "730b01bc3e867237eaac355e06a36b85dd93a8b4",
                "shasum": ""
            },
            "require": {
                "php": ">=5.3.3"
            },
            "type": "library",
            "extra": {
                "branch-alias": {
                    "dev-master": "1.4.x-dev"
                }
            },
            "autoload": {
                "classmap": [
                    "src/"
                ]
            },
            "notification-url": "https://packagist.org/downloads/",
            "license": [
                "BSD-3-Clause"
            ],
            "authors": [
                {
                    "name": "Sebastian Bergmann",
                    "email": "sb@sebastian-bergmann.de",
                    "role": "lead"
                }
            ],
            "description": "FilterIterator implementation that filters files based on a list of suffixes.",
            "homepage": "https://github.com/sebastianbergmann/php-file-iterator/",
            "keywords": [
                "filesystem",
                "iterator"
            ],
            "time": "2017-11-27T13:52:08+00:00"
        },
        {
            "name": "phpunit/php-text-template",
            "version": "1.2.1",
            "source": {
                "type": "git",
                "url": "https://github.com/sebastianbergmann/php-text-template.git",
                "reference": "31f8b717e51d9a2afca6c9f046f5d69fc27c8686"
            },
            "dist": {
                "type": "zip",
                "url": "https://api.github.com/repos/sebastianbergmann/php-text-template/zipball/31f8b717e51d9a2afca6c9f046f5d69fc27c8686",
                "reference": "31f8b717e51d9a2afca6c9f046f5d69fc27c8686",
                "shasum": ""
            },
            "require": {
                "php": ">=5.3.3"
            },
            "type": "library",
            "autoload": {
                "classmap": [
                    "src/"
                ]
            },
            "notification-url": "https://packagist.org/downloads/",
            "license": [
                "BSD-3-Clause"
            ],
            "authors": [
                {
                    "name": "Sebastian Bergmann",
                    "email": "sebastian@phpunit.de",
                    "role": "lead"
                }
            ],
            "description": "Simple template engine.",
            "homepage": "https://github.com/sebastianbergmann/php-text-template/",
            "keywords": [
                "template"
            ],
            "time": "2015-06-21T13:50:34+00:00"
        },
        {
            "name": "phpunit/php-timer",
            "version": "1.0.9",
            "source": {
                "type": "git",
                "url": "https://github.com/sebastianbergmann/php-timer.git",
                "reference": "3dcf38ca72b158baf0bc245e9184d3fdffa9c46f"
            },
            "dist": {
                "type": "zip",
                "url": "https://api.github.com/repos/sebastianbergmann/php-timer/zipball/3dcf38ca72b158baf0bc245e9184d3fdffa9c46f",
                "reference": "3dcf38ca72b158baf0bc245e9184d3fdffa9c46f",
                "shasum": ""
            },
            "require": {
                "php": "^5.3.3 || ^7.0"
            },
            "require-dev": {
                "phpunit/phpunit": "^4.8.35 || ^5.7 || ^6.0"
            },
            "type": "library",
            "extra": {
                "branch-alias": {
                    "dev-master": "1.0-dev"
                }
            },
            "autoload": {
                "classmap": [
                    "src/"
                ]
            },
            "notification-url": "https://packagist.org/downloads/",
            "license": [
                "BSD-3-Clause"
            ],
            "authors": [
                {
                    "name": "Sebastian Bergmann",
                    "email": "sb@sebastian-bergmann.de",
                    "role": "lead"
                }
            ],
            "description": "Utility class for timing",
            "homepage": "https://github.com/sebastianbergmann/php-timer/",
            "keywords": [
                "timer"
            ],
            "time": "2017-02-26T11:10:40+00:00"
        },
        {
            "name": "phpunit/php-token-stream",
            "version": "2.0.2",
            "source": {
                "type": "git",
                "url": "https://github.com/sebastianbergmann/php-token-stream.git",
                "reference": "791198a2c6254db10131eecfe8c06670700904db"
            },
            "dist": {
                "type": "zip",
                "url": "https://api.github.com/repos/sebastianbergmann/php-token-stream/zipball/791198a2c6254db10131eecfe8c06670700904db",
                "reference": "791198a2c6254db10131eecfe8c06670700904db",
                "shasum": ""
            },
            "require": {
                "ext-tokenizer": "*",
                "php": "^7.0"
            },
            "require-dev": {
                "phpunit/phpunit": "^6.2.4"
            },
            "type": "library",
            "extra": {
                "branch-alias": {
                    "dev-master": "2.0-dev"
                }
            },
            "autoload": {
                "classmap": [
                    "src/"
                ]
            },
            "notification-url": "https://packagist.org/downloads/",
            "license": [
                "BSD-3-Clause"
            ],
            "authors": [
                {
                    "name": "Sebastian Bergmann",
                    "email": "sebastian@phpunit.de"
                }
            ],
            "description": "Wrapper around PHP's tokenizer extension.",
            "homepage": "https://github.com/sebastianbergmann/php-token-stream/",
            "keywords": [
                "tokenizer"
            ],
            "time": "2017-11-27T05:48:46+00:00"
        },
        {
            "name": "phpunit/phpunit",
            "version": "6.5.8",
            "source": {
                "type": "git",
                "url": "https://github.com/sebastianbergmann/phpunit.git",
                "reference": "4f21a3c6b97c42952fd5c2837bb354ec0199b97b"
            },
            "dist": {
                "type": "zip",
                "url": "https://api.github.com/repos/sebastianbergmann/phpunit/zipball/4f21a3c6b97c42952fd5c2837bb354ec0199b97b",
                "reference": "4f21a3c6b97c42952fd5c2837bb354ec0199b97b",
                "shasum": ""
            },
            "require": {
                "ext-dom": "*",
                "ext-json": "*",
                "ext-libxml": "*",
                "ext-mbstring": "*",
                "ext-xml": "*",
                "myclabs/deep-copy": "^1.6.1",
                "phar-io/manifest": "^1.0.1",
                "phar-io/version": "^1.0",
                "php": "^7.0",
                "phpspec/prophecy": "^1.7",
                "phpunit/php-code-coverage": "^5.3",
                "phpunit/php-file-iterator": "^1.4.3",
                "phpunit/php-text-template": "^1.2.1",
                "phpunit/php-timer": "^1.0.9",
                "phpunit/phpunit-mock-objects": "^5.0.5",
                "sebastian/comparator": "^2.1",
                "sebastian/diff": "^2.0",
                "sebastian/environment": "^3.1",
                "sebastian/exporter": "^3.1",
                "sebastian/global-state": "^2.0",
                "sebastian/object-enumerator": "^3.0.3",
                "sebastian/resource-operations": "^1.0",
                "sebastian/version": "^2.0.1"
            },
            "conflict": {
                "phpdocumentor/reflection-docblock": "3.0.2",
                "phpunit/dbunit": "<3.0"
            },
            "require-dev": {
                "ext-pdo": "*"
            },
            "suggest": {
                "ext-xdebug": "*",
                "phpunit/php-invoker": "^1.1"
            },
            "bin": [
                "phpunit"
            ],
            "type": "library",
            "extra": {
                "branch-alias": {
                    "dev-master": "6.5.x-dev"
                }
            },
            "autoload": {
                "classmap": [
                    "src/"
                ]
            },
            "notification-url": "https://packagist.org/downloads/",
            "license": [
                "BSD-3-Clause"
            ],
            "authors": [
                {
                    "name": "Sebastian Bergmann",
                    "email": "sebastian@phpunit.de",
                    "role": "lead"
                }
            ],
            "description": "The PHP Unit Testing framework.",
            "homepage": "https://phpunit.de/",
            "keywords": [
                "phpunit",
                "testing",
                "xunit"
            ],
            "time": "2018-04-10T11:38:34+00:00"
        },
        {
            "name": "phpunit/phpunit-mock-objects",
            "version": "5.0.10",
            "source": {
                "type": "git",
                "url": "https://github.com/sebastianbergmann/phpunit-mock-objects.git",
                "reference": "cd1cf05c553ecfec36b170070573e540b67d3f1f"
            },
            "dist": {
                "type": "zip",
                "url": "https://api.github.com/repos/sebastianbergmann/phpunit-mock-objects/zipball/cd1cf05c553ecfec36b170070573e540b67d3f1f",
                "reference": "cd1cf05c553ecfec36b170070573e540b67d3f1f",
                "shasum": ""
            },
            "require": {
                "doctrine/instantiator": "^1.0.5",
                "php": "^7.0",
                "phpunit/php-text-template": "^1.2.1",
                "sebastian/exporter": "^3.1"
            },
            "conflict": {
                "phpunit/phpunit": "<6.0"
            },
            "require-dev": {
                "phpunit/phpunit": "^6.5.11"
            },
            "suggest": {
                "ext-soap": "*"
            },
            "type": "library",
            "extra": {
                "branch-alias": {
                    "dev-master": "5.0.x-dev"
                }
            },
            "autoload": {
                "classmap": [
                    "src/"
                ]
            },
            "notification-url": "https://packagist.org/downloads/",
            "license": [
                "BSD-3-Clause"
            ],
            "authors": [
                {
                    "name": "Sebastian Bergmann",
                    "email": "sebastian@phpunit.de",
                    "role": "lead"
                }
            ],
            "description": "Mock Object library for PHPUnit",
            "homepage": "https://github.com/sebastianbergmann/phpunit-mock-objects/",
            "keywords": [
                "mock",
                "xunit"
            ],
            "time": "2018-08-09T05:50:03+00:00"
        },
        {
            "name": "sebastian/code-unit-reverse-lookup",
            "version": "1.0.1",
            "source": {
                "type": "git",
                "url": "https://github.com/sebastianbergmann/code-unit-reverse-lookup.git",
                "reference": "4419fcdb5eabb9caa61a27c7a1db532a6b55dd18"
            },
            "dist": {
                "type": "zip",
                "url": "https://api.github.com/repos/sebastianbergmann/code-unit-reverse-lookup/zipball/4419fcdb5eabb9caa61a27c7a1db532a6b55dd18",
                "reference": "4419fcdb5eabb9caa61a27c7a1db532a6b55dd18",
                "shasum": ""
            },
            "require": {
                "php": "^5.6 || ^7.0"
            },
            "require-dev": {
                "phpunit/phpunit": "^5.7 || ^6.0"
            },
            "type": "library",
            "extra": {
                "branch-alias": {
                    "dev-master": "1.0.x-dev"
                }
            },
            "autoload": {
                "classmap": [
                    "src/"
                ]
            },
            "notification-url": "https://packagist.org/downloads/",
            "license": [
                "BSD-3-Clause"
            ],
            "authors": [
                {
                    "name": "Sebastian Bergmann",
                    "email": "sebastian@phpunit.de"
                }
            ],
            "description": "Looks up which function or method a line of code belongs to",
            "homepage": "https://github.com/sebastianbergmann/code-unit-reverse-lookup/",
            "time": "2017-03-04T06:30:41+00:00"
        },
        {
            "name": "sebastian/comparator",
            "version": "2.1.3",
            "source": {
                "type": "git",
                "url": "https://github.com/sebastianbergmann/comparator.git",
                "reference": "34369daee48eafb2651bea869b4b15d75ccc35f9"
            },
            "dist": {
                "type": "zip",
                "url": "https://api.github.com/repos/sebastianbergmann/comparator/zipball/34369daee48eafb2651bea869b4b15d75ccc35f9",
                "reference": "34369daee48eafb2651bea869b4b15d75ccc35f9",
                "shasum": ""
            },
            "require": {
                "php": "^7.0",
                "sebastian/diff": "^2.0 || ^3.0",
                "sebastian/exporter": "^3.1"
            },
            "require-dev": {
                "phpunit/phpunit": "^6.4"
            },
            "type": "library",
            "extra": {
                "branch-alias": {
                    "dev-master": "2.1.x-dev"
                }
            },
            "autoload": {
                "classmap": [
                    "src/"
                ]
            },
            "notification-url": "https://packagist.org/downloads/",
            "license": [
                "BSD-3-Clause"
            ],
            "authors": [
                {
                    "name": "Jeff Welch",
                    "email": "whatthejeff@gmail.com"
                },
                {
                    "name": "Volker Dusch",
                    "email": "github@wallbash.com"
                },
                {
                    "name": "Bernhard Schussek",
                    "email": "bschussek@2bepublished.at"
                },
                {
                    "name": "Sebastian Bergmann",
                    "email": "sebastian@phpunit.de"
                }
            ],
            "description": "Provides the functionality to compare PHP values for equality",
            "homepage": "https://github.com/sebastianbergmann/comparator",
            "keywords": [
                "comparator",
                "compare",
                "equality"
            ],
            "time": "2018-02-01T13:46:46+00:00"
        },
        {
            "name": "sebastian/diff",
            "version": "2.0.1",
            "source": {
                "type": "git",
                "url": "https://github.com/sebastianbergmann/diff.git",
                "reference": "347c1d8b49c5c3ee30c7040ea6fc446790e6bddd"
            },
            "dist": {
                "type": "zip",
                "url": "https://api.github.com/repos/sebastianbergmann/diff/zipball/347c1d8b49c5c3ee30c7040ea6fc446790e6bddd",
                "reference": "347c1d8b49c5c3ee30c7040ea6fc446790e6bddd",
                "shasum": ""
            },
            "require": {
                "php": "^7.0"
            },
            "require-dev": {
                "phpunit/phpunit": "^6.2"
            },
            "type": "library",
            "extra": {
                "branch-alias": {
                    "dev-master": "2.0-dev"
                }
            },
            "autoload": {
                "classmap": [
                    "src/"
                ]
            },
            "notification-url": "https://packagist.org/downloads/",
            "license": [
                "BSD-3-Clause"
            ],
            "authors": [
                {
                    "name": "Kore Nordmann",
                    "email": "mail@kore-nordmann.de"
                },
                {
                    "name": "Sebastian Bergmann",
                    "email": "sebastian@phpunit.de"
                }
            ],
            "description": "Diff implementation",
            "homepage": "https://github.com/sebastianbergmann/diff",
            "keywords": [
                "diff"
            ],
            "time": "2017-08-03T08:09:46+00:00"
        },
        {
            "name": "sebastian/environment",
            "version": "3.1.0",
            "source": {
                "type": "git",
                "url": "https://github.com/sebastianbergmann/environment.git",
                "reference": "cd0871b3975fb7fc44d11314fd1ee20925fce4f5"
            },
            "dist": {
                "type": "zip",
                "url": "https://api.github.com/repos/sebastianbergmann/environment/zipball/cd0871b3975fb7fc44d11314fd1ee20925fce4f5",
                "reference": "cd0871b3975fb7fc44d11314fd1ee20925fce4f5",
                "shasum": ""
            },
            "require": {
                "php": "^7.0"
            },
            "require-dev": {
                "phpunit/phpunit": "^6.1"
            },
            "type": "library",
            "extra": {
                "branch-alias": {
                    "dev-master": "3.1.x-dev"
                }
            },
            "autoload": {
                "classmap": [
                    "src/"
                ]
            },
            "notification-url": "https://packagist.org/downloads/",
            "license": [
                "BSD-3-Clause"
            ],
            "authors": [
                {
                    "name": "Sebastian Bergmann",
                    "email": "sebastian@phpunit.de"
                }
            ],
            "description": "Provides functionality to handle HHVM/PHP environments",
            "homepage": "http://www.github.com/sebastianbergmann/environment",
            "keywords": [
                "Xdebug",
                "environment",
                "hhvm"
            ],
            "time": "2017-07-01T08:51:00+00:00"
        },
        {
            "name": "sebastian/exporter",
            "version": "3.1.0",
            "source": {
                "type": "git",
                "url": "https://github.com/sebastianbergmann/exporter.git",
                "reference": "234199f4528de6d12aaa58b612e98f7d36adb937"
            },
            "dist": {
                "type": "zip",
                "url": "https://api.github.com/repos/sebastianbergmann/exporter/zipball/234199f4528de6d12aaa58b612e98f7d36adb937",
                "reference": "234199f4528de6d12aaa58b612e98f7d36adb937",
                "shasum": ""
            },
            "require": {
                "php": "^7.0",
                "sebastian/recursion-context": "^3.0"
            },
            "require-dev": {
                "ext-mbstring": "*",
                "phpunit/phpunit": "^6.0"
            },
            "type": "library",
            "extra": {
                "branch-alias": {
                    "dev-master": "3.1.x-dev"
                }
            },
            "autoload": {
                "classmap": [
                    "src/"
                ]
            },
            "notification-url": "https://packagist.org/downloads/",
            "license": [
                "BSD-3-Clause"
            ],
            "authors": [
                {
                    "name": "Jeff Welch",
                    "email": "whatthejeff@gmail.com"
                },
                {
                    "name": "Volker Dusch",
                    "email": "github@wallbash.com"
                },
                {
                    "name": "Bernhard Schussek",
                    "email": "bschussek@2bepublished.at"
                },
                {
                    "name": "Sebastian Bergmann",
                    "email": "sebastian@phpunit.de"
                },
                {
                    "name": "Adam Harvey",
                    "email": "aharvey@php.net"
                }
            ],
            "description": "Provides the functionality to export PHP variables for visualization",
            "homepage": "http://www.github.com/sebastianbergmann/exporter",
            "keywords": [
                "export",
                "exporter"
            ],
            "time": "2017-04-03T13:19:02+00:00"
        },
        {
            "name": "sebastian/finder-facade",
            "version": "1.2.2",
            "source": {
                "type": "git",
                "url": "https://github.com/sebastianbergmann/finder-facade.git",
                "reference": "4a3174709c2dc565fe5fb26fcf827f6a1fc7b09f"
            },
            "dist": {
                "type": "zip",
                "url": "https://api.github.com/repos/sebastianbergmann/finder-facade/zipball/4a3174709c2dc565fe5fb26fcf827f6a1fc7b09f",
                "reference": "4a3174709c2dc565fe5fb26fcf827f6a1fc7b09f",
                "shasum": ""
            },
            "require": {
                "symfony/finder": "~2.3|~3.0|~4.0",
                "theseer/fdomdocument": "~1.3"
            },
            "type": "library",
            "autoload": {
                "classmap": [
                    "src/"
                ]
            },
            "notification-url": "https://packagist.org/downloads/",
            "license": [
                "BSD-3-Clause"
            ],
            "authors": [
                {
                    "name": "Sebastian Bergmann",
                    "email": "sebastian@phpunit.de",
                    "role": "lead"
                }
            ],
            "description": "FinderFacade is a convenience wrapper for Symfony's Finder component.",
            "homepage": "https://github.com/sebastianbergmann/finder-facade",
            "time": "2017-11-18T17:31:49+00:00"
        },
        {
            "name": "sebastian/global-state",
            "version": "2.0.0",
            "source": {
                "type": "git",
                "url": "https://github.com/sebastianbergmann/global-state.git",
                "reference": "e8ba02eed7bbbb9e59e43dedd3dddeff4a56b0c4"
            },
            "dist": {
                "type": "zip",
                "url": "https://api.github.com/repos/sebastianbergmann/global-state/zipball/e8ba02eed7bbbb9e59e43dedd3dddeff4a56b0c4",
                "reference": "e8ba02eed7bbbb9e59e43dedd3dddeff4a56b0c4",
                "shasum": ""
            },
            "require": {
                "php": "^7.0"
            },
            "require-dev": {
                "phpunit/phpunit": "^6.0"
            },
            "suggest": {
                "ext-uopz": "*"
            },
            "type": "library",
            "extra": {
                "branch-alias": {
                    "dev-master": "2.0-dev"
                }
            },
            "autoload": {
                "classmap": [
                    "src/"
                ]
            },
            "notification-url": "https://packagist.org/downloads/",
            "license": [
                "BSD-3-Clause"
            ],
            "authors": [
                {
                    "name": "Sebastian Bergmann",
                    "email": "sebastian@phpunit.de"
                }
            ],
            "description": "Snapshotting of global state",
            "homepage": "http://www.github.com/sebastianbergmann/global-state",
            "keywords": [
                "global state"
            ],
            "time": "2017-04-27T15:39:26+00:00"
        },
        {
            "name": "sebastian/object-enumerator",
            "version": "3.0.3",
            "source": {
                "type": "git",
                "url": "https://github.com/sebastianbergmann/object-enumerator.git",
                "reference": "7cfd9e65d11ffb5af41198476395774d4c8a84c5"
            },
            "dist": {
                "type": "zip",
                "url": "https://api.github.com/repos/sebastianbergmann/object-enumerator/zipball/7cfd9e65d11ffb5af41198476395774d4c8a84c5",
                "reference": "7cfd9e65d11ffb5af41198476395774d4c8a84c5",
                "shasum": ""
            },
            "require": {
                "php": "^7.0",
                "sebastian/object-reflector": "^1.1.1",
                "sebastian/recursion-context": "^3.0"
            },
            "require-dev": {
                "phpunit/phpunit": "^6.0"
            },
            "type": "library",
            "extra": {
                "branch-alias": {
                    "dev-master": "3.0.x-dev"
                }
            },
            "autoload": {
                "classmap": [
                    "src/"
                ]
            },
            "notification-url": "https://packagist.org/downloads/",
            "license": [
                "BSD-3-Clause"
            ],
            "authors": [
                {
                    "name": "Sebastian Bergmann",
                    "email": "sebastian@phpunit.de"
                }
            ],
            "description": "Traverses array structures and object graphs to enumerate all referenced objects",
            "homepage": "https://github.com/sebastianbergmann/object-enumerator/",
            "time": "2017-08-03T12:35:26+00:00"
        },
        {
            "name": "sebastian/object-reflector",
            "version": "1.1.1",
            "source": {
                "type": "git",
                "url": "https://github.com/sebastianbergmann/object-reflector.git",
                "reference": "773f97c67f28de00d397be301821b06708fca0be"
            },
            "dist": {
                "type": "zip",
                "url": "https://api.github.com/repos/sebastianbergmann/object-reflector/zipball/773f97c67f28de00d397be301821b06708fca0be",
                "reference": "773f97c67f28de00d397be301821b06708fca0be",
                "shasum": ""
            },
            "require": {
                "php": "^7.0"
            },
            "require-dev": {
                "phpunit/phpunit": "^6.0"
            },
            "type": "library",
            "extra": {
                "branch-alias": {
                    "dev-master": "1.1-dev"
                }
            },
            "autoload": {
                "classmap": [
                    "src/"
                ]
            },
            "notification-url": "https://packagist.org/downloads/",
            "license": [
                "BSD-3-Clause"
            ],
            "authors": [
                {
                    "name": "Sebastian Bergmann",
                    "email": "sebastian@phpunit.de"
                }
            ],
            "description": "Allows reflection of object attributes, including inherited and non-public ones",
            "homepage": "https://github.com/sebastianbergmann/object-reflector/",
            "time": "2017-03-29T09:07:27+00:00"
        },
        {
            "name": "sebastian/phpcpd",
            "version": "3.0.1",
            "source": {
                "type": "git",
                "url": "https://github.com/sebastianbergmann/phpcpd.git",
                "reference": "dfed51c1288790fc957c9433e2f49ab152e8a564"
            },
            "dist": {
                "type": "zip",
                "url": "https://api.github.com/repos/sebastianbergmann/phpcpd/zipball/dfed51c1288790fc957c9433e2f49ab152e8a564",
                "reference": "dfed51c1288790fc957c9433e2f49ab152e8a564",
                "shasum": ""
            },
            "require": {
                "php": "^5.6|^7.0",
                "phpunit/php-timer": "^1.0.6",
                "sebastian/finder-facade": "^1.1",
                "sebastian/version": "^1.0|^2.0",
                "symfony/console": "^2.7|^3.0|^4.0"
            },
            "bin": [
                "phpcpd"
            ],
            "type": "library",
            "extra": {
                "branch-alias": {
                    "dev-master": "3.0-dev"
                }
            },
            "autoload": {
                "classmap": [
                    "src/"
                ]
            },
            "notification-url": "https://packagist.org/downloads/",
            "license": [
                "BSD-3-Clause"
            ],
            "authors": [
                {
                    "name": "Sebastian Bergmann",
                    "email": "sebastian@phpunit.de",
                    "role": "lead"
                }
            ],
            "description": "Copy/Paste Detector (CPD) for PHP code.",
            "homepage": "https://github.com/sebastianbergmann/phpcpd",
            "time": "2017-11-16T08:49:28+00:00"
        },
        {
            "name": "sebastian/recursion-context",
            "version": "3.0.0",
            "source": {
                "type": "git",
                "url": "https://github.com/sebastianbergmann/recursion-context.git",
                "reference": "5b0cd723502bac3b006cbf3dbf7a1e3fcefe4fa8"
            },
            "dist": {
                "type": "zip",
                "url": "https://api.github.com/repos/sebastianbergmann/recursion-context/zipball/5b0cd723502bac3b006cbf3dbf7a1e3fcefe4fa8",
                "reference": "5b0cd723502bac3b006cbf3dbf7a1e3fcefe4fa8",
                "shasum": ""
            },
            "require": {
                "php": "^7.0"
            },
            "require-dev": {
                "phpunit/phpunit": "^6.0"
            },
            "type": "library",
            "extra": {
                "branch-alias": {
                    "dev-master": "3.0.x-dev"
                }
            },
            "autoload": {
                "classmap": [
                    "src/"
                ]
            },
            "notification-url": "https://packagist.org/downloads/",
            "license": [
                "BSD-3-Clause"
            ],
            "authors": [
                {
                    "name": "Jeff Welch",
                    "email": "whatthejeff@gmail.com"
                },
                {
                    "name": "Sebastian Bergmann",
                    "email": "sebastian@phpunit.de"
                },
                {
                    "name": "Adam Harvey",
                    "email": "aharvey@php.net"
                }
            ],
            "description": "Provides functionality to recursively process PHP variables",
            "homepage": "http://www.github.com/sebastianbergmann/recursion-context",
            "time": "2017-03-03T06:23:57+00:00"
        },
        {
            "name": "sebastian/resource-operations",
            "version": "1.0.0",
            "source": {
                "type": "git",
                "url": "https://github.com/sebastianbergmann/resource-operations.git",
                "reference": "ce990bb21759f94aeafd30209e8cfcdfa8bc3f52"
            },
            "dist": {
                "type": "zip",
                "url": "https://api.github.com/repos/sebastianbergmann/resource-operations/zipball/ce990bb21759f94aeafd30209e8cfcdfa8bc3f52",
                "reference": "ce990bb21759f94aeafd30209e8cfcdfa8bc3f52",
                "shasum": ""
            },
            "require": {
                "php": ">=5.6.0"
            },
            "type": "library",
            "extra": {
                "branch-alias": {
                    "dev-master": "1.0.x-dev"
                }
            },
            "autoload": {
                "classmap": [
                    "src/"
                ]
            },
            "notification-url": "https://packagist.org/downloads/",
            "license": [
                "BSD-3-Clause"
            ],
            "authors": [
                {
                    "name": "Sebastian Bergmann",
                    "email": "sebastian@phpunit.de"
                }
            ],
            "description": "Provides a list of PHP built-in functions that operate on resources",
            "homepage": "https://www.github.com/sebastianbergmann/resource-operations",
            "time": "2015-07-28T20:34:47+00:00"
        },
        {
            "name": "sebastian/version",
            "version": "2.0.1",
            "source": {
                "type": "git",
                "url": "https://github.com/sebastianbergmann/version.git",
                "reference": "99732be0ddb3361e16ad77b68ba41efc8e979019"
            },
            "dist": {
                "type": "zip",
                "url": "https://api.github.com/repos/sebastianbergmann/version/zipball/99732be0ddb3361e16ad77b68ba41efc8e979019",
                "reference": "99732be0ddb3361e16ad77b68ba41efc8e979019",
                "shasum": ""
            },
            "require": {
                "php": ">=5.6"
            },
            "type": "library",
            "extra": {
                "branch-alias": {
                    "dev-master": "2.0.x-dev"
                }
            },
            "autoload": {
                "classmap": [
                    "src/"
                ]
            },
            "notification-url": "https://packagist.org/downloads/",
            "license": [
                "BSD-3-Clause"
            ],
            "authors": [
                {
                    "name": "Sebastian Bergmann",
                    "email": "sebastian@phpunit.de",
                    "role": "lead"
                }
            ],
            "description": "Library that helps with managing the version number of Git-hosted PHP projects",
            "homepage": "https://github.com/sebastianbergmann/version",
            "time": "2016-10-03T07:35:21+00:00"
        },
        {
            "name": "squizlabs/php_codesniffer",
            "version": "3.2.3",
            "source": {
                "type": "git",
                "url": "https://github.com/squizlabs/PHP_CodeSniffer.git",
                "reference": "4842476c434e375f9d3182ff7b89059583aa8b27"
            },
            "dist": {
                "type": "zip",
                "url": "https://api.github.com/repos/squizlabs/PHP_CodeSniffer/zipball/4842476c434e375f9d3182ff7b89059583aa8b27",
                "reference": "4842476c434e375f9d3182ff7b89059583aa8b27",
                "shasum": ""
            },
            "require": {
                "ext-simplexml": "*",
                "ext-tokenizer": "*",
                "ext-xmlwriter": "*",
                "php": ">=5.4.0"
            },
            "require-dev": {
                "phpunit/phpunit": "^4.0 || ^5.0 || ^6.0 || ^7.0"
            },
            "bin": [
                "bin/phpcs",
                "bin/phpcbf"
            ],
            "type": "library",
            "extra": {
                "branch-alias": {
                    "dev-master": "3.x-dev"
                }
            },
            "notification-url": "https://packagist.org/downloads/",
            "license": [
                "BSD-3-Clause"
            ],
            "authors": [
                {
                    "name": "Greg Sherwood",
                    "role": "lead"
                }
            ],
            "description": "PHP_CodeSniffer tokenizes PHP, JavaScript and CSS files and detects violations of a defined set of coding standards.",
            "homepage": "http://www.squizlabs.com/php-codesniffer",
            "keywords": [
                "phpcs",
                "standards"
            ],
            "time": "2018-02-20T21:35:23+00:00"
        },
        {
            "name": "symfony/config",
            "version": "v3.4.17",
            "source": {
                "type": "git",
                "url": "https://github.com/symfony/config.git",
                "reference": "e5389132dc6320682de3643091121c048ff796b3"
            },
            "dist": {
                "type": "zip",
                "url": "https://api.github.com/repos/symfony/config/zipball/e5389132dc6320682de3643091121c048ff796b3",
                "reference": "e5389132dc6320682de3643091121c048ff796b3",
                "shasum": ""
            },
            "require": {
                "php": "^5.5.9|>=7.0.8",
                "symfony/filesystem": "~2.8|~3.0|~4.0",
                "symfony/polyfill-ctype": "~1.8"
            },
            "conflict": {
                "symfony/dependency-injection": "<3.3",
                "symfony/finder": "<3.3"
            },
            "require-dev": {
                "symfony/dependency-injection": "~3.3|~4.0",
                "symfony/event-dispatcher": "~3.3|~4.0",
                "symfony/finder": "~3.3|~4.0",
                "symfony/yaml": "~3.0|~4.0"
            },
            "suggest": {
                "symfony/yaml": "To use the yaml reference dumper"
            },
            "type": "library",
            "extra": {
                "branch-alias": {
                    "dev-master": "3.4-dev"
                }
            },
            "autoload": {
                "psr-4": {
                    "Symfony\\Component\\Config\\": ""
                },
                "exclude-from-classmap": [
                    "/Tests/"
                ]
            },
            "notification-url": "https://packagist.org/downloads/",
            "license": [
                "MIT"
            ],
            "authors": [
                {
                    "name": "Fabien Potencier",
                    "email": "fabien@symfony.com"
                },
                {
                    "name": "Symfony Community",
                    "homepage": "https://symfony.com/contributors"
                }
            ],
            "description": "Symfony Config Component",
            "homepage": "https://symfony.com",
            "time": "2018-09-08T13:15:14+00:00"
        },
        {
            "name": "symfony/console",
            "version": "v3.4.17",
            "source": {
                "type": "git",
                "url": "https://github.com/symfony/console.git",
                "reference": "3b2b415d4c48fbefca7dc742aa0a0171bfae4e0b"
            },
            "dist": {
                "type": "zip",
                "url": "https://api.github.com/repos/symfony/console/zipball/3b2b415d4c48fbefca7dc742aa0a0171bfae4e0b",
                "reference": "3b2b415d4c48fbefca7dc742aa0a0171bfae4e0b",
                "shasum": ""
            },
            "require": {
                "php": "^5.5.9|>=7.0.8",
                "symfony/debug": "~2.8|~3.0|~4.0",
                "symfony/polyfill-mbstring": "~1.0"
            },
            "conflict": {
                "symfony/dependency-injection": "<3.4",
                "symfony/process": "<3.3"
            },
            "require-dev": {
                "psr/log": "~1.0",
                "symfony/config": "~3.3|~4.0",
                "symfony/dependency-injection": "~3.4|~4.0",
                "symfony/event-dispatcher": "~2.8|~3.0|~4.0",
                "symfony/lock": "~3.4|~4.0",
                "symfony/process": "~3.3|~4.0"
            },
            "suggest": {
                "psr/log-implementation": "For using the console logger",
                "symfony/event-dispatcher": "",
                "symfony/lock": "",
                "symfony/process": ""
            },
            "type": "library",
            "extra": {
                "branch-alias": {
                    "dev-master": "3.4-dev"
                }
            },
            "autoload": {
                "psr-4": {
                    "Symfony\\Component\\Console\\": ""
                },
                "exclude-from-classmap": [
                    "/Tests/"
                ]
            },
            "notification-url": "https://packagist.org/downloads/",
            "license": [
                "MIT"
            ],
            "authors": [
                {
                    "name": "Fabien Potencier",
                    "email": "fabien@symfony.com"
                },
                {
                    "name": "Symfony Community",
                    "homepage": "https://symfony.com/contributors"
                }
            ],
            "description": "Symfony Console Component",
            "homepage": "https://symfony.com",
            "time": "2018-10-02T16:33:53+00:00"
        },
        {
            "name": "symfony/css-selector",
            "version": "v3.4.17",
            "source": {
                "type": "git",
                "url": "https://github.com/symfony/css-selector.git",
                "reference": "3503415d4aafabc31cd08c3a4ebac7f43fde8feb"
            },
            "dist": {
                "type": "zip",
                "url": "https://api.github.com/repos/symfony/css-selector/zipball/3503415d4aafabc31cd08c3a4ebac7f43fde8feb",
                "reference": "3503415d4aafabc31cd08c3a4ebac7f43fde8feb",
                "shasum": ""
            },
            "require": {
                "php": "^5.5.9|>=7.0.8"
            },
            "type": "library",
            "extra": {
                "branch-alias": {
                    "dev-master": "3.4-dev"
                }
            },
            "autoload": {
                "psr-4": {
                    "Symfony\\Component\\CssSelector\\": ""
                },
                "exclude-from-classmap": [
                    "/Tests/"
                ]
            },
            "notification-url": "https://packagist.org/downloads/",
            "license": [
                "MIT"
            ],
            "authors": [
                {
                    "name": "Jean-François Simon",
                    "email": "jeanfrancois.simon@sensiolabs.com"
                },
                {
                    "name": "Fabien Potencier",
                    "email": "fabien@symfony.com"
                },
                {
                    "name": "Symfony Community",
                    "homepage": "https://symfony.com/contributors"
                }
            ],
            "description": "Symfony CssSelector Component",
            "homepage": "https://symfony.com",
            "time": "2018-10-02T16:33:53+00:00"
        },
        {
            "name": "symfony/debug",
            "version": "v3.4.17",
            "source": {
                "type": "git",
                "url": "https://github.com/symfony/debug.git",
                "reference": "0a612e9dfbd2ccce03eb174365f31ecdca930ff6"
            },
            "dist": {
                "type": "zip",
                "url": "https://api.github.com/repos/symfony/debug/zipball/0a612e9dfbd2ccce03eb174365f31ecdca930ff6",
                "reference": "0a612e9dfbd2ccce03eb174365f31ecdca930ff6",
                "shasum": ""
            },
            "require": {
                "php": "^5.5.9|>=7.0.8",
                "psr/log": "~1.0"
            },
            "conflict": {
                "symfony/http-kernel": ">=2.3,<2.3.24|~2.4.0|>=2.5,<2.5.9|>=2.6,<2.6.2"
            },
            "require-dev": {
                "symfony/http-kernel": "~2.8|~3.0|~4.0"
            },
            "type": "library",
            "extra": {
                "branch-alias": {
                    "dev-master": "3.4-dev"
                }
            },
            "autoload": {
                "psr-4": {
                    "Symfony\\Component\\Debug\\": ""
                },
                "exclude-from-classmap": [
                    "/Tests/"
                ]
            },
            "notification-url": "https://packagist.org/downloads/",
            "license": [
                "MIT"
            ],
            "authors": [
                {
                    "name": "Fabien Potencier",
                    "email": "fabien@symfony.com"
                },
                {
                    "name": "Symfony Community",
                    "homepage": "https://symfony.com/contributors"
                }
            ],
            "description": "Symfony Debug Component",
            "homepage": "https://symfony.com",
            "time": "2018-10-02T16:33:53+00:00"
        },
        {
            "name": "symfony/dependency-injection",
            "version": "v3.4.17",
            "source": {
                "type": "git",
                "url": "https://github.com/symfony/dependency-injection.git",
                "reference": "aea20fef4e92396928b5db175788b90234c0270d"
            },
            "dist": {
                "type": "zip",
                "url": "https://api.github.com/repos/symfony/dependency-injection/zipball/aea20fef4e92396928b5db175788b90234c0270d",
                "reference": "aea20fef4e92396928b5db175788b90234c0270d",
                "shasum": ""
            },
            "require": {
                "php": "^5.5.9|>=7.0.8",
                "psr/container": "^1.0"
            },
            "conflict": {
                "symfony/config": "<3.3.7",
                "symfony/finder": "<3.3",
                "symfony/proxy-manager-bridge": "<3.4",
                "symfony/yaml": "<3.4"
            },
            "provide": {
                "psr/container-implementation": "1.0"
            },
            "require-dev": {
                "symfony/config": "~3.3|~4.0",
                "symfony/expression-language": "~2.8|~3.0|~4.0",
                "symfony/yaml": "~3.4|~4.0"
            },
            "suggest": {
                "symfony/config": "",
                "symfony/expression-language": "For using expressions in service container configuration",
                "symfony/finder": "For using double-star glob patterns or when GLOB_BRACE portability is required",
                "symfony/proxy-manager-bridge": "Generate service proxies to lazy load them",
                "symfony/yaml": ""
            },
            "type": "library",
            "extra": {
                "branch-alias": {
                    "dev-master": "3.4-dev"
                }
            },
            "autoload": {
                "psr-4": {
                    "Symfony\\Component\\DependencyInjection\\": ""
                },
                "exclude-from-classmap": [
                    "/Tests/"
                ]
            },
            "notification-url": "https://packagist.org/downloads/",
            "license": [
                "MIT"
            ],
            "authors": [
                {
                    "name": "Fabien Potencier",
                    "email": "fabien@symfony.com"
                },
                {
                    "name": "Symfony Community",
                    "homepage": "https://symfony.com/contributors"
                }
            ],
            "description": "Symfony DependencyInjection Component",
            "homepage": "https://symfony.com",
            "time": "2018-10-02T12:28:39+00:00"
        },
        {
            "name": "symfony/event-dispatcher",
            "version": "v3.4.17",
            "source": {
                "type": "git",
                "url": "https://github.com/symfony/event-dispatcher.git",
                "reference": "b2e1f19280c09a42dc64c0b72b80fe44dd6e88fb"
            },
            "dist": {
                "type": "zip",
                "url": "https://api.github.com/repos/symfony/event-dispatcher/zipball/b2e1f19280c09a42dc64c0b72b80fe44dd6e88fb",
                "reference": "b2e1f19280c09a42dc64c0b72b80fe44dd6e88fb",
                "shasum": ""
            },
            "require": {
                "php": "^5.5.9|>=7.0.8"
            },
            "conflict": {
                "symfony/dependency-injection": "<3.3"
            },
            "require-dev": {
                "psr/log": "~1.0",
                "symfony/config": "~2.8|~3.0|~4.0",
                "symfony/dependency-injection": "~3.3|~4.0",
                "symfony/expression-language": "~2.8|~3.0|~4.0",
                "symfony/stopwatch": "~2.8|~3.0|~4.0"
            },
            "suggest": {
                "symfony/dependency-injection": "",
                "symfony/http-kernel": ""
            },
            "type": "library",
            "extra": {
                "branch-alias": {
                    "dev-master": "3.4-dev"
                }
            },
            "autoload": {
                "psr-4": {
                    "Symfony\\Component\\EventDispatcher\\": ""
                },
                "exclude-from-classmap": [
                    "/Tests/"
                ]
            },
            "notification-url": "https://packagist.org/downloads/",
            "license": [
                "MIT"
            ],
            "authors": [
                {
                    "name": "Fabien Potencier",
                    "email": "fabien@symfony.com"
                },
                {
                    "name": "Symfony Community",
                    "homepage": "https://symfony.com/contributors"
                }
            ],
            "description": "Symfony EventDispatcher Component",
            "homepage": "https://symfony.com",
            "time": "2018-07-26T09:06:28+00:00"
        },
        {
            "name": "symfony/filesystem",
            "version": "v3.4.17",
            "source": {
                "type": "git",
                "url": "https://github.com/symfony/filesystem.git",
                "reference": "d69930fc337d767607267d57c20a7403d0a822a4"
            },
            "dist": {
                "type": "zip",
                "url": "https://api.github.com/repos/symfony/filesystem/zipball/d69930fc337d767607267d57c20a7403d0a822a4",
                "reference": "d69930fc337d767607267d57c20a7403d0a822a4",
                "shasum": ""
            },
            "require": {
                "php": "^5.5.9|>=7.0.8",
                "symfony/polyfill-ctype": "~1.8"
            },
            "type": "library",
            "extra": {
                "branch-alias": {
                    "dev-master": "3.4-dev"
                }
            },
            "autoload": {
                "psr-4": {
                    "Symfony\\Component\\Filesystem\\": ""
                },
                "exclude-from-classmap": [
                    "/Tests/"
                ]
            },
            "notification-url": "https://packagist.org/downloads/",
            "license": [
                "MIT"
            ],
            "authors": [
                {
                    "name": "Fabien Potencier",
                    "email": "fabien@symfony.com"
                },
                {
                    "name": "Symfony Community",
                    "homepage": "https://symfony.com/contributors"
                }
            ],
            "description": "Symfony Filesystem Component",
            "homepage": "https://symfony.com",
            "time": "2018-10-02T12:28:39+00:00"
        },
        {
            "name": "symfony/finder",
            "version": "v3.4.17",
            "source": {
                "type": "git",
                "url": "https://github.com/symfony/finder.git",
                "reference": "54ba444dddc5bd5708a34bd095ea67c6eb54644d"
            },
            "dist": {
                "type": "zip",
                "url": "https://api.github.com/repos/symfony/finder/zipball/54ba444dddc5bd5708a34bd095ea67c6eb54644d",
                "reference": "54ba444dddc5bd5708a34bd095ea67c6eb54644d",
                "shasum": ""
            },
            "require": {
                "php": "^5.5.9|>=7.0.8"
            },
            "type": "library",
            "extra": {
                "branch-alias": {
                    "dev-master": "3.4-dev"
                }
            },
            "autoload": {
                "psr-4": {
                    "Symfony\\Component\\Finder\\": ""
                },
                "exclude-from-classmap": [
                    "/Tests/"
                ]
            },
            "notification-url": "https://packagist.org/downloads/",
            "license": [
                "MIT"
            ],
            "authors": [
                {
                    "name": "Fabien Potencier",
                    "email": "fabien@symfony.com"
                },
                {
                    "name": "Symfony Community",
                    "homepage": "https://symfony.com/contributors"
                }
            ],
            "description": "Symfony Finder Component",
            "homepage": "https://symfony.com",
            "time": "2018-10-03T08:46:40+00:00"
        },
        {
            "name": "symfony/polyfill-mbstring",
            "version": "v1.9.0",
            "source": {
                "type": "git",
                "url": "https://github.com/symfony/polyfill-mbstring.git",
                "reference": "d0cd638f4634c16d8df4508e847f14e9e43168b8"
            },
            "dist": {
                "type": "zip",
                "url": "https://api.github.com/repos/symfony/polyfill-mbstring/zipball/d0cd638f4634c16d8df4508e847f14e9e43168b8",
                "reference": "d0cd638f4634c16d8df4508e847f14e9e43168b8",
                "shasum": ""
            },
            "require": {
                "php": ">=5.3.3"
            },
            "suggest": {
                "ext-mbstring": "For best performance"
            },
            "type": "library",
            "extra": {
                "branch-alias": {
                    "dev-master": "1.9-dev"
                }
            },
            "autoload": {
                "psr-4": {
                    "Symfony\\Polyfill\\Mbstring\\": ""
                },
                "files": [
                    "bootstrap.php"
                ]
            },
            "notification-url": "https://packagist.org/downloads/",
            "license": [
                "MIT"
            ],
            "authors": [
                {
                    "name": "Nicolas Grekas",
                    "email": "p@tchwork.com"
                },
                {
                    "name": "Symfony Community",
                    "homepage": "https://symfony.com/contributors"
                }
            ],
            "description": "Symfony polyfill for the Mbstring extension",
            "homepage": "https://symfony.com",
            "keywords": [
                "compatibility",
                "mbstring",
                "polyfill",
                "portable",
                "shim"
            ],
            "time": "2018-08-06T14:22:27+00:00"
        },
        {
            "name": "symfony/polyfill-php72",
            "version": "v1.9.0",
            "source": {
                "type": "git",
                "url": "https://github.com/symfony/polyfill-php72.git",
                "reference": "95c50420b0baed23852452a7f0c7b527303ed5ae"
            },
            "dist": {
                "type": "zip",
                "url": "https://api.github.com/repos/symfony/polyfill-php72/zipball/95c50420b0baed23852452a7f0c7b527303ed5ae",
                "reference": "95c50420b0baed23852452a7f0c7b527303ed5ae",
                "shasum": ""
            },
            "require": {
                "php": ">=5.3.3"
            },
            "type": "library",
            "extra": {
                "branch-alias": {
                    "dev-master": "1.9-dev"
                }
            },
            "autoload": {
                "psr-4": {
                    "Symfony\\Polyfill\\Php72\\": ""
                },
                "files": [
                    "bootstrap.php"
                ]
            },
            "notification-url": "https://packagist.org/downloads/",
            "license": [
                "MIT"
            ],
            "authors": [
                {
                    "name": "Nicolas Grekas",
                    "email": "p@tchwork.com"
                },
                {
                    "name": "Symfony Community",
                    "homepage": "https://symfony.com/contributors"
                }
            ],
            "description": "Symfony polyfill backporting some PHP 7.2+ features to lower PHP versions",
            "homepage": "https://symfony.com",
            "keywords": [
                "compatibility",
                "polyfill",
                "portable",
                "shim"
            ],
            "time": "2018-08-06T14:22:27+00:00"
        },
        {
            "name": "symfony/process",
            "version": "v3.4.17",
            "source": {
                "type": "git",
                "url": "https://github.com/symfony/process.git",
                "reference": "1dc2977afa7d70f90f3fefbcd84152813558910e"
            },
            "dist": {
                "type": "zip",
                "url": "https://api.github.com/repos/symfony/process/zipball/1dc2977afa7d70f90f3fefbcd84152813558910e",
                "reference": "1dc2977afa7d70f90f3fefbcd84152813558910e",
                "shasum": ""
            },
            "require": {
                "php": "^5.5.9|>=7.0.8"
            },
            "type": "library",
            "extra": {
                "branch-alias": {
                    "dev-master": "3.4-dev"
                }
            },
            "autoload": {
                "psr-4": {
                    "Symfony\\Component\\Process\\": ""
                },
                "exclude-from-classmap": [
                    "/Tests/"
                ]
            },
            "notification-url": "https://packagist.org/downloads/",
            "license": [
                "MIT"
            ],
            "authors": [
                {
                    "name": "Fabien Potencier",
                    "email": "fabien@symfony.com"
                },
                {
                    "name": "Symfony Community",
                    "homepage": "https://symfony.com/contributors"
                }
            ],
            "description": "Symfony Process Component",
            "homepage": "https://symfony.com",
            "time": "2018-10-02T12:28:39+00:00"
        },
        {
            "name": "symfony/stopwatch",
            "version": "v3.4.17",
            "source": {
                "type": "git",
                "url": "https://github.com/symfony/stopwatch.git",
                "reference": "05e52a39de52ba690aebaed462b2bc8a9649f0a4"
            },
            "dist": {
                "type": "zip",
                "url": "https://api.github.com/repos/symfony/stopwatch/zipball/05e52a39de52ba690aebaed462b2bc8a9649f0a4",
                "reference": "05e52a39de52ba690aebaed462b2bc8a9649f0a4",
                "shasum": ""
            },
            "require": {
                "php": "^5.5.9|>=7.0.8"
            },
            "type": "library",
            "extra": {
                "branch-alias": {
                    "dev-master": "3.4-dev"
                }
            },
            "autoload": {
                "psr-4": {
                    "Symfony\\Component\\Stopwatch\\": ""
                },
                "exclude-from-classmap": [
                    "/Tests/"
                ]
            },
            "notification-url": "https://packagist.org/downloads/",
            "license": [
                "MIT"
            ],
            "authors": [
                {
                    "name": "Fabien Potencier",
                    "email": "fabien@symfony.com"
                },
                {
                    "name": "Symfony Community",
                    "homepage": "https://symfony.com/contributors"
                }
            ],
            "description": "Symfony Stopwatch Component",
            "homepage": "https://symfony.com",
            "time": "2018-10-02T12:28:39+00:00"
        },
        {
            "name": "theseer/fdomdocument",
            "version": "1.6.6",
            "source": {
                "type": "git",
                "url": "https://github.com/theseer/fDOMDocument.git",
                "reference": "6e8203e40a32a9c770bcb62fe37e68b948da6dca"
            },
            "dist": {
                "type": "zip",
                "url": "https://api.github.com/repos/theseer/fDOMDocument/zipball/6e8203e40a32a9c770bcb62fe37e68b948da6dca",
                "reference": "6e8203e40a32a9c770bcb62fe37e68b948da6dca",
                "shasum": ""
            },
            "require": {
                "ext-dom": "*",
                "lib-libxml": "*",
                "php": ">=5.3.3"
            },
            "type": "library",
            "autoload": {
                "classmap": [
                    "src/"
                ]
            },
            "notification-url": "https://packagist.org/downloads/",
            "license": [
                "BSD-3-Clause"
            ],
            "authors": [
                {
                    "name": "Arne Blankerts",
                    "email": "arne@blankerts.de",
                    "role": "lead"
                }
            ],
            "description": "The classes contained within this repository extend the standard DOM to use exceptions at all occasions of errors instead of PHP warnings or notices. They also add various custom methods and shortcuts for convenience and to simplify the usage of DOM.",
            "homepage": "https://github.com/theseer/fDOMDocument",
            "time": "2017-06-30T11:53:12+00:00"
        },
        {
            "name": "theseer/tokenizer",
            "version": "1.1.0",
            "source": {
                "type": "git",
                "url": "https://github.com/theseer/tokenizer.git",
                "reference": "cb2f008f3f05af2893a87208fe6a6c4985483f8b"
            },
            "dist": {
                "type": "zip",
                "url": "https://api.github.com/repos/theseer/tokenizer/zipball/cb2f008f3f05af2893a87208fe6a6c4985483f8b",
                "reference": "cb2f008f3f05af2893a87208fe6a6c4985483f8b",
                "shasum": ""
            },
            "require": {
                "ext-dom": "*",
                "ext-tokenizer": "*",
                "ext-xmlwriter": "*",
                "php": "^7.0"
            },
            "type": "library",
            "autoload": {
                "classmap": [
                    "src/"
                ]
            },
            "notification-url": "https://packagist.org/downloads/",
            "license": [
                "BSD-3-Clause"
            ],
            "authors": [
                {
                    "name": "Arne Blankerts",
                    "email": "arne@blankerts.de",
                    "role": "Developer"
                }
            ],
            "description": "A small library for converting tokenized PHP source code into XML and potentially other formats",
            "time": "2017-04-07T12:08:54+00:00"
        },
        {
            "name": "webmozart/assert",
            "version": "1.3.0",
            "source": {
                "type": "git",
                "url": "https://github.com/webmozart/assert.git",
                "reference": "0df1908962e7a3071564e857d86874dad1ef204a"
            },
            "dist": {
                "type": "zip",
                "url": "https://api.github.com/repos/webmozart/assert/zipball/0df1908962e7a3071564e857d86874dad1ef204a",
                "reference": "0df1908962e7a3071564e857d86874dad1ef204a",
                "shasum": ""
            },
            "require": {
                "php": "^5.3.3 || ^7.0"
            },
            "require-dev": {
                "phpunit/phpunit": "^4.6",
                "sebastian/version": "^1.0.1"
            },
            "type": "library",
            "extra": {
                "branch-alias": {
                    "dev-master": "1.3-dev"
                }
            },
            "autoload": {
                "psr-4": {
                    "Webmozart\\Assert\\": "src/"
                }
            },
            "notification-url": "https://packagist.org/downloads/",
            "license": [
                "MIT"
            ],
            "authors": [
                {
                    "name": "Bernhard Schussek",
                    "email": "bschussek@gmail.com"
                }
            ],
            "description": "Assertions to validate method input/output with nice error messages.",
            "keywords": [
                "assert",
                "check",
                "validate"
            ],
            "time": "2018-01-29T19:49:41+00:00"
        }
    ],
    "aliases": [],
    "minimum-stability": "stable",
    "stability-flags": {
        "ahand/mobileesp": 20,
        "ghislainf/zf2-whoops": 20,
        "pear/validate_ispn": 20
    },
    "prefer-stable": false,
    "prefer-lowest": false,
    "platform": {
        "php": ">=7.0.8"
    },
    "platform-dev": [],
    "platform-overrides": {
        "php": "7.0.8"
    }
}<|MERGE_RESOLUTION|>--- conflicted
+++ resolved
@@ -4,11 +4,7 @@
         "Read more about it at https://getcomposer.org/doc/01-basic-usage.md#installing-dependencies",
         "This file is @generated automatically"
     ],
-<<<<<<< HEAD
-    "content-hash": "1c14c9c451f4d8f6579e19998659cf5b",
-=======
-    "content-hash": "c59d12f52cd1f4a58583837989e7291a",
->>>>>>> 42c6f45d
+    "content-hash": "c18ae13f5b99debf649cd679dbfcebdd",
     "packages": [
         {
             "name": "ahand/mobileesp",
@@ -4737,7 +4733,7 @@
                 "type": "zip",
                 "url": "https://api.github.com/repos/zendframework/ZendRest/zipball/7427d242b4546e5aef1206d2c97e402109d8843e",
                 "reference": "7427d242b4546e5aef1206d2c97e402109d8843e",
-                "shasum": "445d681551a5c9f2be25b241e615e754278d79ba"
+                "shasum": ""
             },
             "require": {
                 "php": ">=5.3.3",
@@ -4751,10 +4747,10 @@
                     "ZendRest": "library/"
                 }
             },
+            "notification-url": "https://packagist.org/downloads/",
             "license": [
                 "BSD-3-Clause"
             ],
-            "description": " ",
             "homepage": "http://packages.zendframework.com/",
             "keywords": [
                 "rest",
