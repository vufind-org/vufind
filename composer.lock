{
    "_readme": [
        "This file locks the dependencies of your project to a known state",
        "Read more about it at https://getcomposer.org/doc/01-basic-usage.md#composer-lock-the-lock-file",
        "This file is @generated automatically"
    ],
<<<<<<< HEAD
    "content-hash": "2920110499669ef40a2aaf0e161769cd",
=======
    "content-hash": "799cbc2f88dbcf4c6e78e1c0ece3e31a",
>>>>>>> c02b20dd
    "packages": [
        {
            "name": "aferrandini/phpqrcode",
            "version": "1.0.1",
            "source": {
                "type": "git",
                "url": "https://github.com/aferrandini/PHPQRCode.git",
                "reference": "3c1c0454d43710ab5bbe19a51ad4cb41c22e3d46"
            },
            "dist": {
                "type": "zip",
                "url": "https://api.github.com/repos/aferrandini/PHPQRCode/zipball/3c1c0454d43710ab5bbe19a51ad4cb41c22e3d46",
                "reference": "3c1c0454d43710ab5bbe19a51ad4cb41c22e3d46",
                "shasum": ""
            },
            "require": {
                "php": ">=5.3.0"
            },
            "type": "library",
            "autoload": {
                "psr-0": {
                    "PHPQRCode": "lib/"
                }
            },
            "notification-url": "https://packagist.org/downloads/",
            "license": [
                "MIT"
            ],
            "authors": [
                {
                    "name": "Ariel Ferrandini",
                    "email": "arielferrandini@gmail.com",
                    "homepage": "http://www.ferrandini.com/",
                    "role": "Developer"
                }
            ],
            "description": "PHPQRCode porting and changed for PHP 5.3 compatibility",
            "homepage": "https://github.com/aferrandini/PHPQRCode",
            "keywords": [
                "barcode",
                "php",
                "qrcode"
            ],
            "time": "2013-07-08T09:39:08+00:00"
        },
        {
            "name": "ahand/mobileesp",
            "version": "dev-master",
            "source": {
                "type": "git",
                "url": "https://github.com/ahand/mobileesp.git",
                "reference": "c02055dbe9baee63aab11438f4d7b5d25075d347"
            },
            "dist": {
                "type": "zip",
                "url": "https://api.github.com/repos/ahand/mobileesp/zipball/c02055dbe9baee63aab11438f4d7b5d25075d347",
                "reference": "c02055dbe9baee63aab11438f4d7b5d25075d347",
                "shasum": ""
            },
            "type": "library",
            "autoload": {
                "classmap": [
                    "PHP"
                ]
            },
            "notification-url": "https://packagist.org/downloads/",
            "license": [
                "Apache-2.0"
            ],
            "authors": [
                {
                    "name": "Anthony Hand",
                    "email": "anthony.hand@gmail.com",
                    "role": "Maintainer"
                }
            ],
            "description": "Since 2008, MobileESP provides web site developers an easy-to-use and lightweight API for detecting whether visitors are using a mobile device, and if so, what kind. The APIs provide simple boolean results ('true' or 'false') for identifying individual device categories (such as iPhone, BlackBerry, Android, and Windows Mobile), device capabilities (e.g., J2ME), and broad classes of devices, such as 'iPhone Tier' (iPhone/Android/Tizen) or 'Tablet Tier.' APIs are available in PHP, JavaScript, Java, C#, Ruby Python, and more.",
            "homepage": "http://www.mobileesp.org",
            "keywords": [
                "Mobile-Detect",
                "browser",
                "detect android",
                "detect ipad",
                "detect iphone",
                "detect tablet",
                "mobile",
                "mobile detect",
                "mobile detector",
                "mobile device",
                "mobile esp",
                "mobile redirect",
                "mobile view managing",
                "mobiledetect",
                "responsive web",
                "user agent",
                "useragent"
            ],
            "time": "2017-06-06T22:20:56+00:00"
        },
        {
            "name": "cap60552/php-sip2",
            "version": "v1.0.0",
            "source": {
                "type": "git",
                "url": "https://github.com/cap60552/php-sip2.git",
                "reference": "9904f94e857b7d4d4fd494f2d6634dcaf0d6e2c1"
            },
            "dist": {
                "type": "zip",
                "url": "https://api.github.com/repos/cap60552/php-sip2/zipball/9904f94e857b7d4d4fd494f2d6634dcaf0d6e2c1",
                "reference": "9904f94e857b7d4d4fd494f2d6634dcaf0d6e2c1",
                "shasum": ""
            },
            "type": "library",
            "autoload": {
                "classmap": [
                    "/"
                ]
            },
            "notification-url": "https://packagist.org/downloads/",
            "license": [
                "GPL-3.0"
            ],
            "authors": [
                {
                    "name": "John Wohlers",
                    "email": "john@wohlershome.net",
                    "role": "Maintainer"
                }
            ],
            "description": "PHP class library to facilitate communication with Integrated Library System (ILS) servers via 3M's SIP2.",
            "homepage": "https://github.com/cap60552/php-sip2",
            "time": "2015-11-03T04:42:39+00:00"
        },
        {
            "name": "container-interop/container-interop",
            "version": "1.2.0",
            "source": {
                "type": "git",
                "url": "https://github.com/container-interop/container-interop.git",
                "reference": "79cbf1341c22ec75643d841642dd5d6acd83bdb8"
            },
            "dist": {
                "type": "zip",
                "url": "https://api.github.com/repos/container-interop/container-interop/zipball/79cbf1341c22ec75643d841642dd5d6acd83bdb8",
                "reference": "79cbf1341c22ec75643d841642dd5d6acd83bdb8",
                "shasum": ""
            },
            "require": {
                "psr/container": "^1.0"
            },
            "type": "library",
            "autoload": {
                "psr-4": {
                    "Interop\\Container\\": "src/Interop/Container/"
                }
            },
            "notification-url": "https://packagist.org/downloads/",
            "license": [
                "MIT"
            ],
            "description": "Promoting the interoperability of container objects (DIC, SL, etc.)",
            "homepage": "https://github.com/container-interop/container-interop",
            "time": "2017-02-14T19:40:03+00:00"
        },
        {
            "name": "dlundgren/css-splitter",
            "version": "1.0.0",
            "source": {
                "type": "git",
                "url": "https://github.com/dlundgren/php-css-splitter.git",
                "reference": "27f6e3396cd57e0e693a0f6f8849216a29480b1e"
            },
            "dist": {
                "type": "zip",
                "url": "https://api.github.com/repos/dlundgren/php-css-splitter/zipball/27f6e3396cd57e0e693a0f6f8849216a29480b1e",
                "reference": "27f6e3396cd57e0e693a0f6f8849216a29480b1e",
                "shasum": ""
            },
            "require": {
                "php": ">=5.3.0"
            },
            "require-dev": {
                "phpunit/phpunit": "3.7.*"
            },
            "type": "library",
            "autoload": {
                "psr-4": {
                    "CssSplitter\\": "src"
                }
            },
            "notification-url": "https://packagist.org/downloads/",
            "license": [
                "MIT"
            ],
            "authors": [
                {
                    "name": "David Lundgren",
                    "email": "dlundgren@syberisle.net",
                    "role": "lead"
                }
            ],
            "description": "PHP Css Splitter for IE 4096 selector limit",
            "keywords": [
                "css splitter"
            ],
            "time": "2015-10-08T02:44:26+00:00"
        },
        {
            "name": "erusev/parsedown",
            "version": "1.6.1",
            "source": {
                "type": "git",
                "url": "https://github.com/erusev/parsedown.git",
                "reference": "20ff8bbb57205368b4b42d094642a3e52dac85fb"
            },
            "dist": {
                "type": "zip",
                "url": "https://api.github.com/repos/erusev/parsedown/zipball/20ff8bbb57205368b4b42d094642a3e52dac85fb",
                "reference": "20ff8bbb57205368b4b42d094642a3e52dac85fb",
                "shasum": ""
            },
            "require": {
                "php": ">=5.3.0"
            },
            "type": "library",
            "autoload": {
                "psr-0": {
                    "Parsedown": ""
                }
            },
            "notification-url": "https://packagist.org/downloads/",
            "license": [
                "MIT"
            ],
            "authors": [
                {
                    "name": "Emanuil Rusev",
                    "email": "hello@erusev.com",
                    "homepage": "http://erusev.com"
                }
            ],
            "description": "Parser for Markdown.",
            "homepage": "http://parsedown.org",
            "keywords": [
                "markdown",
                "parser"
            ],
            "time": "2016-11-02T15:56:58+00:00"
        },
        {
            "name": "filp/whoops",
            "version": "2.1.14",
            "source": {
                "type": "git",
                "url": "https://github.com/filp/whoops.git",
                "reference": "c6081b8838686aa04f1e83ba7e91f78b7b2a23e6"
            },
            "dist": {
                "type": "zip",
                "url": "https://api.github.com/repos/filp/whoops/zipball/c6081b8838686aa04f1e83ba7e91f78b7b2a23e6",
                "reference": "c6081b8838686aa04f1e83ba7e91f78b7b2a23e6",
                "shasum": ""
            },
            "require": {
                "php": "^5.5.9 || ^7.0",
                "psr/log": "^1.0.1"
            },
            "require-dev": {
                "mockery/mockery": "0.9.*",
                "phpunit/phpunit": "^4.8.35 || ^5.7",
                "symfony/var-dumper": "^2.6 || ^3.0"
            },
            "suggest": {
                "symfony/var-dumper": "Pretty print complex values better with var-dumper available",
                "whoops/soap": "Formats errors as SOAP responses"
            },
            "type": "library",
            "extra": {
                "branch-alias": {
                    "dev-master": "2.0-dev"
                }
            },
            "autoload": {
                "psr-4": {
                    "Whoops\\": "src/Whoops/"
                }
            },
            "notification-url": "https://packagist.org/downloads/",
            "license": [
                "MIT"
            ],
            "authors": [
                {
                    "name": "Filipe Dobreira",
                    "homepage": "https://github.com/filp",
                    "role": "Developer"
                }
            ],
            "description": "php error handling for cool kids",
            "homepage": "https://filp.github.io/whoops/",
            "keywords": [
                "error",
                "exception",
                "handling",
                "library",
                "throwable",
                "whoops"
            ],
            "time": "2017-11-23T18:22:44+00:00"
        },
        {
            "name": "ghislainf/zf2-whoops",
            "version": "dev-master",
            "source": {
                "type": "git",
                "url": "https://github.com/ghislainf/zf2-whoops.git",
                "reference": "2649cf7caf400409942ddc3f8fe15b89381fc74e"
            },
            "dist": {
                "type": "zip",
                "url": "https://api.github.com/repos/ghislainf/zf2-whoops/zipball/2649cf7caf400409942ddc3f8fe15b89381fc74e",
                "reference": "2649cf7caf400409942ddc3f8fe15b89381fc74e",
                "shasum": ""
            },
            "require": {
                "filp/whoops": "2.*",
                "php": ">=5.3.3",
                "zendframework/zend-config": "*",
                "zendframework/zend-console": "*",
                "zendframework/zend-eventmanager": "*",
                "zendframework/zend-mvc": "*"
            },
            "type": "module",
            "autoload": {
                "psr-0": {
                    "zf2-whoops": "src/"
                },
                "classmap": [
                    "./Module.php"
                ]
            },
            "notification-url": "https://packagist.org/downloads/",
            "license": [
                "MIT"
            ],
            "authors": [
                {
                    "name": "Balázs Németh",
                    "email": "zsilbi@zsilbi.hu"
                },
                {
                    "name": "Ghislain de Fontenay",
                    "homepage": "http://www.ghislainf.me/",
                    "role": "Developer"
                },
                {
                    "name": "Filipe Dobreira",
                    "homepage": "https://github.com/filp"
                },
                {
                    "name": "Andreas Frömer",
                    "homepage": "https://github.com/icanhazstring"
                }
            ],
            "description": "PHP whoops error on ZF2 framework",
            "homepage": "https://github.com/ghislainf/zf2-whoops",
            "time": "2016-06-06T08:41:08+00:00"
        },
        {
            "name": "jasig/phpcas",
            "version": "1.3.5",
            "source": {
                "type": "git",
                "url": "https://github.com/apereo/phpCAS.git",
                "reference": "61c8899c8f91204e8b9135d795461e50fe5c2db0"
            },
            "dist": {
                "type": "zip",
                "url": "https://api.github.com/repos/apereo/phpCAS/zipball/61c8899c8f91204e8b9135d795461e50fe5c2db0",
                "reference": "61c8899c8f91204e8b9135d795461e50fe5c2db0",
                "shasum": ""
            },
            "require": {
                "ext-curl": "*",
                "php": ">=5.4.0"
            },
            "require-dev": {
                "phpunit/phpunit": "~3.7.10"
            },
            "type": "library",
            "extra": {
                "branch-alias": {
                    "dev-master": "1.3.x-dev"
                }
            },
            "autoload": {
                "classmap": [
                    "source/"
                ]
            },
            "notification-url": "https://packagist.org/downloads/",
            "license": [
                "Apache-2.0"
            ],
            "authors": [
                {
                    "name": "Joachim Fritschi",
                    "homepage": "https://wiki.jasig.org/display/~fritschi"
                },
                {
                    "name": "Adam Franco",
                    "homepage": "https://wiki.jasig.org/display/~adamfranco"
                }
            ],
            "description": "Provides a simple API for authenticating users against a CAS server",
            "homepage": "https://wiki.jasig.org/display/CASC/phpCAS",
            "keywords": [
                "cas",
                "jasig"
            ],
            "time": "2017-04-10T19:12:45+00:00"
        },
        {
            "name": "matthiasmullie/minify",
            "version": "1.3.59",
            "source": {
                "type": "git",
                "url": "https://github.com/matthiasmullie/minify.git",
                "reference": "62dac3bce06de66f0d71fe6490cf1c508d3c3ff7"
            },
            "dist": {
                "type": "zip",
                "url": "https://api.github.com/repos/matthiasmullie/minify/zipball/62dac3bce06de66f0d71fe6490cf1c508d3c3ff7",
                "reference": "62dac3bce06de66f0d71fe6490cf1c508d3c3ff7",
                "shasum": ""
            },
            "require": {
                "ext-pcre": "*",
                "matthiasmullie/path-converter": "~1.1",
                "php": ">=5.3.0"
            },
            "require-dev": {
                "friendsofphp/php-cs-fixer": "~2.0",
                "matthiasmullie/scrapbook": "~1.0",
                "phpunit/phpunit": "~4.8"
            },
            "suggest": {
                "psr/cache-implementation": "Cache implementation to use with Minify::cache"
            },
            "bin": [
                "bin/minifycss",
                "bin/minifyjs"
            ],
            "type": "library",
            "autoload": {
                "psr-4": {
                    "MatthiasMullie\\Minify\\": "src/"
                }
            },
            "notification-url": "https://packagist.org/downloads/",
            "license": [
                "MIT"
            ],
            "authors": [
                {
                    "name": "Matthias Mullie",
                    "email": "minify@mullie.eu",
                    "homepage": "http://www.mullie.eu",
                    "role": "Developer"
                }
            ],
            "description": "CSS & JavaScript minifier, in PHP. Removes whitespace, strips comments, combines files (incl. @import statements and small assets in CSS files), and optimizes/shortens a few common programming patterns.",
            "homepage": "http://www.minifier.org",
            "keywords": [
                "JS",
                "css",
                "javascript",
                "minifier",
                "minify"
            ],
            "time": "2018-02-02T12:44:18+00:00"
        },
        {
            "name": "matthiasmullie/path-converter",
            "version": "1.1.1",
            "source": {
                "type": "git",
                "url": "https://github.com/matthiasmullie/path-converter.git",
                "reference": "3082a6838be02b930239a97d38b5c9da4d693aca"
            },
            "dist": {
                "type": "zip",
                "url": "https://api.github.com/repos/matthiasmullie/path-converter/zipball/3082a6838be02b930239a97d38b5c9da4d693aca",
                "reference": "3082a6838be02b930239a97d38b5c9da4d693aca",
                "shasum": ""
            },
            "require": {
                "ext-pcre": "*",
                "php": ">=5.3.0"
            },
            "require-dev": {
                "phpunit/phpunit": "~4.8"
            },
            "type": "library",
            "autoload": {
                "psr-4": {
                    "MatthiasMullie\\PathConverter\\": "src/"
                }
            },
            "notification-url": "https://packagist.org/downloads/",
            "license": [
                "MIT"
            ],
            "authors": [
                {
                    "name": "Matthias Mullie",
                    "email": "pathconverter@mullie.eu",
                    "homepage": "http://www.mullie.eu",
                    "role": "Developer"
                }
            ],
            "description": "Relative path converter",
            "homepage": "http://github.com/matthiasmullie/path-converter",
            "keywords": [
                "converter",
                "path",
                "paths",
                "relative"
            ],
            "time": "2018-02-02T11:30:10+00:00"
        },
        {
            "name": "ocramius/package-versions",
            "version": "1.2.0",
            "source": {
                "type": "git",
                "url": "https://github.com/Ocramius/PackageVersions.git",
                "reference": "ad8a245decad4897cc6b432743913dad0d69753c"
            },
            "dist": {
                "type": "zip",
                "url": "https://api.github.com/repos/Ocramius/PackageVersions/zipball/ad8a245decad4897cc6b432743913dad0d69753c",
                "reference": "ad8a245decad4897cc6b432743913dad0d69753c",
                "shasum": ""
            },
            "require": {
                "composer-plugin-api": "^1.0",
                "php": "~7.0"
            },
            "require-dev": {
                "composer/composer": "^1.3",
                "ext-zip": "*",
                "humbug/humbug": "dev-master",
                "phpunit/phpunit": "^6.4"
            },
            "type": "composer-plugin",
            "extra": {
                "class": "PackageVersions\\Installer",
                "branch-alias": {
                    "dev-master": "2.0.x-dev"
                }
            },
            "autoload": {
                "psr-4": {
                    "PackageVersions\\": "src/PackageVersions"
                }
            },
            "notification-url": "https://packagist.org/downloads/",
            "license": [
                "MIT"
            ],
            "authors": [
                {
                    "name": "Marco Pivetta",
                    "email": "ocramius@gmail.com"
                }
            ],
            "description": "Composer plugin that provides efficient querying for installed package versions (no runtime IO)",
            "time": "2017-11-24T11:07:03+00:00"
        },
        {
            "name": "ocramius/proxy-manager",
            "version": "2.0.4",
            "source": {
                "type": "git",
                "url": "https://github.com/Ocramius/ProxyManager.git",
                "reference": "a55d08229f4f614bf335759ed0cf63378feeb2e6"
            },
            "dist": {
                "type": "zip",
                "url": "https://api.github.com/repos/Ocramius/ProxyManager/zipball/a55d08229f4f614bf335759ed0cf63378feeb2e6",
                "reference": "a55d08229f4f614bf335759ed0cf63378feeb2e6",
                "shasum": ""
            },
            "require": {
                "ocramius/package-versions": "^1.0",
                "php": "7.0.0 - 7.0.5 || ^7.0.7",
                "zendframework/zend-code": "3.0.0 - 3.0.2 || ^3.0.4"
            },
            "require-dev": {
                "couscous/couscous": "^1.4.0",
                "ext-phar": "*",
                "phpbench/phpbench": "^0.11.2",
                "phpunit/phpunit": "^5.4.6",
                "squizlabs/php_codesniffer": "^2.6.0"
            },
            "suggest": {
                "ocramius/generated-hydrator": "To have very fast object to array to object conversion for ghost objects",
                "zendframework/zend-json": "To have the JsonRpc adapter (Remote Object feature)",
                "zendframework/zend-soap": "To have the Soap adapter (Remote Object feature)",
                "zendframework/zend-xmlrpc": "To have the XmlRpc adapter (Remote Object feature)"
            },
            "type": "library",
            "extra": {
                "branch-alias": {
                    "dev-master": "3.0.x-dev"
                }
            },
            "autoload": {
                "psr-0": {
                    "ProxyManager\\": "src"
                }
            },
            "notification-url": "https://packagist.org/downloads/",
            "license": [
                "MIT"
            ],
            "authors": [
                {
                    "name": "Marco Pivetta",
                    "email": "ocramius@gmail.com",
                    "homepage": "http://ocramius.github.io/"
                }
            ],
            "description": "A library providing utilities to generate, instantiate and generally operate with Object Proxies",
            "homepage": "https://github.com/Ocramius/ProxyManager",
            "keywords": [
                "aop",
                "lazy loading",
                "proxy",
                "proxy pattern",
                "service proxies"
            ],
            "time": "2016-11-04T15:53:15+00:00"
        },
        {
            "name": "oyejorge/less.php",
            "version": "v1.7.0.14",
            "source": {
                "type": "git",
                "url": "https://github.com/oyejorge/less.php.git",
                "reference": "42925c5a01a07d67ca7e82dfc8fb31814d557bc9"
            },
            "dist": {
                "type": "zip",
                "url": "https://api.github.com/repos/oyejorge/less.php/zipball/42925c5a01a07d67ca7e82dfc8fb31814d557bc9",
                "reference": "42925c5a01a07d67ca7e82dfc8fb31814d557bc9",
                "shasum": ""
            },
            "require": {
                "php": ">=5.3"
            },
            "require-dev": {
                "phpunit/phpunit": "~4.8.24"
            },
            "bin": [
                "bin/lessc"
            ],
            "type": "library",
            "autoload": {
                "psr-0": {
                    "Less": "lib/"
                },
                "classmap": [
                    "lessc.inc.php"
                ]
            },
            "notification-url": "https://packagist.org/downloads/",
            "license": [
                "Apache-2.0"
            ],
            "authors": [
                {
                    "name": "Matt Agar",
                    "homepage": "https://github.com/agar"
                },
                {
                    "name": "Martin Jantošovič",
                    "homepage": "https://github.com/Mordred"
                },
                {
                    "name": "Josh Schmidt",
                    "homepage": "https://github.com/oyejorge"
                }
            ],
            "description": "PHP port of the Javascript version of LESS http://lesscss.org (Originally maintained by Josh Schmidt)",
            "homepage": "http://lessphp.gpeasy.com",
            "keywords": [
                "css",
                "less",
                "less.js",
                "lesscss",
                "php",
                "stylesheet"
            ],
            "time": "2017-03-28T22:19:25+00:00"
        },
        {
            "name": "paragonie/random_compat",
            "version": "v2.0.11",
            "source": {
                "type": "git",
                "url": "https://github.com/paragonie/random_compat.git",
                "reference": "5da4d3c796c275c55f057af5a643ae297d96b4d8"
            },
            "dist": {
                "type": "zip",
                "url": "https://api.github.com/repos/paragonie/random_compat/zipball/5da4d3c796c275c55f057af5a643ae297d96b4d8",
                "reference": "5da4d3c796c275c55f057af5a643ae297d96b4d8",
                "shasum": ""
            },
            "require": {
                "php": ">=5.2.0"
            },
            "require-dev": {
                "phpunit/phpunit": "4.*|5.*"
            },
            "suggest": {
                "ext-libsodium": "Provides a modern crypto API that can be used to generate random bytes."
            },
            "type": "library",
            "autoload": {
                "files": [
                    "lib/random.php"
                ]
            },
            "notification-url": "https://packagist.org/downloads/",
            "license": [
                "MIT"
            ],
            "authors": [
                {
                    "name": "Paragon Initiative Enterprises",
                    "email": "security@paragonie.com",
                    "homepage": "https://paragonie.com"
                }
            ],
            "description": "PHP 5.x polyfill for random_bytes() and random_int() from PHP 7",
            "keywords": [
                "csprng",
                "pseudorandom",
                "random"
            ],
            "time": "2017-09-27T21:40:39+00:00"
        },
        {
            "name": "pear/archive_tar",
            "version": "1.4.3",
            "source": {
                "type": "git",
                "url": "https://github.com/pear/Archive_Tar.git",
                "reference": "43455c960da70e655c6bdf8ea2bc8cc1a6034afb"
            },
            "dist": {
                "type": "zip",
                "url": "https://api.github.com/repos/pear/Archive_Tar/zipball/43455c960da70e655c6bdf8ea2bc8cc1a6034afb",
                "reference": "43455c960da70e655c6bdf8ea2bc8cc1a6034afb",
                "shasum": ""
            },
            "require": {
                "pear/pear-core-minimal": "^1.10.0alpha2",
                "php": ">=5.2.0"
            },
            "require-dev": {
                "phpunit/phpunit": "*"
            },
            "suggest": {
                "ext-bz2": "bz2 compression support.",
                "ext-xz": "lzma2 compression support.",
                "ext-zlib": "Gzip compression support."
            },
            "type": "library",
            "extra": {
                "branch-alias": {
                    "dev-master": "1.4.x-dev"
                }
            },
            "autoload": {
                "psr-0": {
                    "Archive_Tar": ""
                }
            },
            "notification-url": "https://packagist.org/downloads/",
            "include-path": [
                "./"
            ],
            "license": [
                "BSD-3-Clause"
            ],
            "authors": [
                {
                    "name": "Vincent Blavet",
                    "email": "vincent@phpconcept.net"
                },
                {
                    "name": "Greg Beaver",
                    "email": "greg@chiaraquartet.net"
                },
                {
                    "name": "Michiel Rook",
                    "email": "mrook@php.net"
                }
            ],
            "description": "Tar file management class",
            "homepage": "https://github.com/pear/Archive_Tar",
            "keywords": [
                "archive",
                "tar"
            ],
            "time": "2017-06-11T17:28:11+00:00"
        },
        {
            "name": "pear/console_getopt",
            "version": "v1.4.1",
            "source": {
                "type": "git",
                "url": "https://github.com/pear/Console_Getopt.git",
                "reference": "82f05cd1aa3edf34e19aa7c8ca312ce13a6a577f"
            },
            "dist": {
                "type": "zip",
                "url": "https://api.github.com/repos/pear/Console_Getopt/zipball/82f05cd1aa3edf34e19aa7c8ca312ce13a6a577f",
                "reference": "82f05cd1aa3edf34e19aa7c8ca312ce13a6a577f",
                "shasum": ""
            },
            "type": "library",
            "autoload": {
                "psr-0": {
                    "Console": "./"
                }
            },
            "notification-url": "https://packagist.org/downloads/",
            "include-path": [
                "./"
            ],
            "license": [
                "BSD-2-Clause"
            ],
            "authors": [
                {
                    "name": "Greg Beaver",
                    "email": "cellog@php.net",
                    "role": "Helper"
                },
                {
                    "name": "Andrei Zmievski",
                    "email": "andrei@php.net",
                    "role": "Lead"
                },
                {
                    "name": "Stig Bakken",
                    "email": "stig@php.net",
                    "role": "Developer"
                }
            ],
            "description": "More info available on: http://pear.php.net/package/Console_Getopt",
            "time": "2015-07-20T20:28:12+00:00"
        },
        {
            "name": "pear/file_marc",
            "version": "1.2.0",
            "source": {
                "type": "git",
                "url": "https://github.com/pear/File_MARC.git",
                "reference": "84b7f633c9261245bf6b16d7fbe87fe503551c9a"
            },
            "dist": {
                "type": "zip",
                "url": "https://api.github.com/repos/pear/File_MARC/zipball/84b7f633c9261245bf6b16d7fbe87fe503551c9a",
                "reference": "84b7f633c9261245bf6b16d7fbe87fe503551c9a",
                "shasum": ""
            },
            "require": {
                "pear/pear_exception": "1.*"
            },
            "require-dev": {
                "phpunit/phpunit": "*"
            },
            "suggest": {
                "pear/validate_ispn": "Install optionally via your project's composer.json"
            },
            "type": "library",
            "autoload": {
                "psr-0": {
                    "File": "./"
                }
            },
            "notification-url": "https://packagist.org/downloads/",
            "include-path": [
                "./"
            ],
            "license": [
                "LGPL-2.1"
            ],
            "authors": [
                {
                    "name": "Dan Scott",
                    "email": "dbs@php.net",
                    "homepage": "https://coffeecode.net",
                    "role": "Lead"
                }
            ],
            "description": "Supports the MAchine Readable Cataloging (MARC) file format documented at http://loc.gov/marc/",
            "time": "2017-12-04T10:30:19+00:00"
        },
        {
            "name": "pear/http_request2",
            "version": "v2.3.0",
            "source": {
                "type": "git",
                "url": "https://github.com/pear/HTTP_Request2.git",
                "reference": "3599cf0fe455a4e281da464f6510bfc5c2ce54c4"
            },
            "dist": {
                "type": "zip",
                "url": "https://api.github.com/repos/pear/HTTP_Request2/zipball/3599cf0fe455a4e281da464f6510bfc5c2ce54c4",
                "reference": "3599cf0fe455a4e281da464f6510bfc5c2ce54c4",
                "shasum": ""
            },
            "require": {
                "pear/net_url2": "^2.2.0",
                "pear/pear_exception": "^1.0.0",
                "php": ">=5.2.0"
            },
            "suggest": {
                "ext-fileinfo": "Adds support for looking up mime-types using finfo.",
                "ext-zlib": "Allows handling gzip compressed responses.",
                "lib-curl": "Allows using cURL as a request backend.",
                "lib-openssl": "Allows handling SSL requests when not using cURL."
            },
            "type": "library",
            "extra": {
                "branch-alias": {
                    "dev-trunk": "2.2-dev"
                }
            },
            "autoload": {
                "psr-0": {
                    "HTTP_Request2": ""
                }
            },
            "notification-url": "https://packagist.org/downloads/",
            "include-path": [
                "./"
            ],
            "license": [
                "BSD-3-Clause"
            ],
            "authors": [
                {
                    "name": "Alexey Borzov",
                    "email": "avb@php.net"
                }
            ],
            "description": "Provides an easy way to perform HTTP requests.",
            "homepage": "http://pear.php.net/package/HTTP_Request2",
            "keywords": [
                "PEAR",
                "curl",
                "http",
                "request"
            ],
            "time": "2016-02-13T20:20:39+00:00"
        },
        {
            "name": "pear/net_url2",
            "version": "v2.2.2",
            "source": {
                "type": "git",
                "url": "https://github.com/pear/Net_URL2.git",
                "reference": "07fd055820dbf466ee3990abe96d0e40a8791f9d"
            },
            "dist": {
                "type": "zip",
                "url": "https://api.github.com/repos/pear/Net_URL2/zipball/07fd055820dbf466ee3990abe96d0e40a8791f9d",
                "reference": "07fd055820dbf466ee3990abe96d0e40a8791f9d",
                "shasum": ""
            },
            "require": {
                "php": ">=5.1.4"
            },
            "require-dev": {
                "phpunit/phpunit": ">=3.3.0"
            },
            "type": "library",
            "extra": {
                "branch-alias": {
                    "dev-master": "2.2.x-dev"
                }
            },
            "autoload": {
                "classmap": [
                    "Net/URL2.php"
                ]
            },
            "notification-url": "https://packagist.org/downloads/",
            "include-path": [
                "./"
            ],
            "license": [
                "BSD-3-Clause"
            ],
            "authors": [
                {
                    "name": "David Coallier",
                    "email": "davidc@php.net"
                },
                {
                    "name": "Tom Klingenberg",
                    "email": "tkli@php.net"
                },
                {
                    "name": "Christian Schmidt",
                    "email": "chmidt@php.net"
                }
            ],
            "description": "Class for parsing and handling URL. Provides parsing of URLs into their constituent parts (scheme, host, path etc.), URL generation, and resolving of relative URLs.",
            "homepage": "https://github.com/pear/Net_URL2",
            "keywords": [
                "PEAR",
                "net",
                "networking",
                "rfc3986",
                "uri",
                "url"
            ],
            "time": "2017-08-25T06:16:11+00:00"
        },
        {
            "name": "pear/pear-core-minimal",
            "version": "v1.10.3",
            "source": {
                "type": "git",
                "url": "https://github.com/pear/pear-core-minimal.git",
                "reference": "070f0b600b2caca2501e2c9b7e553016e4b0d115"
            },
            "dist": {
                "type": "zip",
                "url": "https://api.github.com/repos/pear/pear-core-minimal/zipball/070f0b600b2caca2501e2c9b7e553016e4b0d115",
                "reference": "070f0b600b2caca2501e2c9b7e553016e4b0d115",
                "shasum": ""
            },
            "require": {
                "pear/console_getopt": "~1.4",
                "pear/pear_exception": "~1.0"
            },
            "replace": {
                "rsky/pear-core-min": "self.version"
            },
            "type": "library",
            "autoload": {
                "psr-0": {
                    "": "src/"
                }
            },
            "notification-url": "https://packagist.org/downloads/",
            "include-path": [
                "src/"
            ],
            "license": [
                "BSD-3-Clause"
            ],
            "authors": [
                {
                    "name": "Christian Weiske",
                    "email": "cweiske@php.net",
                    "role": "Lead"
                }
            ],
            "description": "Minimal set of PEAR core files to be used as composer dependency",
            "time": "2017-02-28T16:46:11+00:00"
        },
        {
            "name": "pear/pear_exception",
            "version": "v1.0.0",
            "source": {
                "type": "git",
                "url": "https://github.com/pear/PEAR_Exception.git",
                "reference": "8c18719fdae000b690e3912be401c76e406dd13b"
            },
            "dist": {
                "type": "zip",
                "url": "https://api.github.com/repos/pear/PEAR_Exception/zipball/8c18719fdae000b690e3912be401c76e406dd13b",
                "reference": "8c18719fdae000b690e3912be401c76e406dd13b",
                "shasum": ""
            },
            "require": {
                "php": ">=4.4.0"
            },
            "require-dev": {
                "phpunit/phpunit": "*"
            },
            "type": "class",
            "extra": {
                "branch-alias": {
                    "dev-master": "1.0.x-dev"
                }
            },
            "autoload": {
                "psr-0": {
                    "PEAR": ""
                }
            },
            "notification-url": "https://packagist.org/downloads/",
            "include-path": [
                "."
            ],
            "license": [
                "BSD-2-Clause"
            ],
            "authors": [
                {
                    "name": "Helgi Thormar",
                    "email": "dufuz@php.net"
                },
                {
                    "name": "Greg Beaver",
                    "email": "cellog@php.net"
                }
            ],
            "description": "The PEAR Exception base class.",
            "homepage": "https://github.com/pear/PEAR_Exception",
            "keywords": [
                "exception"
            ],
            "time": "2015-02-10T20:07:52+00:00"
        },
        {
            "name": "pear/validate",
            "version": "v0.8.5",
            "source": {
                "type": "git",
                "url": "https://github.com/pear/Validate.git",
                "reference": "d055541ee2d7165329d5e5b8e91907d7fae1cff2"
            },
            "dist": {
                "type": "zip",
                "url": "https://api.github.com/repos/pear/Validate/zipball/d055541ee2d7165329d5e5b8e91907d7fae1cff2",
                "reference": "d055541ee2d7165329d5e5b8e91907d7fae1cff2",
                "shasum": ""
            },
            "suggest": {
                "pear/date": "Install optionally via your project's composer.json"
            },
            "type": "library",
            "autoload": {
                "psr-0": {
                    "Validate": "./"
                }
            },
            "notification-url": "https://packagist.org/downloads/",
            "include-path": [
                "./"
            ],
            "license": [
                "New BSD"
            ],
            "authors": [
                {
                    "name": "Pierre-Alain Joye",
                    "email": "pierre.php@gmail.com",
                    "role": "Lead"
                },
                {
                    "name": "Thomas V.V.Cox",
                    "email": "cox@php.net",
                    "role": "Lead"
                },
                {
                    "name": "Helgi Þormar Þorbjörnsson",
                    "email": "dufuz@php.net",
                    "role": "Lead"
                },
                {
                    "name": "Amir Mohammad Saied",
                    "email": "amirsaied@gmail.com",
                    "role": "Lead"
                },
                {
                    "name": "David Coallier",
                    "email": "david@echolibre.com",
                    "role": "Lead"
                },
                {
                    "name": "bertrand Gugger",
                    "email": "bertrand@toggg.com",
                    "role": "Lead"
                },
                {
                    "name": "Stefan Neufeind",
                    "email": "pear.neufeind@speedpartner.de",
                    "role": "Developer"
                }
            ],
            "description": "Validate numbers, email, strings, dates, URIs and more",
            "homepage": "http://pear.php.net/package/Validate",
            "time": "2015-02-20T09:16:13+00:00"
        },
        {
            "name": "pear/validate_ispn",
            "version": "dev-master",
            "source": {
                "type": "git",
                "url": "https://github.com/pear/Validate_ISPN.git",
                "reference": "9ea9312a0841b5d745742c737772aeffa6d06e96"
            },
            "dist": {
                "type": "zip",
                "url": "https://api.github.com/repos/pear/Validate_ISPN/zipball/9ea9312a0841b5d745742c737772aeffa6d06e96",
                "reference": "9ea9312a0841b5d745742c737772aeffa6d06e96",
                "shasum": ""
            },
            "require": {
                "pear/validate": "*"
            },
            "require-dev": {
                "phpunit/phpunit": "*"
            },
            "type": "library",
            "autoload": {
                "psr-0": {
                    "Validate": "./"
                }
            },
            "notification-url": "https://packagist.org/downloads/",
            "include-path": [
                "./"
            ],
            "license": [
                "BSD-2-Clause"
            ],
            "authors": [
                {
                    "name": "Helgi Þormar",
                    "email": "dufuz@php.net",
                    "role": "Lead"
                },
                {
                    "name": "Piotr Klaban",
                    "email": "makler@man.torun.pl",
                    "role": "Lead"
                }
            ],
            "description": "More info available on: http://pear.php.net/package/Validate_ISPN",
            "time": "2015-04-14T04:17:31+00:00"
        },
        {
            "name": "phing/phing",
            "version": "2.16.1",
            "source": {
                "type": "git",
                "url": "https://github.com/phingofficial/phing.git",
                "reference": "cbe0f969e434e269af91b4160b86fe899c6e07c7"
            },
            "dist": {
                "type": "zip",
                "url": "https://api.github.com/repos/phingofficial/phing/zipball/cbe0f969e434e269af91b4160b86fe899c6e07c7",
                "reference": "cbe0f969e434e269af91b4160b86fe899c6e07c7",
                "shasum": ""
            },
            "require": {
                "php": ">=5.2.0",
                "symfony/yaml": "^3.1 || ^4.0"
            },
            "require-dev": {
                "ext-pdo_sqlite": "*",
                "mikey179/vfsstream": "^1.6",
                "pdepend/pdepend": "2.x",
                "pear/archive_tar": "1.4.x",
                "pear/http_request2": "dev-trunk",
                "pear/net_growl": "dev-trunk",
                "pear/pear-core-minimal": "1.10.1",
                "pear/versioncontrol_git": "@dev",
                "pear/versioncontrol_svn": "~0.5",
                "phpdocumentor/phpdocumentor": "2.x",
                "phploc/phploc": "~2.0.6",
                "phpmd/phpmd": "~2.2",
                "phpunit/phpunit": ">=3.7",
                "sebastian/git": "~1.0",
                "sebastian/phpcpd": "2.x",
                "siad007/versioncontrol_hg": "^1.0",
                "simpletest/simpletest": "^1.1",
                "squizlabs/php_codesniffer": "~2.2"
            },
            "suggest": {
                "pdepend/pdepend": "PHP version of JDepend",
                "pear/archive_tar": "Tar file management class",
                "pear/versioncontrol_git": "A library that provides OO interface to handle Git repository",
                "pear/versioncontrol_svn": "A simple OO-style interface for Subversion, the free/open-source version control system",
                "phpdocumentor/phpdocumentor": "Documentation Generator for PHP",
                "phploc/phploc": "A tool for quickly measuring the size of a PHP project",
                "phpmd/phpmd": "PHP version of PMD tool",
                "phpunit/php-code-coverage": "Library that provides collection, processing, and rendering functionality for PHP code coverage information",
                "phpunit/phpunit": "The PHP Unit Testing Framework",
                "sebastian/phpcpd": "Copy/Paste Detector (CPD) for PHP code",
                "siad007/versioncontrol_hg": "A library for interfacing with Mercurial repositories.",
                "tedivm/jshrink": "Javascript Minifier built in PHP"
            },
            "bin": [
                "bin/phing"
            ],
            "type": "library",
            "extra": {
                "branch-alias": {
                    "dev-master": "2.16.x-dev"
                }
            },
            "autoload": {
                "classmap": [
                    "classes/phing/"
                ]
            },
            "notification-url": "https://packagist.org/downloads/",
            "include-path": [
                "classes"
            ],
            "license": [
                "LGPL-3.0"
            ],
            "authors": [
                {
                    "name": "Michiel Rook",
                    "email": "mrook@php.net"
                },
                {
                    "name": "Phing Community",
                    "homepage": "https://www.phing.info/trac/wiki/Development/Contributors"
                }
            ],
            "description": "PHing Is Not GNU make; it's a PHP project build system or build tool based on Apache Ant.",
            "homepage": "https://www.phing.info/",
            "keywords": [
                "build",
                "phing",
                "task",
                "tool"
            ],
            "time": "2018-01-25T13:18:09+00:00"
        },
        {
            "name": "picqer/php-barcode-generator",
            "version": "v0.2.1",
            "source": {
                "type": "git",
                "url": "https://github.com/picqer/php-barcode-generator.git",
                "reference": "5328d821b076727163a3ad25373973055faadead"
            },
            "dist": {
                "type": "zip",
                "url": "https://api.github.com/repos/picqer/php-barcode-generator/zipball/5328d821b076727163a3ad25373973055faadead",
                "reference": "5328d821b076727163a3ad25373973055faadead",
                "shasum": ""
            },
            "require": {
                "php": ">=5.4.0"
            },
            "require-dev": {
                "phpunit/phpunit": "^5.3"
            },
            "type": "library",
            "autoload": {
                "psr-4": {
                    "Picqer\\Barcode\\": "src"
                }
            },
            "notification-url": "https://packagist.org/downloads/",
            "license": [
                "LGPLv3"
            ],
            "authors": [
                {
                    "name": "Nicola Asuni",
                    "email": "info@tecnick.com",
                    "homepage": "http://nicolaasuni.tecnick.com"
                },
                {
                    "name": "Casper Bakker",
                    "email": "info@picqer.com"
                }
            ],
            "description": "An easy to use, non-bloated, barcode generator in PHP. Creates SVG, PNG, JPG and HTML images from the most used 1D barcode standards.",
            "homepage": "http://github.com/picqer/php-barcode-generator",
            "keywords": [
                "CODABAR",
                "Code11",
                "Code93",
                "EAN13",
                "KIX",
                "KIXCODE",
                "MSI",
                "POSTNET",
                "Pharma",
                "Standard 2 of 5",
                "barcode",
                "barcode generator",
                "code128",
                "code39",
                "ean",
                "html",
                "jpeg",
                "jpg",
                "php",
                "png",
                "svg",
                "upc"
            ],
            "time": "2016-10-17T14:20:28+00:00"
        },
        {
            "name": "psr/container",
            "version": "1.0.0",
            "source": {
                "type": "git",
                "url": "https://github.com/php-fig/container.git",
                "reference": "b7ce3b176482dbbc1245ebf52b181af44c2cf55f"
            },
            "dist": {
                "type": "zip",
                "url": "https://api.github.com/repos/php-fig/container/zipball/b7ce3b176482dbbc1245ebf52b181af44c2cf55f",
                "reference": "b7ce3b176482dbbc1245ebf52b181af44c2cf55f",
                "shasum": ""
            },
            "require": {
                "php": ">=5.3.0"
            },
            "type": "library",
            "extra": {
                "branch-alias": {
                    "dev-master": "1.0.x-dev"
                }
            },
            "autoload": {
                "psr-4": {
                    "Psr\\Container\\": "src/"
                }
            },
            "notification-url": "https://packagist.org/downloads/",
            "license": [
                "MIT"
            ],
            "authors": [
                {
                    "name": "PHP-FIG",
                    "homepage": "http://www.php-fig.org/"
                }
            ],
            "description": "Common Container Interface (PHP FIG PSR-11)",
            "homepage": "https://github.com/php-fig/container",
            "keywords": [
                "PSR-11",
                "container",
                "container-interface",
                "container-interop",
                "psr"
            ],
            "time": "2017-02-14T16:28:37+00:00"
        },
        {
            "name": "psr/log",
            "version": "1.0.2",
            "source": {
                "type": "git",
                "url": "https://github.com/php-fig/log.git",
                "reference": "4ebe3a8bf773a19edfe0a84b6585ba3d401b724d"
            },
            "dist": {
                "type": "zip",
                "url": "https://api.github.com/repos/php-fig/log/zipball/4ebe3a8bf773a19edfe0a84b6585ba3d401b724d",
                "reference": "4ebe3a8bf773a19edfe0a84b6585ba3d401b724d",
                "shasum": ""
            },
            "require": {
                "php": ">=5.3.0"
            },
            "type": "library",
            "extra": {
                "branch-alias": {
                    "dev-master": "1.0.x-dev"
                }
            },
            "autoload": {
                "psr-4": {
                    "Psr\\Log\\": "Psr/Log/"
                }
            },
            "notification-url": "https://packagist.org/downloads/",
            "license": [
                "MIT"
            ],
            "authors": [
                {
                    "name": "PHP-FIG",
                    "homepage": "http://www.php-fig.org/"
                }
            ],
            "description": "Common interface for logging libraries",
            "homepage": "https://github.com/php-fig/log",
            "keywords": [
                "log",
                "psr",
                "psr-3"
            ],
            "time": "2016-10-10T12:19:37+00:00"
        },
        {
            "name": "serialssolutions/summon",
            "version": "v1.1.0",
            "source": {
                "type": "git",
                "url": "https://github.com/summon/Summon.php.git",
                "reference": "170beb3b0505f2047613b101213379537e651ea2"
            },
            "dist": {
                "type": "zip",
                "url": "https://api.github.com/repos/summon/Summon.php/zipball/170beb3b0505f2047613b101213379537e651ea2",
                "reference": "170beb3b0505f2047613b101213379537e651ea2",
                "shasum": ""
            },
            "type": "library",
            "autoload": {
                "psr-0": {
                    "SerialsSolutions": ""
                }
            },
            "notification-url": "https://packagist.org/downloads/",
            "license": [
                "GPL-2.0"
            ],
            "authors": [
                {
                    "name": "Demian Katz",
                    "email": "demian.katz@villanova.edu"
                }
            ],
            "description": "Library for interacting with Serials Solutions' Summon API.",
            "time": "2017-05-17T20:36:35+00:00"
        },
        {
            "name": "swagger-api/swagger-ui",
            "version": "v2.2.10",
            "source": {
                "type": "git",
                "url": "https://github.com/swagger-api/swagger-ui.git",
                "reference": "64dc3060b3700b12e466f8d67b7d7ec3574b015f"
            },
            "dist": {
                "type": "zip",
                "url": "https://api.github.com/repos/swagger-api/swagger-ui/zipball/64dc3060b3700b12e466f8d67b7d7ec3574b015f",
                "reference": "64dc3060b3700b12e466f8d67b7d7ec3574b015f",
                "shasum": ""
            },
            "type": "library",
            "notification-url": "https://packagist.org/downloads/",
            "license": [
                "Apache-2.0"
            ],
            "authors": [
                {
                    "name": "Tony Tam",
                    "email": "fehguy@gmail.com"
                },
                {
                    "name": "Mohsen Azimi",
                    "email": "me@azimi.me"
                }
            ],
            "description": "Swagger UI is a dependency-free collection of HTML, JavaScript, and CSS assets that dynamically generate beautiful documentation from a Swagger-compliant API",
            "homepage": "http://swagger.io",
            "keywords": [
                "api",
                "documentation",
                "openapi",
                "specification",
                "swagger",
                "ui"
            ],
            "time": "2017-01-05T08:57:09+00:00"
        },
        {
            "name": "symfony/yaml",
            "version": "v3.4.4",
            "source": {
                "type": "git",
                "url": "https://github.com/symfony/yaml.git",
                "reference": "eab73b6c21d27ae4cd037c417618dfd4befb0bfe"
            },
            "dist": {
                "type": "zip",
                "url": "https://api.github.com/repos/symfony/yaml/zipball/eab73b6c21d27ae4cd037c417618dfd4befb0bfe",
                "reference": "eab73b6c21d27ae4cd037c417618dfd4befb0bfe",
                "shasum": ""
            },
            "require": {
                "php": "^5.5.9|>=7.0.8"
            },
            "conflict": {
                "symfony/console": "<3.4"
            },
            "require-dev": {
                "symfony/console": "~3.4|~4.0"
            },
            "suggest": {
                "symfony/console": "For validating YAML files using the lint command"
            },
            "type": "library",
            "extra": {
                "branch-alias": {
                    "dev-master": "3.4-dev"
                }
            },
            "autoload": {
                "psr-4": {
                    "Symfony\\Component\\Yaml\\": ""
                },
                "exclude-from-classmap": [
                    "/Tests/"
                ]
            },
            "notification-url": "https://packagist.org/downloads/",
            "license": [
                "MIT"
            ],
            "authors": [
                {
                    "name": "Fabien Potencier",
                    "email": "fabien@symfony.com"
                },
                {
                    "name": "Symfony Community",
                    "homepage": "https://symfony.com/contributors"
                }
            ],
            "description": "Symfony Yaml Component",
            "homepage": "https://symfony.com",
            "time": "2018-01-21T19:05:02+00:00"
        },
        {
            "name": "vufind-org/vufindcode",
            "version": "v1.0.3",
            "source": {
                "type": "git",
                "url": "https://github.com/vufind-org/vufindcode.git",
                "reference": "f50091c35f50865b926bac549e671347c4d4389d"
            },
            "dist": {
                "type": "zip",
                "url": "https://api.github.com/repos/vufind-org/vufindcode/zipball/f50091c35f50865b926bac549e671347c4d4389d",
                "reference": "f50091c35f50865b926bac549e671347c4d4389d",
                "shasum": ""
            },
            "require": {
                "php": ">=5.3.0"
            },
            "require-dev": {
                "friendsofphp/php-cs-fixer": "1.11.3",
                "phploc/phploc": "2.0.6",
                "phpmd/phpmd": "1.5.0",
                "phpunit/phpunit": "4.8.4",
                "sebastian/phpcpd": "1.4.3",
                "squizlabs/php_codesniffer": "2.6.0"
            },
            "type": "library",
            "autoload": {
                "psr-0": {
                    "VuFindCode\\": "src/"
                }
            },
            "notification-url": "https://packagist.org/downloads/",
            "license": [
                "GPL-2.0"
            ],
            "authors": [
                {
                    "name": "Demian Katz",
                    "email": "demian.katz@villanova.edu"
                }
            ],
            "description": "Class for representing ISBNs (a VuFind support library)",
            "homepage": "https://vufind.org/",
            "time": "2016-06-06T19:12:16+00:00"
        },
        {
            "name": "vufind-org/vufindharvest",
            "version": "v2.3.0",
            "source": {
                "type": "git",
                "url": "https://github.com/vufind-org/vufindharvest.git",
                "reference": "c59e0a64b59873120c5cda32cbb8654629a8320e"
            },
            "dist": {
                "type": "zip",
                "url": "https://api.github.com/repos/vufind-org/vufindharvest/zipball/c59e0a64b59873120c5cda32cbb8654629a8320e",
                "reference": "c59e0a64b59873120c5cda32cbb8654629a8320e",
                "shasum": ""
            },
            "require": {
                "php": ">=5.6",
                "zendframework/zend-console": ">=2.2",
                "zendframework/zend-http": ">=2.2"
            },
            "require-dev": {
                "friendsofphp/php-cs-fixer": "1.11.6",
                "phing/phing": "2.16.0",
                "phpdocumentor/phpdocumentor": "2.9.0",
                "phploc/phploc": "3.0.1",
                "phpmd/phpmd": "2.6.0",
                "phpunit/phpunit": "5.7.15",
                "sebastian/phpcpd": "2.0.4",
                "squizlabs/php_codesniffer": "2.8.1"
            },
            "type": "library",
            "autoload": {
                "psr-4": {
                    "VuFindHarvest\\": "src/"
                }
            },
            "notification-url": "https://packagist.org/downloads/",
            "license": [
                "GPL-2.0"
            ],
            "authors": [
                {
                    "name": "Demian Katz",
                    "email": "demian.katz@villanova.edu",
                    "role": "Maintainer"
                }
            ],
            "description": "VuFind Harvest Tools",
            "homepage": "https://vufind.org/",
            "time": "2017-04-06T18:31:39+00:00"
        },
        {
            "name": "vufind-org/vufindhttp",
            "version": "v2.1.1",
            "source": {
                "type": "git",
                "url": "https://github.com/vufind-org/vufindhttp.git",
                "reference": "b1b7dcd5f2c87a199fd3d6d439898cc7ddd0d7ca"
            },
            "dist": {
                "type": "zip",
                "url": "https://api.github.com/repos/vufind-org/vufindhttp/zipball/b1b7dcd5f2c87a199fd3d6d439898cc7ddd0d7ca",
                "reference": "b1b7dcd5f2c87a199fd3d6d439898cc7ddd0d7ca",
                "shasum": ""
            },
            "require": {
                "php": ">=5.4",
                "zendframework/zend-http": ">=2.2"
            },
            "require-dev": {
                "friendsofphp/php-cs-fixer": "1.11.3",
                "phploc/phploc": "2.0.6",
                "phpmd/phpmd": "1.5.0",
                "phpunit/phpunit": "4.8.4",
                "sebastian/phpcpd": "2.0.0",
                "squizlabs/php_codesniffer": "2.6.0",
                "zendframework/zend-uri": ">=2.2"
            },
            "type": "library",
            "autoload": {
                "psr-0": {
                    "VuFindHttp\\": "src/"
                }
            },
            "notification-url": "https://packagist.org/downloads/",
            "license": [
                "GPL-2.0"
            ],
            "authors": [
                {
                    "name": "David Maus",
                    "email": "maus@hab.de",
                    "role": "Developer"
                },
                {
                    "name": "Demian Katz",
                    "email": "demian.katz@villanova.edu",
                    "role": "Maintainer"
                }
            ],
            "description": "VuFind HTTP service library",
            "homepage": "https://vufind.org/",
            "time": "2016-09-23T12:51:36+00:00"
        },
        {
            "name": "yajra/laravel-pdo-via-oci8",
            "version": "v1.3.6",
            "source": {
                "type": "git",
                "url": "https://github.com/yajra/pdo-via-oci8.git",
                "reference": "b3a86f9f5ecb5b05e497bbbfef13e33ae201a417"
            },
            "dist": {
                "type": "zip",
                "url": "https://api.github.com/repos/yajra/pdo-via-oci8/zipball/b3a86f9f5ecb5b05e497bbbfef13e33ae201a417",
                "reference": "b3a86f9f5ecb5b05e497bbbfef13e33ae201a417",
                "shasum": ""
            },
            "require-dev": {
                "phpunit/phpunit": "^6.4"
            },
            "type": "library",
            "autoload": {
                "psr-4": {
                    "Yajra\\": "src/"
                }
            },
            "notification-url": "https://packagist.org/downloads/",
            "license": [
                "MIT"
            ],
            "authors": [
                {
                    "name": "Arjay Angeles",
                    "email": "aqangeles@gmail.com"
                }
            ],
            "description": "PDO userspace driver proxying calls to PHP OCI8 driver",
            "time": "2018-01-04T07:20:53+00:00"
        },
        {
            "name": "zendframework/zend-cache",
            "version": "2.7.2",
            "source": {
                "type": "git",
                "url": "https://github.com/zendframework/zend-cache.git",
                "reference": "c98331b96d3b9d9b24cf32d02660602edb34d039"
            },
            "dist": {
                "type": "zip",
                "url": "https://api.github.com/repos/zendframework/zend-cache/zipball/c98331b96d3b9d9b24cf32d02660602edb34d039",
                "reference": "c98331b96d3b9d9b24cf32d02660602edb34d039",
                "shasum": ""
            },
            "require": {
                "php": "^5.5 || ^7.0",
                "zendframework/zend-eventmanager": "^2.6.2 || ^3.0",
                "zendframework/zend-servicemanager": "^2.7.5 || ^3.0.3",
                "zendframework/zend-stdlib": "^2.7 || ^3.0"
            },
            "require-dev": {
                "phpbench/phpbench": "^0.10.0",
                "phpunit/phpunit": "^4.8",
                "zendframework/zend-coding-standard": "~1.0.0",
                "zendframework/zend-serializer": "^2.6",
                "zendframework/zend-session": "^2.6.2"
            },
            "suggest": {
                "ext-apc": "APC or compatible extension, to use the APC storage adapter",
                "ext-apcu": "APCU >= 5.1.0, to use the APCu storage adapter",
                "ext-dba": "DBA, to use the DBA storage adapter",
                "ext-memcache": "Memcache >= 2.0.0 to use the Memcache storage adapter",
                "ext-memcached": "Memcached >= 1.0.0 to use the Memcached storage adapter",
                "ext-mongo": "Mongo, to use MongoDb storage adapter",
                "ext-redis": "Redis, to use Redis storage adapter",
                "ext-wincache": "WinCache, to use the WinCache storage adapter",
                "ext-xcache": "XCache, to use the XCache storage adapter",
                "mongofill/mongofill": "Alternative to ext-mongo - a pure PHP implementation designed as a drop in replacement",
                "zendframework/zend-serializer": "Zend\\Serializer component",
                "zendframework/zend-session": "Zend\\Session component"
            },
            "type": "library",
            "extra": {
                "branch-alias": {
                    "dev-master": "2.7-dev",
                    "dev-develop": "2.8-dev"
                },
                "zf": {
                    "component": "Zend\\Cache",
                    "config-provider": "Zend\\Cache\\ConfigProvider"
                }
            },
            "autoload": {
                "psr-4": {
                    "Zend\\Cache\\": "src/"
                }
            },
            "notification-url": "https://packagist.org/downloads/",
            "license": [
                "BSD-3-Clause"
            ],
            "description": "provides a generic way to cache any data",
            "homepage": "https://github.com/zendframework/zend-cache",
            "keywords": [
                "cache",
                "zf2"
            ],
            "time": "2016-12-16T11:35:47+00:00"
        },
        {
            "name": "zendframework/zend-captcha",
            "version": "2.7.1",
            "source": {
                "type": "git",
                "url": "https://github.com/zendframework/zend-captcha.git",
                "reference": "2d56293a5ae3e45e7c8ee7030aa8b305768d8014"
            },
            "dist": {
                "type": "zip",
                "url": "https://api.github.com/repos/zendframework/zend-captcha/zipball/2d56293a5ae3e45e7c8ee7030aa8b305768d8014",
                "reference": "2d56293a5ae3e45e7c8ee7030aa8b305768d8014",
                "shasum": ""
            },
            "require": {
                "php": "^5.6 || ^7.0",
                "zendframework/zend-math": "^2.6 || ^3.0",
                "zendframework/zend-stdlib": "^2.7 || ^3.0"
            },
            "require-dev": {
                "phpunit/phpunit": "~4.8",
                "zendframework/zend-coding-standard": "~1.0.0",
                "zendframework/zend-session": "^2.6",
                "zendframework/zend-text": "^2.6",
                "zendframework/zend-validator": "^2.6",
                "zendframework/zendservice-recaptcha": "^3.0"
            },
            "suggest": {
                "zendframework/zend-i18n-resources": "Translations of captcha messages",
                "zendframework/zend-session": "Zend\\Session component",
                "zendframework/zend-text": "Zend\\Text component",
                "zendframework/zend-validator": "Zend\\Validator component",
                "zendframework/zendservice-recaptcha": "ZendService\\ReCaptcha component"
            },
            "type": "library",
            "extra": {
                "branch-alias": {
                    "dev-master": "2.7-dev",
                    "dev-develop": "2.8-dev"
                }
            },
            "autoload": {
                "psr-4": {
                    "Zend\\Captcha\\": "src/"
                }
            },
            "notification-url": "https://packagist.org/downloads/",
            "license": [
                "BSD-3-Clause"
            ],
            "homepage": "https://github.com/zendframework/zend-captcha",
            "keywords": [
                "captcha",
                "zf2"
            ],
            "time": "2017-02-23T08:09:44+00:00"
        },
        {
            "name": "zendframework/zend-code",
            "version": "3.1.0",
            "source": {
                "type": "git",
                "url": "https://github.com/zendframework/zend-code.git",
                "reference": "2899c17f83a7207f2d7f53ec2f421204d3beea27"
            },
            "dist": {
                "type": "zip",
                "url": "https://api.github.com/repos/zendframework/zend-code/zipball/2899c17f83a7207f2d7f53ec2f421204d3beea27",
                "reference": "2899c17f83a7207f2d7f53ec2f421204d3beea27",
                "shasum": ""
            },
            "require": {
                "php": "^5.6 || 7.0.0 - 7.0.4 || ^7.0.6",
                "zendframework/zend-eventmanager": "^2.6 || ^3.0"
            },
            "require-dev": {
                "doctrine/annotations": "~1.0",
                "ext-phar": "*",
                "phpunit/phpunit": "^4.8.21",
                "squizlabs/php_codesniffer": "^2.5",
                "zendframework/zend-stdlib": "^2.7 || ^3.0"
            },
            "suggest": {
                "doctrine/annotations": "Doctrine\\Common\\Annotations >=1.0 for annotation features",
                "zendframework/zend-stdlib": "Zend\\Stdlib component"
            },
            "type": "library",
            "extra": {
                "branch-alias": {
                    "dev-master": "3.1-dev",
                    "dev-develop": "3.2-dev"
                }
            },
            "autoload": {
                "psr-4": {
                    "Zend\\Code\\": "src/"
                }
            },
            "notification-url": "https://packagist.org/downloads/",
            "license": [
                "BSD-3-Clause"
            ],
            "description": "provides facilities to generate arbitrary code using an object oriented interface",
            "homepage": "https://github.com/zendframework/zend-code",
            "keywords": [
                "code",
                "zf2"
            ],
            "time": "2016-10-24T13:23:32+00:00"
        },
        {
            "name": "zendframework/zend-config",
            "version": "3.1.0",
            "source": {
                "type": "git",
                "url": "https://github.com/zendframework/zend-config.git",
                "reference": "a12e4a592bf66d9629b84960e268f3752e53abe4"
            },
            "dist": {
                "type": "zip",
                "url": "https://api.github.com/repos/zendframework/zend-config/zipball/a12e4a592bf66d9629b84960e268f3752e53abe4",
                "reference": "a12e4a592bf66d9629b84960e268f3752e53abe4",
                "shasum": ""
            },
            "require": {
                "ext-json": "*",
                "php": "^5.6 || ^7.0",
                "psr/container": "^1.0",
                "zendframework/zend-stdlib": "^2.7.7 || ^3.1"
            },
            "conflict": {
                "container-interop/container-interop": "<1.2.0"
            },
            "require-dev": {
                "malukenho/docheader": "^0.1.5",
                "phpunit/phpunit": "^5.7 || ^6.0",
                "zendframework/zend-coding-standard": "~1.0.0",
                "zendframework/zend-filter": "^2.7.1",
                "zendframework/zend-i18n": "^2.7.3",
                "zendframework/zend-servicemanager": "^2.7.8 || ^3.2.1"
            },
            "suggest": {
                "zendframework/zend-filter": "^2.7.1; install if you want to use the Filter processor",
                "zendframework/zend-i18n": "^2.7.3; install if you want to use the Translator processor",
                "zendframework/zend-servicemanager": "^2.7.8 || ^3.2.1; if you need an extensible plugin manager for use with the Config Factory"
            },
            "type": "library",
            "extra": {
                "branch-alias": {
                    "dev-master": "3.1-dev",
                    "dev-develop": "3.2-dev"
                }
            },
            "autoload": {
                "psr-4": {
                    "Zend\\Config\\": "src/"
                }
            },
            "notification-url": "https://packagist.org/downloads/",
            "license": [
                "BSD-3-Clause"
            ],
            "description": "provides a nested object property based user interface for accessing this configuration data within application code",
            "homepage": "https://github.com/zendframework/zend-config",
            "keywords": [
                "config",
                "zf2"
            ],
            "time": "2017-02-22T14:31:10+00:00"
        },
        {
            "name": "zendframework/zend-console",
            "version": "2.7.0",
            "source": {
                "type": "git",
                "url": "https://github.com/zendframework/zend-console.git",
                "reference": "e8aa08da83de3d265256c40ba45cd649115f0e18"
            },
            "dist": {
                "type": "zip",
                "url": "https://api.github.com/repos/zendframework/zend-console/zipball/e8aa08da83de3d265256c40ba45cd649115f0e18",
                "reference": "e8aa08da83de3d265256c40ba45cd649115f0e18",
                "shasum": ""
            },
            "require": {
                "php": "^5.6 || ^7.0",
                "zendframework/zend-stdlib": "^2.7.7 || ^3.1"
            },
            "require-dev": {
                "phpunit/phpunit": "^5.7.23 || ^6.4.3",
                "zendframework/zend-coding-standard": "~1.0.0",
                "zendframework/zend-filter": "^2.7.2",
                "zendframework/zend-json": "^2.6 || ^3.0",
                "zendframework/zend-validator": "^2.10.1"
            },
            "suggest": {
                "zendframework/zend-filter": "To support DefaultRouteMatcher usage",
                "zendframework/zend-validator": "To support DefaultRouteMatcher usage"
            },
            "type": "library",
            "extra": {
                "branch-alias": {
                    "dev-master": "2.7.x-dev",
                    "dev-develop": "2.8.x-dev"
                }
            },
            "autoload": {
                "psr-4": {
                    "Zend\\Console\\": "src/"
                }
            },
            "notification-url": "https://packagist.org/downloads/",
            "license": [
                "BSD-3-Clause"
            ],
            "description": "Build console applications using getopt syntax or routing, complete with prompts",
            "keywords": [
                "ZendFramework",
                "console",
                "zf"
            ],
            "time": "2018-01-25T19:08:04+00:00"
        },
        {
            "name": "zendframework/zend-crypt",
            "version": "3.2.1",
            "source": {
                "type": "git",
                "url": "https://github.com/zendframework/zend-crypt.git",
                "reference": "514cef5556bac069e36c2cbded40e529b86bb3f2"
            },
            "dist": {
                "type": "zip",
                "url": "https://api.github.com/repos/zendframework/zend-crypt/zipball/514cef5556bac069e36c2cbded40e529b86bb3f2",
                "reference": "514cef5556bac069e36c2cbded40e529b86bb3f2",
                "shasum": ""
            },
            "require": {
                "container-interop/container-interop": "~1.0",
                "ext-mbstring": "*",
                "php": "^5.6 || ^7.0",
                "zendframework/zend-math": "^3.0",
                "zendframework/zend-stdlib": "^2.7 || ^3.0"
            },
            "require-dev": {
                "phpunit/phpunit": "^5.6.7",
                "squizlabs/php_codesniffer": "^2.3.1"
            },
            "suggest": {
                "ext-openssl": "Required for most features of Zend\\Crypt"
            },
            "type": "library",
            "extra": {
                "branch-alias": {
                    "dev-master": "3.1-dev",
                    "dev-develop": "3.2-dev"
                }
            },
            "autoload": {
                "psr-4": {
                    "Zend\\Crypt\\": "src/"
                }
            },
            "notification-url": "https://packagist.org/downloads/",
            "license": [
                "BSD-3-Clause"
            ],
            "homepage": "https://github.com/zendframework/zend-crypt",
            "keywords": [
                "crypt",
                "zf2"
            ],
            "time": "2017-07-17T15:46:00+00:00"
        },
        {
            "name": "zendframework/zend-db",
            "version": "2.9.2",
            "source": {
                "type": "git",
                "url": "https://github.com/zendframework/zend-db.git",
                "reference": "1651abb1b33fc8fbd2d78ff9e2abb526cc2cf666"
            },
            "dist": {
                "type": "zip",
                "url": "https://api.github.com/repos/zendframework/zend-db/zipball/1651abb1b33fc8fbd2d78ff9e2abb526cc2cf666",
                "reference": "1651abb1b33fc8fbd2d78ff9e2abb526cc2cf666",
                "shasum": ""
            },
            "require": {
                "php": "^5.6 || ^7.0",
                "zendframework/zend-stdlib": "^2.7 || ^3.0"
            },
            "require-dev": {
                "phpunit/phpunit": "^5.7.25 || ^6.4.4",
                "zendframework/zend-coding-standard": "~1.0.0",
                "zendframework/zend-eventmanager": "^2.6.2 || ^3.0",
                "zendframework/zend-hydrator": "^1.1 || ^2.1",
                "zendframework/zend-servicemanager": "^2.7.5 || ^3.0.3"
            },
            "suggest": {
                "zendframework/zend-eventmanager": "Zend\\EventManager component",
                "zendframework/zend-hydrator": "Zend\\Hydrator component for using HydratingResultSets",
                "zendframework/zend-servicemanager": "Zend\\ServiceManager component"
            },
            "type": "library",
            "extra": {
                "branch-alias": {
                    "dev-master": "2.9-dev",
                    "dev-develop": "2.10-dev"
                },
                "zf": {
                    "component": "Zend\\Db",
                    "config-provider": "Zend\\Db\\ConfigProvider"
                }
            },
            "autoload": {
                "psr-4": {
                    "Zend\\Db\\": "src/"
                }
            },
            "notification-url": "https://packagist.org/downloads/",
            "license": [
                "BSD-3-Clause"
            ],
            "description": "Database abstraction layer, SQL abstraction, result set abstraction, and RowDataGateway and TableDataGateway implementations",
            "keywords": [
                "ZendFramework",
                "db",
                "zf"
            ],
            "time": "2017-12-11T14:57:52+00:00"
        },
        {
            "name": "zendframework/zend-dom",
            "version": "2.6.0",
            "source": {
                "type": "git",
                "url": "https://github.com/zendframework/zend-dom.git",
                "reference": "a9e145b2b52fe6de5a7a6b0ddb5c773c2c72d59e"
            },
            "dist": {
                "type": "zip",
                "url": "https://api.github.com/repos/zendframework/zend-dom/zipball/a9e145b2b52fe6de5a7a6b0ddb5c773c2c72d59e",
                "reference": "a9e145b2b52fe6de5a7a6b0ddb5c773c2c72d59e",
                "shasum": ""
            },
            "require": {
                "php": ">=5.5"
            },
            "require-dev": {
                "fabpot/php-cs-fixer": "1.7.*",
                "phpunit/phpunit": "~4.0"
            },
            "type": "library",
            "extra": {
                "branch-alias": {
                    "dev-master": "2.5-dev",
                    "dev-develop": "2.6-dev"
                }
            },
            "autoload": {
                "psr-4": {
                    "Zend\\Dom\\": "src/"
                }
            },
            "notification-url": "https://packagist.org/downloads/",
            "license": [
                "BSD-3-Clause"
            ],
            "description": "provides tools for working with DOM documents and structures",
            "homepage": "https://github.com/zendframework/zend-dom",
            "keywords": [
                "dom",
                "zf2"
            ],
            "time": "2015-10-14T03:37:48+00:00"
        },
        {
            "name": "zendframework/zend-escaper",
            "version": "2.5.2",
            "source": {
                "type": "git",
                "url": "https://github.com/zendframework/zend-escaper.git",
                "reference": "2dcd14b61a72d8b8e27d579c6344e12c26141d4e"
            },
            "dist": {
                "type": "zip",
                "url": "https://api.github.com/repos/zendframework/zend-escaper/zipball/2dcd14b61a72d8b8e27d579c6344e12c26141d4e",
                "reference": "2dcd14b61a72d8b8e27d579c6344e12c26141d4e",
                "shasum": ""
            },
            "require": {
                "php": ">=5.5"
            },
            "require-dev": {
                "fabpot/php-cs-fixer": "1.7.*",
                "phpunit/phpunit": "~4.0"
            },
            "type": "library",
            "extra": {
                "branch-alias": {
                    "dev-master": "2.5-dev",
                    "dev-develop": "2.6-dev"
                }
            },
            "autoload": {
                "psr-4": {
                    "Zend\\Escaper\\": "src/"
                }
            },
            "notification-url": "https://packagist.org/downloads/",
            "license": [
                "BSD-3-Clause"
            ],
            "homepage": "https://github.com/zendframework/zend-escaper",
            "keywords": [
                "escaper",
                "zf2"
            ],
            "time": "2016-06-30T19:48:38+00:00"
        },
        {
            "name": "zendframework/zend-eventmanager",
            "version": "3.2.0",
            "source": {
                "type": "git",
                "url": "https://github.com/zendframework/zend-eventmanager.git",
                "reference": "9d72db10ceb6e42fb92350c0cb54460da61bd79c"
            },
            "dist": {
                "type": "zip",
                "url": "https://api.github.com/repos/zendframework/zend-eventmanager/zipball/9d72db10ceb6e42fb92350c0cb54460da61bd79c",
                "reference": "9d72db10ceb6e42fb92350c0cb54460da61bd79c",
                "shasum": ""
            },
            "require": {
                "php": "^5.6 || ^7.0"
            },
            "require-dev": {
                "athletic/athletic": "^0.1",
                "container-interop/container-interop": "^1.1.0",
                "phpunit/phpunit": "^6.0.7 || ^5.7.14",
                "zendframework/zend-coding-standard": "~1.0.0",
                "zendframework/zend-stdlib": "^2.7.3 || ^3.0"
            },
            "suggest": {
                "container-interop/container-interop": "^1.1.0, to use the lazy listeners feature",
                "zendframework/zend-stdlib": "^2.7.3 || ^3.0, to use the FilterChain feature"
            },
            "type": "library",
            "extra": {
                "branch-alias": {
                    "dev-master": "3.2-dev",
                    "dev-develop": "3.3-dev"
                }
            },
            "autoload": {
                "psr-4": {
                    "Zend\\EventManager\\": "src/"
                }
            },
            "notification-url": "https://packagist.org/downloads/",
            "license": [
                "BSD-3-Clause"
            ],
            "description": "Trigger and listen to events within a PHP application",
            "homepage": "https://github.com/zendframework/zend-eventmanager",
            "keywords": [
                "event",
                "eventmanager",
                "events",
                "zf2"
            ],
            "time": "2017-07-11T19:17:22+00:00"
        },
        {
            "name": "zendframework/zend-feed",
            "version": "2.9.0",
            "source": {
                "type": "git",
                "url": "https://github.com/zendframework/zend-feed.git",
                "reference": "abe88686124d492e0a2a84656f15e5482bfbe030"
            },
            "dist": {
                "type": "zip",
                "url": "https://api.github.com/repos/zendframework/zend-feed/zipball/abe88686124d492e0a2a84656f15e5482bfbe030",
                "reference": "abe88686124d492e0a2a84656f15e5482bfbe030",
                "shasum": ""
            },
            "require": {
                "php": "^5.6 || ^7.0",
                "zendframework/zend-escaper": "^2.5.2",
                "zendframework/zend-stdlib": "^2.7.7 || ^3.1"
            },
            "require-dev": {
                "phpunit/phpunit": "^5.7.23 || ^6.4.3",
                "psr/http-message": "^1.0.1",
                "zendframework/zend-cache": "^2.7.2",
                "zendframework/zend-coding-standard": "~1.0.0",
                "zendframework/zend-db": "^2.8.2",
                "zendframework/zend-http": "^2.7",
                "zendframework/zend-servicemanager": "^2.7.8 || ^3.3",
                "zendframework/zend-validator": "^2.10.1"
            },
            "suggest": {
                "psr/http-message": "PSR-7 ^1.0.1, if you wish to use Zend\\Feed\\Reader\\Http\\Psr7ResponseDecorator",
                "zendframework/zend-cache": "Zend\\Cache component, for optionally caching feeds between requests",
                "zendframework/zend-db": "Zend\\Db component, for use with PubSubHubbub",
                "zendframework/zend-http": "Zend\\Http for PubSubHubbub, and optionally for use with Zend\\Feed\\Reader",
                "zendframework/zend-servicemanager": "Zend\\ServiceManager component, for easily extending ExtensionManager implementations",
                "zendframework/zend-validator": "Zend\\Validator component, for validating email addresses used in Atom feeds and entries when using the Writer subcomponent"
            },
            "type": "library",
            "extra": {
                "branch-alias": {
                    "dev-master": "2.9-dev",
                    "dev-develop": "2.10-dev"
                }
            },
            "autoload": {
                "psr-4": {
                    "Zend\\Feed\\": "src/"
                }
            },
            "notification-url": "https://packagist.org/downloads/",
            "license": [
                "BSD-3-Clause"
            ],
            "description": "provides functionality for consuming RSS and Atom feeds",
            "keywords": [
                "ZendFramework",
                "feed",
                "zf"
            ],
            "time": "2017-12-04T17:59:38+00:00"
        },
        {
            "name": "zendframework/zend-filter",
            "version": "2.7.2",
            "source": {
                "type": "git",
                "url": "https://github.com/zendframework/zend-filter.git",
                "reference": "b8d0ff872f126631bf63a932e33aa2d22d467175"
            },
            "dist": {
                "type": "zip",
                "url": "https://api.github.com/repos/zendframework/zend-filter/zipball/b8d0ff872f126631bf63a932e33aa2d22d467175",
                "reference": "b8d0ff872f126631bf63a932e33aa2d22d467175",
                "shasum": ""
            },
            "require": {
                "php": "^5.5 || ^7.0",
                "zendframework/zend-stdlib": "^2.7 || ^3.0"
            },
            "require-dev": {
                "pear/archive_tar": "^1.4",
                "phpunit/phpunit": "^6.0.10 || ^5.7.17",
                "zendframework/zend-coding-standard": "~1.0.0",
                "zendframework/zend-crypt": "^2.6 || ^3.0",
                "zendframework/zend-servicemanager": "^2.7.5 || ^3.0.3",
                "zendframework/zend-uri": "^2.5"
            },
            "suggest": {
                "zendframework/zend-crypt": "Zend\\Crypt component, for encryption filters",
                "zendframework/zend-i18n": "Zend\\I18n component for filters depending on i18n functionality",
                "zendframework/zend-servicemanager": "Zend\\ServiceManager component, for using the filter chain functionality",
                "zendframework/zend-uri": "Zend\\Uri component, for the UriNormalize filter"
            },
            "type": "library",
            "extra": {
                "branch-alias": {
                    "dev-master": "2.7-dev",
                    "dev-develop": "2.8-dev"
                },
                "zf": {
                    "component": "Zend\\Filter",
                    "config-provider": "Zend\\Filter\\ConfigProvider"
                }
            },
            "autoload": {
                "psr-4": {
                    "Zend\\Filter\\": "src/"
                }
            },
            "notification-url": "https://packagist.org/downloads/",
            "license": [
                "BSD-3-Clause"
            ],
            "description": "provides a set of commonly needed data filters",
            "homepage": "https://github.com/zendframework/zend-filter",
            "keywords": [
                "filter",
                "zf2"
            ],
            "time": "2017-05-17T20:56:17+00:00"
        },
        {
            "name": "zendframework/zend-http",
            "version": "2.7.0",
            "source": {
                "type": "git",
                "url": "https://github.com/zendframework/zend-http.git",
                "reference": "78aa510c0ea64bfb2aa234f50c4f232c9531acfa"
            },
            "dist": {
                "type": "zip",
                "url": "https://api.github.com/repos/zendframework/zend-http/zipball/78aa510c0ea64bfb2aa234f50c4f232c9531acfa",
                "reference": "78aa510c0ea64bfb2aa234f50c4f232c9531acfa",
                "shasum": ""
            },
            "require": {
                "php": "^5.6 || ^7.0",
                "zendframework/zend-loader": "^2.5.1",
                "zendframework/zend-stdlib": "^3.1 || ^2.7.7",
                "zendframework/zend-uri": "^2.5.2",
                "zendframework/zend-validator": "^2.10.1"
            },
            "require-dev": {
                "phpunit/phpunit": "^6.4.1 || ^5.7.15",
                "zendframework/zend-coding-standard": "~1.0.0",
                "zendframework/zend-config": "^3.1 || ^2.6"
            },
            "type": "library",
            "extra": {
                "branch-alias": {
                    "dev-master": "2.7-dev",
                    "dev-develop": "2.8-dev"
                }
            },
            "autoload": {
                "psr-4": {
                    "Zend\\Http\\": "src/"
                }
            },
            "notification-url": "https://packagist.org/downloads/",
            "license": [
                "BSD-3-Clause"
            ],
            "description": "provides an easy interface for performing Hyper-Text Transfer Protocol (HTTP) requests",
            "homepage": "https://github.com/zendframework/zend-http",
            "keywords": [
                "ZendFramework",
                "http",
                "http client",
                "zend",
                "zf"
            ],
            "time": "2017-10-13T12:06:24+00:00"
        },
        {
            "name": "zendframework/zend-i18n",
            "version": "2.7.4",
            "source": {
                "type": "git",
                "url": "https://github.com/zendframework/zend-i18n.git",
                "reference": "d3431e29cc00c2a1c6704e601d4371dbf24f6a31"
            },
            "dist": {
                "type": "zip",
                "url": "https://api.github.com/repos/zendframework/zend-i18n/zipball/d3431e29cc00c2a1c6704e601d4371dbf24f6a31",
                "reference": "d3431e29cc00c2a1c6704e601d4371dbf24f6a31",
                "shasum": ""
            },
            "require": {
                "php": "^7.0 || ^5.6",
                "zendframework/zend-stdlib": "^2.7 || ^3.0"
            },
            "require-dev": {
                "phpunit/phpunit": "^6.0.8 || ^5.7.15",
                "zendframework/zend-cache": "^2.6.1",
                "zendframework/zend-coding-standard": "~1.0.0",
                "zendframework/zend-config": "^2.6",
                "zendframework/zend-eventmanager": "^2.6.2 || ^3.0",
                "zendframework/zend-filter": "^2.6.1",
                "zendframework/zend-servicemanager": "^2.7.5 || ^3.0.3",
                "zendframework/zend-validator": "^2.6",
                "zendframework/zend-view": "^2.6.3"
            },
            "suggest": {
                "ext-intl": "Required for most features of Zend\\I18n; included in default builds of PHP",
                "zendframework/zend-cache": "Zend\\Cache component",
                "zendframework/zend-config": "Zend\\Config component",
                "zendframework/zend-eventmanager": "You should install this package to use the events in the translator",
                "zendframework/zend-filter": "You should install this package to use the provided filters",
                "zendframework/zend-i18n-resources": "Translation resources",
                "zendframework/zend-servicemanager": "Zend\\ServiceManager component",
                "zendframework/zend-validator": "You should install this package to use the provided validators",
                "zendframework/zend-view": "You should install this package to use the provided view helpers"
            },
            "type": "library",
            "extra": {
                "branch-alias": {
                    "dev-master": "2.7-dev",
                    "dev-develop": "2.8-dev"
                },
                "zf": {
                    "component": "Zend\\I18n",
                    "config-provider": "Zend\\I18n\\ConfigProvider"
                }
            },
            "autoload": {
                "psr-4": {
                    "Zend\\I18n\\": "src/"
                }
            },
            "notification-url": "https://packagist.org/downloads/",
            "license": [
                "BSD-3-Clause"
            ],
            "homepage": "https://github.com/zendframework/zend-i18n",
            "keywords": [
                "i18n",
                "zf2"
            ],
            "time": "2017-05-17T17:00:12+00:00"
        },
        {
            "name": "zendframework/zend-json",
            "version": "3.1.0",
            "source": {
                "type": "git",
                "url": "https://github.com/zendframework/zend-json.git",
                "reference": "4dd940e8e6f32f1d36ea6b0677ea57c540c7c19c"
            },
            "dist": {
                "type": "zip",
                "url": "https://api.github.com/repos/zendframework/zend-json/zipball/4dd940e8e6f32f1d36ea6b0677ea57c540c7c19c",
                "reference": "4dd940e8e6f32f1d36ea6b0677ea57c540c7c19c",
                "shasum": ""
            },
            "require": {
                "php": "^5.6 || ^7.0"
            },
            "require-dev": {
                "phpunit/phpunit": "^5.7.23 || ^6.4.3",
                "zendframework/zend-coding-standard": "~1.0.0",
                "zendframework/zend-stdlib": "^2.7.7 || ^3.1"
            },
            "suggest": {
                "zendframework/zend-json-server": "For implementing JSON-RPC servers",
                "zendframework/zend-xml2json": "For converting XML documents to JSON"
            },
            "type": "library",
            "extra": {
                "branch-alias": {
                    "dev-master": "3.1.x-dev",
                    "dev-develop": "3.2.x-dev"
                }
            },
            "autoload": {
                "psr-4": {
                    "Zend\\Json\\": "src/"
                }
            },
            "notification-url": "https://packagist.org/downloads/",
            "license": [
                "BSD-3-Clause"
            ],
            "description": "provides convenience methods for serializing native PHP to JSON and decoding JSON to native PHP",
            "keywords": [
                "ZendFramework",
                "json",
                "zf"
            ],
            "time": "2018-01-04T17:51:34+00:00"
        },
        {
            "name": "zendframework/zend-loader",
            "version": "2.5.1",
            "source": {
                "type": "git",
                "url": "https://github.com/zendframework/zend-loader.git",
                "reference": "c5fd2f071bde071f4363def7dea8dec7393e135c"
            },
            "dist": {
                "type": "zip",
                "url": "https://api.github.com/repos/zendframework/zend-loader/zipball/c5fd2f071bde071f4363def7dea8dec7393e135c",
                "reference": "c5fd2f071bde071f4363def7dea8dec7393e135c",
                "shasum": ""
            },
            "require": {
                "php": ">=5.3.23"
            },
            "require-dev": {
                "fabpot/php-cs-fixer": "1.7.*",
                "phpunit/phpunit": "~4.0"
            },
            "type": "library",
            "extra": {
                "branch-alias": {
                    "dev-master": "2.5-dev",
                    "dev-develop": "2.6-dev"
                }
            },
            "autoload": {
                "psr-4": {
                    "Zend\\Loader\\": "src/"
                }
            },
            "notification-url": "https://packagist.org/downloads/",
            "license": [
                "BSD-3-Clause"
            ],
            "homepage": "https://github.com/zendframework/zend-loader",
            "keywords": [
                "loader",
                "zf2"
            ],
            "time": "2015-06-03T14:05:47+00:00"
        },
        {
            "name": "zendframework/zend-log",
            "version": "2.9.2",
            "source": {
                "type": "git",
                "url": "https://github.com/zendframework/zend-log.git",
                "reference": "bf7489578d092d6ff7508117d1d920a4764fbd6a"
            },
            "dist": {
                "type": "zip",
                "url": "https://api.github.com/repos/zendframework/zend-log/zipball/bf7489578d092d6ff7508117d1d920a4764fbd6a",
                "reference": "bf7489578d092d6ff7508117d1d920a4764fbd6a",
                "shasum": ""
            },
            "require": {
                "php": "^5.6 || ^7.0",
                "psr/log": "^1.0",
                "zendframework/zend-servicemanager": "^2.7.5 || ^3.0.3",
                "zendframework/zend-stdlib": "^2.7 || ^3.0"
            },
            "provide": {
                "psr/log-implementation": "1.0.0"
            },
            "require-dev": {
                "mikey179/vfsstream": "^1.6",
                "phpunit/phpunit": "^5.7.15 || ^6.0.8",
                "zendframework/zend-coding-standard": "~1.0.0",
                "zendframework/zend-db": "^2.6",
                "zendframework/zend-escaper": "^2.5",
                "zendframework/zend-filter": "^2.5",
                "zendframework/zend-mail": "^2.6.1",
                "zendframework/zend-validator": "^2.6"
            },
            "suggest": {
                "ext-mongo": "mongo extension to use Mongo writer",
                "ext-mongodb": "mongodb extension to use MongoDB writer",
                "zendframework/zend-console": "Zend\\Console component to use the RequestID log processor",
                "zendframework/zend-db": "Zend\\Db component to use the database log writer",
                "zendframework/zend-escaper": "Zend\\Escaper component, for use in the XML log formatter",
                "zendframework/zend-mail": "Zend\\Mail component to use the email log writer",
                "zendframework/zend-validator": "Zend\\Validator component to block invalid log messages"
            },
            "type": "library",
            "extra": {
                "branch-alias": {
                    "dev-master": "2.9-dev",
                    "dev-develop": "2.10-dev"
                },
                "zf": {
                    "component": "Zend\\Log",
                    "config-provider": "Zend\\Log\\ConfigProvider"
                }
            },
            "autoload": {
                "psr-4": {
                    "Zend\\Log\\": "src/"
                }
            },
            "notification-url": "https://packagist.org/downloads/",
            "license": [
                "BSD-3-Clause"
            ],
            "description": "component for general purpose logging",
            "homepage": "https://github.com/zendframework/zend-log",
            "keywords": [
                "log",
                "logging",
                "zf2"
            ],
            "time": "2017-05-17T16:03:26+00:00"
        },
        {
            "name": "zendframework/zend-mail",
            "version": "2.8.0",
            "source": {
                "type": "git",
                "url": "https://github.com/zendframework/zend-mail.git",
                "reference": "248230940ab1453b2a532a8fde76c5a6470d7aad"
            },
            "dist": {
                "type": "zip",
                "url": "https://api.github.com/repos/zendframework/zend-mail/zipball/248230940ab1453b2a532a8fde76c5a6470d7aad",
                "reference": "248230940ab1453b2a532a8fde76c5a6470d7aad",
                "shasum": ""
            },
            "require": {
                "ext-iconv": "*",
                "php": "^7.0 || ^5.6",
                "zendframework/zend-loader": "^2.5",
                "zendframework/zend-mime": "^2.5",
                "zendframework/zend-stdlib": "^2.7 || ^3.0",
                "zendframework/zend-validator": "^2.6"
            },
            "require-dev": {
                "phpunit/phpunit": "^6.0.8 || ^5.7.15",
                "zendframework/zend-coding-standard": "~1.0.0",
                "zendframework/zend-config": "^2.6",
                "zendframework/zend-crypt": "^2.6",
                "zendframework/zend-servicemanager": "^2.7.5 || ^3.0.3"
            },
            "suggest": {
                "ext-intl": "Handle IDN in AddressList hostnames",
                "zendframework/zend-crypt": "Crammd5 support in SMTP Auth",
                "zendframework/zend-servicemanager": "^2.7.5 || ^3.0.3 when using SMTP to deliver messages"
            },
            "type": "library",
            "extra": {
                "branch-alias": {
                    "dev-master": "2.8-dev",
                    "dev-develop": "2.9-dev"
                },
                "zf": {
                    "component": "Zend\\Mail",
                    "config-provider": "Zend\\Mail\\ConfigProvider"
                }
            },
            "autoload": {
                "psr-4": {
                    "Zend\\Mail\\": "src/"
                }
            },
            "notification-url": "https://packagist.org/downloads/",
            "license": [
                "BSD-3-Clause"
            ],
            "description": "provides generalized functionality to compose and send both text and MIME-compliant multipart e-mail messages",
            "homepage": "https://github.com/zendframework/zend-mail",
            "keywords": [
                "mail",
                "zf2"
            ],
            "time": "2017-06-08T20:03:58+00:00"
        },
        {
            "name": "zendframework/zend-math",
            "version": "3.0.0",
            "source": {
                "type": "git",
                "url": "https://github.com/zendframework/zend-math.git",
                "reference": "fda3b4e6c3bb15c35adc6db38b2eacabaa243e65"
            },
            "dist": {
                "type": "zip",
                "url": "https://api.github.com/repos/zendframework/zend-math/zipball/fda3b4e6c3bb15c35adc6db38b2eacabaa243e65",
                "reference": "fda3b4e6c3bb15c35adc6db38b2eacabaa243e65",
                "shasum": ""
            },
            "require": {
                "ext-mbstring": "*",
                "paragonie/random_compat": "^2.0.2",
                "php": "^5.5 || ^7.0"
            },
            "require-dev": {
                "fabpot/php-cs-fixer": "1.7.*",
                "phpunit/phpunit": "~4.0"
            },
            "suggest": {
                "ext-bcmath": "If using the bcmath functionality",
                "ext-gmp": "If using the gmp functionality"
            },
            "type": "library",
            "extra": {
                "branch-alias": {
                    "dev-master": "3.0-dev",
                    "dev-develop": "3.1-dev"
                }
            },
            "autoload": {
                "psr-4": {
                    "Zend\\Math\\": "src/"
                }
            },
            "notification-url": "https://packagist.org/downloads/",
            "license": [
                "BSD-3-Clause"
            ],
            "homepage": "https://github.com/zendframework/zend-math",
            "keywords": [
                "math",
                "zf2"
            ],
            "time": "2016-04-28T17:37:42+00:00"
        },
        {
            "name": "zendframework/zend-mime",
            "version": "2.7.0",
            "source": {
                "type": "git",
                "url": "https://github.com/zendframework/zend-mime.git",
                "reference": "5db38e92f8a6c7c5e25c8afce6e2d0bd49340c5f"
            },
            "dist": {
                "type": "zip",
                "url": "https://api.github.com/repos/zendframework/zend-mime/zipball/5db38e92f8a6c7c5e25c8afce6e2d0bd49340c5f",
                "reference": "5db38e92f8a6c7c5e25c8afce6e2d0bd49340c5f",
                "shasum": ""
            },
            "require": {
                "php": "^5.6 || ^7.0",
                "zendframework/zend-stdlib": "^2.7 || ^3.0"
            },
            "require-dev": {
                "phpunit/phpunit": "^5.7.21 || ^6.3",
                "zendframework/zend-coding-standard": "~1.0.0",
                "zendframework/zend-mail": "^2.6"
            },
            "suggest": {
                "zendframework/zend-mail": "Zend\\Mail component"
            },
            "type": "library",
            "extra": {
                "branch-alias": {
                    "dev-master": "2.7-dev",
                    "dev-develop": "2.8-dev"
                }
            },
            "autoload": {
                "psr-4": {
                    "Zend\\Mime\\": "src/"
                }
            },
            "notification-url": "https://packagist.org/downloads/",
            "license": [
                "BSD-3-Clause"
            ],
            "description": "Create and parse MIME messages and parts",
            "homepage": "https://github.com/zendframework/zend-mime",
            "keywords": [
                "ZendFramework",
                "mime",
                "zf"
            ],
            "time": "2017-11-28T15:02:22+00:00"
        },
        {
            "name": "zendframework/zend-modulemanager",
            "version": "2.8.2",
            "source": {
                "type": "git",
                "url": "https://github.com/zendframework/zend-modulemanager.git",
                "reference": "394df6e12248ac430a312d4693f793ee7120baa6"
            },
            "dist": {
                "type": "zip",
                "url": "https://api.github.com/repos/zendframework/zend-modulemanager/zipball/394df6e12248ac430a312d4693f793ee7120baa6",
                "reference": "394df6e12248ac430a312d4693f793ee7120baa6",
                "shasum": ""
            },
            "require": {
                "php": "^5.6 || ^7.0",
                "zendframework/zend-config": "^3.1 || ^2.6",
                "zendframework/zend-eventmanager": "^3.2 || ^2.6.3",
                "zendframework/zend-stdlib": "^3.1 || ^2.7"
            },
            "require-dev": {
                "phpunit/phpunit": "^6.0.8 || ^5.7.15",
                "zendframework/zend-coding-standard": "~1.0.0",
                "zendframework/zend-console": "^2.6",
                "zendframework/zend-di": "^2.6",
                "zendframework/zend-loader": "^2.5",
                "zendframework/zend-mvc": "^3.0 || ^2.7",
                "zendframework/zend-servicemanager": "^3.0.3 || ^2.7.5"
            },
            "suggest": {
                "zendframework/zend-console": "Zend\\Console component",
                "zendframework/zend-loader": "Zend\\Loader component if you are not using Composer autoloading for your modules",
                "zendframework/zend-mvc": "Zend\\Mvc component",
                "zendframework/zend-servicemanager": "Zend\\ServiceManager component"
            },
            "type": "library",
            "extra": {
                "branch-alias": {
                    "dev-master": "2.7-dev",
                    "dev-develop": "2.8-dev"
                }
            },
            "autoload": {
                "psr-4": {
                    "Zend\\ModuleManager\\": "src/"
                }
            },
            "notification-url": "https://packagist.org/downloads/",
            "license": [
                "BSD-3-Clause"
            ],
            "description": "Modular application system for zend-mvc applications",
            "homepage": "https://github.com/zendframework/zend-modulemanager",
            "keywords": [
                "ZendFramework",
                "modulemanager",
                "zf"
            ],
            "time": "2017-12-02T06:11:18+00:00"
        },
        {
            "name": "zendframework/zend-mvc",
            "version": "3.1.1",
            "source": {
                "type": "git",
                "url": "https://github.com/zendframework/zend-mvc.git",
                "reference": "236e7e1e3757e988fa06530c0a3f96a148858ae8"
            },
            "dist": {
                "type": "zip",
                "url": "https://api.github.com/repos/zendframework/zend-mvc/zipball/236e7e1e3757e988fa06530c0a3f96a148858ae8",
                "reference": "236e7e1e3757e988fa06530c0a3f96a148858ae8",
                "shasum": ""
            },
            "require": {
                "container-interop/container-interop": "^1.2",
                "php": "^5.6 || ^7.0",
                "zendframework/zend-eventmanager": "^3.2",
                "zendframework/zend-http": "^2.7",
                "zendframework/zend-modulemanager": "^2.8",
                "zendframework/zend-router": "^3.0.2",
                "zendframework/zend-servicemanager": "^3.3",
                "zendframework/zend-stdlib": "^3.1",
                "zendframework/zend-view": "^2.9"
            },
            "require-dev": {
                "http-interop/http-middleware": "^0.4.1",
                "phpunit/phpunit": "^6.4.4 || ^5.7.14",
                "zendframework/zend-coding-standard": "~1.0.0",
                "zendframework/zend-json": "^2.6.1 || ^3.0",
                "zendframework/zend-psr7bridge": "^1.0",
                "zendframework/zend-stratigility": "^2.0.1"
            },
            "suggest": {
                "http-interop/http-middleware": "^0.4.1 to be used together with zend-stratigility",
                "zendframework/zend-json": "(^2.6.1 || ^3.0) To auto-deserialize JSON body content in AbstractRestfulController extensions, when json_decode is unavailable",
                "zendframework/zend-log": "^2.9.1  To provide log functionality via LogFilterManager, LogFormatterManager, and LogProcessorManager",
                "zendframework/zend-mvc-console": "zend-mvc-console provides the ability to expose zend-mvc as a console application",
                "zendframework/zend-mvc-i18n": "zend-mvc-i18n provides integration with zend-i18n, including a translation bridge and translatable route segments",
                "zendframework/zend-mvc-plugin-fileprg": "To provide Post/Redirect/Get functionality around forms that container file uploads",
                "zendframework/zend-mvc-plugin-flashmessenger": "To provide flash messaging capabilities between requests",
                "zendframework/zend-mvc-plugin-identity": "To access the authenticated identity (per zend-authentication) in controllers",
                "zendframework/zend-mvc-plugin-prg": "To provide Post/Redirect/Get functionality within controllers",
                "zendframework/zend-paginator": "^2.7 To provide pagination functionality via PaginatorPluginManager",
                "zendframework/zend-psr7bridge": "(^0.2) To consume PSR-7 middleware within the MVC workflow",
                "zendframework/zend-servicemanager-di": "zend-servicemanager-di provides utilities for integrating zend-di and zend-servicemanager in your zend-mvc application",
                "zendframework/zend-stratigility": "zend-stratigility is required to use middleware pipes in the MiddlewareListener"
            },
            "type": "library",
            "extra": {
                "branch-alias": {
                    "dev-master": "3.1-dev",
                    "dev-develop": "3.2-dev"
                }
            },
            "autoload": {
                "psr-4": {
                    "Zend\\Mvc\\": "src/"
                }
            },
            "notification-url": "https://packagist.org/downloads/",
            "license": [
                "BSD-3-Clause"
            ],
            "description": "Zend Framework's event-driven MVC layer, including MVC Applications, Controllers, and Plugins",
            "keywords": [
                "ZendFramework",
                "mvc",
                "zf"
            ],
            "time": "2017-11-24T06:32:07+00:00"
        },
        {
            "name": "zendframework/zend-mvc-console",
            "version": "1.1.11",
            "source": {
                "type": "git",
                "url": "https://github.com/zendframework/zend-mvc-console.git",
                "reference": "a9b5559f129c2e6cc3f3f32e54c2daa02b336301"
            },
            "dist": {
                "type": "zip",
                "url": "https://api.github.com/repos/zendframework/zend-mvc-console/zipball/a9b5559f129c2e6cc3f3f32e54c2daa02b336301",
                "reference": "a9b5559f129c2e6cc3f3f32e54c2daa02b336301",
                "shasum": ""
            },
            "require": {
                "container-interop/container-interop": "^1.1",
                "php": "^5.6 || ^7.0",
                "zendframework/zend-console": "^2.6",
                "zendframework/zend-eventmanager": "^2.6.2 || ^3.0",
                "zendframework/zend-modulemanager": "^2.7.1",
                "zendframework/zend-mvc": "^3.0.3",
                "zendframework/zend-router": "^3.0",
                "zendframework/zend-servicemanager": "^2.7.5 || ^3.0.3",
                "zendframework/zend-stdlib": "^2.7.5 || ^3.0",
                "zendframework/zend-text": "^2.6",
                "zendframework/zend-view": "^2.6.3"
            },
            "conflict": {
                "zendframework/zend-mvc": "<3.0.0"
            },
            "require-dev": {
                "phpunit/phpunit": "^4.5",
                "squizlabs/php_codesniffer": "^2.3.1",
                "zendframework/zend-filter": "^2.6.1",
                "zendframework/zend-form": "^2.7"
            },
            "suggest": {
                "zendframework/zend-filter": "^2.6.1, to filter rendered results"
            },
            "type": "library",
            "extra": {
                "branch-alias": {
                    "dev-master": "1.1-dev",
                    "dev-develop": "1.2-dev"
                },
                "zf": {
                    "component": "Zend\\Mvc\\Console"
                }
            },
            "autoload": {
                "psr-4": {
                    "Zend\\Mvc\\Console\\": "src/"
                }
            },
            "notification-url": "https://packagist.org/downloads/",
            "license": [
                "BSD-3-Clause"
            ],
            "homepage": "https://github.com/zendframework/zend-mvc-console",
            "keywords": [
                "console",
                "mvc",
                "zf2"
            ],
            "time": "2016-08-29T19:09:11+00:00"
        },
        {
            "name": "zendframework/zend-mvc-i18n",
            "version": "1.0.0",
            "source": {
                "type": "git",
                "url": "https://github.com/zendframework/zend-mvc-i18n.git",
                "reference": "5a7068160d3884263932c919c2250cb4a4a66501"
            },
            "dist": {
                "type": "zip",
                "url": "https://api.github.com/repos/zendframework/zend-mvc-i18n/zipball/5a7068160d3884263932c919c2250cb4a4a66501",
                "reference": "5a7068160d3884263932c919c2250cb4a4a66501",
                "shasum": ""
            },
            "require": {
                "container-interop/container-interop": "^1.1",
                "php": "^5.6 || ^7.0",
                "zendframework/zend-i18n": "^2.7",
                "zendframework/zend-router": "^3.0",
                "zendframework/zend-servicemanager": "^2.7.5 || ^3.0.3",
                "zendframework/zend-stdlib": "^2.7.6 || ^3.0",
                "zendframework/zend-validator": "^2.6"
            },
            "conflict": {
                "zendframework/zend-mvc": "<3.0.0"
            },
            "require-dev": {
                "phpunit/phpunit": "^4.5",
                "squizlabs/php_codesniffer": "^2.3.1",
                "zendframework/zend-cache": "^2.6.1"
            },
            "suggest": {
                "zendframework/zend-cache": "To enable caching of translation strings"
            },
            "type": "library",
            "extra": {
                "branch-alias": {
                    "dev-master": "1.0-dev"
                },
                "zf": {
                    "component": "Zend\\Mvc\\I18n",
                    "config-provider": "Zend\\Mvc\\I18n\\ConfigProvider"
                }
            },
            "autoload": {
                "psr-4": {
                    "Zend\\Mvc\\I18n\\": "src/"
                }
            },
            "notification-url": "https://packagist.org/downloads/",
            "license": [
                "BSD-3-Clause"
            ],
            "homepage": "https://github.com/zendframework/zend-mvc-i18n",
            "keywords": [
                "i18n",
                "mvc",
                "zf2"
            ],
            "time": "2016-05-31T21:27:06+00:00"
        },
        {
            "name": "zendframework/zend-mvc-plugin-flashmessenger",
            "version": "1.0.0",
            "source": {
                "type": "git",
                "url": "https://github.com/zendframework/zend-mvc-plugin-flashmessenger.git",
                "reference": "712bffa12c955a06d1e4303ab90026486b5b8586"
            },
            "dist": {
                "type": "zip",
                "url": "https://api.github.com/repos/zendframework/zend-mvc-plugin-flashmessenger/zipball/712bffa12c955a06d1e4303ab90026486b5b8586",
                "reference": "712bffa12c955a06d1e4303ab90026486b5b8586",
                "shasum": ""
            },
            "require": {
                "php": "^5.6 || ^7.0",
                "zendframework/zend-mvc": "^3.0",
                "zendframework/zend-session": "^2.6.2",
                "zendframework/zend-stdlib": "^2.7 || ^3.0"
            },
            "conflict": {
                "zendframework/zend-mvc": "<3.0.0"
            },
            "require-dev": {
                "phpunit/phpunit": "^4.5",
                "squizlabs/php_codesniffer": "^2.3.1"
            },
            "type": "library",
            "extra": {
                "branch-alias": {
                    "dev-master": "1.0-dev"
                },
                "zf": {
                    "component": "Zend\\Mvc\\Plugin\\FlashMessenger"
                }
            },
            "autoload": {
                "psr-4": {
                    "Zend\\Mvc\\Plugin\\FlashMessenger\\": "src/"
                }
            },
            "notification-url": "https://packagist.org/downloads/",
            "license": [
                "BSD-3-Clause"
            ],
            "homepage": "https://github.com/zendframework/zend-mvc-plugin-flashmessenger",
            "keywords": [
                "mvc",
                "zf2"
            ],
            "time": "2016-05-31T21:13:07+00:00"
        },
        {
            "name": "zendframework/zend-paginator",
            "version": "2.8.1",
            "source": {
                "type": "git",
                "url": "https://github.com/zendframework/zend-paginator.git",
                "reference": "fd58828c8280a90f133b9e0af2fe1a7885d47206"
            },
            "dist": {
                "type": "zip",
                "url": "https://api.github.com/repos/zendframework/zend-paginator/zipball/fd58828c8280a90f133b9e0af2fe1a7885d47206",
                "reference": "fd58828c8280a90f133b9e0af2fe1a7885d47206",
                "shasum": ""
            },
            "require": {
                "php": "^7.0 || ^5.6",
                "zendframework/zend-stdlib": "^2.7 || ^3.0"
            },
            "require-dev": {
                "phpunit/phpunit": "^6.2.1 || ^5.7.15",
                "zendframework/zend-cache": "^2.6.1",
                "zendframework/zend-coding-standard": "~1.0.0",
                "zendframework/zend-config": "^2.6.0",
                "zendframework/zend-db": "^2.9.2",
                "zendframework/zend-filter": "^2.6.1",
                "zendframework/zend-json": "^2.6.1",
                "zendframework/zend-servicemanager": "^2.7.5 || ^3.0.3",
                "zendframework/zend-view": "^2.6.3"
            },
            "suggest": {
                "zendframework/zend-cache": "Zend\\Cache component to support cache features",
                "zendframework/zend-db": "Zend\\Db component",
                "zendframework/zend-filter": "Zend\\Filter component",
                "zendframework/zend-json": "Zend\\Json component",
                "zendframework/zend-servicemanager": "Zend\\ServiceManager component",
                "zendframework/zend-view": "Zend\\View component"
            },
            "type": "library",
            "extra": {
                "branch-alias": {
                    "dev-master": "2.8-dev",
                    "dev-develop": "2.9-dev"
                },
                "zf": {
                    "component": "Zend\\Paginator",
                    "config-provider": "Zend\\Paginator\\ConfigProvider"
                }
            },
            "autoload": {
                "psr-4": {
                    "Zend\\Paginator\\": "src/"
                }
            },
            "notification-url": "https://packagist.org/downloads/",
            "license": [
                "BSD-3-Clause"
            ],
            "description": "zend-paginator is a flexible component for paginating collections of data and presenting that data to users.",
            "homepage": "https://github.com/zendframework/zend-paginator",
            "keywords": [
                "paginator",
                "zf2"
            ],
            "time": "2018-01-30T15:52:44+00:00"
        },
        {
            "name": "zendframework/zend-router",
            "version": "3.0.2",
            "source": {
                "type": "git",
                "url": "https://github.com/zendframework/zend-router.git",
                "reference": "03763610632a9022aff22a0e8f340852e68392a1"
            },
            "dist": {
                "type": "zip",
                "url": "https://api.github.com/repos/zendframework/zend-router/zipball/03763610632a9022aff22a0e8f340852e68392a1",
                "reference": "03763610632a9022aff22a0e8f340852e68392a1",
                "shasum": ""
            },
            "require": {
                "container-interop/container-interop": "^1.1",
                "php": "^5.5 || ^7.0",
                "zendframework/zend-http": "^2.5",
                "zendframework/zend-servicemanager": "^2.7.5 || ^3.0.3",
                "zendframework/zend-stdlib": "^2.7.5 || ^3.0"
            },
            "conflict": {
                "zendframework/zend-mvc": "<3.0.0"
            },
            "require-dev": {
                "phpunit/phpunit": "^4.5",
                "sebastian/version": "^1.0.4",
                "squizlabs/php_codesniffer": "^2.3",
                "zendframework/zend-i18n": "^2.6"
            },
            "suggest": {
                "zendframework/zend-i18n": "^2.6, if defining translatable HTTP path segments"
            },
            "type": "library",
            "extra": {
                "branch-alias": {
                    "dev-master": "3.0-dev",
                    "dev-develop": "3.1-dev"
                },
                "zf": {
                    "component": "Zend\\Router",
                    "config-provider": "Zend\\Router\\ConfigProvider"
                }
            },
            "autoload": {
                "psr-4": {
                    "Zend\\Router\\": "src/"
                }
            },
            "notification-url": "https://packagist.org/downloads/",
            "license": [
                "BSD-3-Clause"
            ],
            "homepage": "https://github.com/zendframework/zend-router",
            "keywords": [
                "mvc",
                "routing",
                "zf2"
            ],
            "time": "2016-05-31T20:47:48+00:00"
        },
        {
            "name": "zendframework/zend-serializer",
            "version": "2.8.1",
            "source": {
                "type": "git",
                "url": "https://github.com/zendframework/zend-serializer.git",
                "reference": "7ac42b9a47e9cb23895173a3096bc3b3fb7ac580"
            },
            "dist": {
                "type": "zip",
                "url": "https://api.github.com/repos/zendframework/zend-serializer/zipball/7ac42b9a47e9cb23895173a3096bc3b3fb7ac580",
                "reference": "7ac42b9a47e9cb23895173a3096bc3b3fb7ac580",
                "shasum": ""
            },
            "require": {
                "php": "^5.6 || ^7.0",
                "zendframework/zend-json": "^2.5 || ^3.0",
                "zendframework/zend-stdlib": "^2.7 || ^3.0"
            },
            "require-dev": {
                "doctrine/instantiator": "1.0.*",
                "phpunit/phpunit": "^5.5",
                "zendframework/zend-coding-standard": "~1.0.0",
                "zendframework/zend-math": "^2.6",
                "zendframework/zend-servicemanager": "^2.7.5 || ^3.0.3"
            },
            "suggest": {
                "zendframework/zend-math": "(^2.6 || ^3.0) To support Python Pickle serialization",
                "zendframework/zend-servicemanager": "(^2.7.5 || ^3.0.3) To support plugin manager support"
            },
            "type": "library",
            "extra": {
                "branch-alias": {
                    "dev-master": "2.8-dev",
                    "dev-develop": "2.9-dev"
                },
                "zf": {
                    "component": "Zend\\Serializer",
                    "config-provider": "Zend\\Serializer\\ConfigProvider"
                }
            },
            "autoload": {
                "psr-4": {
                    "Zend\\Serializer\\": "src/"
                }
            },
            "notification-url": "https://packagist.org/downloads/",
            "license": [
                "BSD-3-Clause"
            ],
            "description": "provides an adapter based interface to simply generate storable representation of PHP types by different facilities, and recover",
            "homepage": "https://github.com/zendframework/zend-serializer",
            "keywords": [
                "serializer",
                "zf2"
            ],
            "time": "2017-11-20T22:21:04+00:00"
        },
        {
            "name": "zendframework/zend-server",
            "version": "2.7.0",
            "source": {
                "type": "git",
                "url": "https://github.com/zendframework/zend-server.git",
                "reference": "7cb617ca3e9b24579f544a244ee79ae61f480914"
            },
            "dist": {
                "type": "zip",
                "url": "https://api.github.com/repos/zendframework/zend-server/zipball/7cb617ca3e9b24579f544a244ee79ae61f480914",
                "reference": "7cb617ca3e9b24579f544a244ee79ae61f480914",
                "shasum": ""
            },
            "require": {
                "php": "^5.6 || ^7.0",
                "zendframework/zend-code": "^2.5 || ^3.0",
                "zendframework/zend-stdlib": "^2.5 || ^3.0"
            },
            "require-dev": {
                "phpunit/phpunit": "^4.8",
                "squizlabs/php_codesniffer": "^2.3.1"
            },
            "type": "library",
            "extra": {
                "branch-alias": {
                    "dev-master": "2.7-dev",
                    "dev-develop": "2.8-dev"
                }
            },
            "autoload": {
                "psr-4": {
                    "Zend\\Server\\": "src/"
                }
            },
            "notification-url": "https://packagist.org/downloads/",
            "license": [
                "BSD-3-Clause"
            ],
            "homepage": "https://github.com/zendframework/zend-server",
            "keywords": [
                "server",
                "zf2"
            ],
            "time": "2016-06-20T22:27:55+00:00"
        },
        {
            "name": "zendframework/zend-servicemanager",
            "version": "3.3.2",
            "source": {
                "type": "git",
                "url": "https://github.com/zendframework/zend-servicemanager.git",
                "reference": "9f35a104b8d4d3b32da5f4a3b6efc0dd62e5af42"
            },
            "dist": {
                "type": "zip",
                "url": "https://api.github.com/repos/zendframework/zend-servicemanager/zipball/9f35a104b8d4d3b32da5f4a3b6efc0dd62e5af42",
                "reference": "9f35a104b8d4d3b32da5f4a3b6efc0dd62e5af42",
                "shasum": ""
            },
            "require": {
                "container-interop/container-interop": "^1.2",
                "php": "^5.6 || ^7.0",
                "psr/container": "^1.0",
                "zendframework/zend-stdlib": "^3.1"
            },
            "provide": {
                "container-interop/container-interop-implementation": "^1.2",
                "psr/container-implementation": "^1.0"
            },
            "require-dev": {
                "mikey179/vfsstream": "^1.6.5",
                "ocramius/proxy-manager": "^1.0 || ^2.0",
                "phpbench/phpbench": "^0.13.0",
                "phpunit/phpunit": "^5.7.25 || ^6.4.4",
                "zendframework/zend-coding-standard": "~1.0.0"
            },
            "suggest": {
                "ocramius/proxy-manager": "ProxyManager 1.* to handle lazy initialization of services",
                "zendframework/zend-stdlib": "zend-stdlib ^2.5 if you wish to use the MergeReplaceKey or MergeRemoveKey features in Config instances"
            },
            "bin": [
                "bin/generate-deps-for-config-factory",
                "bin/generate-factory-for-class"
            ],
            "type": "library",
            "extra": {
                "branch-alias": {
                    "dev-master": "3.3-dev",
                    "dev-develop": "4.0-dev"
                }
            },
            "autoload": {
                "psr-4": {
                    "Zend\\ServiceManager\\": "src/"
                }
            },
            "notification-url": "https://packagist.org/downloads/",
            "license": [
                "BSD-3-Clause"
            ],
            "description": "Factory-Driven Dependency Injection Container",
            "keywords": [
                "PSR-11",
                "ZendFramework",
                "dependency-injection",
                "di",
                "dic",
                "service-manager",
                "servicemanager",
                "zf"
            ],
            "time": "2018-01-29T16:48:37+00:00"
        },
        {
            "name": "zendframework/zend-session",
            "version": "2.8.5",
            "source": {
                "type": "git",
                "url": "https://github.com/zendframework/zend-session.git",
                "reference": "2cfd90e1a2f6b066b9f908599251d8f64f07021b"
            },
            "dist": {
                "type": "zip",
                "url": "https://api.github.com/repos/zendframework/zend-session/zipball/2cfd90e1a2f6b066b9f908599251d8f64f07021b",
                "reference": "2cfd90e1a2f6b066b9f908599251d8f64f07021b",
                "shasum": ""
            },
            "require": {
                "php": "^5.6 || ^7.0",
                "zendframework/zend-eventmanager": "^2.6.2 || ^3.0",
                "zendframework/zend-stdlib": "^2.7 || ^3.0"
            },
            "require-dev": {
                "container-interop/container-interop": "^1.1",
                "mongodb/mongodb": "^1.0.1",
                "php-mock/php-mock-phpunit": "^1.1.2 || ^2.0",
                "phpunit/phpunit": "^5.7.5 || >=6.0.13 <6.5.0",
                "zendframework/zend-cache": "^2.6.1",
                "zendframework/zend-coding-standard": "~1.0.0",
                "zendframework/zend-db": "^2.7",
                "zendframework/zend-http": "^2.5.4",
                "zendframework/zend-servicemanager": "^2.7.5 || ^3.0.3",
                "zendframework/zend-validator": "^2.6"
            },
            "suggest": {
                "mongodb/mongodb": "If you want to use the MongoDB session save handler",
                "zendframework/zend-cache": "Zend\\Cache component",
                "zendframework/zend-db": "Zend\\Db component",
                "zendframework/zend-http": "Zend\\Http component",
                "zendframework/zend-servicemanager": "Zend\\ServiceManager component",
                "zendframework/zend-validator": "Zend\\Validator component"
            },
            "type": "library",
            "extra": {
                "branch-alias": {
                    "dev-master": "2.8-dev",
                    "dev-develop": "2.9-dev"
                },
                "zf": {
                    "component": "Zend\\Session",
                    "config-provider": "Zend\\Session\\ConfigProvider"
                }
            },
            "autoload": {
                "psr-4": {
                    "Zend\\Session\\": "src/"
                }
            },
            "notification-url": "https://packagist.org/downloads/",
            "license": [
                "BSD-3-Clause"
            ],
            "description": "manage and preserve session data, a logical complement of cookie data, across multiple page requests by the same client",
            "keywords": [
                "ZendFramework",
                "session",
                "zf"
            ],
            "time": "2018-02-22T16:33:54+00:00"
        },
        {
            "name": "zendframework/zend-soap",
            "version": "2.7.0",
            "source": {
                "type": "git",
                "url": "https://github.com/zendframework/zend-soap.git",
                "reference": "af03c32f0db2b899b3df8cfe29aeb2b49857d284"
            },
            "dist": {
                "type": "zip",
                "url": "https://api.github.com/repos/zendframework/zend-soap/zipball/af03c32f0db2b899b3df8cfe29aeb2b49857d284",
                "reference": "af03c32f0db2b899b3df8cfe29aeb2b49857d284",
                "shasum": ""
            },
            "require": {
                "ext-soap": "*",
                "php": "^5.6 || ^7.0",
                "zendframework/zend-server": "^2.6.1",
                "zendframework/zend-stdlib": "^2.7 || ^3.0",
                "zendframework/zend-uri": "^2.5.2"
            },
            "require-dev": {
                "phpunit/phpunit": "^5.7.21 || ^6.3",
                "zendframework/zend-coding-standard": "~1.0.0",
                "zendframework/zend-config": "^2.6",
                "zendframework/zend-http": "^2.5.4"
            },
            "suggest": {
                "zendframework/zend-http": "Zend\\Http component"
            },
            "type": "library",
            "extra": {
                "branch-alias": {
                    "dev-master": "2.7.x-dev",
                    "dev-develop": "2.8.x-dev"
                }
            },
            "autoload": {
                "psr-4": {
                    "Zend\\Soap\\": "src/"
                }
            },
            "notification-url": "https://packagist.org/downloads/",
            "license": [
                "BSD-3-Clause"
            ],
            "homepage": "https://github.com/zendframework/zend-soap",
            "keywords": [
                "soap",
                "zf2"
            ],
            "time": "2018-01-29T17:51:26+00:00"
        },
        {
            "name": "zendframework/zend-stdlib",
            "version": "3.1.0",
            "source": {
                "type": "git",
                "url": "https://github.com/zendframework/zend-stdlib.git",
                "reference": "debedcfc373a293f9250cc9aa03cf121428c8e78"
            },
            "dist": {
                "type": "zip",
                "url": "https://api.github.com/repos/zendframework/zend-stdlib/zipball/debedcfc373a293f9250cc9aa03cf121428c8e78",
                "reference": "debedcfc373a293f9250cc9aa03cf121428c8e78",
                "shasum": ""
            },
            "require": {
                "php": "^5.6 || ^7.0"
            },
            "require-dev": {
                "athletic/athletic": "~0.1",
                "phpunit/phpunit": "~4.0",
                "squizlabs/php_codesniffer": "^2.6.2"
            },
            "type": "library",
            "extra": {
                "branch-alias": {
                    "dev-master": "3.1-dev",
                    "dev-develop": "3.2-dev"
                }
            },
            "autoload": {
                "psr-4": {
                    "Zend\\Stdlib\\": "src/"
                }
            },
            "notification-url": "https://packagist.org/downloads/",
            "license": [
                "BSD-3-Clause"
            ],
            "homepage": "https://github.com/zendframework/zend-stdlib",
            "keywords": [
                "stdlib",
                "zf2"
            ],
            "time": "2016-09-13T14:38:50+00:00"
        },
        {
            "name": "zendframework/zend-text",
            "version": "2.6.0",
            "source": {
                "type": "git",
                "url": "https://github.com/zendframework/zend-text.git",
                "reference": "07ad9388e4d4f12620ad37b52a5b0e4ee7845f92"
            },
            "dist": {
                "type": "zip",
                "url": "https://api.github.com/repos/zendframework/zend-text/zipball/07ad9388e4d4f12620ad37b52a5b0e4ee7845f92",
                "reference": "07ad9388e4d4f12620ad37b52a5b0e4ee7845f92",
                "shasum": ""
            },
            "require": {
                "php": "^5.5 || ^7.0",
                "zendframework/zend-servicemanager": "^2.7.5 || ^3.0.3",
                "zendframework/zend-stdlib": "^2.7 || ^3.0"
            },
            "require-dev": {
                "fabpot/php-cs-fixer": "1.7.*",
                "phpunit/phpunit": "~4.0",
                "zendframework/zend-config": "^2.6"
            },
            "type": "library",
            "extra": {
                "branch-alias": {
                    "dev-master": "2.6-dev",
                    "dev-develop": "2.7-dev"
                }
            },
            "autoload": {
                "psr-4": {
                    "Zend\\Text\\": "src/"
                }
            },
            "notification-url": "https://packagist.org/downloads/",
            "license": [
                "BSD-3-Clause"
            ],
            "homepage": "https://github.com/zendframework/zend-text",
            "keywords": [
                "text",
                "zf2"
            ],
            "time": "2016-02-08T19:03:52+00:00"
        },
        {
            "name": "zendframework/zend-uri",
            "version": "2.5.2",
            "source": {
                "type": "git",
                "url": "https://github.com/zendframework/zend-uri.git",
                "reference": "0bf717a239432b1a1675ae314f7c4acd742749ed"
            },
            "dist": {
                "type": "zip",
                "url": "https://api.github.com/repos/zendframework/zend-uri/zipball/0bf717a239432b1a1675ae314f7c4acd742749ed",
                "reference": "0bf717a239432b1a1675ae314f7c4acd742749ed",
                "shasum": ""
            },
            "require": {
                "php": "^5.5 || ^7.0",
                "zendframework/zend-escaper": "^2.5",
                "zendframework/zend-validator": "^2.5"
            },
            "require-dev": {
                "fabpot/php-cs-fixer": "1.7.*",
                "phpunit/phpunit": "~4.0"
            },
            "type": "library",
            "extra": {
                "branch-alias": {
                    "dev-master": "2.5-dev",
                    "dev-develop": "2.6-dev"
                }
            },
            "autoload": {
                "psr-4": {
                    "Zend\\Uri\\": "src/"
                }
            },
            "notification-url": "https://packagist.org/downloads/",
            "license": [
                "BSD-3-Clause"
            ],
            "description": "a component that aids in manipulating and validating » Uniform Resource Identifiers (URIs)",
            "homepage": "https://github.com/zendframework/zend-uri",
            "keywords": [
                "uri",
                "zf2"
            ],
            "time": "2016-02-17T22:38:51+00:00"
        },
        {
            "name": "zendframework/zend-validator",
            "version": "2.10.2",
            "source": {
                "type": "git",
                "url": "https://github.com/zendframework/zend-validator.git",
                "reference": "38109ed7d8e46cfa71bccbe7e6ca80cdd035f8c9"
            },
            "dist": {
                "type": "zip",
                "url": "https://api.github.com/repos/zendframework/zend-validator/zipball/38109ed7d8e46cfa71bccbe7e6ca80cdd035f8c9",
                "reference": "38109ed7d8e46cfa71bccbe7e6ca80cdd035f8c9",
                "shasum": ""
            },
            "require": {
                "container-interop/container-interop": "^1.1",
                "php": "^5.6 || ^7.0",
                "zendframework/zend-stdlib": "^2.7.6 || ^3.1"
            },
            "require-dev": {
                "phpunit/phpunit": "^6.0.8 || ^5.7.15",
                "zendframework/zend-cache": "^2.6.1",
                "zendframework/zend-coding-standard": "~1.0.0",
                "zendframework/zend-config": "^2.6",
                "zendframework/zend-db": "^2.7",
                "zendframework/zend-filter": "^2.6",
                "zendframework/zend-http": "^2.5.4",
                "zendframework/zend-i18n": "^2.6",
                "zendframework/zend-math": "^2.6",
                "zendframework/zend-servicemanager": "^2.7.5 || ^3.0.3",
                "zendframework/zend-session": "^2.8",
                "zendframework/zend-uri": "^2.5"
            },
            "suggest": {
                "zendframework/zend-db": "Zend\\Db component, required by the (No)RecordExists validator",
                "zendframework/zend-filter": "Zend\\Filter component, required by the Digits validator",
                "zendframework/zend-i18n": "Zend\\I18n component to allow translation of validation error messages",
                "zendframework/zend-i18n-resources": "Translations of validator messages",
                "zendframework/zend-math": "Zend\\Math component, required by the Csrf validator",
                "zendframework/zend-servicemanager": "Zend\\ServiceManager component to allow using the ValidatorPluginManager and validator chains",
                "zendframework/zend-session": "Zend\\Session component, ^2.8; required by the Csrf validator",
                "zendframework/zend-uri": "Zend\\Uri component, required by the Uri and Sitemap\\Loc validators"
            },
            "type": "library",
            "extra": {
                "branch-alias": {
                    "dev-master": "2.10.x-dev",
                    "dev-develop": "2.11.x-dev"
                },
                "zf": {
                    "component": "Zend\\Validator",
                    "config-provider": "Zend\\Validator\\ConfigProvider"
                }
            },
            "autoload": {
                "psr-4": {
                    "Zend\\Validator\\": "src/"
                }
            },
            "notification-url": "https://packagist.org/downloads/",
            "license": [
                "BSD-3-Clause"
            ],
            "description": "provides a set of commonly needed validators",
            "homepage": "https://github.com/zendframework/zend-validator",
            "keywords": [
                "validator",
                "zf2"
            ],
            "time": "2018-02-01T17:05:33+00:00"
        },
        {
            "name": "zendframework/zend-view",
            "version": "2.10.0",
            "source": {
                "type": "git",
                "url": "https://github.com/zendframework/zend-view.git",
                "reference": "4478cc5dd960e2339d88b363ef99fa278700e80e"
            },
            "dist": {
                "type": "zip",
                "url": "https://api.github.com/repos/zendframework/zend-view/zipball/4478cc5dd960e2339d88b363ef99fa278700e80e",
                "reference": "4478cc5dd960e2339d88b363ef99fa278700e80e",
                "shasum": ""
            },
            "require": {
                "php": "^5.6 || ^7.0",
                "zendframework/zend-eventmanager": "^2.6.2 || ^3.0",
                "zendframework/zend-loader": "^2.5",
                "zendframework/zend-stdlib": "^2.7 || ^3.0"
            },
            "require-dev": {
                "phpunit/phpunit": "^5.7.15 || ^6.0.8",
                "zendframework/zend-authentication": "^2.5",
                "zendframework/zend-cache": "^2.6.1",
                "zendframework/zend-coding-standard": "~1.0.0",
                "zendframework/zend-config": "^2.6",
                "zendframework/zend-console": "^2.6",
                "zendframework/zend-escaper": "^2.5",
                "zendframework/zend-feed": "^2.7",
                "zendframework/zend-filter": "^2.6.1",
                "zendframework/zend-http": "^2.5.4",
                "zendframework/zend-i18n": "^2.6",
                "zendframework/zend-json": "^2.6.1",
                "zendframework/zend-log": "^2.7",
                "zendframework/zend-modulemanager": "^2.7.1",
                "zendframework/zend-mvc": "^2.7 || ^3.0",
                "zendframework/zend-navigation": "^2.5",
                "zendframework/zend-paginator": "^2.5",
                "zendframework/zend-permissions-acl": "^2.6",
                "zendframework/zend-router": "^3.0.1",
                "zendframework/zend-serializer": "^2.6.1",
                "zendframework/zend-servicemanager": "^2.7.5 || ^3.0.3",
                "zendframework/zend-session": "^2.8.1",
                "zendframework/zend-uri": "^2.5"
            },
            "suggest": {
                "zendframework/zend-authentication": "Zend\\Authentication component",
                "zendframework/zend-escaper": "Zend\\Escaper component",
                "zendframework/zend-feed": "Zend\\Feed component",
                "zendframework/zend-filter": "Zend\\Filter component",
                "zendframework/zend-http": "Zend\\Http component",
                "zendframework/zend-i18n": "Zend\\I18n component",
                "zendframework/zend-json": "Zend\\Json component",
                "zendframework/zend-mvc": "Zend\\Mvc component",
                "zendframework/zend-navigation": "Zend\\Navigation component",
                "zendframework/zend-paginator": "Zend\\Paginator component",
                "zendframework/zend-permissions-acl": "Zend\\Permissions\\Acl component",
                "zendframework/zend-servicemanager": "Zend\\ServiceManager component",
                "zendframework/zend-uri": "Zend\\Uri component"
            },
            "bin": [
                "bin/templatemap_generator.php"
            ],
            "type": "library",
            "extra": {
                "branch-alias": {
                    "dev-master": "2.10.x-dev",
                    "dev-develop": "2.11.x-dev"
                }
            },
            "autoload": {
                "psr-4": {
                    "Zend\\View\\": "src/"
                }
            },
            "notification-url": "https://packagist.org/downloads/",
            "license": [
                "BSD-3-Clause"
            ],
            "description": "provides a system of helpers, output filters, and variable escaping",
            "homepage": "https://github.com/zendframework/zend-view",
            "keywords": [
                "view",
                "zf2"
            ],
            "time": "2018-01-17T22:21:50+00:00"
        },
        {
            "name": "zendframework/zendrest",
            "version": "2.0.2",
            "source": {
                "type": "git",
                "url": "https://github.com/zendframework/ZendRest.git",
                "reference": "7427d242b4546e5aef1206d2c97e402109d8843e"
            },
            "dist": {
                "type": "zip",
                "url": "https://api.github.com/repos/zendframework/ZendRest/zipball/7427d242b4546e5aef1206d2c97e402109d8843e",
                "reference": "7427d242b4546e5aef1206d2c97e402109d8843e",
                "shasum": ""
            },
            "require": {
                "php": ">=5.3.3",
                "zendframework/zend-http": "~2.0",
                "zendframework/zend-uri": "~2.0",
                "zendframework/zendxml": "~1.0-dev"
            },
            "type": "library",
            "autoload": {
                "psr-0": {
                    "ZendRest": "library/"
                }
            },
            "notification-url": "https://packagist.org/downloads/",
            "license": [
                "BSD-3-Clause"
            ],
            "homepage": "http://packages.zendframework.com/",
            "keywords": [
                "rest",
                "zf2"
            ],
            "time": "2014-03-05T22:32:09+00:00"
        },
        {
            "name": "zendframework/zendservice-amazon",
            "version": "2.3.0",
            "source": {
                "type": "git",
                "url": "https://github.com/zendframework/ZendService_Amazon.git",
                "reference": "95347a55fec8adaace67707fdd66de1ea005b346"
            },
            "dist": {
                "type": "zip",
                "url": "https://api.github.com/repos/zendframework/ZendService_Amazon/zipball/95347a55fec8adaace67707fdd66de1ea005b346",
                "reference": "95347a55fec8adaace67707fdd66de1ea005b346",
                "shasum": ""
            },
            "require": {
                "php": "^5.6 || ^7.0",
                "zendframework/zend-crypt": "^2.6 || ^3.2",
                "zendframework/zend-http": "^2.6",
                "zendframework/zend-json": "^2.6 || ^3.0",
                "zendframework/zendrest": "~2.0",
                "zendframework/zendxml": "^1.0"
            },
            "require-dev": {
                "malukenho/docheader": "^0.1.5",
                "phpunit/phpunit": "^6.0.8 || ^5.7.15",
                "zendframework/zend-coding-standard": "~1.0.0",
                "zendframework/zend-i18n": "~2.0"
            },
            "suggest": {
                "zendframework/zend-uri": "Zend\\Uri component"
            },
            "type": "library",
            "extra": {
                "branch-alias": {
                    "dev-master": "2.2.x-dev",
                    "dev-develop": "2.3.x-dev"
                }
            },
            "autoload": {
                "psr-4": {
                    "ZendService\\Amazon\\": "src/"
                }
            },
            "notification-url": "https://packagist.org/downloads/",
            "license": [
                "BSD-3-Clause"
            ],
            "description": "OOP wrapper for the Amazon web service",
            "homepage": "http://packages.zendframework.com/",
            "keywords": [
                "amazon",
                "ec2",
                "s3",
                "simpledb",
                "sqs",
                "zf2"
            ],
            "time": "2017-06-22T01:59:37+00:00"
        },
        {
            "name": "zendframework/zendservice-recaptcha",
            "version": "3.0.0",
            "source": {
                "type": "git",
                "url": "https://github.com/zendframework/ZendService_ReCaptcha.git",
                "reference": "6c6877c07c8ac73b187911ea5d264a640b234361"
            },
            "dist": {
                "type": "zip",
                "url": "https://api.github.com/repos/zendframework/ZendService_ReCaptcha/zipball/6c6877c07c8ac73b187911ea5d264a640b234361",
                "reference": "6c6877c07c8ac73b187911ea5d264a640b234361",
                "shasum": ""
            },
            "require": {
                "php": "^5.6 || ^7.0",
                "zendframework/zend-http": "^2.5.4",
                "zendframework/zend-json": "^2.6.1 || ^3.0"
            },
            "require-dev": {
                "phpunit/phpunit": "^5.7 || ^6.0",
                "zendframework/zend-coding-standard": "~1.0.0",
                "zendframework/zend-config": "^2.0",
                "zendframework/zend-validator": "^2.8.2"
            },
            "suggest": {
                "zendframework/zend-validator": "~2.0, if using ReCaptcha's Mailhide API"
            },
            "type": "library",
            "extra": {
                "branch-alias": {
                    "dev-master": "3.0-dev",
                    "dev-develop": "3.1-dev"
                }
            },
            "autoload": {
                "psr-4": {
                    "ZendService\\ReCaptcha\\": "src/"
                }
            },
            "notification-url": "https://packagist.org/downloads/",
            "license": [
                "BSD-3-Clause"
            ],
            "description": "OOP wrapper for the ReCaptcha web service",
            "homepage": "http://packages.zendframework.com/",
            "keywords": [
                "recaptcha",
                "zf2"
            ],
            "time": "2017-02-09T21:38:25+00:00"
        },
        {
            "name": "zendframework/zendxml",
            "version": "1.0.2",
            "source": {
                "type": "git",
                "url": "https://github.com/zendframework/ZendXml.git",
                "reference": "7b64507bc35d841c9c5802d67f6f87ef8e1a58c9"
            },
            "dist": {
                "type": "zip",
                "url": "https://api.github.com/repos/zendframework/ZendXml/zipball/7b64507bc35d841c9c5802d67f6f87ef8e1a58c9",
                "reference": "7b64507bc35d841c9c5802d67f6f87ef8e1a58c9",
                "shasum": ""
            },
            "require": {
                "php": "^5.3.3 || ^7.0"
            },
            "require-dev": {
                "phpunit/phpunit": "^3.7 || ^4.0",
                "squizlabs/php_codesniffer": "^1.5"
            },
            "type": "library",
            "extra": {
                "branch-alias": {
                    "dev-master": "1.0-dev"
                }
            },
            "autoload": {
                "psr-0": {
                    "ZendXml\\": "library/"
                }
            },
            "notification-url": "https://packagist.org/downloads/",
            "license": [
                "BSD-3-Clause"
            ],
            "description": "Utility library for XML usage, best practices, and security in PHP",
            "homepage": "http://packages.zendframework.com/",
            "keywords": [
                "security",
                "xml",
                "zf2"
            ],
            "time": "2016-02-04T21:02:08+00:00"
        },
        {
            "name": "zf-commons/zfc-rbac",
            "version": "v2.6.3",
            "source": {
                "type": "git",
                "url": "https://github.com/ZF-Commons/zfc-rbac.git",
                "reference": "dd1857a88474e2a77996b1fb858f927510762819"
            },
            "dist": {
                "type": "zip",
                "url": "https://api.github.com/repos/ZF-Commons/zfc-rbac/zipball/dd1857a88474e2a77996b1fb858f927510762819",
                "reference": "dd1857a88474e2a77996b1fb858f927510762819",
                "shasum": ""
            },
            "require": {
                "php": "~5.6 || ~7.0",
                "zendframework/zend-config": "~2.2 || ^3.1",
                "zendframework/zend-eventmanager": "^2.6.3 || ^3.0",
                "zendframework/zend-mvc": "~2.7 || ^3.0",
                "zendframework/zend-servicemanager": "^2.7.5 || ^3.0.3",
                "zfr/rbac": "~1.2"
            },
            "require-dev": {
                "doctrine/common": "~2.4",
                "doctrine/doctrine-module": "~1.1",
                "doctrine/doctrine-orm-module": "^1.0",
                "phpunit/phpunit": "~4.8.26",
                "satooshi/php-coveralls": "~0.6",
                "squizlabs/php_codesniffer": "2.6.*",
                "zendframework/zend-authentication": "~2.2",
                "zendframework/zend-developer-tools": "~1.1",
                "zendframework/zend-http": "~2.2",
                "zendframework/zend-i18n": "~2.7.3",
                "zendframework/zend-log": "~2.2",
                "zendframework/zend-serializer": "~2.2",
                "zendframework/zend-view": "~2.2"
            },
            "suggest": {
                "doctrine/doctrine-module": "if you want to use Doctrine role provider",
                "zendframework/zend-developer-tools": "if you want to show information about the roles"
            },
            "type": "library",
            "extra": {
                "branch-alias": {
                    "dev-master": "2.4-dev",
                    "dev-develop": "3.0-dev"
                }
            },
            "autoload": {
                "psr-0": {
                    "ZfcRbac\\": "src/"
                }
            },
            "notification-url": "https://packagist.org/downloads/",
            "license": [
                "MIT"
            ],
            "authors": [
                {
                    "name": "Kyle Spraggs",
                    "email": "theman@spiffyjr.me",
                    "homepage": "http://www.spiffyjr.me/"
                },
                {
                    "name": "Jean-Marie Leroux",
                    "email": "jmleroux.pro@gmail.com"
                },
                {
                    "name": "Michaël Gallego",
                    "email": "mic.gallego@gmail.com",
                    "homepage": "http://www.michaelgallego.fr"
                }
            ],
            "description": "Zend Framework 2 Module that provides a layer of features of Zend\\Permissions\\Rbac",
            "homepage": "http://www.github.com/ZF-Commons/zfc-rbac",
            "keywords": [
                "module",
                "permissions",
                "rbac",
                "zf2"
            ],
            "time": "2017-05-07T08:45:27+00:00"
        },
        {
            "name": "zfr/rbac",
            "version": "1.2.0",
            "source": {
                "type": "git",
                "url": "https://github.com/zf-fr/rbac.git",
                "reference": "493711bfc2a637fd7c6f23b71b7b55a621c35d9d"
            },
            "dist": {
                "type": "zip",
                "url": "https://api.github.com/repos/zf-fr/rbac/zipball/493711bfc2a637fd7c6f23b71b7b55a621c35d9d",
                "reference": "493711bfc2a637fd7c6f23b71b7b55a621c35d9d",
                "shasum": ""
            },
            "require": {
                "php": ">=5.4"
            },
            "require-dev": {
                "phpunit/phpunit": "~3.7",
                "satooshi/php-coveralls": "~0.6",
                "squizlabs/php_codesniffer": "1.4.*",
                "zendframework/zend-servicemanager": "~2.2"
            },
            "type": "library",
            "autoload": {
                "psr-0": {
                    "Rbac\\": "src/"
                }
            },
            "notification-url": "https://packagist.org/downloads/",
            "license": [
                "MIT"
            ],
            "authors": [
                {
                    "name": "Michaël Gallego",
                    "email": "mic.gallego@gmail.com",
                    "homepage": "http://michaelgallego.fr"
                }
            ],
            "description": "Zend Framework 3 prototype for Zend\\Permissions\\Rbac.",
            "homepage": "https://github.com/zf-fr/rbac",
            "keywords": [
                "rbac",
                "security",
                "zf2",
                "zf3"
            ],
            "time": "2014-02-06T14:18:34+00:00"
        }
    ],
    "packages-dev": [
        {
            "name": "behat/mink",
            "version": "v1.7.1",
            "source": {
                "type": "git",
                "url": "https://github.com/minkphp/Mink.git",
                "reference": "e6930b9c74693dff7f4e58577e1b1743399f3ff9"
            },
            "dist": {
                "type": "zip",
                "url": "https://api.github.com/repos/minkphp/Mink/zipball/e6930b9c74693dff7f4e58577e1b1743399f3ff9",
                "reference": "e6930b9c74693dff7f4e58577e1b1743399f3ff9",
                "shasum": ""
            },
            "require": {
                "php": ">=5.3.1",
                "symfony/css-selector": "~2.1|~3.0"
            },
            "require-dev": {
                "symfony/phpunit-bridge": "~2.7|~3.0"
            },
            "suggest": {
                "behat/mink-browserkit-driver": "extremely fast headless driver for Symfony\\Kernel-based apps (Sf2, Silex)",
                "behat/mink-goutte-driver": "fast headless driver for any app without JS emulation",
                "behat/mink-selenium2-driver": "slow, but JS-enabled driver for any app (requires Selenium2)",
                "behat/mink-zombie-driver": "fast and JS-enabled headless driver for any app (requires node.js)"
            },
            "type": "library",
            "extra": {
                "branch-alias": {
                    "dev-master": "1.7.x-dev"
                }
            },
            "autoload": {
                "psr-4": {
                    "Behat\\Mink\\": "src/"
                }
            },
            "notification-url": "https://packagist.org/downloads/",
            "license": [
                "MIT"
            ],
            "authors": [
                {
                    "name": "Konstantin Kudryashov",
                    "email": "ever.zet@gmail.com",
                    "homepage": "http://everzet.com"
                }
            ],
            "description": "Browser controller/emulator abstraction for PHP",
            "homepage": "http://mink.behat.org/",
            "keywords": [
                "browser",
                "testing",
                "web"
            ],
            "time": "2016-03-05T08:26:18+00:00"
        },
        {
            "name": "behat/mink-selenium2-driver",
            "version": "v1.3.1",
            "source": {
                "type": "git",
                "url": "https://github.com/minkphp/MinkSelenium2Driver.git",
                "reference": "473a9f3ebe0c134ee1e623ce8a9c852832020288"
            },
            "dist": {
                "type": "zip",
                "url": "https://api.github.com/repos/minkphp/MinkSelenium2Driver/zipball/473a9f3ebe0c134ee1e623ce8a9c852832020288",
                "reference": "473a9f3ebe0c134ee1e623ce8a9c852832020288",
                "shasum": ""
            },
            "require": {
                "behat/mink": "~1.7@dev",
                "instaclick/php-webdriver": "~1.1",
                "php": ">=5.3.1"
            },
            "require-dev": {
                "symfony/phpunit-bridge": "~2.7"
            },
            "type": "mink-driver",
            "extra": {
                "branch-alias": {
                    "dev-master": "1.3.x-dev"
                }
            },
            "autoload": {
                "psr-4": {
                    "Behat\\Mink\\Driver\\": "src/"
                }
            },
            "notification-url": "https://packagist.org/downloads/",
            "license": [
                "MIT"
            ],
            "authors": [
                {
                    "name": "Konstantin Kudryashov",
                    "email": "ever.zet@gmail.com",
                    "homepage": "http://everzet.com"
                },
                {
                    "name": "Pete Otaqui",
                    "email": "pete@otaqui.com",
                    "homepage": "https://github.com/pete-otaqui"
                }
            ],
            "description": "Selenium2 (WebDriver) driver for Mink framework",
            "homepage": "http://mink.behat.org/",
            "keywords": [
                "ajax",
                "browser",
                "javascript",
                "selenium",
                "testing",
                "webdriver"
            ],
            "time": "2016-03-05T09:10:18+00:00"
        },
        {
            "name": "composer/semver",
            "version": "1.4.2",
            "source": {
                "type": "git",
                "url": "https://github.com/composer/semver.git",
                "reference": "c7cb9a2095a074d131b65a8a0cd294479d785573"
            },
            "dist": {
                "type": "zip",
                "url": "https://api.github.com/repos/composer/semver/zipball/c7cb9a2095a074d131b65a8a0cd294479d785573",
                "reference": "c7cb9a2095a074d131b65a8a0cd294479d785573",
                "shasum": ""
            },
            "require": {
                "php": "^5.3.2 || ^7.0"
            },
            "require-dev": {
                "phpunit/phpunit": "^4.5 || ^5.0.5",
                "phpunit/phpunit-mock-objects": "2.3.0 || ^3.0"
            },
            "type": "library",
            "extra": {
                "branch-alias": {
                    "dev-master": "1.x-dev"
                }
            },
            "autoload": {
                "psr-4": {
                    "Composer\\Semver\\": "src"
                }
            },
            "notification-url": "https://packagist.org/downloads/",
            "license": [
                "MIT"
            ],
            "authors": [
                {
                    "name": "Nils Adermann",
                    "email": "naderman@naderman.de",
                    "homepage": "http://www.naderman.de"
                },
                {
                    "name": "Jordi Boggiano",
                    "email": "j.boggiano@seld.be",
                    "homepage": "http://seld.be"
                },
                {
                    "name": "Rob Bast",
                    "email": "rob.bast@gmail.com",
                    "homepage": "http://robbast.nl"
                }
            ],
            "description": "Semver library that offers utilities, version constraint parsing and validation.",
            "keywords": [
                "semantic",
                "semver",
                "validation",
                "versioning"
            ],
            "time": "2016-08-30T16:08:34+00:00"
        },
        {
            "name": "doctrine/annotations",
            "version": "v1.4.0",
            "source": {
                "type": "git",
                "url": "https://github.com/doctrine/annotations.git",
                "reference": "54cacc9b81758b14e3ce750f205a393d52339e97"
            },
            "dist": {
                "type": "zip",
                "url": "https://api.github.com/repos/doctrine/annotations/zipball/54cacc9b81758b14e3ce750f205a393d52339e97",
                "reference": "54cacc9b81758b14e3ce750f205a393d52339e97",
                "shasum": ""
            },
            "require": {
                "doctrine/lexer": "1.*",
                "php": "^5.6 || ^7.0"
            },
            "require-dev": {
                "doctrine/cache": "1.*",
                "phpunit/phpunit": "^5.7"
            },
            "type": "library",
            "extra": {
                "branch-alias": {
                    "dev-master": "1.4.x-dev"
                }
            },
            "autoload": {
                "psr-4": {
                    "Doctrine\\Common\\Annotations\\": "lib/Doctrine/Common/Annotations"
                }
            },
            "notification-url": "https://packagist.org/downloads/",
            "license": [
                "MIT"
            ],
            "authors": [
                {
                    "name": "Roman Borschel",
                    "email": "roman@code-factory.org"
                },
                {
                    "name": "Benjamin Eberlei",
                    "email": "kontakt@beberlei.de"
                },
                {
                    "name": "Guilherme Blanco",
                    "email": "guilhermeblanco@gmail.com"
                },
                {
                    "name": "Jonathan Wage",
                    "email": "jonwage@gmail.com"
                },
                {
                    "name": "Johannes Schmitt",
                    "email": "schmittjoh@gmail.com"
                }
            ],
            "description": "Docblock Annotations Parser",
            "homepage": "http://www.doctrine-project.org",
            "keywords": [
                "annotations",
                "docblock",
                "parser"
            ],
            "time": "2017-02-24T16:22:25+00:00"
        },
        {
            "name": "doctrine/instantiator",
            "version": "1.0.5",
            "source": {
                "type": "git",
                "url": "https://github.com/doctrine/instantiator.git",
                "reference": "8e884e78f9f0eb1329e445619e04456e64d8051d"
            },
            "dist": {
                "type": "zip",
                "url": "https://api.github.com/repos/doctrine/instantiator/zipball/8e884e78f9f0eb1329e445619e04456e64d8051d",
                "reference": "8e884e78f9f0eb1329e445619e04456e64d8051d",
                "shasum": ""
            },
            "require": {
                "php": ">=5.3,<8.0-DEV"
            },
            "require-dev": {
                "athletic/athletic": "~0.1.8",
                "ext-pdo": "*",
                "ext-phar": "*",
                "phpunit/phpunit": "~4.0",
                "squizlabs/php_codesniffer": "~2.0"
            },
            "type": "library",
            "extra": {
                "branch-alias": {
                    "dev-master": "1.0.x-dev"
                }
            },
            "autoload": {
                "psr-4": {
                    "Doctrine\\Instantiator\\": "src/Doctrine/Instantiator/"
                }
            },
            "notification-url": "https://packagist.org/downloads/",
            "license": [
                "MIT"
            ],
            "authors": [
                {
                    "name": "Marco Pivetta",
                    "email": "ocramius@gmail.com",
                    "homepage": "http://ocramius.github.com/"
                }
            ],
            "description": "A small, lightweight utility to instantiate objects in PHP without invoking their constructors",
            "homepage": "https://github.com/doctrine/instantiator",
            "keywords": [
                "constructor",
                "instantiate"
            ],
            "time": "2015-06-14T21:17:01+00:00"
        },
        {
            "name": "doctrine/lexer",
            "version": "v1.0.1",
            "source": {
                "type": "git",
                "url": "https://github.com/doctrine/lexer.git",
                "reference": "83893c552fd2045dd78aef794c31e694c37c0b8c"
            },
            "dist": {
                "type": "zip",
                "url": "https://api.github.com/repos/doctrine/lexer/zipball/83893c552fd2045dd78aef794c31e694c37c0b8c",
                "reference": "83893c552fd2045dd78aef794c31e694c37c0b8c",
                "shasum": ""
            },
            "require": {
                "php": ">=5.3.2"
            },
            "type": "library",
            "extra": {
                "branch-alias": {
                    "dev-master": "1.0.x-dev"
                }
            },
            "autoload": {
                "psr-0": {
                    "Doctrine\\Common\\Lexer\\": "lib/"
                }
            },
            "notification-url": "https://packagist.org/downloads/",
            "license": [
                "MIT"
            ],
            "authors": [
                {
                    "name": "Roman Borschel",
                    "email": "roman@code-factory.org"
                },
                {
                    "name": "Guilherme Blanco",
                    "email": "guilhermeblanco@gmail.com"
                },
                {
                    "name": "Johannes Schmitt",
                    "email": "schmittjoh@gmail.com"
                }
            ],
            "description": "Base library for a lexer that can be used in Top-Down, Recursive Descent Parsers.",
            "homepage": "http://www.doctrine-project.org",
            "keywords": [
                "lexer",
                "parser"
            ],
            "time": "2014-09-09T13:34:57+00:00"
        },
        {
            "name": "friendsofphp/php-cs-fixer",
            "version": "v2.11.1",
            "source": {
                "type": "git",
                "url": "https://github.com/FriendsOfPHP/PHP-CS-Fixer.git",
                "reference": "ad94441c17b8ef096e517acccdbf3238af8a2da8"
            },
            "dist": {
                "type": "zip",
                "url": "https://api.github.com/repos/FriendsOfPHP/PHP-CS-Fixer/zipball/ad94441c17b8ef096e517acccdbf3238af8a2da8",
                "reference": "ad94441c17b8ef096e517acccdbf3238af8a2da8",
                "shasum": ""
            },
            "require": {
                "composer/semver": "^1.4",
                "doctrine/annotations": "^1.2",
                "ext-json": "*",
                "ext-tokenizer": "*",
                "php": "^5.6 || >=7.0 <7.3",
                "php-cs-fixer/diff": "^1.3",
                "symfony/console": "^3.2 || ^4.0",
                "symfony/event-dispatcher": "^3.0 || ^4.0",
                "symfony/filesystem": "^3.0 || ^4.0",
                "symfony/finder": "^3.0 || ^4.0",
                "symfony/options-resolver": "^3.0 || ^4.0",
                "symfony/polyfill-php70": "^1.0",
                "symfony/polyfill-php72": "^1.4",
                "symfony/process": "^3.0 || ^4.0",
                "symfony/stopwatch": "^3.0 || ^4.0"
            },
            "conflict": {
                "hhvm": "*"
            },
            "require-dev": {
                "johnkary/phpunit-speedtrap": "^1.1 || ^2.0 || ^3.0",
                "justinrainbow/json-schema": "^5.0",
                "keradus/cli-executor": "^1.0",
                "mikey179/vfsstream": "^1.6",
                "php-coveralls/php-coveralls": "^2.0",
                "php-cs-fixer/accessible-object": "^1.0",
                "phpunit/phpunit": "^5.7.23 || ^6.4.3 || ^7.0",
                "phpunitgoodpractices/traits": "^1.3.1",
                "symfony/phpunit-bridge": "^3.2.2 || ^4.0"
            },
            "suggest": {
                "ext-mbstring": "For handling non-UTF8 characters in cache signature.",
                "symfony/polyfill-mbstring": "When enabling `ext-mbstring` is not possible."
            },
            "bin": [
                "php-cs-fixer"
            ],
            "type": "application",
            "extra": {
                "branch-alias": {
                    "dev-master": "2.11-dev"
                }
            },
            "autoload": {
                "psr-4": {
                    "PhpCsFixer\\": "src/"
                },
                "classmap": [
                    "tests/Test/AbstractFixerTestCase.php",
                    "tests/Test/AbstractIntegrationCaseFactory.php",
                    "tests/Test/AbstractIntegrationTestCase.php",
                    "tests/Test/Assert/AssertTokensTrait.php",
                    "tests/Test/Constraint/SameStringsConstraint.php",
                    "tests/Test/Constraint/SameStringsConstraintForV5.php",
                    "tests/Test/Constraint/SameStringsConstraintForV7.php",
                    "tests/Test/IntegrationCase.php",
                    "tests/Test/IntegrationCaseFactory.php",
                    "tests/Test/IntegrationCaseFactoryInterface.php",
                    "tests/Test/InternalIntegrationCaseFactory.php",
                    "tests/TestCase.php"
                ]
            },
            "notification-url": "https://packagist.org/downloads/",
            "license": [
                "MIT"
            ],
            "authors": [
                {
                    "name": "Dariusz Rumiński",
                    "email": "dariusz.ruminski@gmail.com"
                },
                {
                    "name": "Fabien Potencier",
                    "email": "fabien@symfony.com"
                }
            ],
            "description": "A tool to automatically fix PHP code style",
            "time": "2018-03-21T17:41:26+00:00"
        },
        {
            "name": "instaclick/php-webdriver",
            "version": "1.4.5",
            "source": {
                "type": "git",
                "url": "https://github.com/instaclick/php-webdriver.git",
                "reference": "6fa959452e774dcaed543faad3a9d1a37d803327"
            },
            "dist": {
                "type": "zip",
                "url": "https://api.github.com/repos/instaclick/php-webdriver/zipball/6fa959452e774dcaed543faad3a9d1a37d803327",
                "reference": "6fa959452e774dcaed543faad3a9d1a37d803327",
                "shasum": ""
            },
            "require": {
                "ext-curl": "*",
                "php": ">=5.3.2"
            },
            "require-dev": {
                "phpunit/phpunit": "^4.8",
                "satooshi/php-coveralls": "^1.0||^2.0"
            },
            "type": "library",
            "extra": {
                "branch-alias": {
                    "dev-master": "1.4.x-dev"
                }
            },
            "autoload": {
                "psr-0": {
                    "WebDriver": "lib/"
                }
            },
            "notification-url": "https://packagist.org/downloads/",
            "license": [
                "Apache-2.0"
            ],
            "authors": [
                {
                    "name": "Justin Bishop",
                    "email": "jubishop@gmail.com",
                    "role": "Developer"
                },
                {
                    "name": "Anthon Pang",
                    "email": "apang@softwaredevelopment.ca",
                    "role": "Fork Maintainer"
                }
            ],
            "description": "PHP WebDriver for Selenium 2",
            "homepage": "http://instaclick.com/",
            "keywords": [
                "browser",
                "selenium",
                "webdriver",
                "webtest"
            ],
            "time": "2017-06-30T04:02:48+00:00"
        },
        {
            "name": "myclabs/deep-copy",
            "version": "1.7.0",
            "source": {
                "type": "git",
                "url": "https://github.com/myclabs/DeepCopy.git",
                "reference": "3b8a3a99ba1f6a3952ac2747d989303cbd6b7a3e"
            },
            "dist": {
                "type": "zip",
                "url": "https://api.github.com/repos/myclabs/DeepCopy/zipball/3b8a3a99ba1f6a3952ac2747d989303cbd6b7a3e",
                "reference": "3b8a3a99ba1f6a3952ac2747d989303cbd6b7a3e",
                "shasum": ""
            },
            "require": {
                "php": "^5.6 || ^7.0"
            },
            "require-dev": {
                "doctrine/collections": "^1.0",
                "doctrine/common": "^2.6",
                "phpunit/phpunit": "^4.1"
            },
            "type": "library",
            "autoload": {
                "psr-4": {
                    "DeepCopy\\": "src/DeepCopy/"
                },
                "files": [
                    "src/DeepCopy/deep_copy.php"
                ]
            },
            "notification-url": "https://packagist.org/downloads/",
            "license": [
                "MIT"
            ],
            "description": "Create deep copies (clones) of your objects",
            "keywords": [
                "clone",
                "copy",
                "duplicate",
                "object",
                "object graph"
            ],
            "time": "2017-10-19T19:58:43+00:00"
        },
        {
            "name": "pdepend/pdepend",
            "version": "2.5.2",
            "source": {
                "type": "git",
                "url": "https://github.com/pdepend/pdepend.git",
                "reference": "9daf26d0368d4a12bed1cacae1a9f3a6f0adf239"
            },
            "dist": {
                "type": "zip",
                "url": "https://api.github.com/repos/pdepend/pdepend/zipball/9daf26d0368d4a12bed1cacae1a9f3a6f0adf239",
                "reference": "9daf26d0368d4a12bed1cacae1a9f3a6f0adf239",
                "shasum": ""
            },
            "require": {
                "php": ">=5.3.7",
                "symfony/config": "^2.3.0|^3|^4",
                "symfony/dependency-injection": "^2.3.0|^3|^4",
                "symfony/filesystem": "^2.3.0|^3|^4"
            },
            "require-dev": {
                "phpunit/phpunit": "^4.8|^5.7",
                "squizlabs/php_codesniffer": "^2.0.0"
            },
            "bin": [
                "src/bin/pdepend"
            ],
            "type": "library",
            "autoload": {
                "psr-4": {
                    "PDepend\\": "src/main/php/PDepend"
                }
            },
            "notification-url": "https://packagist.org/downloads/",
            "license": [
                "BSD-3-Clause"
            ],
            "description": "Official version of pdepend to be handled with Composer",
            "time": "2017-12-13T13:21:38+00:00"
        },
        {
            "name": "phar-io/manifest",
            "version": "1.0.1",
            "source": {
                "type": "git",
                "url": "https://github.com/phar-io/manifest.git",
                "reference": "2df402786ab5368a0169091f61a7c1e0eb6852d0"
            },
            "dist": {
                "type": "zip",
                "url": "https://api.github.com/repos/phar-io/manifest/zipball/2df402786ab5368a0169091f61a7c1e0eb6852d0",
                "reference": "2df402786ab5368a0169091f61a7c1e0eb6852d0",
                "shasum": ""
            },
            "require": {
                "ext-dom": "*",
                "ext-phar": "*",
                "phar-io/version": "^1.0.1",
                "php": "^5.6 || ^7.0"
            },
            "type": "library",
            "extra": {
                "branch-alias": {
                    "dev-master": "1.0.x-dev"
                }
            },
            "autoload": {
                "classmap": [
                    "src/"
                ]
            },
            "notification-url": "https://packagist.org/downloads/",
            "license": [
                "BSD-3-Clause"
            ],
            "authors": [
                {
                    "name": "Arne Blankerts",
                    "email": "arne@blankerts.de",
                    "role": "Developer"
                },
                {
                    "name": "Sebastian Heuer",
                    "email": "sebastian@phpeople.de",
                    "role": "Developer"
                },
                {
                    "name": "Sebastian Bergmann",
                    "email": "sebastian@phpunit.de",
                    "role": "Developer"
                }
            ],
            "description": "Component for reading phar.io manifest information from a PHP Archive (PHAR)",
            "time": "2017-03-05T18:14:27+00:00"
        },
        {
            "name": "phar-io/version",
            "version": "1.0.1",
            "source": {
                "type": "git",
                "url": "https://github.com/phar-io/version.git",
                "reference": "a70c0ced4be299a63d32fa96d9281d03e94041df"
            },
            "dist": {
                "type": "zip",
                "url": "https://api.github.com/repos/phar-io/version/zipball/a70c0ced4be299a63d32fa96d9281d03e94041df",
                "reference": "a70c0ced4be299a63d32fa96d9281d03e94041df",
                "shasum": ""
            },
            "require": {
                "php": "^5.6 || ^7.0"
            },
            "type": "library",
            "autoload": {
                "classmap": [
                    "src/"
                ]
            },
            "notification-url": "https://packagist.org/downloads/",
            "license": [
                "BSD-3-Clause"
            ],
            "authors": [
                {
                    "name": "Arne Blankerts",
                    "email": "arne@blankerts.de",
                    "role": "Developer"
                },
                {
                    "name": "Sebastian Heuer",
                    "email": "sebastian@phpeople.de",
                    "role": "Developer"
                },
                {
                    "name": "Sebastian Bergmann",
                    "email": "sebastian@phpunit.de",
                    "role": "Developer"
                }
            ],
            "description": "Library for handling version information and constraints",
            "time": "2017-03-05T17:38:23+00:00"
        },
        {
            "name": "php-cs-fixer/diff",
            "version": "v1.3.0",
            "source": {
                "type": "git",
                "url": "https://github.com/PHP-CS-Fixer/diff.git",
                "reference": "78bb099e9c16361126c86ce82ec4405ebab8e756"
            },
            "dist": {
                "type": "zip",
                "url": "https://api.github.com/repos/PHP-CS-Fixer/diff/zipball/78bb099e9c16361126c86ce82ec4405ebab8e756",
                "reference": "78bb099e9c16361126c86ce82ec4405ebab8e756",
                "shasum": ""
            },
            "require": {
                "php": "^5.6 || ^7.0"
            },
            "require-dev": {
                "phpunit/phpunit": "^5.7.23 || ^6.4.3",
                "symfony/process": "^3.3"
            },
            "type": "library",
            "autoload": {
                "classmap": [
                    "src/"
                ]
            },
            "notification-url": "https://packagist.org/downloads/",
            "license": [
                "BSD-3-Clause"
            ],
            "authors": [
                {
                    "name": "Kore Nordmann",
                    "email": "mail@kore-nordmann.de"
                },
                {
                    "name": "Sebastian Bergmann",
                    "email": "sebastian@phpunit.de"
                },
                {
                    "name": "SpacePossum"
                }
            ],
            "description": "sebastian/diff v2 backport support for PHP5.6",
            "homepage": "https://github.com/PHP-CS-Fixer",
            "keywords": [
                "diff"
            ],
            "time": "2018-02-15T16:58:55+00:00"
        },
        {
            "name": "phpdocumentor/reflection-common",
            "version": "1.0.1",
            "source": {
                "type": "git",
                "url": "https://github.com/phpDocumentor/ReflectionCommon.git",
                "reference": "21bdeb5f65d7ebf9f43b1b25d404f87deab5bfb6"
            },
            "dist": {
                "type": "zip",
                "url": "https://api.github.com/repos/phpDocumentor/ReflectionCommon/zipball/21bdeb5f65d7ebf9f43b1b25d404f87deab5bfb6",
                "reference": "21bdeb5f65d7ebf9f43b1b25d404f87deab5bfb6",
                "shasum": ""
            },
            "require": {
                "php": ">=5.5"
            },
            "require-dev": {
                "phpunit/phpunit": "^4.6"
            },
            "type": "library",
            "extra": {
                "branch-alias": {
                    "dev-master": "1.0.x-dev"
                }
            },
            "autoload": {
                "psr-4": {
                    "phpDocumentor\\Reflection\\": [
                        "src"
                    ]
                }
            },
            "notification-url": "https://packagist.org/downloads/",
            "license": [
                "MIT"
            ],
            "authors": [
                {
                    "name": "Jaap van Otterdijk",
                    "email": "opensource@ijaap.nl"
                }
            ],
            "description": "Common reflection classes used by phpdocumentor to reflect the code structure",
            "homepage": "http://www.phpdoc.org",
            "keywords": [
                "FQSEN",
                "phpDocumentor",
                "phpdoc",
                "reflection",
                "static analysis"
            ],
            "time": "2017-09-11T18:02:19+00:00"
        },
        {
            "name": "phpdocumentor/reflection-docblock",
            "version": "4.3.0",
            "source": {
                "type": "git",
                "url": "https://github.com/phpDocumentor/ReflectionDocBlock.git",
                "reference": "94fd0001232e47129dd3504189fa1c7225010d08"
            },
            "dist": {
                "type": "zip",
                "url": "https://api.github.com/repos/phpDocumentor/ReflectionDocBlock/zipball/94fd0001232e47129dd3504189fa1c7225010d08",
                "reference": "94fd0001232e47129dd3504189fa1c7225010d08",
                "shasum": ""
            },
            "require": {
                "php": "^7.0",
                "phpdocumentor/reflection-common": "^1.0.0",
                "phpdocumentor/type-resolver": "^0.4.0",
                "webmozart/assert": "^1.0"
            },
            "require-dev": {
                "doctrine/instantiator": "~1.0.5",
                "mockery/mockery": "^1.0",
                "phpunit/phpunit": "^6.4"
            },
            "type": "library",
            "extra": {
                "branch-alias": {
                    "dev-master": "4.x-dev"
                }
            },
            "autoload": {
                "psr-4": {
                    "phpDocumentor\\Reflection\\": [
                        "src/"
                    ]
                }
            },
            "notification-url": "https://packagist.org/downloads/",
            "license": [
                "MIT"
            ],
            "authors": [
                {
                    "name": "Mike van Riel",
                    "email": "me@mikevanriel.com"
                }
            ],
            "description": "With this component, a library can provide support for annotations via DocBlocks or otherwise retrieve information that is embedded in a DocBlock.",
            "time": "2017-11-30T07:14:17+00:00"
        },
        {
            "name": "phpdocumentor/type-resolver",
            "version": "0.4.0",
            "source": {
                "type": "git",
                "url": "https://github.com/phpDocumentor/TypeResolver.git",
                "reference": "9c977708995954784726e25d0cd1dddf4e65b0f7"
            },
            "dist": {
                "type": "zip",
                "url": "https://api.github.com/repos/phpDocumentor/TypeResolver/zipball/9c977708995954784726e25d0cd1dddf4e65b0f7",
                "reference": "9c977708995954784726e25d0cd1dddf4e65b0f7",
                "shasum": ""
            },
            "require": {
                "php": "^5.5 || ^7.0",
                "phpdocumentor/reflection-common": "^1.0"
            },
            "require-dev": {
                "mockery/mockery": "^0.9.4",
                "phpunit/phpunit": "^5.2||^4.8.24"
            },
            "type": "library",
            "extra": {
                "branch-alias": {
                    "dev-master": "1.0.x-dev"
                }
            },
            "autoload": {
                "psr-4": {
                    "phpDocumentor\\Reflection\\": [
                        "src/"
                    ]
                }
            },
            "notification-url": "https://packagist.org/downloads/",
            "license": [
                "MIT"
            ],
            "authors": [
                {
                    "name": "Mike van Riel",
                    "email": "me@mikevanriel.com"
                }
            ],
            "time": "2017-07-14T14:27:02+00:00"
        },
        {
            "name": "phploc/phploc",
            "version": "4.0.1",
            "source": {
                "type": "git",
                "url": "https://github.com/sebastianbergmann/phploc.git",
                "reference": "6a8a9416517b82d6326ac9c2d040ad53c13654eb"
            },
            "dist": {
                "type": "zip",
                "url": "https://api.github.com/repos/sebastianbergmann/phploc/zipball/6a8a9416517b82d6326ac9c2d040ad53c13654eb",
                "reference": "6a8a9416517b82d6326ac9c2d040ad53c13654eb",
                "shasum": ""
            },
            "require": {
                "php": "^5.6 || ^7.0",
                "sebastian/finder-facade": "^1.1",
                "sebastian/version": "^2.0",
                "symfony/console": "^2.7|^3.0|^4.0"
            },
            "bin": [
                "phploc"
            ],
            "type": "library",
            "extra": {
                "branch-alias": {
                    "dev-master": "4.0-dev"
                }
            },
            "autoload": {
                "classmap": [
                    "src/"
                ]
            },
            "notification-url": "https://packagist.org/downloads/",
            "license": [
                "BSD-3-Clause"
            ],
            "authors": [
                {
                    "name": "Sebastian Bergmann",
                    "email": "sebastian@phpunit.de",
                    "role": "lead"
                }
            ],
            "description": "A tool for quickly measuring the size of a PHP project.",
            "homepage": "https://github.com/sebastianbergmann/phploc",
            "time": "2017-11-18T17:35:43+00:00"
        },
        {
            "name": "phpmd/phpmd",
            "version": "2.6.0",
            "source": {
                "type": "git",
                "url": "https://github.com/phpmd/phpmd.git",
                "reference": "4e9924b2c157a3eb64395460fcf56b31badc8374"
            },
            "dist": {
                "type": "zip",
                "url": "https://api.github.com/repos/phpmd/phpmd/zipball/4e9924b2c157a3eb64395460fcf56b31badc8374",
                "reference": "4e9924b2c157a3eb64395460fcf56b31badc8374",
                "shasum": ""
            },
            "require": {
                "ext-xml": "*",
                "pdepend/pdepend": "^2.5",
                "php": ">=5.3.9"
            },
            "require-dev": {
                "phpunit/phpunit": "^4.0",
                "squizlabs/php_codesniffer": "^2.0"
            },
            "bin": [
                "src/bin/phpmd"
            ],
            "type": "project",
            "autoload": {
                "psr-0": {
                    "PHPMD\\": "src/main/php"
                }
            },
            "notification-url": "https://packagist.org/downloads/",
            "license": [
                "BSD-3-Clause"
            ],
            "authors": [
                {
                    "name": "Manuel Pichler",
                    "email": "github@manuel-pichler.de",
                    "homepage": "https://github.com/manuelpichler",
                    "role": "Project Founder"
                },
                {
                    "name": "Other contributors",
                    "homepage": "https://github.com/phpmd/phpmd/graphs/contributors",
                    "role": "Contributors"
                },
                {
                    "name": "Marc Würth",
                    "email": "ravage@bluewin.ch",
                    "homepage": "https://github.com/ravage84",
                    "role": "Project Maintainer"
                }
            ],
            "description": "PHPMD is a spin-off project of PHP Depend and aims to be a PHP equivalent of the well known Java tool PMD.",
            "homepage": "http://phpmd.org/",
            "keywords": [
                "mess detection",
                "mess detector",
                "pdepend",
                "phpmd",
                "pmd"
            ],
            "time": "2017-01-20T14:41:10+00:00"
        },
        {
            "name": "phpspec/prophecy",
            "version": "1.7.5",
            "source": {
                "type": "git",
                "url": "https://github.com/phpspec/prophecy.git",
                "reference": "dfd6be44111a7c41c2e884a336cc4f461b3b2401"
            },
            "dist": {
                "type": "zip",
                "url": "https://api.github.com/repos/phpspec/prophecy/zipball/dfd6be44111a7c41c2e884a336cc4f461b3b2401",
                "reference": "dfd6be44111a7c41c2e884a336cc4f461b3b2401",
                "shasum": ""
            },
            "require": {
                "doctrine/instantiator": "^1.0.2",
                "php": "^5.3|^7.0",
                "phpdocumentor/reflection-docblock": "^2.0|^3.0.2|^4.0",
                "sebastian/comparator": "^1.1|^2.0",
                "sebastian/recursion-context": "^1.0|^2.0|^3.0"
            },
            "require-dev": {
                "phpspec/phpspec": "^2.5|^3.2",
                "phpunit/phpunit": "^4.8.35 || ^5.7 || ^6.5"
            },
            "type": "library",
            "extra": {
                "branch-alias": {
                    "dev-master": "1.7.x-dev"
                }
            },
            "autoload": {
                "psr-0": {
                    "Prophecy\\": "src/"
                }
            },
            "notification-url": "https://packagist.org/downloads/",
            "license": [
                "MIT"
            ],
            "authors": [
                {
                    "name": "Konstantin Kudryashov",
                    "email": "ever.zet@gmail.com",
                    "homepage": "http://everzet.com"
                },
                {
                    "name": "Marcello Duarte",
                    "email": "marcello.duarte@gmail.com"
                }
            ],
            "description": "Highly opinionated mocking framework for PHP 5.3+",
            "homepage": "https://github.com/phpspec/prophecy",
            "keywords": [
                "Double",
                "Dummy",
                "fake",
                "mock",
                "spy",
                "stub"
            ],
            "time": "2018-02-19T10:16:54+00:00"
        },
        {
            "name": "phpunit/php-code-coverage",
            "version": "5.3.0",
            "source": {
                "type": "git",
                "url": "https://github.com/sebastianbergmann/php-code-coverage.git",
                "reference": "661f34d0bd3f1a7225ef491a70a020ad23a057a1"
            },
            "dist": {
                "type": "zip",
                "url": "https://api.github.com/repos/sebastianbergmann/php-code-coverage/zipball/661f34d0bd3f1a7225ef491a70a020ad23a057a1",
                "reference": "661f34d0bd3f1a7225ef491a70a020ad23a057a1",
                "shasum": ""
            },
            "require": {
                "ext-dom": "*",
                "ext-xmlwriter": "*",
                "php": "^7.0",
                "phpunit/php-file-iterator": "^1.4.2",
                "phpunit/php-text-template": "^1.2.1",
                "phpunit/php-token-stream": "^2.0.1",
                "sebastian/code-unit-reverse-lookup": "^1.0.1",
                "sebastian/environment": "^3.0",
                "sebastian/version": "^2.0.1",
                "theseer/tokenizer": "^1.1"
            },
            "require-dev": {
                "phpunit/phpunit": "^6.0"
            },
            "suggest": {
                "ext-xdebug": "^2.5.5"
            },
            "type": "library",
            "extra": {
                "branch-alias": {
                    "dev-master": "5.3.x-dev"
                }
            },
            "autoload": {
                "classmap": [
                    "src/"
                ]
            },
            "notification-url": "https://packagist.org/downloads/",
            "license": [
                "BSD-3-Clause"
            ],
            "authors": [
                {
                    "name": "Sebastian Bergmann",
                    "email": "sebastian@phpunit.de",
                    "role": "lead"
                }
            ],
            "description": "Library that provides collection, processing, and rendering functionality for PHP code coverage information.",
            "homepage": "https://github.com/sebastianbergmann/php-code-coverage",
            "keywords": [
                "coverage",
                "testing",
                "xunit"
            ],
            "time": "2017-12-06T09:29:45+00:00"
        },
        {
            "name": "phpunit/php-file-iterator",
            "version": "1.4.5",
            "source": {
                "type": "git",
                "url": "https://github.com/sebastianbergmann/php-file-iterator.git",
                "reference": "730b01bc3e867237eaac355e06a36b85dd93a8b4"
            },
            "dist": {
                "type": "zip",
                "url": "https://api.github.com/repos/sebastianbergmann/php-file-iterator/zipball/730b01bc3e867237eaac355e06a36b85dd93a8b4",
                "reference": "730b01bc3e867237eaac355e06a36b85dd93a8b4",
                "shasum": ""
            },
            "require": {
                "php": ">=5.3.3"
            },
            "type": "library",
            "extra": {
                "branch-alias": {
                    "dev-master": "1.4.x-dev"
                }
            },
            "autoload": {
                "classmap": [
                    "src/"
                ]
            },
            "notification-url": "https://packagist.org/downloads/",
            "license": [
                "BSD-3-Clause"
            ],
            "authors": [
                {
                    "name": "Sebastian Bergmann",
                    "email": "sb@sebastian-bergmann.de",
                    "role": "lead"
                }
            ],
            "description": "FilterIterator implementation that filters files based on a list of suffixes.",
            "homepage": "https://github.com/sebastianbergmann/php-file-iterator/",
            "keywords": [
                "filesystem",
                "iterator"
            ],
            "time": "2017-11-27T13:52:08+00:00"
        },
        {
            "name": "phpunit/php-text-template",
            "version": "1.2.1",
            "source": {
                "type": "git",
                "url": "https://github.com/sebastianbergmann/php-text-template.git",
                "reference": "31f8b717e51d9a2afca6c9f046f5d69fc27c8686"
            },
            "dist": {
                "type": "zip",
                "url": "https://api.github.com/repos/sebastianbergmann/php-text-template/zipball/31f8b717e51d9a2afca6c9f046f5d69fc27c8686",
                "reference": "31f8b717e51d9a2afca6c9f046f5d69fc27c8686",
                "shasum": ""
            },
            "require": {
                "php": ">=5.3.3"
            },
            "type": "library",
            "autoload": {
                "classmap": [
                    "src/"
                ]
            },
            "notification-url": "https://packagist.org/downloads/",
            "license": [
                "BSD-3-Clause"
            ],
            "authors": [
                {
                    "name": "Sebastian Bergmann",
                    "email": "sebastian@phpunit.de",
                    "role": "lead"
                }
            ],
            "description": "Simple template engine.",
            "homepage": "https://github.com/sebastianbergmann/php-text-template/",
            "keywords": [
                "template"
            ],
            "time": "2015-06-21T13:50:34+00:00"
        },
        {
            "name": "phpunit/php-timer",
            "version": "1.0.9",
            "source": {
                "type": "git",
                "url": "https://github.com/sebastianbergmann/php-timer.git",
                "reference": "3dcf38ca72b158baf0bc245e9184d3fdffa9c46f"
            },
            "dist": {
                "type": "zip",
                "url": "https://api.github.com/repos/sebastianbergmann/php-timer/zipball/3dcf38ca72b158baf0bc245e9184d3fdffa9c46f",
                "reference": "3dcf38ca72b158baf0bc245e9184d3fdffa9c46f",
                "shasum": ""
            },
            "require": {
                "php": "^5.3.3 || ^7.0"
            },
            "require-dev": {
                "phpunit/phpunit": "^4.8.35 || ^5.7 || ^6.0"
            },
            "type": "library",
            "extra": {
                "branch-alias": {
                    "dev-master": "1.0-dev"
                }
            },
            "autoload": {
                "classmap": [
                    "src/"
                ]
            },
            "notification-url": "https://packagist.org/downloads/",
            "license": [
                "BSD-3-Clause"
            ],
            "authors": [
                {
                    "name": "Sebastian Bergmann",
                    "email": "sb@sebastian-bergmann.de",
                    "role": "lead"
                }
            ],
            "description": "Utility class for timing",
            "homepage": "https://github.com/sebastianbergmann/php-timer/",
            "keywords": [
                "timer"
            ],
            "time": "2017-02-26T11:10:40+00:00"
        },
        {
            "name": "phpunit/php-token-stream",
            "version": "2.0.2",
            "source": {
                "type": "git",
                "url": "https://github.com/sebastianbergmann/php-token-stream.git",
                "reference": "791198a2c6254db10131eecfe8c06670700904db"
            },
            "dist": {
                "type": "zip",
                "url": "https://api.github.com/repos/sebastianbergmann/php-token-stream/zipball/791198a2c6254db10131eecfe8c06670700904db",
                "reference": "791198a2c6254db10131eecfe8c06670700904db",
                "shasum": ""
            },
            "require": {
                "ext-tokenizer": "*",
                "php": "^7.0"
            },
            "require-dev": {
                "phpunit/phpunit": "^6.2.4"
            },
            "type": "library",
            "extra": {
                "branch-alias": {
                    "dev-master": "2.0-dev"
                }
            },
            "autoload": {
                "classmap": [
                    "src/"
                ]
            },
            "notification-url": "https://packagist.org/downloads/",
            "license": [
                "BSD-3-Clause"
            ],
            "authors": [
                {
                    "name": "Sebastian Bergmann",
                    "email": "sebastian@phpunit.de"
                }
            ],
            "description": "Wrapper around PHP's tokenizer extension.",
            "homepage": "https://github.com/sebastianbergmann/php-token-stream/",
            "keywords": [
                "tokenizer"
            ],
            "time": "2017-11-27T05:48:46+00:00"
        },
        {
            "name": "phpunit/phpunit",
            "version": "6.5.7",
            "source": {
                "type": "git",
                "url": "https://github.com/sebastianbergmann/phpunit.git",
                "reference": "6bd77b57707c236833d2b57b968e403df060c9d9"
            },
            "dist": {
                "type": "zip",
                "url": "https://api.github.com/repos/sebastianbergmann/phpunit/zipball/6bd77b57707c236833d2b57b968e403df060c9d9",
                "reference": "6bd77b57707c236833d2b57b968e403df060c9d9",
                "shasum": ""
            },
            "require": {
                "ext-dom": "*",
                "ext-json": "*",
                "ext-libxml": "*",
                "ext-mbstring": "*",
                "ext-xml": "*",
                "myclabs/deep-copy": "^1.6.1",
                "phar-io/manifest": "^1.0.1",
                "phar-io/version": "^1.0",
                "php": "^7.0",
                "phpspec/prophecy": "^1.7",
                "phpunit/php-code-coverage": "^5.3",
                "phpunit/php-file-iterator": "^1.4.3",
                "phpunit/php-text-template": "^1.2.1",
                "phpunit/php-timer": "^1.0.9",
                "phpunit/phpunit-mock-objects": "^5.0.5",
                "sebastian/comparator": "^2.1",
                "sebastian/diff": "^2.0",
                "sebastian/environment": "^3.1",
                "sebastian/exporter": "^3.1",
                "sebastian/global-state": "^2.0",
                "sebastian/object-enumerator": "^3.0.3",
                "sebastian/resource-operations": "^1.0",
                "sebastian/version": "^2.0.1"
            },
            "conflict": {
                "phpdocumentor/reflection-docblock": "3.0.2",
                "phpunit/dbunit": "<3.0"
            },
            "require-dev": {
                "ext-pdo": "*"
            },
            "suggest": {
                "ext-xdebug": "*",
                "phpunit/php-invoker": "^1.1"
            },
            "bin": [
                "phpunit"
            ],
            "type": "library",
            "extra": {
                "branch-alias": {
                    "dev-master": "6.5.x-dev"
                }
            },
            "autoload": {
                "classmap": [
                    "src/"
                ]
            },
            "notification-url": "https://packagist.org/downloads/",
            "license": [
                "BSD-3-Clause"
            ],
            "authors": [
                {
                    "name": "Sebastian Bergmann",
                    "email": "sebastian@phpunit.de",
                    "role": "lead"
                }
            ],
            "description": "The PHP Unit Testing framework.",
            "homepage": "https://phpunit.de/",
            "keywords": [
                "phpunit",
                "testing",
                "xunit"
            ],
            "time": "2018-02-26T07:01:09+00:00"
        },
        {
            "name": "phpunit/phpunit-mock-objects",
            "version": "5.0.6",
            "source": {
                "type": "git",
                "url": "https://github.com/sebastianbergmann/phpunit-mock-objects.git",
                "reference": "33fd41a76e746b8fa96d00b49a23dadfa8334cdf"
            },
            "dist": {
                "type": "zip",
                "url": "https://api.github.com/repos/sebastianbergmann/phpunit-mock-objects/zipball/33fd41a76e746b8fa96d00b49a23dadfa8334cdf",
                "reference": "33fd41a76e746b8fa96d00b49a23dadfa8334cdf",
                "shasum": ""
            },
            "require": {
                "doctrine/instantiator": "^1.0.5",
                "php": "^7.0",
                "phpunit/php-text-template": "^1.2.1",
                "sebastian/exporter": "^3.1"
            },
            "conflict": {
                "phpunit/phpunit": "<6.0"
            },
            "require-dev": {
                "phpunit/phpunit": "^6.5"
            },
            "suggest": {
                "ext-soap": "*"
            },
            "type": "library",
            "extra": {
                "branch-alias": {
                    "dev-master": "5.0.x-dev"
                }
            },
            "autoload": {
                "classmap": [
                    "src/"
                ]
            },
            "notification-url": "https://packagist.org/downloads/",
            "license": [
                "BSD-3-Clause"
            ],
            "authors": [
                {
                    "name": "Sebastian Bergmann",
                    "email": "sebastian@phpunit.de",
                    "role": "lead"
                }
            ],
            "description": "Mock Object library for PHPUnit",
            "homepage": "https://github.com/sebastianbergmann/phpunit-mock-objects/",
            "keywords": [
                "mock",
                "xunit"
            ],
            "time": "2018-01-06T05:45:45+00:00"
        },
        {
            "name": "sebastian/code-unit-reverse-lookup",
            "version": "1.0.1",
            "source": {
                "type": "git",
                "url": "https://github.com/sebastianbergmann/code-unit-reverse-lookup.git",
                "reference": "4419fcdb5eabb9caa61a27c7a1db532a6b55dd18"
            },
            "dist": {
                "type": "zip",
                "url": "https://api.github.com/repos/sebastianbergmann/code-unit-reverse-lookup/zipball/4419fcdb5eabb9caa61a27c7a1db532a6b55dd18",
                "reference": "4419fcdb5eabb9caa61a27c7a1db532a6b55dd18",
                "shasum": ""
            },
            "require": {
                "php": "^5.6 || ^7.0"
            },
            "require-dev": {
                "phpunit/phpunit": "^5.7 || ^6.0"
            },
            "type": "library",
            "extra": {
                "branch-alias": {
                    "dev-master": "1.0.x-dev"
                }
            },
            "autoload": {
                "classmap": [
                    "src/"
                ]
            },
            "notification-url": "https://packagist.org/downloads/",
            "license": [
                "BSD-3-Clause"
            ],
            "authors": [
                {
                    "name": "Sebastian Bergmann",
                    "email": "sebastian@phpunit.de"
                }
            ],
            "description": "Looks up which function or method a line of code belongs to",
            "homepage": "https://github.com/sebastianbergmann/code-unit-reverse-lookup/",
            "time": "2017-03-04T06:30:41+00:00"
        },
        {
            "name": "sebastian/comparator",
            "version": "2.1.3",
            "source": {
                "type": "git",
                "url": "https://github.com/sebastianbergmann/comparator.git",
                "reference": "34369daee48eafb2651bea869b4b15d75ccc35f9"
            },
            "dist": {
                "type": "zip",
                "url": "https://api.github.com/repos/sebastianbergmann/comparator/zipball/34369daee48eafb2651bea869b4b15d75ccc35f9",
                "reference": "34369daee48eafb2651bea869b4b15d75ccc35f9",
                "shasum": ""
            },
            "require": {
                "php": "^7.0",
                "sebastian/diff": "^2.0 || ^3.0",
                "sebastian/exporter": "^3.1"
            },
            "require-dev": {
                "phpunit/phpunit": "^6.4"
            },
            "type": "library",
            "extra": {
                "branch-alias": {
                    "dev-master": "2.1.x-dev"
                }
            },
            "autoload": {
                "classmap": [
                    "src/"
                ]
            },
            "notification-url": "https://packagist.org/downloads/",
            "license": [
                "BSD-3-Clause"
            ],
            "authors": [
                {
                    "name": "Jeff Welch",
                    "email": "whatthejeff@gmail.com"
                },
                {
                    "name": "Volker Dusch",
                    "email": "github@wallbash.com"
                },
                {
                    "name": "Bernhard Schussek",
                    "email": "bschussek@2bepublished.at"
                },
                {
                    "name": "Sebastian Bergmann",
                    "email": "sebastian@phpunit.de"
                }
            ],
            "description": "Provides the functionality to compare PHP values for equality",
            "homepage": "https://github.com/sebastianbergmann/comparator",
            "keywords": [
                "comparator",
                "compare",
                "equality"
            ],
            "time": "2018-02-01T13:46:46+00:00"
        },
        {
            "name": "sebastian/diff",
            "version": "2.0.1",
            "source": {
                "type": "git",
                "url": "https://github.com/sebastianbergmann/diff.git",
                "reference": "347c1d8b49c5c3ee30c7040ea6fc446790e6bddd"
            },
            "dist": {
                "type": "zip",
                "url": "https://api.github.com/repos/sebastianbergmann/diff/zipball/347c1d8b49c5c3ee30c7040ea6fc446790e6bddd",
                "reference": "347c1d8b49c5c3ee30c7040ea6fc446790e6bddd",
                "shasum": ""
            },
            "require": {
                "php": "^7.0"
            },
            "require-dev": {
                "phpunit/phpunit": "^6.2"
            },
            "type": "library",
            "extra": {
                "branch-alias": {
                    "dev-master": "2.0-dev"
                }
            },
            "autoload": {
                "classmap": [
                    "src/"
                ]
            },
            "notification-url": "https://packagist.org/downloads/",
            "license": [
                "BSD-3-Clause"
            ],
            "authors": [
                {
                    "name": "Kore Nordmann",
                    "email": "mail@kore-nordmann.de"
                },
                {
                    "name": "Sebastian Bergmann",
                    "email": "sebastian@phpunit.de"
                }
            ],
            "description": "Diff implementation",
            "homepage": "https://github.com/sebastianbergmann/diff",
            "keywords": [
                "diff"
            ],
            "time": "2017-08-03T08:09:46+00:00"
        },
        {
            "name": "sebastian/environment",
            "version": "3.1.0",
            "source": {
                "type": "git",
                "url": "https://github.com/sebastianbergmann/environment.git",
                "reference": "cd0871b3975fb7fc44d11314fd1ee20925fce4f5"
            },
            "dist": {
                "type": "zip",
                "url": "https://api.github.com/repos/sebastianbergmann/environment/zipball/cd0871b3975fb7fc44d11314fd1ee20925fce4f5",
                "reference": "cd0871b3975fb7fc44d11314fd1ee20925fce4f5",
                "shasum": ""
            },
            "require": {
                "php": "^7.0"
            },
            "require-dev": {
                "phpunit/phpunit": "^6.1"
            },
            "type": "library",
            "extra": {
                "branch-alias": {
                    "dev-master": "3.1.x-dev"
                }
            },
            "autoload": {
                "classmap": [
                    "src/"
                ]
            },
            "notification-url": "https://packagist.org/downloads/",
            "license": [
                "BSD-3-Clause"
            ],
            "authors": [
                {
                    "name": "Sebastian Bergmann",
                    "email": "sebastian@phpunit.de"
                }
            ],
            "description": "Provides functionality to handle HHVM/PHP environments",
            "homepage": "http://www.github.com/sebastianbergmann/environment",
            "keywords": [
                "Xdebug",
                "environment",
                "hhvm"
            ],
            "time": "2017-07-01T08:51:00+00:00"
        },
        {
            "name": "sebastian/exporter",
            "version": "3.1.0",
            "source": {
                "type": "git",
                "url": "https://github.com/sebastianbergmann/exporter.git",
                "reference": "234199f4528de6d12aaa58b612e98f7d36adb937"
            },
            "dist": {
                "type": "zip",
                "url": "https://api.github.com/repos/sebastianbergmann/exporter/zipball/234199f4528de6d12aaa58b612e98f7d36adb937",
                "reference": "234199f4528de6d12aaa58b612e98f7d36adb937",
                "shasum": ""
            },
            "require": {
                "php": "^7.0",
                "sebastian/recursion-context": "^3.0"
            },
            "require-dev": {
                "ext-mbstring": "*",
                "phpunit/phpunit": "^6.0"
            },
            "type": "library",
            "extra": {
                "branch-alias": {
                    "dev-master": "3.1.x-dev"
                }
            },
            "autoload": {
                "classmap": [
                    "src/"
                ]
            },
            "notification-url": "https://packagist.org/downloads/",
            "license": [
                "BSD-3-Clause"
            ],
            "authors": [
                {
                    "name": "Jeff Welch",
                    "email": "whatthejeff@gmail.com"
                },
                {
                    "name": "Volker Dusch",
                    "email": "github@wallbash.com"
                },
                {
                    "name": "Bernhard Schussek",
                    "email": "bschussek@2bepublished.at"
                },
                {
                    "name": "Sebastian Bergmann",
                    "email": "sebastian@phpunit.de"
                },
                {
                    "name": "Adam Harvey",
                    "email": "aharvey@php.net"
                }
            ],
            "description": "Provides the functionality to export PHP variables for visualization",
            "homepage": "http://www.github.com/sebastianbergmann/exporter",
            "keywords": [
                "export",
                "exporter"
            ],
            "time": "2017-04-03T13:19:02+00:00"
        },
        {
            "name": "sebastian/finder-facade",
            "version": "1.2.2",
            "source": {
                "type": "git",
                "url": "https://github.com/sebastianbergmann/finder-facade.git",
                "reference": "4a3174709c2dc565fe5fb26fcf827f6a1fc7b09f"
            },
            "dist": {
                "type": "zip",
                "url": "https://api.github.com/repos/sebastianbergmann/finder-facade/zipball/4a3174709c2dc565fe5fb26fcf827f6a1fc7b09f",
                "reference": "4a3174709c2dc565fe5fb26fcf827f6a1fc7b09f",
                "shasum": ""
            },
            "require": {
                "symfony/finder": "~2.3|~3.0|~4.0",
                "theseer/fdomdocument": "~1.3"
            },
            "type": "library",
            "autoload": {
                "classmap": [
                    "src/"
                ]
            },
            "notification-url": "https://packagist.org/downloads/",
            "license": [
                "BSD-3-Clause"
            ],
            "authors": [
                {
                    "name": "Sebastian Bergmann",
                    "email": "sebastian@phpunit.de",
                    "role": "lead"
                }
            ],
            "description": "FinderFacade is a convenience wrapper for Symfony's Finder component.",
            "homepage": "https://github.com/sebastianbergmann/finder-facade",
            "time": "2017-11-18T17:31:49+00:00"
        },
        {
            "name": "sebastian/global-state",
            "version": "2.0.0",
            "source": {
                "type": "git",
                "url": "https://github.com/sebastianbergmann/global-state.git",
                "reference": "e8ba02eed7bbbb9e59e43dedd3dddeff4a56b0c4"
            },
            "dist": {
                "type": "zip",
                "url": "https://api.github.com/repos/sebastianbergmann/global-state/zipball/e8ba02eed7bbbb9e59e43dedd3dddeff4a56b0c4",
                "reference": "e8ba02eed7bbbb9e59e43dedd3dddeff4a56b0c4",
                "shasum": ""
            },
            "require": {
                "php": "^7.0"
            },
            "require-dev": {
                "phpunit/phpunit": "^6.0"
            },
            "suggest": {
                "ext-uopz": "*"
            },
            "type": "library",
            "extra": {
                "branch-alias": {
                    "dev-master": "2.0-dev"
                }
            },
            "autoload": {
                "classmap": [
                    "src/"
                ]
            },
            "notification-url": "https://packagist.org/downloads/",
            "license": [
                "BSD-3-Clause"
            ],
            "authors": [
                {
                    "name": "Sebastian Bergmann",
                    "email": "sebastian@phpunit.de"
                }
            ],
            "description": "Snapshotting of global state",
            "homepage": "http://www.github.com/sebastianbergmann/global-state",
            "keywords": [
                "global state"
            ],
            "time": "2017-04-27T15:39:26+00:00"
        },
        {
            "name": "sebastian/object-enumerator",
            "version": "3.0.3",
            "source": {
                "type": "git",
                "url": "https://github.com/sebastianbergmann/object-enumerator.git",
                "reference": "7cfd9e65d11ffb5af41198476395774d4c8a84c5"
            },
            "dist": {
                "type": "zip",
                "url": "https://api.github.com/repos/sebastianbergmann/object-enumerator/zipball/7cfd9e65d11ffb5af41198476395774d4c8a84c5",
                "reference": "7cfd9e65d11ffb5af41198476395774d4c8a84c5",
                "shasum": ""
            },
            "require": {
                "php": "^7.0",
                "sebastian/object-reflector": "^1.1.1",
                "sebastian/recursion-context": "^3.0"
            },
            "require-dev": {
                "phpunit/phpunit": "^6.0"
            },
            "type": "library",
            "extra": {
                "branch-alias": {
                    "dev-master": "3.0.x-dev"
                }
            },
            "autoload": {
                "classmap": [
                    "src/"
                ]
            },
            "notification-url": "https://packagist.org/downloads/",
            "license": [
                "BSD-3-Clause"
            ],
            "authors": [
                {
                    "name": "Sebastian Bergmann",
                    "email": "sebastian@phpunit.de"
                }
            ],
            "description": "Traverses array structures and object graphs to enumerate all referenced objects",
            "homepage": "https://github.com/sebastianbergmann/object-enumerator/",
            "time": "2017-08-03T12:35:26+00:00"
        },
        {
            "name": "sebastian/object-reflector",
            "version": "1.1.1",
            "source": {
                "type": "git",
                "url": "https://github.com/sebastianbergmann/object-reflector.git",
                "reference": "773f97c67f28de00d397be301821b06708fca0be"
            },
            "dist": {
                "type": "zip",
                "url": "https://api.github.com/repos/sebastianbergmann/object-reflector/zipball/773f97c67f28de00d397be301821b06708fca0be",
                "reference": "773f97c67f28de00d397be301821b06708fca0be",
                "shasum": ""
            },
            "require": {
                "php": "^7.0"
            },
            "require-dev": {
                "phpunit/phpunit": "^6.0"
            },
            "type": "library",
            "extra": {
                "branch-alias": {
                    "dev-master": "1.1-dev"
                }
            },
            "autoload": {
                "classmap": [
                    "src/"
                ]
            },
            "notification-url": "https://packagist.org/downloads/",
            "license": [
                "BSD-3-Clause"
            ],
            "authors": [
                {
                    "name": "Sebastian Bergmann",
                    "email": "sebastian@phpunit.de"
                }
            ],
            "description": "Allows reflection of object attributes, including inherited and non-public ones",
            "homepage": "https://github.com/sebastianbergmann/object-reflector/",
            "time": "2017-03-29T09:07:27+00:00"
        },
        {
            "name": "sebastian/phpcpd",
            "version": "3.0.1",
            "source": {
                "type": "git",
                "url": "https://github.com/sebastianbergmann/phpcpd.git",
                "reference": "dfed51c1288790fc957c9433e2f49ab152e8a564"
            },
            "dist": {
                "type": "zip",
                "url": "https://api.github.com/repos/sebastianbergmann/phpcpd/zipball/dfed51c1288790fc957c9433e2f49ab152e8a564",
                "reference": "dfed51c1288790fc957c9433e2f49ab152e8a564",
                "shasum": ""
            },
            "require": {
                "php": "^5.6|^7.0",
                "phpunit/php-timer": "^1.0.6",
                "sebastian/finder-facade": "^1.1",
                "sebastian/version": "^1.0|^2.0",
                "symfony/console": "^2.7|^3.0|^4.0"
            },
            "bin": [
                "phpcpd"
            ],
            "type": "library",
            "extra": {
                "branch-alias": {
                    "dev-master": "3.0-dev"
                }
            },
            "autoload": {
                "classmap": [
                    "src/"
                ]
            },
            "notification-url": "https://packagist.org/downloads/",
            "license": [
                "BSD-3-Clause"
            ],
            "authors": [
                {
                    "name": "Sebastian Bergmann",
                    "email": "sebastian@phpunit.de",
                    "role": "lead"
                }
            ],
            "description": "Copy/Paste Detector (CPD) for PHP code.",
            "homepage": "https://github.com/sebastianbergmann/phpcpd",
            "time": "2017-11-16T08:49:28+00:00"
        },
        {
            "name": "sebastian/recursion-context",
            "version": "3.0.0",
            "source": {
                "type": "git",
                "url": "https://github.com/sebastianbergmann/recursion-context.git",
                "reference": "5b0cd723502bac3b006cbf3dbf7a1e3fcefe4fa8"
            },
            "dist": {
                "type": "zip",
                "url": "https://api.github.com/repos/sebastianbergmann/recursion-context/zipball/5b0cd723502bac3b006cbf3dbf7a1e3fcefe4fa8",
                "reference": "5b0cd723502bac3b006cbf3dbf7a1e3fcefe4fa8",
                "shasum": ""
            },
            "require": {
                "php": "^7.0"
            },
            "require-dev": {
                "phpunit/phpunit": "^6.0"
            },
            "type": "library",
            "extra": {
                "branch-alias": {
                    "dev-master": "3.0.x-dev"
                }
            },
            "autoload": {
                "classmap": [
                    "src/"
                ]
            },
            "notification-url": "https://packagist.org/downloads/",
            "license": [
                "BSD-3-Clause"
            ],
            "authors": [
                {
                    "name": "Jeff Welch",
                    "email": "whatthejeff@gmail.com"
                },
                {
                    "name": "Sebastian Bergmann",
                    "email": "sebastian@phpunit.de"
                },
                {
                    "name": "Adam Harvey",
                    "email": "aharvey@php.net"
                }
            ],
            "description": "Provides functionality to recursively process PHP variables",
            "homepage": "http://www.github.com/sebastianbergmann/recursion-context",
            "time": "2017-03-03T06:23:57+00:00"
        },
        {
            "name": "sebastian/resource-operations",
            "version": "1.0.0",
            "source": {
                "type": "git",
                "url": "https://github.com/sebastianbergmann/resource-operations.git",
                "reference": "ce990bb21759f94aeafd30209e8cfcdfa8bc3f52"
            },
            "dist": {
                "type": "zip",
                "url": "https://api.github.com/repos/sebastianbergmann/resource-operations/zipball/ce990bb21759f94aeafd30209e8cfcdfa8bc3f52",
                "reference": "ce990bb21759f94aeafd30209e8cfcdfa8bc3f52",
                "shasum": ""
            },
            "require": {
                "php": ">=5.6.0"
            },
            "type": "library",
            "extra": {
                "branch-alias": {
                    "dev-master": "1.0.x-dev"
                }
            },
            "autoload": {
                "classmap": [
                    "src/"
                ]
            },
            "notification-url": "https://packagist.org/downloads/",
            "license": [
                "BSD-3-Clause"
            ],
            "authors": [
                {
                    "name": "Sebastian Bergmann",
                    "email": "sebastian@phpunit.de"
                }
            ],
            "description": "Provides a list of PHP built-in functions that operate on resources",
            "homepage": "https://www.github.com/sebastianbergmann/resource-operations",
            "time": "2015-07-28T20:34:47+00:00"
        },
        {
            "name": "sebastian/version",
            "version": "2.0.1",
            "source": {
                "type": "git",
                "url": "https://github.com/sebastianbergmann/version.git",
                "reference": "99732be0ddb3361e16ad77b68ba41efc8e979019"
            },
            "dist": {
                "type": "zip",
                "url": "https://api.github.com/repos/sebastianbergmann/version/zipball/99732be0ddb3361e16ad77b68ba41efc8e979019",
                "reference": "99732be0ddb3361e16ad77b68ba41efc8e979019",
                "shasum": ""
            },
            "require": {
                "php": ">=5.6"
            },
            "type": "library",
            "extra": {
                "branch-alias": {
                    "dev-master": "2.0.x-dev"
                }
            },
            "autoload": {
                "classmap": [
                    "src/"
                ]
            },
            "notification-url": "https://packagist.org/downloads/",
            "license": [
                "BSD-3-Clause"
            ],
            "authors": [
                {
                    "name": "Sebastian Bergmann",
                    "email": "sebastian@phpunit.de",
                    "role": "lead"
                }
            ],
            "description": "Library that helps with managing the version number of Git-hosted PHP projects",
            "homepage": "https://github.com/sebastianbergmann/version",
            "time": "2016-10-03T07:35:21+00:00"
        },
        {
            "name": "squizlabs/php_codesniffer",
            "version": "3.2.3",
            "source": {
                "type": "git",
                "url": "https://github.com/squizlabs/PHP_CodeSniffer.git",
                "reference": "4842476c434e375f9d3182ff7b89059583aa8b27"
            },
            "dist": {
                "type": "zip",
                "url": "https://api.github.com/repos/squizlabs/PHP_CodeSniffer/zipball/4842476c434e375f9d3182ff7b89059583aa8b27",
                "reference": "4842476c434e375f9d3182ff7b89059583aa8b27",
                "shasum": ""
            },
            "require": {
                "ext-simplexml": "*",
                "ext-tokenizer": "*",
                "ext-xmlwriter": "*",
                "php": ">=5.4.0"
            },
            "require-dev": {
                "phpunit/phpunit": "^4.0 || ^5.0 || ^6.0 || ^7.0"
            },
            "bin": [
                "bin/phpcs",
                "bin/phpcbf"
            ],
            "type": "library",
            "extra": {
                "branch-alias": {
                    "dev-master": "3.x-dev"
                }
            },
            "notification-url": "https://packagist.org/downloads/",
            "license": [
                "BSD-3-Clause"
            ],
            "authors": [
                {
                    "name": "Greg Sherwood",
                    "role": "lead"
                }
            ],
            "description": "PHP_CodeSniffer tokenizes PHP, JavaScript and CSS files and detects violations of a defined set of coding standards.",
            "homepage": "http://www.squizlabs.com/php-codesniffer",
            "keywords": [
                "phpcs",
                "standards"
            ],
            "time": "2018-02-20T21:35:23+00:00"
        },
        {
            "name": "symfony/config",
            "version": "v3.4.6",
            "source": {
                "type": "git",
                "url": "https://github.com/symfony/config.git",
                "reference": "05e10567b529476a006b00746c5f538f1636810e"
            },
            "dist": {
                "type": "zip",
                "url": "https://api.github.com/repos/symfony/config/zipball/05e10567b529476a006b00746c5f538f1636810e",
                "reference": "05e10567b529476a006b00746c5f538f1636810e",
                "shasum": ""
            },
            "require": {
                "php": "^5.5.9|>=7.0.8",
                "symfony/filesystem": "~2.8|~3.0|~4.0"
            },
            "conflict": {
                "symfony/dependency-injection": "<3.3",
                "symfony/finder": "<3.3"
            },
            "require-dev": {
                "symfony/dependency-injection": "~3.3|~4.0",
                "symfony/event-dispatcher": "~3.3|~4.0",
                "symfony/finder": "~3.3|~4.0",
                "symfony/yaml": "~3.0|~4.0"
            },
            "suggest": {
                "symfony/yaml": "To use the yaml reference dumper"
            },
            "type": "library",
            "extra": {
                "branch-alias": {
                    "dev-master": "3.4-dev"
                }
            },
            "autoload": {
                "psr-4": {
                    "Symfony\\Component\\Config\\": ""
                },
                "exclude-from-classmap": [
                    "/Tests/"
                ]
            },
            "notification-url": "https://packagist.org/downloads/",
            "license": [
                "MIT"
            ],
            "authors": [
                {
                    "name": "Fabien Potencier",
                    "email": "fabien@symfony.com"
                },
                {
                    "name": "Symfony Community",
                    "homepage": "https://symfony.com/contributors"
                }
            ],
            "description": "Symfony Config Component",
            "homepage": "https://symfony.com",
            "time": "2018-02-14T10:03:57+00:00"
        },
        {
            "name": "symfony/console",
            "version": "v3.4.6",
            "source": {
                "type": "git",
                "url": "https://github.com/symfony/console.git",
                "reference": "067339e9b8ec30d5f19f5950208893ff026b94f7"
            },
            "dist": {
                "type": "zip",
                "url": "https://api.github.com/repos/symfony/console/zipball/067339e9b8ec30d5f19f5950208893ff026b94f7",
                "reference": "067339e9b8ec30d5f19f5950208893ff026b94f7",
                "shasum": ""
            },
            "require": {
                "php": "^5.5.9|>=7.0.8",
                "symfony/debug": "~2.8|~3.0|~4.0",
                "symfony/polyfill-mbstring": "~1.0"
            },
            "conflict": {
                "symfony/dependency-injection": "<3.4",
                "symfony/process": "<3.3"
            },
            "require-dev": {
                "psr/log": "~1.0",
                "symfony/config": "~3.3|~4.0",
                "symfony/dependency-injection": "~3.4|~4.0",
                "symfony/event-dispatcher": "~2.8|~3.0|~4.0",
                "symfony/lock": "~3.4|~4.0",
                "symfony/process": "~3.3|~4.0"
            },
            "suggest": {
                "psr/log": "For using the console logger",
                "symfony/event-dispatcher": "",
                "symfony/lock": "",
                "symfony/process": ""
            },
            "type": "library",
            "extra": {
                "branch-alias": {
                    "dev-master": "3.4-dev"
                }
            },
            "autoload": {
                "psr-4": {
                    "Symfony\\Component\\Console\\": ""
                },
                "exclude-from-classmap": [
                    "/Tests/"
                ]
            },
            "notification-url": "https://packagist.org/downloads/",
            "license": [
                "MIT"
            ],
            "authors": [
                {
                    "name": "Fabien Potencier",
                    "email": "fabien@symfony.com"
                },
                {
                    "name": "Symfony Community",
                    "homepage": "https://symfony.com/contributors"
                }
            ],
            "description": "Symfony Console Component",
            "homepage": "https://symfony.com",
            "time": "2018-02-26T15:46:28+00:00"
        },
        {
            "name": "symfony/css-selector",
            "version": "v3.4.6",
            "source": {
                "type": "git",
                "url": "https://github.com/symfony/css-selector.git",
                "reference": "544655f1fc078a9cd839fdda2b7b1e64627c826a"
            },
            "dist": {
                "type": "zip",
                "url": "https://api.github.com/repos/symfony/css-selector/zipball/544655f1fc078a9cd839fdda2b7b1e64627c826a",
                "reference": "544655f1fc078a9cd839fdda2b7b1e64627c826a",
                "shasum": ""
            },
            "require": {
                "php": "^5.5.9|>=7.0.8"
            },
            "type": "library",
            "extra": {
                "branch-alias": {
                    "dev-master": "3.4-dev"
                }
            },
            "autoload": {
                "psr-4": {
                    "Symfony\\Component\\CssSelector\\": ""
                },
                "exclude-from-classmap": [
                    "/Tests/"
                ]
            },
            "notification-url": "https://packagist.org/downloads/",
            "license": [
                "MIT"
            ],
            "authors": [
                {
                    "name": "Jean-François Simon",
                    "email": "jeanfrancois.simon@sensiolabs.com"
                },
                {
                    "name": "Fabien Potencier",
                    "email": "fabien@symfony.com"
                },
                {
                    "name": "Symfony Community",
                    "homepage": "https://symfony.com/contributors"
                }
            ],
            "description": "Symfony CssSelector Component",
            "homepage": "https://symfony.com",
            "time": "2018-02-03T14:55:07+00:00"
        },
        {
            "name": "symfony/debug",
            "version": "v3.4.6",
            "source": {
                "type": "git",
                "url": "https://github.com/symfony/debug.git",
                "reference": "9b1071f86e79e1999b3d3675d2e0e7684268b9bc"
            },
            "dist": {
                "type": "zip",
                "url": "https://api.github.com/repos/symfony/debug/zipball/9b1071f86e79e1999b3d3675d2e0e7684268b9bc",
                "reference": "9b1071f86e79e1999b3d3675d2e0e7684268b9bc",
                "shasum": ""
            },
            "require": {
                "php": "^5.5.9|>=7.0.8",
                "psr/log": "~1.0"
            },
            "conflict": {
                "symfony/http-kernel": ">=2.3,<2.3.24|~2.4.0|>=2.5,<2.5.9|>=2.6,<2.6.2"
            },
            "require-dev": {
                "symfony/http-kernel": "~2.8|~3.0|~4.0"
            },
            "type": "library",
            "extra": {
                "branch-alias": {
                    "dev-master": "3.4-dev"
                }
            },
            "autoload": {
                "psr-4": {
                    "Symfony\\Component\\Debug\\": ""
                },
                "exclude-from-classmap": [
                    "/Tests/"
                ]
            },
            "notification-url": "https://packagist.org/downloads/",
            "license": [
                "MIT"
            ],
            "authors": [
                {
                    "name": "Fabien Potencier",
                    "email": "fabien@symfony.com"
                },
                {
                    "name": "Symfony Community",
                    "homepage": "https://symfony.com/contributors"
                }
            ],
            "description": "Symfony Debug Component",
            "homepage": "https://symfony.com",
            "time": "2018-02-28T21:49:22+00:00"
        },
        {
            "name": "symfony/dependency-injection",
            "version": "v3.4.6",
            "source": {
                "type": "git",
                "url": "https://github.com/symfony/dependency-injection.git",
                "reference": "12e901abc1cb0d637a0e5abe9923471361d96b07"
            },
            "dist": {
                "type": "zip",
                "url": "https://api.github.com/repos/symfony/dependency-injection/zipball/12e901abc1cb0d637a0e5abe9923471361d96b07",
                "reference": "12e901abc1cb0d637a0e5abe9923471361d96b07",
                "shasum": ""
            },
            "require": {
                "php": "^5.5.9|>=7.0.8",
                "psr/container": "^1.0"
            },
            "conflict": {
                "symfony/config": "<3.3.7",
                "symfony/finder": "<3.3",
                "symfony/proxy-manager-bridge": "<3.4",
                "symfony/yaml": "<3.4"
            },
            "provide": {
                "psr/container-implementation": "1.0"
            },
            "require-dev": {
                "symfony/config": "~3.3|~4.0",
                "symfony/expression-language": "~2.8|~3.0|~4.0",
                "symfony/yaml": "~3.4|~4.0"
            },
            "suggest": {
                "symfony/config": "",
                "symfony/expression-language": "For using expressions in service container configuration",
                "symfony/finder": "For using double-star glob patterns or when GLOB_BRACE portability is required",
                "symfony/proxy-manager-bridge": "Generate service proxies to lazy load them",
                "symfony/yaml": ""
            },
            "type": "library",
            "extra": {
                "branch-alias": {
                    "dev-master": "3.4-dev"
                }
            },
            "autoload": {
                "psr-4": {
                    "Symfony\\Component\\DependencyInjection\\": ""
                },
                "exclude-from-classmap": [
                    "/Tests/"
                ]
            },
            "notification-url": "https://packagist.org/downloads/",
            "license": [
                "MIT"
            ],
            "authors": [
                {
                    "name": "Fabien Potencier",
                    "email": "fabien@symfony.com"
                },
                {
                    "name": "Symfony Community",
                    "homepage": "https://symfony.com/contributors"
                }
            ],
            "description": "Symfony DependencyInjection Component",
            "homepage": "https://symfony.com",
            "time": "2018-03-04T03:54:53+00:00"
        },
        {
            "name": "symfony/event-dispatcher",
            "version": "v3.4.6",
            "source": {
                "type": "git",
                "url": "https://github.com/symfony/event-dispatcher.git",
                "reference": "58990682ac3fdc1f563b7e705452921372aad11d"
            },
            "dist": {
                "type": "zip",
                "url": "https://api.github.com/repos/symfony/event-dispatcher/zipball/58990682ac3fdc1f563b7e705452921372aad11d",
                "reference": "58990682ac3fdc1f563b7e705452921372aad11d",
                "shasum": ""
            },
            "require": {
                "php": "^5.5.9|>=7.0.8"
            },
            "conflict": {
                "symfony/dependency-injection": "<3.3"
            },
            "require-dev": {
                "psr/log": "~1.0",
                "symfony/config": "~2.8|~3.0|~4.0",
                "symfony/dependency-injection": "~3.3|~4.0",
                "symfony/expression-language": "~2.8|~3.0|~4.0",
                "symfony/stopwatch": "~2.8|~3.0|~4.0"
            },
            "suggest": {
                "symfony/dependency-injection": "",
                "symfony/http-kernel": ""
            },
            "type": "library",
            "extra": {
                "branch-alias": {
                    "dev-master": "3.4-dev"
                }
            },
            "autoload": {
                "psr-4": {
                    "Symfony\\Component\\EventDispatcher\\": ""
                },
                "exclude-from-classmap": [
                    "/Tests/"
                ]
            },
            "notification-url": "https://packagist.org/downloads/",
            "license": [
                "MIT"
            ],
            "authors": [
                {
                    "name": "Fabien Potencier",
                    "email": "fabien@symfony.com"
                },
                {
                    "name": "Symfony Community",
                    "homepage": "https://symfony.com/contributors"
                }
            ],
            "description": "Symfony EventDispatcher Component",
            "homepage": "https://symfony.com",
            "time": "2018-02-14T10:03:57+00:00"
        },
        {
            "name": "symfony/filesystem",
            "version": "v3.4.6",
            "source": {
                "type": "git",
                "url": "https://github.com/symfony/filesystem.git",
                "reference": "253a4490b528597aa14d2bf5aeded6f5e5e4a541"
            },
            "dist": {
                "type": "zip",
                "url": "https://api.github.com/repos/symfony/filesystem/zipball/253a4490b528597aa14d2bf5aeded6f5e5e4a541",
                "reference": "253a4490b528597aa14d2bf5aeded6f5e5e4a541",
                "shasum": ""
            },
            "require": {
                "php": "^5.5.9|>=7.0.8"
            },
            "type": "library",
            "extra": {
                "branch-alias": {
                    "dev-master": "3.4-dev"
                }
            },
            "autoload": {
                "psr-4": {
                    "Symfony\\Component\\Filesystem\\": ""
                },
                "exclude-from-classmap": [
                    "/Tests/"
                ]
            },
            "notification-url": "https://packagist.org/downloads/",
            "license": [
                "MIT"
            ],
            "authors": [
                {
                    "name": "Fabien Potencier",
                    "email": "fabien@symfony.com"
                },
                {
                    "name": "Symfony Community",
                    "homepage": "https://symfony.com/contributors"
                }
            ],
            "description": "Symfony Filesystem Component",
            "homepage": "https://symfony.com",
            "time": "2018-02-22T10:48:49+00:00"
        },
        {
            "name": "symfony/finder",
            "version": "v3.4.6",
            "source": {
                "type": "git",
                "url": "https://github.com/symfony/finder.git",
                "reference": "a479817ce0a9e4adfd7d39c6407c95d97c254625"
            },
            "dist": {
                "type": "zip",
                "url": "https://api.github.com/repos/symfony/finder/zipball/a479817ce0a9e4adfd7d39c6407c95d97c254625",
                "reference": "a479817ce0a9e4adfd7d39c6407c95d97c254625",
                "shasum": ""
            },
            "require": {
                "php": "^5.5.9|>=7.0.8"
            },
            "type": "library",
            "extra": {
                "branch-alias": {
                    "dev-master": "3.4-dev"
                }
            },
            "autoload": {
                "psr-4": {
                    "Symfony\\Component\\Finder\\": ""
                },
                "exclude-from-classmap": [
                    "/Tests/"
                ]
            },
            "notification-url": "https://packagist.org/downloads/",
            "license": [
                "MIT"
            ],
            "authors": [
                {
                    "name": "Fabien Potencier",
                    "email": "fabien@symfony.com"
                },
                {
                    "name": "Symfony Community",
                    "homepage": "https://symfony.com/contributors"
                }
            ],
            "description": "Symfony Finder Component",
            "homepage": "https://symfony.com",
            "time": "2018-03-05T18:28:11+00:00"
        },
        {
            "name": "symfony/options-resolver",
            "version": "v3.4.6",
            "source": {
                "type": "git",
                "url": "https://github.com/symfony/options-resolver.git",
                "reference": "f3109a6aedd20e35c3a33190e932c2b063b7b50e"
            },
            "dist": {
                "type": "zip",
                "url": "https://api.github.com/repos/symfony/options-resolver/zipball/f3109a6aedd20e35c3a33190e932c2b063b7b50e",
                "reference": "f3109a6aedd20e35c3a33190e932c2b063b7b50e",
                "shasum": ""
            },
            "require": {
                "php": "^5.5.9|>=7.0.8"
            },
            "type": "library",
            "extra": {
                "branch-alias": {
                    "dev-master": "3.4-dev"
                }
            },
            "autoload": {
                "psr-4": {
                    "Symfony\\Component\\OptionsResolver\\": ""
                },
                "exclude-from-classmap": [
                    "/Tests/"
                ]
            },
            "notification-url": "https://packagist.org/downloads/",
            "license": [
                "MIT"
            ],
            "authors": [
                {
                    "name": "Fabien Potencier",
                    "email": "fabien@symfony.com"
                },
                {
                    "name": "Symfony Community",
                    "homepage": "https://symfony.com/contributors"
                }
            ],
            "description": "Symfony OptionsResolver Component",
            "homepage": "https://symfony.com",
            "keywords": [
                "config",
                "configuration",
                "options"
            ],
            "time": "2018-01-11T07:56:07+00:00"
        },
        {
            "name": "symfony/polyfill-mbstring",
            "version": "v1.7.0",
            "source": {
                "type": "git",
                "url": "https://github.com/symfony/polyfill-mbstring.git",
                "reference": "78be803ce01e55d3491c1397cf1c64beb9c1b63b"
            },
            "dist": {
                "type": "zip",
                "url": "https://api.github.com/repos/symfony/polyfill-mbstring/zipball/78be803ce01e55d3491c1397cf1c64beb9c1b63b",
                "reference": "78be803ce01e55d3491c1397cf1c64beb9c1b63b",
                "shasum": ""
            },
            "require": {
                "php": ">=5.3.3"
            },
            "suggest": {
                "ext-mbstring": "For best performance"
            },
            "type": "library",
            "extra": {
                "branch-alias": {
                    "dev-master": "1.7-dev"
                }
            },
            "autoload": {
                "psr-4": {
                    "Symfony\\Polyfill\\Mbstring\\": ""
                },
                "files": [
                    "bootstrap.php"
                ]
            },
            "notification-url": "https://packagist.org/downloads/",
            "license": [
                "MIT"
            ],
            "authors": [
                {
                    "name": "Nicolas Grekas",
                    "email": "p@tchwork.com"
                },
                {
                    "name": "Symfony Community",
                    "homepage": "https://symfony.com/contributors"
                }
            ],
            "description": "Symfony polyfill for the Mbstring extension",
            "homepage": "https://symfony.com",
            "keywords": [
                "compatibility",
                "mbstring",
                "polyfill",
                "portable",
                "shim"
            ],
            "time": "2018-01-30T19:27:44+00:00"
        },
        {
            "name": "symfony/polyfill-php70",
            "version": "v1.7.0",
            "source": {
                "type": "git",
                "url": "https://github.com/symfony/polyfill-php70.git",
                "reference": "3532bfcd8f933a7816f3a0a59682fc404776600f"
            },
            "dist": {
                "type": "zip",
                "url": "https://api.github.com/repos/symfony/polyfill-php70/zipball/3532bfcd8f933a7816f3a0a59682fc404776600f",
                "reference": "3532bfcd8f933a7816f3a0a59682fc404776600f",
                "shasum": ""
            },
            "require": {
                "paragonie/random_compat": "~1.0|~2.0",
                "php": ">=5.3.3"
            },
            "type": "library",
            "extra": {
                "branch-alias": {
                    "dev-master": "1.7-dev"
                }
            },
            "autoload": {
                "psr-4": {
                    "Symfony\\Polyfill\\Php70\\": ""
                },
                "files": [
                    "bootstrap.php"
                ],
                "classmap": [
                    "Resources/stubs"
                ]
            },
            "notification-url": "https://packagist.org/downloads/",
            "license": [
                "MIT"
            ],
            "authors": [
                {
                    "name": "Nicolas Grekas",
                    "email": "p@tchwork.com"
                },
                {
                    "name": "Symfony Community",
                    "homepage": "https://symfony.com/contributors"
                }
            ],
            "description": "Symfony polyfill backporting some PHP 7.0+ features to lower PHP versions",
            "homepage": "https://symfony.com",
            "keywords": [
                "compatibility",
                "polyfill",
                "portable",
                "shim"
            ],
            "time": "2018-01-30T19:27:44+00:00"
        },
        {
            "name": "symfony/polyfill-php72",
            "version": "v1.7.0",
            "source": {
                "type": "git",
                "url": "https://github.com/symfony/polyfill-php72.git",
                "reference": "8eca20c8a369e069d4f4c2ac9895144112867422"
            },
            "dist": {
                "type": "zip",
                "url": "https://api.github.com/repos/symfony/polyfill-php72/zipball/8eca20c8a369e069d4f4c2ac9895144112867422",
                "reference": "8eca20c8a369e069d4f4c2ac9895144112867422",
                "shasum": ""
            },
            "require": {
                "php": ">=5.3.3"
            },
            "type": "library",
            "extra": {
                "branch-alias": {
                    "dev-master": "1.7-dev"
                }
            },
            "autoload": {
                "psr-4": {
                    "Symfony\\Polyfill\\Php72\\": ""
                },
                "files": [
                    "bootstrap.php"
                ]
            },
            "notification-url": "https://packagist.org/downloads/",
            "license": [
                "MIT"
            ],
            "authors": [
                {
                    "name": "Nicolas Grekas",
                    "email": "p@tchwork.com"
                },
                {
                    "name": "Symfony Community",
                    "homepage": "https://symfony.com/contributors"
                }
            ],
            "description": "Symfony polyfill backporting some PHP 7.2+ features to lower PHP versions",
            "homepage": "https://symfony.com",
            "keywords": [
                "compatibility",
                "polyfill",
                "portable",
                "shim"
            ],
            "time": "2018-01-31T17:43:24+00:00"
        },
        {
            "name": "symfony/process",
            "version": "v3.4.6",
            "source": {
                "type": "git",
                "url": "https://github.com/symfony/process.git",
                "reference": "cc4aea21f619116aaf1c58016a944e4821c8e8af"
            },
            "dist": {
                "type": "zip",
                "url": "https://api.github.com/repos/symfony/process/zipball/cc4aea21f619116aaf1c58016a944e4821c8e8af",
                "reference": "cc4aea21f619116aaf1c58016a944e4821c8e8af",
                "shasum": ""
            },
            "require": {
                "php": "^5.5.9|>=7.0.8"
            },
            "type": "library",
            "extra": {
                "branch-alias": {
                    "dev-master": "3.4-dev"
                }
            },
            "autoload": {
                "psr-4": {
                    "Symfony\\Component\\Process\\": ""
                },
                "exclude-from-classmap": [
                    "/Tests/"
                ]
            },
            "notification-url": "https://packagist.org/downloads/",
            "license": [
                "MIT"
            ],
            "authors": [
                {
                    "name": "Fabien Potencier",
                    "email": "fabien@symfony.com"
                },
                {
                    "name": "Symfony Community",
                    "homepage": "https://symfony.com/contributors"
                }
            ],
            "description": "Symfony Process Component",
            "homepage": "https://symfony.com",
            "time": "2018-02-12T17:55:00+00:00"
        },
        {
            "name": "symfony/stopwatch",
            "version": "v3.4.6",
            "source": {
                "type": "git",
                "url": "https://github.com/symfony/stopwatch.git",
                "reference": "eb17cfa072cab26537ac37e9c4ece6c0361369af"
            },
            "dist": {
                "type": "zip",
                "url": "https://api.github.com/repos/symfony/stopwatch/zipball/eb17cfa072cab26537ac37e9c4ece6c0361369af",
                "reference": "eb17cfa072cab26537ac37e9c4ece6c0361369af",
                "shasum": ""
            },
            "require": {
                "php": "^5.5.9|>=7.0.8"
            },
            "type": "library",
            "extra": {
                "branch-alias": {
                    "dev-master": "3.4-dev"
                }
            },
            "autoload": {
                "psr-4": {
                    "Symfony\\Component\\Stopwatch\\": ""
                },
                "exclude-from-classmap": [
                    "/Tests/"
                ]
            },
            "notification-url": "https://packagist.org/downloads/",
            "license": [
                "MIT"
            ],
            "authors": [
                {
                    "name": "Fabien Potencier",
                    "email": "fabien@symfony.com"
                },
                {
                    "name": "Symfony Community",
                    "homepage": "https://symfony.com/contributors"
                }
            ],
            "description": "Symfony Stopwatch Component",
            "homepage": "https://symfony.com",
            "time": "2018-02-17T14:55:25+00:00"
        },
        {
            "name": "theseer/fdomdocument",
            "version": "1.6.6",
            "source": {
                "type": "git",
                "url": "https://github.com/theseer/fDOMDocument.git",
                "reference": "6e8203e40a32a9c770bcb62fe37e68b948da6dca"
            },
            "dist": {
                "type": "zip",
                "url": "https://api.github.com/repos/theseer/fDOMDocument/zipball/6e8203e40a32a9c770bcb62fe37e68b948da6dca",
                "reference": "6e8203e40a32a9c770bcb62fe37e68b948da6dca",
                "shasum": ""
            },
            "require": {
                "ext-dom": "*",
                "lib-libxml": "*",
                "php": ">=5.3.3"
            },
            "type": "library",
            "autoload": {
                "classmap": [
                    "src/"
                ]
            },
            "notification-url": "https://packagist.org/downloads/",
            "license": [
                "BSD-3-Clause"
            ],
            "authors": [
                {
                    "name": "Arne Blankerts",
                    "email": "arne@blankerts.de",
                    "role": "lead"
                }
            ],
            "description": "The classes contained within this repository extend the standard DOM to use exceptions at all occasions of errors instead of PHP warnings or notices. They also add various custom methods and shortcuts for convenience and to simplify the usage of DOM.",
            "homepage": "https://github.com/theseer/fDOMDocument",
            "time": "2017-06-30T11:53:12+00:00"
        },
        {
            "name": "theseer/tokenizer",
            "version": "1.1.0",
            "source": {
                "type": "git",
                "url": "https://github.com/theseer/tokenizer.git",
                "reference": "cb2f008f3f05af2893a87208fe6a6c4985483f8b"
            },
            "dist": {
                "type": "zip",
                "url": "https://api.github.com/repos/theseer/tokenizer/zipball/cb2f008f3f05af2893a87208fe6a6c4985483f8b",
                "reference": "cb2f008f3f05af2893a87208fe6a6c4985483f8b",
                "shasum": ""
            },
            "require": {
                "ext-dom": "*",
                "ext-tokenizer": "*",
                "ext-xmlwriter": "*",
                "php": "^7.0"
            },
            "type": "library",
            "autoload": {
                "classmap": [
                    "src/"
                ]
            },
            "notification-url": "https://packagist.org/downloads/",
            "license": [
                "BSD-3-Clause"
            ],
            "authors": [
                {
                    "name": "Arne Blankerts",
                    "email": "arne@blankerts.de",
                    "role": "Developer"
                }
            ],
            "description": "A small library for converting tokenized PHP source code into XML and potentially other formats",
            "time": "2017-04-07T12:08:54+00:00"
        },
        {
            "name": "webmozart/assert",
            "version": "1.3.0",
            "source": {
                "type": "git",
                "url": "https://github.com/webmozart/assert.git",
                "reference": "0df1908962e7a3071564e857d86874dad1ef204a"
            },
            "dist": {
                "type": "zip",
                "url": "https://api.github.com/repos/webmozart/assert/zipball/0df1908962e7a3071564e857d86874dad1ef204a",
                "reference": "0df1908962e7a3071564e857d86874dad1ef204a",
                "shasum": ""
            },
            "require": {
                "php": "^5.3.3 || ^7.0"
            },
            "require-dev": {
                "phpunit/phpunit": "^4.6",
                "sebastian/version": "^1.0.1"
            },
            "type": "library",
            "extra": {
                "branch-alias": {
                    "dev-master": "1.3-dev"
                }
            },
            "autoload": {
                "psr-4": {
                    "Webmozart\\Assert\\": "src/"
                }
            },
            "notification-url": "https://packagist.org/downloads/",
            "license": [
                "MIT"
            ],
            "authors": [
                {
                    "name": "Bernhard Schussek",
                    "email": "bschussek@gmail.com"
                }
            ],
            "description": "Assertions to validate method input/output with nice error messages.",
            "keywords": [
                "assert",
                "check",
                "validate"
            ],
            "time": "2018-01-29T19:49:41+00:00"
        }
    ],
    "aliases": [],
    "minimum-stability": "stable",
    "stability-flags": {
        "ahand/mobileesp": 20,
        "pear/validate_ispn": 20,
        "ghislainf/zf2-whoops": 20
    },
    "prefer-stable": false,
    "prefer-lowest": false,
    "platform": {
        "php": ">=5.6"
    },
    "platform-dev": [],
    "platform-overrides": {
        "php": "7.0.8"
    }
}<|MERGE_RESOLUTION|>--- conflicted
+++ resolved
@@ -4,11 +4,7 @@
         "Read more about it at https://getcomposer.org/doc/01-basic-usage.md#composer-lock-the-lock-file",
         "This file is @generated automatically"
     ],
-<<<<<<< HEAD
-    "content-hash": "2920110499669ef40a2aaf0e161769cd",
-=======
-    "content-hash": "799cbc2f88dbcf4c6e78e1c0ece3e31a",
->>>>>>> c02b20dd
+    "content-hash": "f0336aa59a549de2b9a4067692dc7e3a",
     "packages": [
         {
             "name": "aferrandini/phpqrcode",
@@ -6478,16 +6474,16 @@
         },
         {
             "name": "symfony/config",
-            "version": "v3.4.6",
+            "version": "v3.4.7",
             "source": {
                 "type": "git",
                 "url": "https://github.com/symfony/config.git",
-                "reference": "05e10567b529476a006b00746c5f538f1636810e"
-            },
-            "dist": {
-                "type": "zip",
-                "url": "https://api.github.com/repos/symfony/config/zipball/05e10567b529476a006b00746c5f538f1636810e",
-                "reference": "05e10567b529476a006b00746c5f538f1636810e",
+                "reference": "7c2a9d44f4433863e9bca682e7f03609234657f9"
+            },
+            "dist": {
+                "type": "zip",
+                "url": "https://api.github.com/repos/symfony/config/zipball/7c2a9d44f4433863e9bca682e7f03609234657f9",
+                "reference": "7c2a9d44f4433863e9bca682e7f03609234657f9",
                 "shasum": ""
             },
             "require": {
@@ -6537,20 +6533,20 @@
             ],
             "description": "Symfony Config Component",
             "homepage": "https://symfony.com",
-            "time": "2018-02-14T10:03:57+00:00"
+            "time": "2018-03-19T22:32:39+00:00"
         },
         {
             "name": "symfony/console",
-            "version": "v3.4.6",
+            "version": "v3.4.7",
             "source": {
                 "type": "git",
                 "url": "https://github.com/symfony/console.git",
-                "reference": "067339e9b8ec30d5f19f5950208893ff026b94f7"
-            },
-            "dist": {
-                "type": "zip",
-                "url": "https://api.github.com/repos/symfony/console/zipball/067339e9b8ec30d5f19f5950208893ff026b94f7",
-                "reference": "067339e9b8ec30d5f19f5950208893ff026b94f7",
+                "reference": "d4bb70fa24d540c309d88a9d6e43fb2d339b1fbf"
+            },
+            "dist": {
+                "type": "zip",
+                "url": "https://api.github.com/repos/symfony/console/zipball/d4bb70fa24d540c309d88a9d6e43fb2d339b1fbf",
+                "reference": "d4bb70fa24d540c309d88a9d6e43fb2d339b1fbf",
                 "shasum": ""
             },
             "require": {
@@ -6606,20 +6602,20 @@
             ],
             "description": "Symfony Console Component",
             "homepage": "https://symfony.com",
-            "time": "2018-02-26T15:46:28+00:00"
+            "time": "2018-04-03T05:22:50+00:00"
         },
         {
             "name": "symfony/css-selector",
-            "version": "v3.4.6",
+            "version": "v3.4.7",
             "source": {
                 "type": "git",
                 "url": "https://github.com/symfony/css-selector.git",
-                "reference": "544655f1fc078a9cd839fdda2b7b1e64627c826a"
-            },
-            "dist": {
-                "type": "zip",
-                "url": "https://api.github.com/repos/symfony/css-selector/zipball/544655f1fc078a9cd839fdda2b7b1e64627c826a",
-                "reference": "544655f1fc078a9cd839fdda2b7b1e64627c826a",
+                "reference": "519a80d7c1d95c6cc0b67f686d15fe27c6910de0"
+            },
+            "dist": {
+                "type": "zip",
+                "url": "https://api.github.com/repos/symfony/css-selector/zipball/519a80d7c1d95c6cc0b67f686d15fe27c6910de0",
+                "reference": "519a80d7c1d95c6cc0b67f686d15fe27c6910de0",
                 "shasum": ""
             },
             "require": {
@@ -6659,20 +6655,20 @@
             ],
             "description": "Symfony CssSelector Component",
             "homepage": "https://symfony.com",
-            "time": "2018-02-03T14:55:07+00:00"
+            "time": "2018-03-19T22:32:39+00:00"
         },
         {
             "name": "symfony/debug",
-            "version": "v3.4.6",
+            "version": "v3.4.7",
             "source": {
                 "type": "git",
                 "url": "https://github.com/symfony/debug.git",
-                "reference": "9b1071f86e79e1999b3d3675d2e0e7684268b9bc"
-            },
-            "dist": {
-                "type": "zip",
-                "url": "https://api.github.com/repos/symfony/debug/zipball/9b1071f86e79e1999b3d3675d2e0e7684268b9bc",
-                "reference": "9b1071f86e79e1999b3d3675d2e0e7684268b9bc",
+                "reference": "9cf7c2271cfb89ef9727db1b740ca77be57bf9d7"
+            },
+            "dist": {
+                "type": "zip",
+                "url": "https://api.github.com/repos/symfony/debug/zipball/9cf7c2271cfb89ef9727db1b740ca77be57bf9d7",
+                "reference": "9cf7c2271cfb89ef9727db1b740ca77be57bf9d7",
                 "shasum": ""
             },
             "require": {
@@ -6715,20 +6711,20 @@
             ],
             "description": "Symfony Debug Component",
             "homepage": "https://symfony.com",
-            "time": "2018-02-28T21:49:22+00:00"
+            "time": "2018-04-03T05:22:50+00:00"
         },
         {
             "name": "symfony/dependency-injection",
-            "version": "v3.4.6",
+            "version": "v3.4.7",
             "source": {
                 "type": "git",
                 "url": "https://github.com/symfony/dependency-injection.git",
-                "reference": "12e901abc1cb0d637a0e5abe9923471361d96b07"
-            },
-            "dist": {
-                "type": "zip",
-                "url": "https://api.github.com/repos/symfony/dependency-injection/zipball/12e901abc1cb0d637a0e5abe9923471361d96b07",
-                "reference": "12e901abc1cb0d637a0e5abe9923471361d96b07",
+                "reference": "24a68710c6ddc1e3d159a110cef94cedfcf3c611"
+            },
+            "dist": {
+                "type": "zip",
+                "url": "https://api.github.com/repos/symfony/dependency-injection/zipball/24a68710c6ddc1e3d159a110cef94cedfcf3c611",
+                "reference": "24a68710c6ddc1e3d159a110cef94cedfcf3c611",
                 "shasum": ""
             },
             "require": {
@@ -6786,11 +6782,11 @@
             ],
             "description": "Symfony DependencyInjection Component",
             "homepage": "https://symfony.com",
-            "time": "2018-03-04T03:54:53+00:00"
+            "time": "2018-03-29T11:25:31+00:00"
         },
         {
             "name": "symfony/event-dispatcher",
-            "version": "v3.4.6",
+            "version": "v3.4.7",
             "source": {
                 "type": "git",
                 "url": "https://github.com/symfony/event-dispatcher.git",
@@ -6853,7 +6849,7 @@
         },
         {
             "name": "symfony/filesystem",
-            "version": "v3.4.6",
+            "version": "v3.4.7",
             "source": {
                 "type": "git",
                 "url": "https://github.com/symfony/filesystem.git",
@@ -6902,16 +6898,16 @@
         },
         {
             "name": "symfony/finder",
-            "version": "v3.4.6",
+            "version": "v3.4.7",
             "source": {
                 "type": "git",
                 "url": "https://github.com/symfony/finder.git",
-                "reference": "a479817ce0a9e4adfd7d39c6407c95d97c254625"
-            },
-            "dist": {
-                "type": "zip",
-                "url": "https://api.github.com/repos/symfony/finder/zipball/a479817ce0a9e4adfd7d39c6407c95d97c254625",
-                "reference": "a479817ce0a9e4adfd7d39c6407c95d97c254625",
+                "reference": "7a2e1299cc0c4162996f18e347b6356729a55317"
+            },
+            "dist": {
+                "type": "zip",
+                "url": "https://api.github.com/repos/symfony/finder/zipball/7a2e1299cc0c4162996f18e347b6356729a55317",
+                "reference": "7a2e1299cc0c4162996f18e347b6356729a55317",
                 "shasum": ""
             },
             "require": {
@@ -6947,11 +6943,11 @@
             ],
             "description": "Symfony Finder Component",
             "homepage": "https://symfony.com",
-            "time": "2018-03-05T18:28:11+00:00"
+            "time": "2018-03-28T18:23:39+00:00"
         },
         {
             "name": "symfony/options-resolver",
-            "version": "v3.4.6",
+            "version": "v3.4.7",
             "source": {
                 "type": "git",
                 "url": "https://github.com/symfony/options-resolver.git",
@@ -7178,16 +7174,16 @@
         },
         {
             "name": "symfony/process",
-            "version": "v3.4.6",
+            "version": "v3.4.7",
             "source": {
                 "type": "git",
                 "url": "https://github.com/symfony/process.git",
-                "reference": "cc4aea21f619116aaf1c58016a944e4821c8e8af"
-            },
-            "dist": {
-                "type": "zip",
-                "url": "https://api.github.com/repos/symfony/process/zipball/cc4aea21f619116aaf1c58016a944e4821c8e8af",
-                "reference": "cc4aea21f619116aaf1c58016a944e4821c8e8af",
+                "reference": "4b7d64e852886319e93ddfdecff0d744ab87658b"
+            },
+            "dist": {
+                "type": "zip",
+                "url": "https://api.github.com/repos/symfony/process/zipball/4b7d64e852886319e93ddfdecff0d744ab87658b",
+                "reference": "4b7d64e852886319e93ddfdecff0d744ab87658b",
                 "shasum": ""
             },
             "require": {
@@ -7223,11 +7219,11 @@
             ],
             "description": "Symfony Process Component",
             "homepage": "https://symfony.com",
-            "time": "2018-02-12T17:55:00+00:00"
+            "time": "2018-04-03T05:22:50+00:00"
         },
         {
             "name": "symfony/stopwatch",
-            "version": "v3.4.6",
+            "version": "v3.4.7",
             "source": {
                 "type": "git",
                 "url": "https://github.com/symfony/stopwatch.git",
