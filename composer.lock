--- conflicted
+++ resolved
@@ -4,11 +4,7 @@
         "Read more about it at https://getcomposer.org/doc/01-basic-usage.md#installing-dependencies",
         "This file is @generated automatically"
     ],
-<<<<<<< HEAD
-    "content-hash": "e9bd84f9721be28721eae2c01c21349e",
-=======
     "content-hash": "da17e1ea553f8b21efc74f8cdc15e3d6",
->>>>>>> d75fe0f8
     "packages": [
         {
             "name": "ahand/mobileesp",
