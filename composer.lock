--- conflicted
+++ resolved
@@ -691,18 +691,6 @@
         },
         {
             "name": "doctrine/collections",
-<<<<<<< HEAD
-            "version": "1.7.1",
-            "source": {
-                "type": "git",
-                "url": "https://github.com/doctrine/collections.git",
-                "reference": "d93dbc5ef2e6e98a5b16ca5b07c3e15de9fd9113"
-            },
-            "dist": {
-                "type": "zip",
-                "url": "https://api.github.com/repos/doctrine/collections/zipball/d93dbc5ef2e6e98a5b16ca5b07c3e15de9fd9113",
-                "reference": "d93dbc5ef2e6e98a5b16ca5b07c3e15de9fd9113",
-=======
             "version": "1.7.3",
             "source": {
                 "type": "git",
@@ -713,7 +701,6 @@
                 "type": "zip",
                 "url": "https://api.github.com/repos/doctrine/collections/zipball/09dde3eb237756190f2de738d3c97cff10a8407b",
                 "reference": "09dde3eb237756190f2de738d3c97cff10a8407b",
->>>>>>> 7350f674
                 "shasum": ""
             },
             "require": {
@@ -721,11 +708,7 @@
                 "php": "^7.1.3 || ^8.0"
             },
             "require-dev": {
-<<<<<<< HEAD
-                "doctrine/coding-standard": "^9.0",
-=======
                 "doctrine/coding-standard": "^9.0 || ^10.0",
->>>>>>> 7350f674
                 "phpstan/phpstan": "^1.4.8",
                 "phpunit/phpunit": "^7.5 || ^8.5 || ^9.1.5",
                 "vimeo/psalm": "^4.22"
@@ -772,15 +755,9 @@
             ],
             "support": {
                 "issues": "https://github.com/doctrine/collections/issues",
-<<<<<<< HEAD
-                "source": "https://github.com/doctrine/collections/tree/1.7.1"
-            },
-            "time": "2022-08-23T18:47:41+00:00"
-=======
                 "source": "https://github.com/doctrine/collections/tree/1.7.3"
             },
             "time": "2022-09-01T19:34:23+00:00"
->>>>>>> 7350f674
         },
         {
             "name": "doctrine/deprecations",
@@ -10269,18 +10246,6 @@
         },
         {
             "name": "phpunit/php-code-coverage",
-<<<<<<< HEAD
-            "version": "9.2.16",
-            "source": {
-                "type": "git",
-                "url": "https://github.com/sebastianbergmann/php-code-coverage.git",
-                "reference": "2593003befdcc10db5e213f9f28814f5aa8ac073"
-            },
-            "dist": {
-                "type": "zip",
-                "url": "https://api.github.com/repos/sebastianbergmann/php-code-coverage/zipball/2593003befdcc10db5e213f9f28814f5aa8ac073",
-                "reference": "2593003befdcc10db5e213f9f28814f5aa8ac073",
-=======
             "version": "9.2.17",
             "source": {
                 "type": "git",
@@ -10291,7 +10256,6 @@
                 "type": "zip",
                 "url": "https://api.github.com/repos/sebastianbergmann/php-code-coverage/zipball/aa94dc41e8661fe90c7316849907cba3007b10d8",
                 "reference": "aa94dc41e8661fe90c7316849907cba3007b10d8",
->>>>>>> 7350f674
                 "shasum": ""
             },
             "require": {
@@ -10347,11 +10311,7 @@
             ],
             "support": {
                 "issues": "https://github.com/sebastianbergmann/php-code-coverage/issues",
-<<<<<<< HEAD
-                "source": "https://github.com/sebastianbergmann/php-code-coverage/tree/9.2.16"
-=======
                 "source": "https://github.com/sebastianbergmann/php-code-coverage/tree/9.2.17"
->>>>>>> 7350f674
             },
             "funding": [
                 {
@@ -10359,11 +10319,7 @@
                     "type": "github"
                 }
             ],
-<<<<<<< HEAD
-            "time": "2022-08-20T05:26:47+00:00"
-=======
             "time": "2022-08-30T12:24:04+00:00"
->>>>>>> 7350f674
         },
         {
             "name": "phpunit/php-file-iterator",
