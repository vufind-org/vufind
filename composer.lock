--- conflicted
+++ resolved
@@ -4,11 +4,7 @@
         "Read more about it at https://getcomposer.org/doc/01-basic-usage.md#installing-dependencies",
         "This file is @generated automatically"
     ],
-<<<<<<< HEAD
-    "content-hash": "957665f4b2e099eacc0a4216b345d8ee",
-=======
-    "content-hash": "4a5952e42136058b98cfd096f404b914",
->>>>>>> 6ba6a7c9
+    "content-hash": "2903e112c6338072bdef59be67ba4cc2",
     "packages": [
         {
             "name": "ahand/mobileesp",
