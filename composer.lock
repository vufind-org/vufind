--- conflicted
+++ resolved
@@ -4,11 +4,7 @@
         "Read more about it at https://getcomposer.org/doc/01-basic-usage.md#installing-dependencies",
         "This file is @generated automatically"
     ],
-<<<<<<< HEAD
-    "content-hash": "8ec3ed0485a3ea195a1e2eaf829c6fd0",
-=======
-    "content-hash": "d62fcffcf8edc45b3bf91b9cd3f80603",
->>>>>>> d05ba3a2
+    "content-hash": "a7222b0f5b9222a9a029aea7cf82aad7",
     "packages": [
         {
             "name": "ahand/mobileesp",
@@ -1194,16 +1190,16 @@
         },
         {
             "name": "filp/whoops",
-            "version": "2.15.3",
+            "version": "2.15.4",
             "source": {
                 "type": "git",
                 "url": "https://github.com/filp/whoops.git",
-                "reference": "c83e88a30524f9360b11f585f71e6b17313b7187"
-            },
-            "dist": {
-                "type": "zip",
-                "url": "https://api.github.com/repos/filp/whoops/zipball/c83e88a30524f9360b11f585f71e6b17313b7187",
-                "reference": "c83e88a30524f9360b11f585f71e6b17313b7187",
+                "reference": "a139776fa3f5985a50b509f2a02ff0f709d2a546"
+            },
+            "dist": {
+                "type": "zip",
+                "url": "https://api.github.com/repos/filp/whoops/zipball/a139776fa3f5985a50b509f2a02ff0f709d2a546",
+                "reference": "a139776fa3f5985a50b509f2a02ff0f709d2a546",
                 "shasum": ""
             },
             "require": {
@@ -1253,7 +1249,7 @@
             ],
             "support": {
                 "issues": "https://github.com/filp/whoops/issues",
-                "source": "https://github.com/filp/whoops/tree/2.15.3"
+                "source": "https://github.com/filp/whoops/tree/2.15.4"
             },
             "funding": [
                 {
@@ -1261,7 +1257,7 @@
                     "type": "github"
                 }
             ],
-            "time": "2023-07-13T12:00:00+00:00"
+            "time": "2023-11-03T12:00:00+00:00"
         },
         {
             "name": "laminas/laminas-cache",
@@ -1570,21 +1566,21 @@
         },
         {
             "name": "laminas/laminas-cache-storage-adapter-memory",
-            "version": "2.2.0",
+            "version": "2.3.0",
             "source": {
                 "type": "git",
                 "url": "https://github.com/laminas/laminas-cache-storage-adapter-memory.git",
-                "reference": "e002c7d3fa0d4723589b550d7ab4586befa72366"
-            },
-            "dist": {
-                "type": "zip",
-                "url": "https://api.github.com/repos/laminas/laminas-cache-storage-adapter-memory/zipball/e002c7d3fa0d4723589b550d7ab4586befa72366",
-                "reference": "e002c7d3fa0d4723589b550d7ab4586befa72366",
+                "reference": "d2c357a8b839ceb0e0781d5e9aebe46642dbf0b2"
+            },
+            "dist": {
+                "type": "zip",
+                "url": "https://api.github.com/repos/laminas/laminas-cache-storage-adapter-memory/zipball/d2c357a8b839ceb0e0781d5e9aebe46642dbf0b2",
+                "reference": "d2c357a8b839ceb0e0781d5e9aebe46642dbf0b2",
                 "shasum": ""
             },
             "require": {
                 "laminas/laminas-cache": "^3.0",
-                "php": "~8.0.0 || ~8.1.0  || ~8.2.0"
+                "php": "~8.0.0 || ~8.1.0 || ~8.2.0 || ~8.3.0"
             },
             "conflict": {
                 "laminas/laminas-servicemanager": "<3.11"
@@ -1593,11 +1589,11 @@
                 "laminas/laminas-cache-storage-implementation": "1.0"
             },
             "require-dev": {
-                "laminas/laminas-cache-storage-adapter-benchmark": "^1.0",
-                "laminas/laminas-cache-storage-adapter-test": "^2.0",
-                "laminas/laminas-coding-standard": "~2.4.0",
-                "psalm/plugin-phpunit": "^0.17.0",
-                "vimeo/psalm": "^4.9"
+                "laminas/laminas-cache-storage-adapter-benchmark": "^1.1.0",
+                "laminas/laminas-cache-storage-adapter-test": "^2.3.0",
+                "laminas/laminas-coding-standard": "~2.5.0",
+                "psalm/plugin-phpunit": "^0.18.0",
+                "vimeo/psalm": "^4.29.0"
             },
             "type": "library",
             "extra": {
@@ -1633,7 +1629,7 @@
                     "type": "community_bridge"
                 }
             ],
-            "time": "2022-10-22T14:38:52+00:00"
+            "time": "2023-10-18T09:43:33+00:00"
         },
         {
             "name": "laminas/laminas-captcha",
@@ -3103,21 +3099,21 @@
         },
         {
             "name": "laminas/laminas-math",
-            "version": "3.6.0",
+            "version": "3.7.0",
             "source": {
                 "type": "git",
                 "url": "https://github.com/laminas/laminas-math.git",
-                "reference": "5770fc632a3614f5526632a8b70f41b65130460e"
-            },
-            "dist": {
-                "type": "zip",
-                "url": "https://api.github.com/repos/laminas/laminas-math/zipball/5770fc632a3614f5526632a8b70f41b65130460e",
-                "reference": "5770fc632a3614f5526632a8b70f41b65130460e",
+                "reference": "3e90445828fd64308de2a600b48c3df051b3b17a"
+            },
+            "dist": {
+                "type": "zip",
+                "url": "https://api.github.com/repos/laminas/laminas-math/zipball/3e90445828fd64308de2a600b48c3df051b3b17a",
+                "reference": "3e90445828fd64308de2a600b48c3df051b3b17a",
                 "shasum": ""
             },
             "require": {
                 "ext-mbstring": "*",
-                "php": "~8.0.0 || ~8.1.0 || ~8.2.0"
+                "php": "~8.0.0 || ~8.1.0 || ~8.2.0 || ~8.3.0"
             },
             "conflict": {
                 "zendframework/zend-math": "*"
@@ -3166,25 +3162,25 @@
                     "type": "community_bridge"
                 }
             ],
-            "time": "2022-10-16T14:22:28+00:00"
+            "time": "2023-10-18T09:53:37+00:00"
         },
         {
             "name": "laminas/laminas-mime",
-            "version": "2.11.0",
+            "version": "2.12.0",
             "source": {
                 "type": "git",
                 "url": "https://github.com/laminas/laminas-mime.git",
-                "reference": "60ec04b755821c79c1987ce291b44e69f2c0831f"
-            },
-            "dist": {
-                "type": "zip",
-                "url": "https://api.github.com/repos/laminas/laminas-mime/zipball/60ec04b755821c79c1987ce291b44e69f2c0831f",
-                "reference": "60ec04b755821c79c1987ce291b44e69f2c0831f",
+                "reference": "08cc544778829b7d68d27a097885bd6e7130135e"
+            },
+            "dist": {
+                "type": "zip",
+                "url": "https://api.github.com/repos/laminas/laminas-mime/zipball/08cc544778829b7d68d27a097885bd6e7130135e",
+                "reference": "08cc544778829b7d68d27a097885bd6e7130135e",
                 "shasum": ""
             },
             "require": {
                 "laminas/laminas-stdlib": "^2.7 || ^3.0",
-                "php": "~8.0.0 || ~8.1.0 || ~8.2.0"
+                "php": "~8.0.0 || ~8.1.0 || ~8.2.0 || ~8.3.0"
             },
             "conflict": {
                 "zendframework/zend-mime": "*"
@@ -3227,7 +3223,7 @@
                     "type": "community_bridge"
                 }
             ],
-            "time": "2022-10-18T08:38:15+00:00"
+            "time": "2023-11-02T16:47:19+00:00"
         },
         {
             "name": "laminas/laminas-modulemanager",
@@ -4611,18 +4607,6 @@
         },
         {
             "name": "league/commonmark",
-<<<<<<< HEAD
-            "version": "2.3.9",
-            "source": {
-                "type": "git",
-                "url": "https://github.com/thephpleague/commonmark.git",
-                "reference": "c1e114f74e518daca2729ea8c4bf1167038fa4b5"
-            },
-            "dist": {
-                "type": "zip",
-                "url": "https://api.github.com/repos/thephpleague/commonmark/zipball/c1e114f74e518daca2729ea8c4bf1167038fa4b5",
-                "reference": "c1e114f74e518daca2729ea8c4bf1167038fa4b5",
-=======
             "version": "2.4.1",
             "source": {
                 "type": "git",
@@ -4633,7 +4617,6 @@
                 "type": "zip",
                 "url": "https://api.github.com/repos/thephpleague/commonmark/zipball/3669d6d5f7a47a93c08ddff335e6d945481a1dd5",
                 "reference": "3669d6d5f7a47a93c08ddff335e6d945481a1dd5",
->>>>>>> d05ba3a2
                 "shasum": ""
             },
             "require": {
@@ -4669,7 +4652,7 @@
             "type": "library",
             "extra": {
                 "branch-alias": {
-                    "dev-main": "2.4-dev"
+                    "dev-main": "2.5-dev"
                 }
             },
             "autoload": {
@@ -4726,11 +4709,7 @@
                     "type": "tidelift"
                 }
             ],
-<<<<<<< HEAD
-            "time": "2023-02-15T14:07:24+00:00"
-=======
             "time": "2023-08-30T16:55:00+00:00"
->>>>>>> d05ba3a2
         },
         {
             "name": "league/config",
@@ -5336,16 +5315,16 @@
         },
         {
             "name": "nette/schema",
-            "version": "v1.2.4",
+            "version": "v1.2.5",
             "source": {
                 "type": "git",
                 "url": "https://github.com/nette/schema.git",
-                "reference": "c9ff517a53903b3d4e29ec547fb20feecb05b8ab"
-            },
-            "dist": {
-                "type": "zip",
-                "url": "https://api.github.com/repos/nette/schema/zipball/c9ff517a53903b3d4e29ec547fb20feecb05b8ab",
-                "reference": "c9ff517a53903b3d4e29ec547fb20feecb05b8ab",
+                "reference": "0462f0166e823aad657c9224d0f849ecac1ba10a"
+            },
+            "dist": {
+                "type": "zip",
+                "url": "https://api.github.com/repos/nette/schema/zipball/0462f0166e823aad657c9224d0f849ecac1ba10a",
+                "reference": "0462f0166e823aad657c9224d0f849ecac1ba10a",
                 "shasum": ""
             },
             "require": {
@@ -5392,22 +5371,22 @@
             ],
             "support": {
                 "issues": "https://github.com/nette/schema/issues",
-                "source": "https://github.com/nette/schema/tree/v1.2.4"
-            },
-            "time": "2023-08-05T18:56:25+00:00"
+                "source": "https://github.com/nette/schema/tree/v1.2.5"
+            },
+            "time": "2023-10-05T20:37:59+00:00"
         },
         {
             "name": "nette/utils",
-            "version": "v4.0.2",
+            "version": "v4.0.3",
             "source": {
                 "type": "git",
                 "url": "https://github.com/nette/utils.git",
-                "reference": "cead6637226456b35e1175cc53797dd585d85545"
-            },
-            "dist": {
-                "type": "zip",
-                "url": "https://api.github.com/repos/nette/utils/zipball/cead6637226456b35e1175cc53797dd585d85545",
-                "reference": "cead6637226456b35e1175cc53797dd585d85545",
+                "reference": "a9d127dd6a203ce6d255b2e2db49759f7506e015"
+            },
+            "dist": {
+                "type": "zip",
+                "url": "https://api.github.com/repos/nette/utils/zipball/a9d127dd6a203ce6d255b2e2db49759f7506e015",
+                "reference": "a9d127dd6a203ce6d255b2e2db49759f7506e015",
                 "shasum": ""
             },
             "require": {
@@ -5478,22 +5457,22 @@
             ],
             "support": {
                 "issues": "https://github.com/nette/utils/issues",
-                "source": "https://github.com/nette/utils/tree/v4.0.2"
-            },
-            "time": "2023-09-19T11:58:07+00:00"
+                "source": "https://github.com/nette/utils/tree/v4.0.3"
+            },
+            "time": "2023-10-29T21:02:13+00:00"
         },
         {
             "name": "nikic/php-parser",
-            "version": "v4.17.1",
+            "version": "v4.18.0",
             "source": {
                 "type": "git",
                 "url": "https://github.com/nikic/PHP-Parser.git",
-                "reference": "a6303e50c90c355c7eeee2c4a8b27fe8dc8fef1d"
-            },
-            "dist": {
-                "type": "zip",
-                "url": "https://api.github.com/repos/nikic/PHP-Parser/zipball/a6303e50c90c355c7eeee2c4a8b27fe8dc8fef1d",
-                "reference": "a6303e50c90c355c7eeee2c4a8b27fe8dc8fef1d",
+                "reference": "1bcbb2179f97633e98bbbc87044ee2611c7d7999"
+            },
+            "dist": {
+                "type": "zip",
+                "url": "https://api.github.com/repos/nikic/PHP-Parser/zipball/1bcbb2179f97633e98bbbc87044ee2611c7d7999",
+                "reference": "1bcbb2179f97633e98bbbc87044ee2611c7d7999",
                 "shasum": ""
             },
             "require": {
@@ -5534,9 +5513,9 @@
             ],
             "support": {
                 "issues": "https://github.com/nikic/PHP-Parser/issues",
-                "source": "https://github.com/nikic/PHP-Parser/tree/v4.17.1"
-            },
-            "time": "2023-08-13T19:53:39+00:00"
+                "source": "https://github.com/nikic/PHP-Parser/tree/v4.18.0"
+            },
+            "time": "2023-12-10T21:03:43+00:00"
         },
         {
             "name": "ocramius/proxy-manager",
@@ -6220,21 +6199,22 @@
         },
         {
             "name": "pear/pear-core-minimal",
-            "version": "v1.10.13",
+            "version": "v1.10.14",
             "source": {
                 "type": "git",
                 "url": "https://github.com/pear/pear-core-minimal.git",
-                "reference": "aed862e95fd286c53cc546734868dc38ff4b5b1d"
-            },
-            "dist": {
-                "type": "zip",
-                "url": "https://api.github.com/repos/pear/pear-core-minimal/zipball/aed862e95fd286c53cc546734868dc38ff4b5b1d",
-                "reference": "aed862e95fd286c53cc546734868dc38ff4b5b1d",
+                "reference": "a86fc145edb5caedbf96527214ce3cadc9de4a32"
+            },
+            "dist": {
+                "type": "zip",
+                "url": "https://api.github.com/repos/pear/pear-core-minimal/zipball/a86fc145edb5caedbf96527214ce3cadc9de4a32",
+                "reference": "a86fc145edb5caedbf96527214ce3cadc9de4a32",
                 "shasum": ""
             },
             "require": {
                 "pear/console_getopt": "~1.4",
-                "pear/pear_exception": "~1.0"
+                "pear/pear_exception": "~1.0",
+                "php": ">=5.4"
             },
             "replace": {
                 "rsky/pear-core-min": "self.version"
@@ -6264,7 +6244,7 @@
                 "issues": "http://pear.php.net/bugs/search.php?cmd=display&package_name[]=PEAR",
                 "source": "https://github.com/pear/pear-core-minimal"
             },
-            "time": "2023-04-19T19:15:47+00:00"
+            "time": "2023-11-26T16:15:38+00:00"
         },
         {
             "name": "pear/pear_exception",
@@ -8134,16 +8114,16 @@
         },
         {
             "name": "symfony/string",
-            "version": "v5.4.29",
+            "version": "v5.4.32",
             "source": {
                 "type": "git",
                 "url": "https://github.com/symfony/string.git",
-                "reference": "e41bdc93def20eaf3bfc1537c4e0a2b0680a152d"
-            },
-            "dist": {
-                "type": "zip",
-                "url": "https://api.github.com/repos/symfony/string/zipball/e41bdc93def20eaf3bfc1537c4e0a2b0680a152d",
-                "reference": "e41bdc93def20eaf3bfc1537c4e0a2b0680a152d",
+                "reference": "91bf4453d65d8231688a04376c3a40efe0770f04"
+            },
+            "dist": {
+                "type": "zip",
+                "url": "https://api.github.com/repos/symfony/string/zipball/91bf4453d65d8231688a04376c3a40efe0770f04",
+                "reference": "91bf4453d65d8231688a04376c3a40efe0770f04",
                 "shasum": ""
             },
             "require": {
@@ -8200,7 +8180,7 @@
                 "utf8"
             ],
             "support": {
-                "source": "https://github.com/symfony/string/tree/v5.4.29"
+                "source": "https://github.com/symfony/string/tree/v5.4.32"
             },
             "funding": [
                 {
@@ -8216,7 +8196,7 @@
                     "type": "tidelift"
                 }
             ],
-            "time": "2023-09-13T11:47:41+00:00"
+            "time": "2023-11-26T13:43:46+00:00"
         },
         {
             "name": "symfony/yaml",
@@ -9084,16 +9064,16 @@
         },
         {
             "name": "composer/pcre",
-            "version": "3.1.0",
+            "version": "3.1.1",
             "source": {
                 "type": "git",
                 "url": "https://github.com/composer/pcre.git",
-                "reference": "4bff79ddd77851fe3cdd11616ed3f92841ba5bd2"
-            },
-            "dist": {
-                "type": "zip",
-                "url": "https://api.github.com/repos/composer/pcre/zipball/4bff79ddd77851fe3cdd11616ed3f92841ba5bd2",
-                "reference": "4bff79ddd77851fe3cdd11616ed3f92841ba5bd2",
+                "reference": "00104306927c7a0919b4ced2aaa6782c1e61a3c9"
+            },
+            "dist": {
+                "type": "zip",
+                "url": "https://api.github.com/repos/composer/pcre/zipball/00104306927c7a0919b4ced2aaa6782c1e61a3c9",
+                "reference": "00104306927c7a0919b4ced2aaa6782c1e61a3c9",
                 "shasum": ""
             },
             "require": {
@@ -9135,7 +9115,7 @@
             ],
             "support": {
                 "issues": "https://github.com/composer/pcre/issues",
-                "source": "https://github.com/composer/pcre/tree/3.1.0"
+                "source": "https://github.com/composer/pcre/tree/3.1.1"
             },
             "funding": [
                 {
@@ -9151,7 +9131,7 @@
                     "type": "tidelift"
                 }
             ],
-            "time": "2022-11-17T09:50:14+00:00"
+            "time": "2023-10-11T07:11:09+00:00"
         },
         {
             "name": "composer/xdebug-handler",
@@ -9498,16 +9478,16 @@
         },
         {
             "name": "instaclick/php-webdriver",
-            "version": "1.4.16",
+            "version": "1.4.18",
             "source": {
                 "type": "git",
                 "url": "https://github.com/instaclick/php-webdriver.git",
-                "reference": "a39a1f6dc0f4ddd8b2438fa5eb1f67755730d606"
-            },
-            "dist": {
-                "type": "zip",
-                "url": "https://api.github.com/repos/instaclick/php-webdriver/zipball/a39a1f6dc0f4ddd8b2438fa5eb1f67755730d606",
-                "reference": "a39a1f6dc0f4ddd8b2438fa5eb1f67755730d606",
+                "reference": "a61a8459f86c79dd1f19934ea3929804f2e41f8c"
+            },
+            "dist": {
+                "type": "zip",
+                "url": "https://api.github.com/repos/instaclick/php-webdriver/zipball/a61a8459f86c79dd1f19934ea3929804f2e41f8c",
+                "reference": "a61a8459f86c79dd1f19934ea3929804f2e41f8c",
                 "shasum": ""
             },
             "require": {
@@ -9555,9 +9535,9 @@
             ],
             "support": {
                 "issues": "https://github.com/instaclick/php-webdriver/issues",
-                "source": "https://github.com/instaclick/php-webdriver/tree/1.4.16"
-            },
-            "time": "2022-10-28T13:30:35+00:00"
+                "source": "https://github.com/instaclick/php-webdriver/tree/1.4.18"
+            },
+            "time": "2023-12-08T07:11:19+00:00"
         },
         {
             "name": "myclabs/deep-copy",
@@ -9620,28 +9600,28 @@
         },
         {
             "name": "pdepend/pdepend",
-            "version": "2.15.1",
+            "version": "2.16.1",
             "source": {
                 "type": "git",
                 "url": "https://github.com/pdepend/pdepend.git",
-                "reference": "d12f25bcdfb7754bea458a4a5cb159d55e9950d0"
-            },
-            "dist": {
-                "type": "zip",
-                "url": "https://api.github.com/repos/pdepend/pdepend/zipball/d12f25bcdfb7754bea458a4a5cb159d55e9950d0",
-                "reference": "d12f25bcdfb7754bea458a4a5cb159d55e9950d0",
+                "reference": "66ceb05eaa8bf358574143c974b04463911bc700"
+            },
+            "dist": {
+                "type": "zip",
+                "url": "https://api.github.com/repos/pdepend/pdepend/zipball/66ceb05eaa8bf358574143c974b04463911bc700",
+                "reference": "66ceb05eaa8bf358574143c974b04463911bc700",
                 "shasum": ""
             },
             "require": {
                 "php": ">=5.3.7",
-                "symfony/config": "^2.3.0|^3|^4|^5|^6.0",
-                "symfony/dependency-injection": "^2.3.0|^3|^4|^5|^6.0",
-                "symfony/filesystem": "^2.3.0|^3|^4|^5|^6.0"
+                "symfony/config": "^2.3.0|^3|^4|^5|^6.0|^7.0",
+                "symfony/dependency-injection": "^2.3.0|^3|^4|^5|^6.0|^7.0",
+                "symfony/filesystem": "^2.3.0|^3|^4|^5|^6.0|^7.0",
+                "symfony/polyfill-mbstring": "^1.19"
             },
             "require-dev": {
                 "easy-doc/easy-doc": "0.0.0|^1.2.3",
                 "gregwar/rst": "^1.0",
-                "phpunit/phpunit": "^4.8.36|^5.7.27",
                 "squizlabs/php_codesniffer": "^2.0.0"
             },
             "bin": [
@@ -9671,7 +9651,7 @@
             ],
             "support": {
                 "issues": "https://github.com/pdepend/pdepend/issues",
-                "source": "https://github.com/pdepend/pdepend/tree/2.15.1"
+                "source": "https://github.com/pdepend/pdepend/tree/2.16.1"
             },
             "funding": [
                 {
@@ -9679,7 +9659,7 @@
                     "type": "tidelift"
                 }
             ],
-            "time": "2023-09-28T12:00:56+00:00"
+            "time": "2023-12-10T18:38:19+00:00"
         },
         {
             "name": "phar-io/manifest",
@@ -11496,12 +11476,12 @@
             "version": "3.7.2",
             "source": {
                 "type": "git",
-                "url": "https://github.com/squizlabs/PHP_CodeSniffer.git",
+                "url": "https://github.com/PHPCSStandards/PHP_CodeSniffer.git",
                 "reference": "ed8e00df0a83aa96acf703f8c2979ff33341f879"
             },
             "dist": {
                 "type": "zip",
-                "url": "https://api.github.com/repos/squizlabs/PHP_CodeSniffer/zipball/ed8e00df0a83aa96acf703f8c2979ff33341f879",
+                "url": "https://api.github.com/repos/PHPCSStandards/PHP_CodeSniffer/zipball/ed8e00df0a83aa96acf703f8c2979ff33341f879",
                 "reference": "ed8e00df0a83aa96acf703f8c2979ff33341f879",
                 "shasum": ""
             },
@@ -11546,20 +11526,34 @@
                 "source": "https://github.com/squizlabs/PHP_CodeSniffer",
                 "wiki": "https://github.com/squizlabs/PHP_CodeSniffer/wiki"
             },
+            "funding": [
+                {
+                    "url": "https://github.com/PHPCSStandards",
+                    "type": "github"
+                },
+                {
+                    "url": "https://github.com/jrfnl",
+                    "type": "github"
+                },
+                {
+                    "url": "https://opencollective.com/php_codesniffer",
+                    "type": "open_collective"
+                }
+            ],
             "time": "2023-02-22T23:07:41+00:00"
         },
         {
             "name": "symfony/config",
-            "version": "v5.4.26",
+            "version": "v5.4.31",
             "source": {
                 "type": "git",
                 "url": "https://github.com/symfony/config.git",
-                "reference": "8109892f27beed9252bd1f1c1880aeb4ad842650"
-            },
-            "dist": {
-                "type": "zip",
-                "url": "https://api.github.com/repos/symfony/config/zipball/8109892f27beed9252bd1f1c1880aeb4ad842650",
-                "reference": "8109892f27beed9252bd1f1c1880aeb4ad842650",
+                "reference": "dd5ea39de228813aba0c23c3a4153da2a4cf3cd9"
+            },
+            "dist": {
+                "type": "zip",
+                "url": "https://api.github.com/repos/symfony/config/zipball/dd5ea39de228813aba0c23c3a4153da2a4cf3cd9",
+                "reference": "dd5ea39de228813aba0c23c3a4153da2a4cf3cd9",
                 "shasum": ""
             },
             "require": {
@@ -11609,7 +11603,7 @@
             "description": "Helps you find, load, combine, autofill and validate configuration values of any kind",
             "homepage": "https://symfony.com",
             "support": {
-                "source": "https://github.com/symfony/config/tree/v5.4.26"
+                "source": "https://github.com/symfony/config/tree/v5.4.31"
             },
             "funding": [
                 {
@@ -11625,7 +11619,7 @@
                     "type": "tidelift"
                 }
             ],
-            "time": "2023-07-19T20:21:11+00:00"
+            "time": "2023-11-09T08:22:43+00:00"
         },
         {
             "name": "symfony/css-selector",
@@ -11695,16 +11689,16 @@
         },
         {
             "name": "symfony/dependency-injection",
-            "version": "v5.4.29",
+            "version": "v5.4.33",
             "source": {
                 "type": "git",
                 "url": "https://github.com/symfony/dependency-injection.git",
-                "reference": "338638ed8c9d5c7fcb136a73f5c7043465ae2f05"
-            },
-            "dist": {
-                "type": "zip",
-                "url": "https://api.github.com/repos/symfony/dependency-injection/zipball/338638ed8c9d5c7fcb136a73f5c7043465ae2f05",
-                "reference": "338638ed8c9d5c7fcb136a73f5c7043465ae2f05",
+                "reference": "14969a558cd6382b2a12b14b20ef9a851a02da79"
+            },
+            "dist": {
+                "type": "zip",
+                "url": "https://api.github.com/repos/symfony/dependency-injection/zipball/14969a558cd6382b2a12b14b20ef9a851a02da79",
+                "reference": "14969a558cd6382b2a12b14b20ef9a851a02da79",
                 "shasum": ""
             },
             "require": {
@@ -11764,7 +11758,7 @@
             "description": "Allows you to standardize and centralize the way objects are constructed in your application",
             "homepage": "https://symfony.com",
             "support": {
-                "source": "https://github.com/symfony/dependency-injection/tree/v5.4.29"
+                "source": "https://github.com/symfony/dependency-injection/tree/v5.4.33"
             },
             "funding": [
                 {
@@ -11780,7 +11774,7 @@
                     "type": "tidelift"
                 }
             ],
-            "time": "2023-09-20T06:23:43+00:00"
+            "time": "2023-11-30T08:15:37+00:00"
         },
         {
             "name": "symfony/event-dispatcher",
@@ -12398,16 +12392,16 @@
         },
         {
             "name": "theseer/tokenizer",
-            "version": "1.2.1",
+            "version": "1.2.2",
             "source": {
                 "type": "git",
                 "url": "https://github.com/theseer/tokenizer.git",
-                "reference": "34a41e998c2183e22995f158c581e7b5e755ab9e"
-            },
-            "dist": {
-                "type": "zip",
-                "url": "https://api.github.com/repos/theseer/tokenizer/zipball/34a41e998c2183e22995f158c581e7b5e755ab9e",
-                "reference": "34a41e998c2183e22995f158c581e7b5e755ab9e",
+                "reference": "b2ad5003ca10d4ee50a12da31de12a5774ba6b96"
+            },
+            "dist": {
+                "type": "zip",
+                "url": "https://api.github.com/repos/theseer/tokenizer/zipball/b2ad5003ca10d4ee50a12da31de12a5774ba6b96",
+                "reference": "b2ad5003ca10d4ee50a12da31de12a5774ba6b96",
                 "shasum": ""
             },
             "require": {
@@ -12436,7 +12430,7 @@
             "description": "A small library for converting tokenized PHP source code into XML and potentially other formats",
             "support": {
                 "issues": "https://github.com/theseer/tokenizer/issues",
-                "source": "https://github.com/theseer/tokenizer/tree/1.2.1"
+                "source": "https://github.com/theseer/tokenizer/tree/1.2.2"
             },
             "funding": [
                 {
@@ -12444,7 +12438,7 @@
                     "type": "github"
                 }
             ],
-            "time": "2021-07-28T10:34:58+00:00"
+            "time": "2023-11-20T00:12:19+00:00"
         }
     ],
     "aliases": [],
@@ -12461,5 +12455,5 @@
     "platform-overrides": {
         "php": "8.0"
     },
-    "plugin-api-version": "2.3.0"
+    "plugin-api-version": "2.2.0"
 }