--- conflicted
+++ resolved
@@ -4,11 +4,7 @@
         "Read more about it at https://getcomposer.org/doc/01-basic-usage.md#installing-dependencies",
         "This file is @generated automatically"
     ],
-<<<<<<< HEAD
-    "content-hash": "3281736cb4f2f3f18cc29a3ec618a8a0",
-=======
-    "content-hash": "4fa405ad10759f06770175393c283a74",
->>>>>>> e1b2d2eb
+    "content-hash": "71fd735c2b46579cb039e787dd7f2977",
     "packages": [
         {
             "name": "ahand/mobileesp",
