--- conflicted
+++ resolved
@@ -4,11 +4,7 @@
         "Read more about it at https://getcomposer.org/doc/01-basic-usage.md#installing-dependencies",
         "This file is @generated automatically"
     ],
-<<<<<<< HEAD
-    "content-hash": "2027e038156aed26e77278ee30cbce46",
-=======
-    "content-hash": "15723ac3ffa9b846b14fc1c850193729",
->>>>>>> 95efd552
+    "content-hash": "219a33ab97345092e82556d2285d140a",
     "packages": [
         {
             "name": "ahand/mobileesp",
@@ -768,16 +764,16 @@
         },
         {
             "name": "doctrine/deprecations",
-            "version": "v1.0.0",
+            "version": "v1.1.0",
             "source": {
                 "type": "git",
                 "url": "https://github.com/doctrine/deprecations.git",
-                "reference": "0e2a4f1f8cdfc7a92ec3b01c9334898c806b30de"
-            },
-            "dist": {
-                "type": "zip",
-                "url": "https://api.github.com/repos/doctrine/deprecations/zipball/0e2a4f1f8cdfc7a92ec3b01c9334898c806b30de",
-                "reference": "0e2a4f1f8cdfc7a92ec3b01c9334898c806b30de",
+                "reference": "8cffffb2218e01f3b370bf763e00e81697725259"
+            },
+            "dist": {
+                "type": "zip",
+                "url": "https://api.github.com/repos/doctrine/deprecations/zipball/8cffffb2218e01f3b370bf763e00e81697725259",
+                "reference": "8cffffb2218e01f3b370bf763e00e81697725259",
                 "shasum": ""
             },
             "require": {
@@ -805,9 +801,9 @@
             "homepage": "https://www.doctrine-project.org/",
             "support": {
                 "issues": "https://github.com/doctrine/deprecations/issues",
-                "source": "https://github.com/doctrine/deprecations/tree/v1.0.0"
-            },
-            "time": "2022-05-02T15:47:09+00:00"
+                "source": "https://github.com/doctrine/deprecations/tree/v1.1.0"
+            },
+            "time": "2023-05-29T18:55:17+00:00"
         },
         {
             "name": "doctrine/event-manager",
@@ -9711,16 +9707,16 @@
         },
         {
             "name": "pdepend/pdepend",
-            "version": "2.13.0",
+            "version": "2.14.0",
             "source": {
                 "type": "git",
                 "url": "https://github.com/pdepend/pdepend.git",
-                "reference": "31be7cd4f305f3f7b52af99c1cb13fc938d1cfad"
-            },
-            "dist": {
-                "type": "zip",
-                "url": "https://api.github.com/repos/pdepend/pdepend/zipball/31be7cd4f305f3f7b52af99c1cb13fc938d1cfad",
-                "reference": "31be7cd4f305f3f7b52af99c1cb13fc938d1cfad",
+                "reference": "1121d4b04af06e33e9659bac3a6741b91cab1de1"
+            },
+            "dist": {
+                "type": "zip",
+                "url": "https://api.github.com/repos/pdepend/pdepend/zipball/1121d4b04af06e33e9659bac3a6741b91cab1de1",
+                "reference": "1121d4b04af06e33e9659bac3a6741b91cab1de1",
                 "shasum": ""
             },
             "require": {
@@ -9754,9 +9750,15 @@
                 "BSD-3-Clause"
             ],
             "description": "Official version of pdepend to be handled with Composer",
+            "keywords": [
+                "PHP Depend",
+                "PHP_Depend",
+                "dev",
+                "pdepend"
+            ],
             "support": {
                 "issues": "https://github.com/pdepend/pdepend/issues",
-                "source": "https://github.com/pdepend/pdepend/tree/2.13.0"
+                "source": "https://github.com/pdepend/pdepend/tree/2.14.0"
             },
             "funding": [
                 {
@@ -9764,7 +9766,7 @@
                     "type": "tidelift"
                 }
             ],
-            "time": "2023-02-28T20:56:15+00:00"
+            "time": "2023-05-26T13:15:18+00:00"
         },
         {
             "name": "phar-io/manifest",
@@ -11903,16 +11905,16 @@
         },
         {
             "name": "symfony/dependency-injection",
-            "version": "v5.4.23",
+            "version": "v5.4.24",
             "source": {
                 "type": "git",
                 "url": "https://github.com/symfony/dependency-injection.git",
-                "reference": "bb7b7988c898c94f5338e16403c52b5a3cae1d93"
-            },
-            "dist": {
-                "type": "zip",
-                "url": "https://api.github.com/repos/symfony/dependency-injection/zipball/bb7b7988c898c94f5338e16403c52b5a3cae1d93",
-                "reference": "bb7b7988c898c94f5338e16403c52b5a3cae1d93",
+                "reference": "4645e032d0963fb614969398ca28e47605b1a7da"
+            },
+            "dist": {
+                "type": "zip",
+                "url": "https://api.github.com/repos/symfony/dependency-injection/zipball/4645e032d0963fb614969398ca28e47605b1a7da",
+                "reference": "4645e032d0963fb614969398ca28e47605b1a7da",
                 "shasum": ""
             },
             "require": {
@@ -11972,7 +11974,7 @@
             "description": "Allows you to standardize and centralize the way objects are constructed in your application",
             "homepage": "https://symfony.com",
             "support": {
-                "source": "https://github.com/symfony/dependency-injection/tree/v5.4.23"
+                "source": "https://github.com/symfony/dependency-injection/tree/v5.4.24"
             },
             "funding": [
                 {
@@ -11988,7 +11990,7 @@
                     "type": "tidelift"
                 }
             ],
-            "time": "2023-04-21T15:04:16+00:00"
+            "time": "2023-05-05T14:42:55+00:00"
         },
         {
             "name": "symfony/event-dispatcher",
@@ -12431,16 +12433,16 @@
         },
         {
             "name": "symfony/process",
-            "version": "v5.4.23",
+            "version": "v5.4.24",
             "source": {
                 "type": "git",
                 "url": "https://github.com/symfony/process.git",
-                "reference": "4b842fc4b61609e0a155a114082bd94e31e98287"
-            },
-            "dist": {
-                "type": "zip",
-                "url": "https://api.github.com/repos/symfony/process/zipball/4b842fc4b61609e0a155a114082bd94e31e98287",
-                "reference": "4b842fc4b61609e0a155a114082bd94e31e98287",
+                "reference": "e3c46cc5689c8782944274bb30702106ecbe3b64"
+            },
+            "dist": {
+                "type": "zip",
+                "url": "https://api.github.com/repos/symfony/process/zipball/e3c46cc5689c8782944274bb30702106ecbe3b64",
+                "reference": "e3c46cc5689c8782944274bb30702106ecbe3b64",
                 "shasum": ""
             },
             "require": {
@@ -12473,7 +12475,7 @@
             "description": "Executes commands in sub-processes",
             "homepage": "https://symfony.com",
             "support": {
-                "source": "https://github.com/symfony/process/tree/v5.4.23"
+                "source": "https://github.com/symfony/process/tree/v5.4.24"
             },
             "funding": [
                 {
@@ -12489,7 +12491,7 @@
                     "type": "tidelift"
                 }
             ],
-            "time": "2023-04-18T13:50:24+00:00"
+            "time": "2023-05-17T11:26:05+00:00"
         },
         {
             "name": "symfony/stopwatch",
