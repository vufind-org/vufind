--- conflicted
+++ resolved
@@ -1,14 +1,10 @@
 {
     "_readme": [
         "This file locks the dependencies of your project to a known state",
-        "Read more about it at https://getcomposer.org/doc/01-basic-usage.md#composer-lock-the-lock-file",
+        "Read more about it at https://getcomposer.org/doc/01-basic-usage.md#installing-dependencies",
         "This file is @generated automatically"
     ],
-<<<<<<< HEAD
-    "content-hash": "2ac95f3732dda1b8196086f65ed96b8f",
-=======
-    "content-hash": "b6d18efdcac68d3bc9289b9713b5177e",
->>>>>>> e4958c3c
+    "content-hash": "e9bd84f9721be28721eae2c01c21349e",
     "packages": [
         {
             "name": "ahand/mobileesp",
@@ -180,26 +176,6 @@
             "time": "2017-02-14T19:40:03+00:00"
         },
         {
-<<<<<<< HEAD
-            "name": "dlundgren/css-splitter",
-            "version": "1.0.0",
-            "source": {
-                "type": "git",
-                "url": "https://github.com/dlundgren/php-css-splitter.git",
-                "reference": "27f6e3396cd57e0e693a0f6f8849216a29480b1e"
-            },
-            "dist": {
-                "type": "zip",
-                "url": "https://api.github.com/repos/dlundgren/php-css-splitter/zipball/27f6e3396cd57e0e693a0f6f8849216a29480b1e",
-                "reference": "27f6e3396cd57e0e693a0f6f8849216a29480b1e",
-                "shasum": ""
-            },
-            "require": {
-                "php": ">=5.3.0"
-            },
-            "require-dev": {
-                "phpunit/phpunit": "3.7.*"
-=======
             "name": "dasprid/enum",
             "version": "1.0.0",
             "source": {
@@ -216,36 +192,15 @@
             "require-dev": {
                 "phpunit/phpunit": "^6.4",
                 "squizlabs/php_codesniffer": "^3.1"
->>>>>>> e4958c3c
-            },
-            "type": "library",
-            "autoload": {
-                "psr-4": {
-<<<<<<< HEAD
-                    "CssSplitter\\": "src"
-=======
+            },
+            "type": "library",
+            "autoload": {
+                "psr-4": {
                     "DASPRiD\\Enum\\": "src/"
->>>>>>> e4958c3c
-                }
-            },
-            "notification-url": "https://packagist.org/downloads/",
-            "license": [
-<<<<<<< HEAD
-                "MIT"
-            ],
-            "authors": [
-                {
-                    "name": "David Lundgren",
-                    "email": "dlundgren@syberisle.net",
-                    "role": "lead"
-                }
-            ],
-            "description": "PHP Css Splitter for IE 4096 selector limit",
-            "keywords": [
-                "css splitter"
-            ],
-            "time": "2015-10-08T02:44:26+00:00"
-=======
+                }
+            },
+            "notification-url": "https://packagist.org/downloads/",
+            "license": [
                 "BSD-2-Clause"
             ],
             "authors": [
@@ -303,7 +258,6 @@
                 }
             ],
             "time": "2019-03-30T20:54:26+00:00"
->>>>>>> e4958c3c
         },
         {
             "name": "endroid/qr-code",
@@ -412,16 +366,16 @@
         },
         {
             "name": "filp/whoops",
-            "version": "2.4.0",
+            "version": "2.4.1",
             "source": {
                 "type": "git",
                 "url": "https://github.com/filp/whoops.git",
-                "reference": "1a1a1044ad00e285bd2825fac4c3a0443d90ad33"
-            },
-            "dist": {
-                "type": "zip",
-                "url": "https://api.github.com/repos/filp/whoops/zipball/1a1a1044ad00e285bd2825fac4c3a0443d90ad33",
-                "reference": "1a1a1044ad00e285bd2825fac4c3a0443d90ad33",
+                "reference": "6fb502c23885701a991b0bba974b1a8eb6673577"
+            },
+            "dist": {
+                "type": "zip",
+                "url": "https://api.github.com/repos/filp/whoops/zipball/6fb502c23885701a991b0bba974b1a8eb6673577",
+                "reference": "6fb502c23885701a991b0bba974b1a8eb6673577",
                 "shasum": ""
             },
             "require": {
@@ -469,7 +423,7 @@
                 "throwable",
                 "whoops"
             ],
-            "time": "2019-06-23T09:00:00+00:00"
+            "time": "2019-07-04T09:00:00+00:00"
         },
         {
             "name": "ghislainf/zf2-whoops",
@@ -790,18 +744,6 @@
         },
         {
             "name": "myclabs/php-enum",
-<<<<<<< HEAD
-            "version": "1.6.6",
-            "source": {
-                "type": "git",
-                "url": "https://github.com/myclabs/php-enum.git",
-                "reference": "32c4202886c51fbe5cc3a7c34ec5c9a4a790345e"
-            },
-            "dist": {
-                "type": "zip",
-                "url": "https://api.github.com/repos/myclabs/php-enum/zipball/32c4202886c51fbe5cc3a7c34ec5c9a4a790345e",
-                "reference": "32c4202886c51fbe5cc3a7c34ec5c9a4a790345e",
-=======
             "version": "1.7.1",
             "source": {
                 "type": "git",
@@ -812,16 +754,11 @@
                 "type": "zip",
                 "url": "https://api.github.com/repos/myclabs/php-enum/zipball/f46847626b8739de22e4ebc6b56010f317d4448d",
                 "reference": "f46847626b8739de22e4ebc6b56010f317d4448d",
->>>>>>> e4958c3c
                 "shasum": ""
             },
             "require": {
                 "ext-json": "*",
-<<<<<<< HEAD
-                "php": ">=5.4"
-=======
                 "php": ">=7.1"
->>>>>>> e4958c3c
             },
             "require-dev": {
                 "phpunit/phpunit": "^4.8.35|^5.7|^6.0",
@@ -848,11 +785,7 @@
             "keywords": [
                 "enum"
             ],
-<<<<<<< HEAD
-            "time": "2019-02-04T21:18:49+00:00"
-=======
             "time": "2019-05-05T10:12:03+00:00"
->>>>>>> e4958c3c
         },
         {
             "name": "ocramius/package-versions",
@@ -4427,18 +4360,6 @@
         },
         {
             "name": "zendframework/zend-router",
-<<<<<<< HEAD
-            "version": "3.2.1",
-            "source": {
-                "type": "git",
-                "url": "https://github.com/zendframework/zend-router.git",
-                "reference": "e2151a72e9d00b1962c26469bab50db66cf7ef14"
-            },
-            "dist": {
-                "type": "zip",
-                "url": "https://api.github.com/repos/zendframework/zend-router/zipball/e2151a72e9d00b1962c26469bab50db66cf7ef14",
-                "reference": "e2151a72e9d00b1962c26469bab50db66cf7ef14",
-=======
             "version": "3.3.0",
             "source": {
                 "type": "git",
@@ -4449,7 +4370,6 @@
                 "type": "zip",
                 "url": "https://api.github.com/repos/zendframework/zend-router/zipball/b113a4cfd910ee4723079fa58a9bcf3198631620",
                 "reference": "b113a4cfd910ee4723079fa58a9bcf3198631620",
->>>>>>> e4958c3c
                 "shasum": ""
             },
             "require": {
@@ -4498,11 +4418,7 @@
                 "zend",
                 "zf"
             ],
-<<<<<<< HEAD
-            "time": "2019-02-09T15:33:11+00:00"
-=======
             "time": "2019-02-26T20:24:12+00:00"
->>>>>>> e4958c3c
         },
         {
             "name": "zendframework/zend-serializer",
@@ -6759,16 +6675,16 @@
         },
         {
             "name": "phpunit/php-token-stream",
-            "version": "3.0.1",
+            "version": "3.0.2",
             "source": {
                 "type": "git",
                 "url": "https://github.com/sebastianbergmann/php-token-stream.git",
-                "reference": "c99e3be9d3e85f60646f152f9002d46ed7770d18"
-            },
-            "dist": {
-                "type": "zip",
-                "url": "https://api.github.com/repos/sebastianbergmann/php-token-stream/zipball/c99e3be9d3e85f60646f152f9002d46ed7770d18",
-                "reference": "c99e3be9d3e85f60646f152f9002d46ed7770d18",
+                "reference": "c4a66b97f040e3e20b3aa2a243230a1c3a9f7c8c"
+            },
+            "dist": {
+                "type": "zip",
+                "url": "https://api.github.com/repos/sebastianbergmann/php-token-stream/zipball/c4a66b97f040e3e20b3aa2a243230a1c3a9f7c8c",
+                "reference": "c4a66b97f040e3e20b3aa2a243230a1c3a9f7c8c",
                 "shasum": ""
             },
             "require": {
@@ -6804,7 +6720,7 @@
             "keywords": [
                 "tokenizer"
             ],
-            "time": "2018-10-30T05:52:18+00:00"
+            "time": "2019-07-08T05:24:54+00:00"
         },
         {
             "name": "phpunit/phpunit",
@@ -6877,8 +6793,8 @@
             "authors": [
                 {
                     "name": "Sebastian Bergmann",
-                    "email": "sebastian@phpunit.de",
-                    "role": "lead"
+                    "role": "lead",
+                    "email": "sebastian@phpunit.de"
                 }
             ],
             "description": "The PHP Unit Testing framework.",
