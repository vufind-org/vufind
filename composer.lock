{
    "_readme": [
        "This file locks the dependencies of your project to a known state",
        "Read more about it at https://getcomposer.org/doc/01-basic-usage.md#installing-dependencies",
        "This file is @generated automatically"
    ],
<<<<<<< HEAD
    "content-hash": "1ec4c5b928c1a58c0ff038524a76f53a",
=======
    "content-hash": "df01d3f6e439016909e52f8cf949af99",
>>>>>>> ff8f8809
    "packages": [
        {
            "name": "ahand/mobileesp",
            "version": "dev-master",
            "source": {
                "type": "git",
                "url": "https://github.com/ahand/mobileesp.git",
                "reference": "c02055dbe9baee63aab11438f4d7b5d25075d347"
            },
            "dist": {
                "type": "zip",
                "url": "https://api.github.com/repos/ahand/mobileesp/zipball/c02055dbe9baee63aab11438f4d7b5d25075d347",
                "reference": "c02055dbe9baee63aab11438f4d7b5d25075d347",
                "shasum": ""
            },
            "default-branch": true,
            "type": "library",
            "autoload": {
                "classmap": [
                    "PHP"
                ]
            },
            "notification-url": "https://packagist.org/downloads/",
            "license": [
                "Apache-2.0"
            ],
            "authors": [
                {
                    "name": "Anthony Hand",
                    "email": "anthony.hand@gmail.com",
                    "role": "Maintainer"
                }
            ],
            "description": "Since 2008, MobileESP provides web site developers an easy-to-use and lightweight API for detecting whether visitors are using a mobile device, and if so, what kind. The APIs provide simple boolean results ('true' or 'false') for identifying individual device categories (such as iPhone, BlackBerry, Android, and Windows Mobile), device capabilities (e.g., J2ME), and broad classes of devices, such as 'iPhone Tier' (iPhone/Android/Tizen) or 'Tablet Tier.' APIs are available in PHP, JavaScript, Java, C#, Ruby Python, and more.",
            "homepage": "http://www.mobileesp.org",
            "keywords": [
                "Mobile-Detect",
                "browser",
                "detect android",
                "detect ipad",
                "detect iphone",
                "detect tablet",
                "mobile",
                "mobile detect",
                "mobile detector",
                "mobile device",
                "mobile esp",
                "mobile redirect",
                "mobile view managing",
                "mobiledetect",
                "responsive web",
                "user agent",
                "useragent"
            ],
            "support": {
                "issues": "https://github.com/ahand/mobileesp/issues",
                "source": "https://github.com/ahand/mobileesp/"
            },
            "time": "2017-06-06T22:20:56+00:00"
        },
        {
            "name": "bacon/bacon-qr-code",
            "version": "2.0.8",
            "source": {
                "type": "git",
                "url": "https://github.com/Bacon/BaconQrCode.git",
                "reference": "8674e51bb65af933a5ffaf1c308a660387c35c22"
            },
            "dist": {
                "type": "zip",
                "url": "https://api.github.com/repos/Bacon/BaconQrCode/zipball/8674e51bb65af933a5ffaf1c308a660387c35c22",
                "reference": "8674e51bb65af933a5ffaf1c308a660387c35c22",
                "shasum": ""
            },
            "require": {
                "dasprid/enum": "^1.0.3",
                "ext-iconv": "*",
                "php": "^7.1 || ^8.0"
            },
            "require-dev": {
                "phly/keep-a-changelog": "^2.1",
                "phpunit/phpunit": "^7 | ^8 | ^9",
                "spatie/phpunit-snapshot-assertions": "^4.2.9",
                "squizlabs/php_codesniffer": "^3.4"
            },
            "suggest": {
                "ext-imagick": "to generate QR code images"
            },
            "type": "library",
            "autoload": {
                "psr-4": {
                    "BaconQrCode\\": "src/"
                }
            },
            "notification-url": "https://packagist.org/downloads/",
            "license": [
                "BSD-2-Clause"
            ],
            "authors": [
                {
                    "name": "Ben Scholzen 'DASPRiD'",
                    "email": "mail@dasprids.de",
                    "homepage": "https://dasprids.de/",
                    "role": "Developer"
                }
            ],
            "description": "BaconQrCode is a QR code generator for PHP.",
            "homepage": "https://github.com/Bacon/BaconQrCode",
            "support": {
                "issues": "https://github.com/Bacon/BaconQrCode/issues",
                "source": "https://github.com/Bacon/BaconQrCode/tree/2.0.8"
            },
            "time": "2022-12-07T17:46:57+00:00"
        },
        {
            "name": "brick/varexporter",
            "version": "0.3.8",
            "source": {
                "type": "git",
                "url": "https://github.com/brick/varexporter.git",
                "reference": "b5853edea6204ff8fa10633c3a4cccc4058410ed"
            },
            "dist": {
                "type": "zip",
                "url": "https://api.github.com/repos/brick/varexporter/zipball/b5853edea6204ff8fa10633c3a4cccc4058410ed",
                "reference": "b5853edea6204ff8fa10633c3a4cccc4058410ed",
                "shasum": ""
            },
            "require": {
                "nikic/php-parser": "^4.0",
                "php": "^7.2 || ^8.0"
            },
            "require-dev": {
                "php-coveralls/php-coveralls": "^2.2",
                "phpunit/phpunit": "^8.5 || ^9.0",
                "vimeo/psalm": "4.23.0"
            },
            "type": "library",
            "autoload": {
                "psr-4": {
                    "Brick\\VarExporter\\": "src/"
                }
            },
            "notification-url": "https://packagist.org/downloads/",
            "license": [
                "MIT"
            ],
            "description": "A powerful alternative to var_export(), which can export closures and objects without __set_state()",
            "keywords": [
                "var_export"
            ],
            "support": {
                "issues": "https://github.com/brick/varexporter/issues",
                "source": "https://github.com/brick/varexporter/tree/0.3.8"
            },
            "funding": [
                {
                    "url": "https://github.com/BenMorel",
                    "type": "github"
                }
            ],
            "time": "2023-01-21T23:05:38+00:00"
        },
        {
            "name": "cap60552/php-sip2",
            "version": "v1.0.0",
            "source": {
                "type": "git",
                "url": "https://github.com/cap60552/php-sip2.git",
                "reference": "9904f94e857b7d4d4fd494f2d6634dcaf0d6e2c1"
            },
            "dist": {
                "type": "zip",
                "url": "https://api.github.com/repos/cap60552/php-sip2/zipball/9904f94e857b7d4d4fd494f2d6634dcaf0d6e2c1",
                "reference": "9904f94e857b7d4d4fd494f2d6634dcaf0d6e2c1",
                "shasum": ""
            },
            "type": "library",
            "autoload": {
                "classmap": [
                    "/"
                ]
            },
            "notification-url": "https://packagist.org/downloads/",
            "license": [
                "GPL-3.0"
            ],
            "authors": [
                {
                    "name": "John Wohlers",
                    "email": "john@wohlershome.net",
                    "role": "Maintainer"
                }
            ],
            "description": "PHP class library to facilitate communication with Integrated Library System (ILS) servers via 3M's SIP2.",
            "homepage": "https://github.com/cap60552/php-sip2",
            "support": {
                "issues": "https://github.com/cap60552/php-sip2/issues",
                "source": "https://github.com/cap60552/php-sip2/tree/v1.0.0"
            },
            "time": "2015-11-03T04:42:39+00:00"
        },
        {
            "name": "colinmollenhour/credis",
            "version": "v1.14.0",
            "source": {
                "type": "git",
                "url": "https://github.com/colinmollenhour/credis.git",
                "reference": "dccc8a46586475075fbb012d8bd523b8a938c2dc"
            },
            "dist": {
                "type": "zip",
                "url": "https://api.github.com/repos/colinmollenhour/credis/zipball/dccc8a46586475075fbb012d8bd523b8a938c2dc",
                "reference": "dccc8a46586475075fbb012d8bd523b8a938c2dc",
                "shasum": ""
            },
            "require": {
                "php": ">=5.6.0"
            },
            "suggest": {
                "ext-redis": "Improved performance for communicating with redis"
            },
            "type": "library",
            "autoload": {
                "classmap": [
                    "Client.php",
                    "Cluster.php",
                    "Sentinel.php",
                    "Module.php"
                ]
            },
            "notification-url": "https://packagist.org/downloads/",
            "license": [
                "MIT"
            ],
            "authors": [
                {
                    "name": "Colin Mollenhour",
                    "email": "colin@mollenhour.com"
                }
            ],
            "description": "Credis is a lightweight interface to the Redis key-value store which wraps the phpredis library when available for better performance.",
            "homepage": "https://github.com/colinmollenhour/credis",
            "support": {
                "issues": "https://github.com/colinmollenhour/credis/issues",
                "source": "https://github.com/colinmollenhour/credis/tree/v1.14.0"
            },
            "time": "2022-11-09T01:18:39+00:00"
        },
        {
            "name": "composer/package-versions-deprecated",
            "version": "1.11.99.5",
            "source": {
                "type": "git",
                "url": "https://github.com/composer/package-versions-deprecated.git",
                "reference": "b4f54f74ef3453349c24a845d22392cd31e65f1d"
            },
            "dist": {
                "type": "zip",
                "url": "https://api.github.com/repos/composer/package-versions-deprecated/zipball/b4f54f74ef3453349c24a845d22392cd31e65f1d",
                "reference": "b4f54f74ef3453349c24a845d22392cd31e65f1d",
                "shasum": ""
            },
            "require": {
                "composer-plugin-api": "^1.1.0 || ^2.0",
                "php": "^7 || ^8"
            },
            "replace": {
                "ocramius/package-versions": "1.11.99"
            },
            "require-dev": {
                "composer/composer": "^1.9.3 || ^2.0@dev",
                "ext-zip": "^1.13",
                "phpunit/phpunit": "^6.5 || ^7"
            },
            "type": "composer-plugin",
            "extra": {
                "class": "PackageVersions\\Installer",
                "branch-alias": {
                    "dev-master": "1.x-dev"
                }
            },
            "autoload": {
                "psr-4": {
                    "PackageVersions\\": "src/PackageVersions"
                }
            },
            "notification-url": "https://packagist.org/downloads/",
            "license": [
                "MIT"
            ],
            "authors": [
                {
                    "name": "Marco Pivetta",
                    "email": "ocramius@gmail.com"
                },
                {
                    "name": "Jordi Boggiano",
                    "email": "j.boggiano@seld.be"
                }
            ],
            "description": "Composer plugin that provides efficient querying for installed package versions (no runtime IO)",
            "support": {
                "issues": "https://github.com/composer/package-versions-deprecated/issues",
                "source": "https://github.com/composer/package-versions-deprecated/tree/1.11.99.5"
            },
            "funding": [
                {
                    "url": "https://packagist.com",
                    "type": "custom"
                },
                {
                    "url": "https://github.com/composer",
                    "type": "github"
                },
                {
                    "url": "https://tidelift.com/funding/github/packagist/composer/composer",
                    "type": "tidelift"
                }
            ],
            "time": "2022-01-17T14:14:24+00:00"
        },
        {
            "name": "composer/semver",
            "version": "3.3.2",
            "source": {
                "type": "git",
                "url": "https://github.com/composer/semver.git",
                "reference": "3953f23262f2bff1919fc82183ad9acb13ff62c9"
            },
            "dist": {
                "type": "zip",
                "url": "https://api.github.com/repos/composer/semver/zipball/3953f23262f2bff1919fc82183ad9acb13ff62c9",
                "reference": "3953f23262f2bff1919fc82183ad9acb13ff62c9",
                "shasum": ""
            },
            "require": {
                "php": "^5.3.2 || ^7.0 || ^8.0"
            },
            "require-dev": {
                "phpstan/phpstan": "^1.4",
                "symfony/phpunit-bridge": "^4.2 || ^5"
            },
            "type": "library",
            "extra": {
                "branch-alias": {
                    "dev-main": "3.x-dev"
                }
            },
            "autoload": {
                "psr-4": {
                    "Composer\\Semver\\": "src"
                }
            },
            "notification-url": "https://packagist.org/downloads/",
            "license": [
                "MIT"
            ],
            "authors": [
                {
                    "name": "Nils Adermann",
                    "email": "naderman@naderman.de",
                    "homepage": "http://www.naderman.de"
                },
                {
                    "name": "Jordi Boggiano",
                    "email": "j.boggiano@seld.be",
                    "homepage": "http://seld.be"
                },
                {
                    "name": "Rob Bast",
                    "email": "rob.bast@gmail.com",
                    "homepage": "http://robbast.nl"
                }
            ],
            "description": "Semver library that offers utilities, version constraint parsing and validation.",
            "keywords": [
                "semantic",
                "semver",
                "validation",
                "versioning"
            ],
            "support": {
                "irc": "irc://irc.freenode.org/composer",
                "issues": "https://github.com/composer/semver/issues",
                "source": "https://github.com/composer/semver/tree/3.3.2"
            },
            "funding": [
                {
                    "url": "https://packagist.com",
                    "type": "custom"
                },
                {
                    "url": "https://github.com/composer",
                    "type": "github"
                },
                {
                    "url": "https://tidelift.com/funding/github/packagist/composer/composer",
                    "type": "tidelift"
                }
            ],
            "time": "2022-04-01T19:23:25+00:00"
        },
        {
            "name": "dasprid/enum",
            "version": "1.0.4",
            "source": {
                "type": "git",
                "url": "https://github.com/DASPRiD/Enum.git",
                "reference": "8e6b6ea76eabbf19ea2bf5b67b98e1860474012f"
            },
            "dist": {
                "type": "zip",
                "url": "https://api.github.com/repos/DASPRiD/Enum/zipball/8e6b6ea76eabbf19ea2bf5b67b98e1860474012f",
                "reference": "8e6b6ea76eabbf19ea2bf5b67b98e1860474012f",
                "shasum": ""
            },
            "require": {
                "php": ">=7.1 <9.0"
            },
            "require-dev": {
                "phpunit/phpunit": "^7 | ^8 | ^9",
                "squizlabs/php_codesniffer": "*"
            },
            "type": "library",
            "autoload": {
                "psr-4": {
                    "DASPRiD\\Enum\\": "src/"
                }
            },
            "notification-url": "https://packagist.org/downloads/",
            "license": [
                "BSD-2-Clause"
            ],
            "authors": [
                {
                    "name": "Ben Scholzen 'DASPRiD'",
                    "email": "mail@dasprids.de",
                    "homepage": "https://dasprids.de/",
                    "role": "Developer"
                }
            ],
            "description": "PHP 7.1 enum implementation",
            "keywords": [
                "enum",
                "map"
            ],
            "support": {
                "issues": "https://github.com/DASPRiD/Enum/issues",
                "source": "https://github.com/DASPRiD/Enum/tree/1.0.4"
            },
            "time": "2023-03-01T18:44:03+00:00"
        },
        {
            "name": "defuse/php-encryption",
            "version": "v2.3.1",
            "source": {
                "type": "git",
                "url": "https://github.com/defuse/php-encryption.git",
                "reference": "77880488b9954b7884c25555c2a0ea9e7053f9d2"
            },
            "dist": {
                "type": "zip",
                "url": "https://api.github.com/repos/defuse/php-encryption/zipball/77880488b9954b7884c25555c2a0ea9e7053f9d2",
                "reference": "77880488b9954b7884c25555c2a0ea9e7053f9d2",
                "shasum": ""
            },
            "require": {
                "ext-openssl": "*",
                "paragonie/random_compat": ">= 2",
                "php": ">=5.6.0"
            },
            "require-dev": {
                "phpunit/phpunit": "^4|^5|^6|^7|^8|^9"
            },
            "bin": [
                "bin/generate-defuse-key"
            ],
            "type": "library",
            "autoload": {
                "psr-4": {
                    "Defuse\\Crypto\\": "src"
                }
            },
            "notification-url": "https://packagist.org/downloads/",
            "license": [
                "MIT"
            ],
            "authors": [
                {
                    "name": "Taylor Hornby",
                    "email": "taylor@defuse.ca",
                    "homepage": "https://defuse.ca/"
                },
                {
                    "name": "Scott Arciszewski",
                    "email": "info@paragonie.com",
                    "homepage": "https://paragonie.com"
                }
            ],
            "description": "Secure PHP Encryption Library",
            "keywords": [
                "aes",
                "authenticated encryption",
                "cipher",
                "crypto",
                "cryptography",
                "encrypt",
                "encryption",
                "openssl",
                "security",
                "symmetric key cryptography"
            ],
            "support": {
                "issues": "https://github.com/defuse/php-encryption/issues",
                "source": "https://github.com/defuse/php-encryption/tree/v2.3.1"
            },
            "time": "2021-04-09T23:57:26+00:00"
        },
        {
            "name": "dflydev/dot-access-data",
            "version": "v3.0.2",
            "source": {
                "type": "git",
                "url": "https://github.com/dflydev/dflydev-dot-access-data.git",
                "reference": "f41715465d65213d644d3141a6a93081be5d3549"
            },
            "dist": {
                "type": "zip",
                "url": "https://api.github.com/repos/dflydev/dflydev-dot-access-data/zipball/f41715465d65213d644d3141a6a93081be5d3549",
                "reference": "f41715465d65213d644d3141a6a93081be5d3549",
                "shasum": ""
            },
            "require": {
                "php": "^7.1 || ^8.0"
            },
            "require-dev": {
                "phpstan/phpstan": "^0.12.42",
                "phpunit/phpunit": "^7.5 || ^8.5 || ^9.3",
                "scrutinizer/ocular": "1.6.0",
                "squizlabs/php_codesniffer": "^3.5",
                "vimeo/psalm": "^4.0.0"
            },
            "type": "library",
            "extra": {
                "branch-alias": {
                    "dev-main": "3.x-dev"
                }
            },
            "autoload": {
                "psr-4": {
                    "Dflydev\\DotAccessData\\": "src/"
                }
            },
            "notification-url": "https://packagist.org/downloads/",
            "license": [
                "MIT"
            ],
            "authors": [
                {
                    "name": "Dragonfly Development Inc.",
                    "email": "info@dflydev.com",
                    "homepage": "http://dflydev.com"
                },
                {
                    "name": "Beau Simensen",
                    "email": "beau@dflydev.com",
                    "homepage": "http://beausimensen.com"
                },
                {
                    "name": "Carlos Frutos",
                    "email": "carlos@kiwing.it",
                    "homepage": "https://github.com/cfrutos"
                },
                {
                    "name": "Colin O'Dell",
                    "email": "colinodell@gmail.com",
                    "homepage": "https://www.colinodell.com"
                }
            ],
            "description": "Given a deep data structure, access data by dot notation.",
            "homepage": "https://github.com/dflydev/dflydev-dot-access-data",
            "keywords": [
                "access",
                "data",
                "dot",
                "notation"
            ],
            "support": {
                "issues": "https://github.com/dflydev/dflydev-dot-access-data/issues",
                "source": "https://github.com/dflydev/dflydev-dot-access-data/tree/v3.0.2"
            },
            "time": "2022-10-27T11:44:00+00:00"
        },
        {
            "name": "doctrine/cache",
            "version": "2.2.0",
            "source": {
                "type": "git",
                "url": "https://github.com/doctrine/cache.git",
                "reference": "1ca8f21980e770095a31456042471a57bc4c68fb"
            },
            "dist": {
                "type": "zip",
                "url": "https://api.github.com/repos/doctrine/cache/zipball/1ca8f21980e770095a31456042471a57bc4c68fb",
                "reference": "1ca8f21980e770095a31456042471a57bc4c68fb",
                "shasum": ""
            },
            "require": {
                "php": "~7.1 || ^8.0"
            },
            "conflict": {
                "doctrine/common": ">2.2,<2.4"
            },
            "require-dev": {
                "cache/integration-tests": "dev-master",
                "doctrine/coding-standard": "^9",
                "phpunit/phpunit": "^7.5 || ^8.5 || ^9.5",
                "psr/cache": "^1.0 || ^2.0 || ^3.0",
                "symfony/cache": "^4.4 || ^5.4 || ^6",
                "symfony/var-exporter": "^4.4 || ^5.4 || ^6"
            },
            "type": "library",
            "autoload": {
                "psr-4": {
                    "Doctrine\\Common\\Cache\\": "lib/Doctrine/Common/Cache"
                }
            },
            "notification-url": "https://packagist.org/downloads/",
            "license": [
                "MIT"
            ],
            "authors": [
                {
                    "name": "Guilherme Blanco",
                    "email": "guilhermeblanco@gmail.com"
                },
                {
                    "name": "Roman Borschel",
                    "email": "roman@code-factory.org"
                },
                {
                    "name": "Benjamin Eberlei",
                    "email": "kontakt@beberlei.de"
                },
                {
                    "name": "Jonathan Wage",
                    "email": "jonwage@gmail.com"
                },
                {
                    "name": "Johannes Schmitt",
                    "email": "schmittjoh@gmail.com"
                }
            ],
            "description": "PHP Doctrine Cache library is a popular cache implementation that supports many different drivers such as redis, memcache, apc, mongodb and others.",
            "homepage": "https://www.doctrine-project.org/projects/cache.html",
            "keywords": [
                "abstraction",
                "apcu",
                "cache",
                "caching",
                "couchdb",
                "memcached",
                "php",
                "redis",
                "xcache"
            ],
            "support": {
                "issues": "https://github.com/doctrine/cache/issues",
                "source": "https://github.com/doctrine/cache/tree/2.2.0"
            },
            "funding": [
                {
                    "url": "https://www.doctrine-project.org/sponsorship.html",
                    "type": "custom"
                },
                {
                    "url": "https://www.patreon.com/phpdoctrine",
                    "type": "patreon"
                },
                {
                    "url": "https://tidelift.com/funding/github/packagist/doctrine%2Fcache",
                    "type": "tidelift"
                }
            ],
            "time": "2022-05-20T20:07:39+00:00"
        },
        {
            "name": "doctrine/collections",
            "version": "1.8.0",
            "source": {
                "type": "git",
                "url": "https://github.com/doctrine/collections.git",
                "reference": "2b44dd4cbca8b5744327de78bafef5945c7e7b5e"
            },
            "dist": {
                "type": "zip",
                "url": "https://api.github.com/repos/doctrine/collections/zipball/2b44dd4cbca8b5744327de78bafef5945c7e7b5e",
                "reference": "2b44dd4cbca8b5744327de78bafef5945c7e7b5e",
                "shasum": ""
            },
            "require": {
                "doctrine/deprecations": "^0.5.3 || ^1",
                "php": "^7.1.3 || ^8.0"
            },
            "require-dev": {
                "doctrine/coding-standard": "^9.0 || ^10.0",
                "phpstan/phpstan": "^1.4.8",
                "phpunit/phpunit": "^7.5 || ^8.5 || ^9.1.5",
                "vimeo/psalm": "^4.22"
            },
            "type": "library",
            "autoload": {
                "psr-4": {
                    "Doctrine\\Common\\Collections\\": "lib/Doctrine/Common/Collections"
                }
            },
            "notification-url": "https://packagist.org/downloads/",
            "license": [
                "MIT"
            ],
            "authors": [
                {
                    "name": "Guilherme Blanco",
                    "email": "guilhermeblanco@gmail.com"
                },
                {
                    "name": "Roman Borschel",
                    "email": "roman@code-factory.org"
                },
                {
                    "name": "Benjamin Eberlei",
                    "email": "kontakt@beberlei.de"
                },
                {
                    "name": "Jonathan Wage",
                    "email": "jonwage@gmail.com"
                },
                {
                    "name": "Johannes Schmitt",
                    "email": "schmittjoh@gmail.com"
                }
            ],
            "description": "PHP Doctrine Collections library that adds additional functionality on top of PHP arrays.",
            "homepage": "https://www.doctrine-project.org/projects/collections.html",
            "keywords": [
                "array",
                "collections",
                "iterators",
                "php"
            ],
            "support": {
                "issues": "https://github.com/doctrine/collections/issues",
                "source": "https://github.com/doctrine/collections/tree/1.8.0"
            },
            "time": "2022-09-01T20:12:10+00:00"
        },
        {
            "name": "doctrine/deprecations",
            "version": "v1.0.0",
            "source": {
                "type": "git",
                "url": "https://github.com/doctrine/deprecations.git",
                "reference": "0e2a4f1f8cdfc7a92ec3b01c9334898c806b30de"
            },
            "dist": {
                "type": "zip",
                "url": "https://api.github.com/repos/doctrine/deprecations/zipball/0e2a4f1f8cdfc7a92ec3b01c9334898c806b30de",
                "reference": "0e2a4f1f8cdfc7a92ec3b01c9334898c806b30de",
                "shasum": ""
            },
            "require": {
                "php": "^7.1|^8.0"
            },
            "require-dev": {
                "doctrine/coding-standard": "^9",
                "phpunit/phpunit": "^7.5|^8.5|^9.5",
                "psr/log": "^1|^2|^3"
            },
            "suggest": {
                "psr/log": "Allows logging deprecations via PSR-3 logger implementation"
            },
            "type": "library",
            "autoload": {
                "psr-4": {
                    "Doctrine\\Deprecations\\": "lib/Doctrine/Deprecations"
                }
            },
            "notification-url": "https://packagist.org/downloads/",
            "license": [
                "MIT"
            ],
            "description": "A small layer on top of trigger_error(E_USER_DEPRECATED) or PSR-3 logging with options to disable all deprecations or selectively for packages.",
            "homepage": "https://www.doctrine-project.org/",
            "support": {
                "issues": "https://github.com/doctrine/deprecations/issues",
                "source": "https://github.com/doctrine/deprecations/tree/v1.0.0"
            },
            "time": "2022-05-02T15:47:09+00:00"
        },
        {
            "name": "doctrine/event-manager",
            "version": "1.2.0",
            "source": {
                "type": "git",
                "url": "https://github.com/doctrine/event-manager.git",
                "reference": "95aa4cb529f1e96576f3fda9f5705ada4056a520"
            },
            "dist": {
                "type": "zip",
                "url": "https://api.github.com/repos/doctrine/event-manager/zipball/95aa4cb529f1e96576f3fda9f5705ada4056a520",
                "reference": "95aa4cb529f1e96576f3fda9f5705ada4056a520",
                "shasum": ""
            },
            "require": {
                "doctrine/deprecations": "^0.5.3 || ^1",
                "php": "^7.1 || ^8.0"
            },
            "conflict": {
                "doctrine/common": "<2.9"
            },
            "require-dev": {
                "doctrine/coding-standard": "^9 || ^10",
                "phpstan/phpstan": "~1.4.10 || ^1.8.8",
                "phpunit/phpunit": "^7.5 || ^8.5 || ^9.5",
                "vimeo/psalm": "^4.24"
            },
            "type": "library",
            "autoload": {
                "psr-4": {
                    "Doctrine\\Common\\": "src"
                }
            },
            "notification-url": "https://packagist.org/downloads/",
            "license": [
                "MIT"
            ],
            "authors": [
                {
                    "name": "Guilherme Blanco",
                    "email": "guilhermeblanco@gmail.com"
                },
                {
                    "name": "Roman Borschel",
                    "email": "roman@code-factory.org"
                },
                {
                    "name": "Benjamin Eberlei",
                    "email": "kontakt@beberlei.de"
                },
                {
                    "name": "Jonathan Wage",
                    "email": "jonwage@gmail.com"
                },
                {
                    "name": "Johannes Schmitt",
                    "email": "schmittjoh@gmail.com"
                },
                {
                    "name": "Marco Pivetta",
                    "email": "ocramius@gmail.com"
                }
            ],
            "description": "The Doctrine Event Manager is a simple PHP event system that was built to be used with the various Doctrine projects.",
            "homepage": "https://www.doctrine-project.org/projects/event-manager.html",
            "keywords": [
                "event",
                "event dispatcher",
                "event manager",
                "event system",
                "events"
            ],
            "support": {
                "issues": "https://github.com/doctrine/event-manager/issues",
                "source": "https://github.com/doctrine/event-manager/tree/1.2.0"
            },
            "funding": [
                {
                    "url": "https://www.doctrine-project.org/sponsorship.html",
                    "type": "custom"
                },
                {
                    "url": "https://www.patreon.com/phpdoctrine",
                    "type": "patreon"
                },
                {
                    "url": "https://tidelift.com/funding/github/packagist/doctrine%2Fevent-manager",
                    "type": "tidelift"
                }
            ],
            "time": "2022-10-12T20:51:15+00:00"
        },
        {
            "name": "doctrine/persistence",
            "version": "2.5.7",
            "source": {
                "type": "git",
                "url": "https://github.com/doctrine/persistence.git",
                "reference": "e36f22765f4d10a7748228babbf73da5edfeed3c"
            },
            "dist": {
                "type": "zip",
                "url": "https://api.github.com/repos/doctrine/persistence/zipball/e36f22765f4d10a7748228babbf73da5edfeed3c",
                "reference": "e36f22765f4d10a7748228babbf73da5edfeed3c",
                "shasum": ""
            },
            "require": {
                "doctrine/cache": "^1.11 || ^2.0",
                "doctrine/collections": "^1.0",
                "doctrine/deprecations": "^0.5.3 || ^1",
                "doctrine/event-manager": "^1 || ^2",
                "php": "^7.1 || ^8.0",
                "psr/cache": "^1.0 || ^2.0 || ^3.0"
            },
            "conflict": {
                "doctrine/annotations": "<1.0 || >=3.0",
                "doctrine/common": "<2.10"
            },
            "require-dev": {
                "composer/package-versions-deprecated": "^1.11",
                "doctrine/annotations": "^1 || ^2",
                "doctrine/coding-standard": "^9 || ^11",
                "doctrine/common": "^3.0",
                "phpstan/phpstan": "~1.4.10 || 1.9.4",
                "phpunit/phpunit": "^7.5.20 || ^8.5 || ^9.5",
                "symfony/cache": "^4.4 || ^5.4 || ^6.0",
                "vimeo/psalm": "4.30.0 || 5.3.0"
            },
            "type": "library",
            "autoload": {
                "psr-4": {
                    "Doctrine\\Common\\": "src/Common",
                    "Doctrine\\Persistence\\": "src/Persistence"
                }
            },
            "notification-url": "https://packagist.org/downloads/",
            "license": [
                "MIT"
            ],
            "authors": [
                {
                    "name": "Guilherme Blanco",
                    "email": "guilhermeblanco@gmail.com"
                },
                {
                    "name": "Roman Borschel",
                    "email": "roman@code-factory.org"
                },
                {
                    "name": "Benjamin Eberlei",
                    "email": "kontakt@beberlei.de"
                },
                {
                    "name": "Jonathan Wage",
                    "email": "jonwage@gmail.com"
                },
                {
                    "name": "Johannes Schmitt",
                    "email": "schmittjoh@gmail.com"
                },
                {
                    "name": "Marco Pivetta",
                    "email": "ocramius@gmail.com"
                }
            ],
            "description": "The Doctrine Persistence project is a set of shared interfaces and functionality that the different Doctrine object mappers share.",
            "homepage": "https://doctrine-project.org/projects/persistence.html",
            "keywords": [
                "mapper",
                "object",
                "odm",
                "orm",
                "persistence"
            ],
            "support": {
                "issues": "https://github.com/doctrine/persistence/issues",
                "source": "https://github.com/doctrine/persistence/tree/2.5.7"
            },
            "funding": [
                {
                    "url": "https://www.doctrine-project.org/sponsorship.html",
                    "type": "custom"
                },
                {
                    "url": "https://www.patreon.com/phpdoctrine",
                    "type": "patreon"
                },
                {
                    "url": "https://tidelift.com/funding/github/packagist/doctrine%2Fpersistence",
                    "type": "tidelift"
                }
            ],
            "time": "2023-02-03T15:51:16+00:00"
        },
        {
            "name": "endroid/qr-code",
            "version": "4.6.1",
            "source": {
                "type": "git",
                "url": "https://github.com/endroid/qr-code.git",
                "reference": "a75c913b0e4d6ad275e49a2c1de1cacffc6c2184"
            },
            "dist": {
                "type": "zip",
                "url": "https://api.github.com/repos/endroid/qr-code/zipball/a75c913b0e4d6ad275e49a2c1de1cacffc6c2184",
                "reference": "a75c913b0e4d6ad275e49a2c1de1cacffc6c2184",
                "shasum": ""
            },
            "require": {
                "bacon/bacon-qr-code": "^2.0.5",
                "php": "^7.4||^8.0"
            },
            "require-dev": {
                "endroid/quality": "dev-master",
                "ext-gd": "*",
                "khanamiryan/qrcode-detector-decoder": "^1.0.4",
                "setasign/fpdf": "^1.8.2"
            },
            "suggest": {
                "ext-gd": "Enables you to write PNG images",
                "khanamiryan/qrcode-detector-decoder": "Enables you to use the image validator",
                "roave/security-advisories": "Makes sure package versions with known security issues are not installed",
                "setasign/fpdf": "Enables you to use the PDF writer"
            },
            "type": "library",
            "extra": {
                "branch-alias": {
                    "dev-master": "4.x-dev"
                }
            },
            "autoload": {
                "psr-4": {
                    "Endroid\\QrCode\\": "src/"
                }
            },
            "notification-url": "https://packagist.org/downloads/",
            "license": [
                "MIT"
            ],
            "authors": [
                {
                    "name": "Jeroen van den Enden",
                    "email": "info@endroid.nl"
                }
            ],
            "description": "Endroid QR Code",
            "homepage": "https://github.com/endroid/qr-code",
            "keywords": [
                "code",
                "endroid",
                "php",
                "qr",
                "qrcode"
            ],
            "support": {
                "issues": "https://github.com/endroid/qr-code/issues",
                "source": "https://github.com/endroid/qr-code/tree/4.6.1"
            },
            "funding": [
                {
                    "url": "https://github.com/endroid",
                    "type": "github"
                }
            ],
            "time": "2022-10-26T08:48:17+00:00"
        },
        {
            "name": "filp/whoops",
            "version": "2.15.2",
            "source": {
                "type": "git",
                "url": "https://github.com/filp/whoops.git",
                "reference": "aac9304c5ed61bf7b1b7a6064bf9806ab842ce73"
            },
            "dist": {
                "type": "zip",
                "url": "https://api.github.com/repos/filp/whoops/zipball/aac9304c5ed61bf7b1b7a6064bf9806ab842ce73",
                "reference": "aac9304c5ed61bf7b1b7a6064bf9806ab842ce73",
                "shasum": ""
            },
            "require": {
                "php": "^5.5.9 || ^7.0 || ^8.0",
                "psr/log": "^1.0.1 || ^2.0 || ^3.0"
            },
            "require-dev": {
                "mockery/mockery": "^0.9 || ^1.0",
                "phpunit/phpunit": "^4.8.36 || ^5.7.27 || ^6.5.14 || ^7.5.20 || ^8.5.8 || ^9.3.3",
                "symfony/var-dumper": "^2.6 || ^3.0 || ^4.0 || ^5.0"
            },
            "suggest": {
                "symfony/var-dumper": "Pretty print complex values better with var-dumper available",
                "whoops/soap": "Formats errors as SOAP responses"
            },
            "type": "library",
            "extra": {
                "branch-alias": {
                    "dev-master": "2.7-dev"
                }
            },
            "autoload": {
                "psr-4": {
                    "Whoops\\": "src/Whoops/"
                }
            },
            "notification-url": "https://packagist.org/downloads/",
            "license": [
                "MIT"
            ],
            "authors": [
                {
                    "name": "Filipe Dobreira",
                    "homepage": "https://github.com/filp",
                    "role": "Developer"
                }
            ],
            "description": "php error handling for cool kids",
            "homepage": "https://filp.github.io/whoops/",
            "keywords": [
                "error",
                "exception",
                "handling",
                "library",
                "throwable",
                "whoops"
            ],
            "support": {
                "issues": "https://github.com/filp/whoops/issues",
                "source": "https://github.com/filp/whoops/tree/2.15.2"
            },
            "funding": [
                {
                    "url": "https://github.com/denis-sokolov",
                    "type": "github"
                }
            ],
            "time": "2023-04-12T12:00:00+00:00"
        },
        {
            "name": "jasig/phpcas",
            "version": "1.6.1",
            "source": {
                "type": "git",
                "url": "https://github.com/apereo/phpCAS.git",
                "reference": "c129708154852656aabb13d8606cd5b12dbbabac"
            },
            "dist": {
                "type": "zip",
                "url": "https://api.github.com/repos/apereo/phpCAS/zipball/c129708154852656aabb13d8606cd5b12dbbabac",
                "reference": "c129708154852656aabb13d8606cd5b12dbbabac",
                "shasum": ""
            },
            "require": {
                "ext-curl": "*",
                "ext-dom": "*",
                "php": ">=7.1.0",
                "psr/log": "^1.0 || ^2.0 || ^3.0"
            },
            "require-dev": {
                "monolog/monolog": "^1.0.0 || ^2.0.0",
                "phpstan/phpstan": "^1.5",
                "phpunit/phpunit": ">=7.5"
            },
            "type": "library",
            "extra": {
                "branch-alias": {
                    "dev-master": "1.3.x-dev"
                }
            },
            "autoload": {
                "files": [
                    "source/CAS.php"
                ],
                "classmap": [
                    "source/"
                ]
            },
            "notification-url": "https://packagist.org/downloads/",
            "license": [
                "Apache-2.0"
            ],
            "authors": [
                {
                    "name": "Joachim Fritschi",
                    "email": "jfritschi@freenet.de",
                    "homepage": "https://github.com/jfritschi"
                },
                {
                    "name": "Adam Franco",
                    "homepage": "https://github.com/adamfranco"
                },
                {
                    "name": "Henry Pan",
                    "homepage": "https://github.com/phy25"
                }
            ],
            "description": "Provides a simple API for authenticating users against a CAS server",
            "homepage": "https://wiki.jasig.org/display/CASC/phpCAS",
            "keywords": [
                "apereo",
                "cas",
                "jasig"
            ],
            "support": {
                "issues": "https://github.com/apereo/phpCAS/issues",
                "source": "https://github.com/apereo/phpCAS/tree/1.6.1"
            },
            "time": "2023-02-19T19:52:35+00:00"
        },
        {
            "name": "laminas/laminas-cache",
            "version": "3.6.0",
            "source": {
                "type": "git",
                "url": "https://github.com/laminas/laminas-cache.git",
                "reference": "4929dea8c0d5468701fa5073cd6ef7efe5ff0043"
            },
            "dist": {
                "type": "zip",
                "url": "https://api.github.com/repos/laminas/laminas-cache/zipball/4929dea8c0d5468701fa5073cd6ef7efe5ff0043",
                "reference": "4929dea8c0d5468701fa5073cd6ef7efe5ff0043",
                "shasum": ""
            },
            "require": {
                "laminas/laminas-cache-storage-implementation": "1.0",
                "laminas/laminas-eventmanager": "^3.4",
                "laminas/laminas-servicemanager": "^3.11.1",
                "laminas/laminas-stdlib": "^3.6",
                "php": "~7.4.0 || ~8.0.0 || ~8.1.0",
                "psr/cache": "^1.0",
                "psr/simple-cache": "^1.0",
                "stella-maris/clock": "^0.1.5",
                "webmozart/assert": "^1.9"
            },
            "conflict": {
                "symfony/console": "<5.1"
            },
            "provide": {
                "psr/cache-implementation": "1.0",
                "psr/simple-cache-implementation": "1.0"
            },
            "require-dev": {
                "laminas/laminas-cache-storage-adapter-apcu": "^2.0",
                "laminas/laminas-cache-storage-adapter-blackhole": "^2.0",
                "laminas/laminas-cache-storage-adapter-filesystem": "^2.0",
                "laminas/laminas-cache-storage-adapter-memory": "^2.0",
                "laminas/laminas-cache-storage-adapter-test": "^2.3",
                "laminas/laminas-cli": "^1.0",
                "laminas/laminas-coding-standard": "~2.4.0",
                "laminas/laminas-config-aggregator": "^1.5",
                "laminas/laminas-feed": "^2.14",
                "laminas/laminas-serializer": "^2.6.1",
                "phpbench/phpbench": "^1.0",
                "phpunit/phpunit": "^9.5.23",
                "psalm/plugin-phpunit": "^0.17.0",
                "vimeo/psalm": "^4.24"
            },
            "suggest": {
                "laminas/laminas-cache-storage-adapter-apcu": "APCu implementation",
                "laminas/laminas-cache-storage-adapter-blackhole": "Blackhole/Void implementation",
                "laminas/laminas-cache-storage-adapter-ext-mongodb": "MongoDB implementation",
                "laminas/laminas-cache-storage-adapter-filesystem": "Filesystem implementation",
                "laminas/laminas-cache-storage-adapter-memcached": "Memcached implementation",
                "laminas/laminas-cache-storage-adapter-memory": "Memory implementation",
                "laminas/laminas-cache-storage-adapter-redis": "Redis implementation",
                "laminas/laminas-cache-storage-adapter-session": "Session implementation",
                "laminas/laminas-cli": "The laminas-cli binary can be used to consume commands provided by this component",
                "laminas/laminas-serializer": "Laminas\\Serializer component"
            },
            "type": "library",
            "extra": {
                "laminas": {
                    "component": "Laminas\\Cache",
                    "config-provider": "Laminas\\Cache\\ConfigProvider"
                }
            },
            "autoload": {
                "psr-4": {
                    "Laminas\\Cache\\": "src/"
                }
            },
            "notification-url": "https://packagist.org/downloads/",
            "license": [
                "BSD-3-Clause"
            ],
            "description": "Caching implementation with a variety of storage options, as well as codified caching strategies for callbacks, classes, and output",
            "homepage": "https://laminas.dev",
            "keywords": [
                "cache",
                "laminas",
                "psr-16",
                "psr-6"
            ],
            "support": {
                "chat": "https://laminas.dev/chat",
                "docs": "https://docs.laminas.dev/laminas-cache/",
                "forum": "https://discourse.laminas.dev",
                "issues": "https://github.com/laminas/laminas-cache/issues",
                "rss": "https://github.com/laminas/laminas-cache/releases.atom",
                "source": "https://github.com/laminas/laminas-cache"
            },
            "funding": [
                {
                    "url": "https://funding.communitybridge.org/projects/laminas-project",
                    "type": "community_bridge"
                }
            ],
            "time": "2022-09-19T21:06:59+00:00"
        },
        {
            "name": "laminas/laminas-cache-storage-adapter-blackhole",
            "version": "2.3.0",
            "source": {
                "type": "git",
                "url": "https://github.com/laminas/laminas-cache-storage-adapter-blackhole.git",
                "reference": "8730402201904784e6b28a1014908c6123c12d02"
            },
            "dist": {
                "type": "zip",
                "url": "https://api.github.com/repos/laminas/laminas-cache-storage-adapter-blackhole/zipball/8730402201904784e6b28a1014908c6123c12d02",
                "reference": "8730402201904784e6b28a1014908c6123c12d02",
                "shasum": ""
            },
            "require": {
                "laminas/laminas-cache": "^3.0",
                "php": "~8.0.0 || ~8.1.0 || ~8.2.0"
            },
            "conflict": {
                "laminas/laminas-servicemanager": "<3.11"
            },
            "provide": {
                "laminas/laminas-cache-storage-implementation": "1.0"
            },
            "require-dev": {
                "laminas/laminas-cache-storage-adapter-test": "^2.4",
                "laminas/laminas-coding-standard": "~2.4.0",
                "psalm/plugin-phpunit": "^0.18.4",
                "vimeo/psalm": "^5.2"
            },
            "type": "library",
            "extra": {
                "laminas": {
                    "config-provider": "Laminas\\Cache\\Storage\\Adapter\\BlackHole\\ConfigProvider",
                    "module": "Laminas\\Cache\\Storage\\Adapter\\BlackHole"
                }
            },
            "autoload": {
                "psr-4": {
                    "Laminas\\Cache\\Storage\\Adapter\\": "src/"
                }
            },
            "notification-url": "https://packagist.org/downloads/",
            "license": [
                "BSD-3-Clause"
            ],
            "description": "Laminas cache adapter for blackhole",
            "keywords": [
                "cache",
                "laminas"
            ],
            "support": {
                "docs": "https://docs.laminas.dev/laminas-cache-storage-adapter-blackhole/",
                "forum": "https://discourse.laminas.dev/",
                "issues": "https://github.com/laminas/laminas-cache-storage-adapter-blackhole/issues",
                "rss": "https://github.com/laminas/laminas-cache-storage-adapter-blackhole/releases.atom",
                "source": "https://github.com/laminas/laminas-cache-storage-adapter-blackhole"
            },
            "funding": [
                {
                    "url": "https://funding.communitybridge.org/projects/laminas-project",
                    "type": "community_bridge"
                }
            ],
            "time": "2022-12-31T16:03:12+00:00"
        },
        {
            "name": "laminas/laminas-cache-storage-adapter-filesystem",
            "version": "2.3.0",
            "source": {
                "type": "git",
                "url": "https://github.com/laminas/laminas-cache-storage-adapter-filesystem.git",
                "reference": "9881529cacc26823dc1530e8b850fd9e467ccd05"
            },
            "dist": {
                "type": "zip",
                "url": "https://api.github.com/repos/laminas/laminas-cache-storage-adapter-filesystem/zipball/9881529cacc26823dc1530e8b850fd9e467ccd05",
                "reference": "9881529cacc26823dc1530e8b850fd9e467ccd05",
                "shasum": ""
            },
            "require": {
                "laminas/laminas-cache": "^3.0",
                "php": "~8.0.0 || ~8.1.0 || ~8.2.0"
            },
            "provide": {
                "laminas/laminas-cache-storage-implementation": "1.0"
            },
            "require-dev": {
                "ext-pcntl": "*",
                "ext-posix": "*",
                "laminas/laminas-cache-storage-adapter-benchmark": "^1.0",
                "laminas/laminas-cache-storage-adapter-test": "^2.0 || 2.0.x-dev",
                "laminas/laminas-coding-standard": "~2.4",
                "laminas/laminas-serializer": "^2.14.0",
                "phpunit/phpunit": "^9.5.25",
                "psalm/plugin-phpunit": "^0.17.0",
                "vimeo/psalm": "^4.29.0"
            },
            "type": "library",
            "extra": {
                "laminas": {
                    "config-provider": "Laminas\\Cache\\Storage\\Adapter\\Filesystem\\ConfigProvider",
                    "module": "Laminas\\Cache\\Storage\\Adapter\\Filesystem"
                }
            },
            "autoload": {
                "psr-4": {
                    "Laminas\\Cache\\Storage\\Adapter\\": "src/"
                }
            },
            "notification-url": "https://packagist.org/downloads/",
            "license": [
                "BSD-3-Clause"
            ],
            "description": "Laminas cache adapter for filesystem",
            "keywords": [
                "cache",
                "laminas"
            ],
            "support": {
                "docs": "https://docs.laminas.dev/laminas-cache-storage-adapter-filesystem/",
                "forum": "https://discourse.laminas.dev/",
                "issues": "https://github.com/laminas/laminas-cache-storage-adapter-filesystem/issues",
                "rss": "https://github.com/laminas/laminas-cache-storage-adapter-filesystem/releases.atom",
                "source": "https://github.com/laminas/laminas-cache-storage-adapter-filesystem"
            },
            "funding": [
                {
                    "url": "https://funding.communitybridge.org/projects/laminas-project",
                    "type": "community_bridge"
                }
            ],
            "time": "2022-10-22T15:00:05+00:00"
        },
        {
            "name": "laminas/laminas-cache-storage-adapter-memcached",
            "version": "2.4.0",
            "source": {
                "type": "git",
                "url": "https://github.com/laminas/laminas-cache-storage-adapter-memcached.git",
                "reference": "d272cf4afa292fc70a41f298d648d5a57d130969"
            },
            "dist": {
                "type": "zip",
                "url": "https://api.github.com/repos/laminas/laminas-cache-storage-adapter-memcached/zipball/d272cf4afa292fc70a41f298d648d5a57d130969",
                "reference": "d272cf4afa292fc70a41f298d648d5a57d130969",
                "shasum": ""
            },
            "require": {
                "ext-memcached": "^3.1.5",
                "laminas/laminas-cache": "^3.0",
                "php": "~8.0.0 || ~8.1.0 || ~8.2.0"
            },
            "conflict": {
                "laminas/laminas-servicemanager": "<3.11"
            },
            "provide": {
                "laminas/laminas-cache-storage-implementation": "1.0"
            },
            "require-dev": {
                "boesing/psalm-plugin-stringf": "^1.2",
                "laminas/laminas-cache-storage-adapter-benchmark": "^1.0",
                "laminas/laminas-cache-storage-adapter-test": "^2.0",
                "laminas/laminas-coding-standard": "~2.4.0",
                "phpunit/phpunit": "^9.5.8",
                "psalm/plugin-phpunit": "^0.18.0",
                "vimeo/psalm": "^5.0"
            },
            "type": "library",
            "extra": {
                "laminas": {
                    "config-provider": "Laminas\\Cache\\Storage\\Adapter\\Memcached\\ConfigProvider",
                    "module": "Laminas\\Cache\\Storage\\Adapter\\Memcached"
                }
            },
            "autoload": {
                "psr-4": {
                    "Laminas\\Cache\\Storage\\Adapter\\": "src/"
                }
            },
            "notification-url": "https://packagist.org/downloads/",
            "license": [
                "BSD-3-Clause"
            ],
            "description": "Laminas cache adapter for memcached",
            "keywords": [
                "cache",
                "laminas",
                "memcached"
            ],
            "support": {
                "docs": "https://docs.laminas.dev/laminas-cache-storage-adapter-memcached/",
                "forum": "https://discourse.laminas.dev/",
                "issues": "https://github.com/laminas/laminas-cache-storage-adapter-memcached/issues",
                "rss": "https://github.com/laminas/laminas-cache-storage-adapter-memcached/releases.atom",
                "source": "https://github.com/laminas/laminas-cache-storage-adapter-memcached"
            },
            "funding": [
                {
                    "url": "https://funding.communitybridge.org/projects/laminas-project",
                    "type": "community_bridge"
                }
            ],
            "time": "2022-12-06T09:15:59+00:00"
        },
        {
            "name": "laminas/laminas-cache-storage-adapter-memory",
            "version": "2.2.0",
            "source": {
                "type": "git",
                "url": "https://github.com/laminas/laminas-cache-storage-adapter-memory.git",
                "reference": "e002c7d3fa0d4723589b550d7ab4586befa72366"
            },
            "dist": {
                "type": "zip",
                "url": "https://api.github.com/repos/laminas/laminas-cache-storage-adapter-memory/zipball/e002c7d3fa0d4723589b550d7ab4586befa72366",
                "reference": "e002c7d3fa0d4723589b550d7ab4586befa72366",
                "shasum": ""
            },
            "require": {
                "laminas/laminas-cache": "^3.0",
                "php": "~8.0.0 || ~8.1.0  || ~8.2.0"
            },
            "conflict": {
                "laminas/laminas-servicemanager": "<3.11"
            },
            "provide": {
                "laminas/laminas-cache-storage-implementation": "1.0"
            },
            "require-dev": {
                "laminas/laminas-cache-storage-adapter-benchmark": "^1.0",
                "laminas/laminas-cache-storage-adapter-test": "^2.0",
                "laminas/laminas-coding-standard": "~2.4.0",
                "psalm/plugin-phpunit": "^0.17.0",
                "vimeo/psalm": "^4.9"
            },
            "type": "library",
            "extra": {
                "laminas": {
                    "config-provider": "Laminas\\Cache\\Storage\\Adapter\\Memory\\ConfigProvider",
                    "module": "Laminas\\Cache\\Storage\\Adapter\\Memory"
                }
            },
            "autoload": {
                "psr-4": {
                    "Laminas\\Cache\\Storage\\Adapter\\": "src/"
                }
            },
            "notification-url": "https://packagist.org/downloads/",
            "license": [
                "BSD-3-Clause"
            ],
            "description": "Laminas cache adapter for memory",
            "keywords": [
                "cache",
                "laminas"
            ],
            "support": {
                "docs": "https://docs.laminas.dev/laminas-cache-storage-adapter-memory/",
                "forum": "https://discourse.laminas.dev/",
                "issues": "https://github.com/laminas/laminas-cache-storage-adapter-memory/issues",
                "rss": "https://github.com/laminas/laminas-cache-storage-adapter-memory/releases.atom",
                "source": "https://github.com/laminas/laminas-cache-storage-adapter-memory"
            },
            "funding": [
                {
                    "url": "https://funding.communitybridge.org/projects/laminas-project",
                    "type": "community_bridge"
                }
            ],
            "time": "2022-10-22T14:38:52+00:00"
        },
        {
            "name": "laminas/laminas-captcha",
            "version": "2.14.0",
            "source": {
                "type": "git",
                "url": "https://github.com/laminas/laminas-captcha.git",
                "reference": "1213445d2017aa869990e9b8cae6e1e4ed05e1e4"
            },
            "dist": {
                "type": "zip",
                "url": "https://api.github.com/repos/laminas/laminas-captcha/zipball/1213445d2017aa869990e9b8cae6e1e4ed05e1e4",
                "reference": "1213445d2017aa869990e9b8cae6e1e4ed05e1e4",
                "shasum": ""
            },
            "require": {
                "laminas/laminas-recaptcha": "^3.4.0",
                "laminas/laminas-session": "^2.12",
                "laminas/laminas-stdlib": "^3.10.1",
                "laminas/laminas-text": "^2.9.0",
                "laminas/laminas-validator": "^2.19.0",
                "php": "^7.4 || ~8.0.0 || ~8.1.0 || ~8.2.0"
            },
            "conflict": {
                "zendframework/zend-captcha": "*"
            },
            "require-dev": {
                "ext-gd": "*",
                "laminas/laminas-coding-standard": "~2.4.0",
                "phpunit/phpunit": "^9.5.26",
                "psalm/plugin-phpunit": "^0.18.0",
                "vimeo/psalm": "^4.29.0"
            },
            "suggest": {
                "laminas/laminas-i18n-resources": "Translations of captcha messages"
            },
            "type": "library",
            "autoload": {
                "psr-4": {
                    "Laminas\\Captcha\\": "src/"
                }
            },
            "notification-url": "https://packagist.org/downloads/",
            "license": [
                "BSD-3-Clause"
            ],
            "description": "Generate and validate CAPTCHAs using Figlets, images, ReCaptcha, and more",
            "homepage": "https://laminas.dev",
            "keywords": [
                "captcha",
                "laminas"
            ],
            "support": {
                "chat": "https://laminas.dev/chat",
                "docs": "https://docs.laminas.dev/laminas-captcha/",
                "forum": "https://discourse.laminas.dev",
                "issues": "https://github.com/laminas/laminas-captcha/issues",
                "rss": "https://github.com/laminas/laminas-captcha/releases.atom",
                "source": "https://github.com/laminas/laminas-captcha"
            },
            "funding": [
                {
                    "url": "https://funding.communitybridge.org/projects/laminas-project",
                    "type": "community_bridge"
                }
            ],
            "time": "2022-11-15T14:56:06+00:00"
        },
        {
            "name": "laminas/laminas-code",
            "version": "4.7.1",
            "source": {
                "type": "git",
                "url": "https://github.com/laminas/laminas-code.git",
                "reference": "91aabc066d5620428120800c0eafc0411e441a62"
            },
            "dist": {
                "type": "zip",
                "url": "https://api.github.com/repos/laminas/laminas-code/zipball/91aabc066d5620428120800c0eafc0411e441a62",
                "reference": "91aabc066d5620428120800c0eafc0411e441a62",
                "shasum": ""
            },
            "require": {
                "php": ">=7.4, <8.2"
            },
            "require-dev": {
                "doctrine/annotations": "^1.13.2",
                "ext-phar": "*",
                "laminas/laminas-coding-standard": "^2.3.0",
                "laminas/laminas-stdlib": "^3.6.1",
                "phpunit/phpunit": "^9.5.10",
                "psalm/plugin-phpunit": "^0.17.0",
                "vimeo/psalm": "^4.13.1"
            },
            "suggest": {
                "doctrine/annotations": "Doctrine\\Common\\Annotations >=1.0 for annotation features",
                "laminas/laminas-stdlib": "Laminas\\Stdlib component"
            },
            "type": "library",
            "autoload": {
                "files": [
                    "polyfill/ReflectionEnumPolyfill.php"
                ],
                "psr-4": {
                    "Laminas\\Code\\": "src/"
                }
            },
            "notification-url": "https://packagist.org/downloads/",
            "license": [
                "BSD-3-Clause"
            ],
            "description": "Extensions to the PHP Reflection API, static code scanning, and code generation",
            "homepage": "https://laminas.dev",
            "keywords": [
                "code",
                "laminas",
                "laminasframework"
            ],
            "support": {
                "chat": "https://laminas.dev/chat",
                "docs": "https://docs.laminas.dev/laminas-code/",
                "forum": "https://discourse.laminas.dev",
                "issues": "https://github.com/laminas/laminas-code/issues",
                "rss": "https://github.com/laminas/laminas-code/releases.atom",
                "source": "https://github.com/laminas/laminas-code"
            },
            "funding": [
                {
                    "url": "https://funding.communitybridge.org/projects/laminas-project",
                    "type": "community_bridge"
                }
            ],
            "time": "2022-11-21T01:32:31+00:00"
        },
        {
            "name": "laminas/laminas-config",
            "version": "3.8.0",
            "source": {
                "type": "git",
                "url": "https://github.com/laminas/laminas-config.git",
                "reference": "46baad58d0b12cf98539e04334eff40a1fdfb9a0"
            },
            "dist": {
                "type": "zip",
                "url": "https://api.github.com/repos/laminas/laminas-config/zipball/46baad58d0b12cf98539e04334eff40a1fdfb9a0",
                "reference": "46baad58d0b12cf98539e04334eff40a1fdfb9a0",
                "shasum": ""
            },
            "require": {
                "ext-json": "*",
                "laminas/laminas-stdlib": "^3.6",
                "php": "~8.0.0 || ~8.1.0 || ~8.2.0",
                "psr/container": "^1.0"
            },
            "conflict": {
                "container-interop/container-interop": "<1.2.0",
                "zendframework/zend-config": "*"
            },
            "require-dev": {
                "laminas/laminas-coding-standard": "~2.4.0",
                "laminas/laminas-filter": "~2.23.0",
                "laminas/laminas-i18n": "~2.19.0",
                "laminas/laminas-servicemanager": "~3.19.0",
                "phpunit/phpunit": "~9.5.25"
            },
            "suggest": {
                "laminas/laminas-filter": "^2.7.2; install if you want to use the Filter processor",
                "laminas/laminas-i18n": "^2.7.4; install if you want to use the Translator processor",
                "laminas/laminas-servicemanager": "^2.7.8 || ^3.3; if you need an extensible plugin manager for use with the Config Factory"
            },
            "type": "library",
            "autoload": {
                "psr-4": {
                    "Laminas\\Config\\": "src/"
                }
            },
            "notification-url": "https://packagist.org/downloads/",
            "license": [
                "BSD-3-Clause"
            ],
            "description": "provides a nested object property based user interface for accessing this configuration data within application code",
            "homepage": "https://laminas.dev",
            "keywords": [
                "config",
                "laminas"
            ],
            "support": {
                "chat": "https://laminas.dev/chat",
                "docs": "https://docs.laminas.dev/laminas-config/",
                "forum": "https://discourse.laminas.dev",
                "issues": "https://github.com/laminas/laminas-config/issues",
                "rss": "https://github.com/laminas/laminas-config/releases.atom",
                "source": "https://github.com/laminas/laminas-config"
            },
            "funding": [
                {
                    "url": "https://funding.communitybridge.org/projects/laminas-project",
                    "type": "community_bridge"
                }
            ],
            "time": "2022-10-16T14:21:22+00:00"
        },
        {
            "name": "laminas/laminas-crypt",
            "version": "3.8.0",
            "source": {
                "type": "git",
                "url": "https://github.com/laminas/laminas-crypt.git",
                "reference": "0972bb907fd555c16e2a65309b66720acf2b8699"
            },
            "dist": {
                "type": "zip",
                "url": "https://api.github.com/repos/laminas/laminas-crypt/zipball/0972bb907fd555c16e2a65309b66720acf2b8699",
                "reference": "0972bb907fd555c16e2a65309b66720acf2b8699",
                "shasum": ""
            },
            "require": {
                "ext-mbstring": "*",
                "laminas/laminas-math": "^3.4",
                "laminas/laminas-servicemanager": "^3.11.2",
                "laminas/laminas-stdlib": "^3.6",
                "php": "^7.4 || ~8.0.0 || ~8.1.0",
                "psr/container": "^1.1"
            },
            "conflict": {
                "zendframework/zend-crypt": "*"
            },
            "require-dev": {
                "laminas/laminas-coding-standard": "~2.3.0",
                "phpunit/phpunit": "^9.5.11"
            },
            "suggest": {
                "ext-openssl": "Required for most features of Laminas\\Crypt"
            },
            "type": "library",
            "autoload": {
                "psr-4": {
                    "Laminas\\Crypt\\": "src/"
                }
            },
            "notification-url": "https://packagist.org/downloads/",
            "license": [
                "BSD-3-Clause"
            ],
            "description": "Strong cryptography tools and password hashing",
            "homepage": "https://laminas.dev",
            "keywords": [
                "crypt",
                "laminas"
            ],
            "support": {
                "chat": "https://laminas.dev/chat",
                "docs": "https://docs.laminas.dev/laminas-crypt/",
                "forum": "https://discourse.laminas.dev",
                "issues": "https://github.com/laminas/laminas-crypt/issues",
                "rss": "https://github.com/laminas/laminas-crypt/releases.atom",
                "source": "https://github.com/laminas/laminas-crypt"
            },
            "funding": [
                {
                    "url": "https://funding.communitybridge.org/projects/laminas-project",
                    "type": "community_bridge"
                }
            ],
            "time": "2022-04-12T14:28:29+00:00"
        },
        {
            "name": "laminas/laminas-db",
            "version": "2.15.1",
            "source": {
                "type": "git",
                "url": "https://github.com/laminas/laminas-db.git",
                "reference": "a03d8df79c36c07b9031d05bfd605dfed3ddf9a3"
            },
            "dist": {
                "type": "zip",
                "url": "https://api.github.com/repos/laminas/laminas-db/zipball/a03d8df79c36c07b9031d05bfd605dfed3ddf9a3",
                "reference": "a03d8df79c36c07b9031d05bfd605dfed3ddf9a3",
                "shasum": ""
            },
            "require": {
                "laminas/laminas-stdlib": "^3.7.1",
                "php": "^7.3 || ~8.0.0 || ~8.1.0"
            },
            "conflict": {
                "zendframework/zend-db": "*"
            },
            "require-dev": {
                "laminas/laminas-coding-standard": "~2.2.1",
                "laminas/laminas-eventmanager": "^3.4.0",
                "laminas/laminas-hydrator": "^3.2 || ^4.3",
                "laminas/laminas-servicemanager": "^3.7.0",
                "phpunit/phpunit": "^9.5.19"
            },
            "suggest": {
                "laminas/laminas-eventmanager": "Laminas\\EventManager component",
                "laminas/laminas-hydrator": "(^3.2 || ^4.3) Laminas\\Hydrator component for using HydratingResultSets",
                "laminas/laminas-servicemanager": "Laminas\\ServiceManager component"
            },
            "type": "library",
            "extra": {
                "laminas": {
                    "component": "Laminas\\Db",
                    "config-provider": "Laminas\\Db\\ConfigProvider"
                }
            },
            "autoload": {
                "psr-4": {
                    "Laminas\\Db\\": "src/"
                }
            },
            "notification-url": "https://packagist.org/downloads/",
            "license": [
                "BSD-3-Clause"
            ],
            "description": "Database abstraction layer, SQL abstraction, result set abstraction, and RowDataGateway and TableDataGateway implementations",
            "homepage": "https://laminas.dev",
            "keywords": [
                "db",
                "laminas"
            ],
            "support": {
                "chat": "https://laminas.dev/chat",
                "docs": "https://docs.laminas.dev/laminas-db/",
                "forum": "https://discourse.laminas.dev",
                "issues": "https://github.com/laminas/laminas-db/issues",
                "rss": "https://github.com/laminas/laminas-db/releases.atom",
                "source": "https://github.com/laminas/laminas-db"
            },
            "funding": [
                {
                    "url": "https://funding.communitybridge.org/projects/laminas-project",
                    "type": "community_bridge"
                }
            ],
            "time": "2022-12-05T18:22:10+00:00"
        },
        {
            "name": "laminas/laminas-diactoros",
            "version": "2.18.1",
            "source": {
                "type": "git",
                "url": "https://github.com/laminas/laminas-diactoros.git",
                "reference": "31d4ac32fb4fba90f95bf5f7fa727ae1ab4098a4"
            },
            "dist": {
                "type": "zip",
                "url": "https://api.github.com/repos/laminas/laminas-diactoros/zipball/31d4ac32fb4fba90f95bf5f7fa727ae1ab4098a4",
                "reference": "31d4ac32fb4fba90f95bf5f7fa727ae1ab4098a4",
                "shasum": ""
            },
            "require": {
                "php": "~8.0.0 || ~8.1.0 || ~8.2.0",
                "psr/http-factory": "^1.0",
                "psr/http-message": "^1.0"
            },
            "conflict": {
                "zendframework/zend-diactoros": "*"
            },
            "provide": {
                "psr/http-factory-implementation": "1.0",
                "psr/http-message-implementation": "1.0"
            },
            "require-dev": {
                "ext-curl": "*",
                "ext-dom": "*",
                "ext-gd": "*",
                "ext-libxml": "*",
                "http-interop/http-factory-tests": "^0.9.0",
                "laminas/laminas-coding-standard": "^2.4.0",
                "php-http/psr7-integration-tests": "^1.1.1",
                "phpunit/phpunit": "^9.5.25",
                "psalm/plugin-phpunit": "^0.17.0",
                "vimeo/psalm": "^4.28"
            },
            "type": "library",
            "extra": {
                "laminas": {
                    "config-provider": "Laminas\\Diactoros\\ConfigProvider",
                    "module": "Laminas\\Diactoros"
                }
            },
            "autoload": {
                "files": [
                    "src/functions/create_uploaded_file.php",
                    "src/functions/marshal_headers_from_sapi.php",
                    "src/functions/marshal_method_from_sapi.php",
                    "src/functions/marshal_protocol_version_from_sapi.php",
                    "src/functions/marshal_uri_from_sapi.php",
                    "src/functions/normalize_server.php",
                    "src/functions/normalize_uploaded_files.php",
                    "src/functions/parse_cookie_header.php",
                    "src/functions/create_uploaded_file.legacy.php",
                    "src/functions/marshal_headers_from_sapi.legacy.php",
                    "src/functions/marshal_method_from_sapi.legacy.php",
                    "src/functions/marshal_protocol_version_from_sapi.legacy.php",
                    "src/functions/marshal_uri_from_sapi.legacy.php",
                    "src/functions/normalize_server.legacy.php",
                    "src/functions/normalize_uploaded_files.legacy.php",
                    "src/functions/parse_cookie_header.legacy.php"
                ],
                "psr-4": {
                    "Laminas\\Diactoros\\": "src/"
                }
            },
            "notification-url": "https://packagist.org/downloads/",
            "license": [
                "BSD-3-Clause"
            ],
            "description": "PSR HTTP Message implementations",
            "homepage": "https://laminas.dev",
            "keywords": [
                "http",
                "laminas",
                "psr",
                "psr-17",
                "psr-7"
            ],
            "support": {
                "chat": "https://laminas.dev/chat",
                "docs": "https://docs.laminas.dev/laminas-diactoros/",
                "forum": "https://discourse.laminas.dev",
                "issues": "https://github.com/laminas/laminas-diactoros/issues",
                "rss": "https://github.com/laminas/laminas-diactoros/releases.atom",
                "source": "https://github.com/laminas/laminas-diactoros"
            },
            "funding": [
                {
                    "url": "https://funding.communitybridge.org/projects/laminas-project",
                    "type": "community_bridge"
                }
            ],
            "time": "2023-04-17T15:44:17+00:00"
        },
        {
            "name": "laminas/laminas-dom",
            "version": "2.12.1",
            "source": {
                "type": "git",
                "url": "https://github.com/laminas/laminas-dom.git",
                "reference": "8cc95ab8843edce65c2b0e77d8f811daff3e4295"
            },
            "dist": {
                "type": "zip",
                "url": "https://api.github.com/repos/laminas/laminas-dom/zipball/8cc95ab8843edce65c2b0e77d8f811daff3e4295",
                "reference": "8cc95ab8843edce65c2b0e77d8f811daff3e4295",
                "shasum": ""
            },
            "require": {
                "ext-dom": "*",
                "ext-libxml": "*",
                "php": "^7.4 || ~8.0.0 || ~8.1.0"
            },
            "conflict": {
                "zendframework/zend-dom": "*"
            },
            "require-dev": {
                "laminas/laminas-coding-standard": "^2.1.4",
                "phpunit/phpunit": "^9.5.10"
            },
            "type": "library",
            "extra": {
                "branch-alias": {
                    "dev-master": "2.7.x-dev",
                    "dev-develop": "2.8.x-dev"
                }
            },
            "autoload": {
                "psr-4": {
                    "Laminas\\Dom\\": "src/"
                }
            },
            "notification-url": "https://packagist.org/downloads/",
            "license": [
                "BSD-3-Clause"
            ],
            "description": "provides tools for working with DOM documents and structures",
            "homepage": "https://laminas.dev",
            "keywords": [
                "dom",
                "laminas"
            ],
            "support": {
                "chat": "https://laminas.dev/chat",
                "docs": "https://docs.laminas.dev/laminas-dom/",
                "forum": "https://discourse.laminas.dev",
                "issues": "https://github.com/laminas/laminas-dom/issues",
                "rss": "https://github.com/laminas/laminas-dom/releases.atom",
                "source": "https://github.com/laminas/laminas-dom"
            },
            "funding": [
                {
                    "url": "https://funding.communitybridge.org/projects/laminas-project",
                    "type": "community_bridge"
                }
            ],
            "time": "2022-06-07T10:03:21+00:00"
        },
        {
            "name": "laminas/laminas-escaper",
            "version": "2.12.0",
            "source": {
                "type": "git",
                "url": "https://github.com/laminas/laminas-escaper.git",
                "reference": "ee7a4c37bf3d0e8c03635d5bddb5bb3184ead490"
            },
            "dist": {
                "type": "zip",
                "url": "https://api.github.com/repos/laminas/laminas-escaper/zipball/ee7a4c37bf3d0e8c03635d5bddb5bb3184ead490",
                "reference": "ee7a4c37bf3d0e8c03635d5bddb5bb3184ead490",
                "shasum": ""
            },
            "require": {
                "ext-ctype": "*",
                "ext-mbstring": "*",
                "php": "^7.4 || ~8.0.0 || ~8.1.0 || ~8.2.0"
            },
            "conflict": {
                "zendframework/zend-escaper": "*"
            },
            "require-dev": {
                "infection/infection": "^0.26.6",
                "laminas/laminas-coding-standard": "~2.4.0",
                "maglnet/composer-require-checker": "^3.8.0",
                "phpunit/phpunit": "^9.5.18",
                "psalm/plugin-phpunit": "^0.17.0",
                "vimeo/psalm": "^4.22.0"
            },
            "type": "library",
            "autoload": {
                "psr-4": {
                    "Laminas\\Escaper\\": "src/"
                }
            },
            "notification-url": "https://packagist.org/downloads/",
            "license": [
                "BSD-3-Clause"
            ],
            "description": "Securely and safely escape HTML, HTML attributes, JavaScript, CSS, and URLs",
            "homepage": "https://laminas.dev",
            "keywords": [
                "escaper",
                "laminas"
            ],
            "support": {
                "chat": "https://laminas.dev/chat",
                "docs": "https://docs.laminas.dev/laminas-escaper/",
                "forum": "https://discourse.laminas.dev",
                "issues": "https://github.com/laminas/laminas-escaper/issues",
                "rss": "https://github.com/laminas/laminas-escaper/releases.atom",
                "source": "https://github.com/laminas/laminas-escaper"
            },
            "funding": [
                {
                    "url": "https://funding.communitybridge.org/projects/laminas-project",
                    "type": "community_bridge"
                }
            ],
            "time": "2022-10-10T10:11:09+00:00"
        },
        {
            "name": "laminas/laminas-eventmanager",
            "version": "3.5.0",
            "source": {
                "type": "git",
                "url": "https://github.com/laminas/laminas-eventmanager.git",
                "reference": "41f7209428f37cab9573365e361f4078209aaafa"
            },
            "dist": {
                "type": "zip",
                "url": "https://api.github.com/repos/laminas/laminas-eventmanager/zipball/41f7209428f37cab9573365e361f4078209aaafa",
                "reference": "41f7209428f37cab9573365e361f4078209aaafa",
                "shasum": ""
            },
            "require": {
                "php": "^7.4 || ~8.0.0 || ~8.1.0"
            },
            "conflict": {
                "container-interop/container-interop": "<1.2",
                "zendframework/zend-eventmanager": "*"
            },
            "require-dev": {
                "laminas/laminas-coding-standard": "~2.2.1",
                "laminas/laminas-stdlib": "^3.6",
                "phpbench/phpbench": "^1.1",
                "phpspec/prophecy-phpunit": "^2.0",
                "phpunit/phpunit": "^9.5.5",
                "psr/container": "^1.1.2 || ^2.0.2"
            },
            "suggest": {
                "laminas/laminas-stdlib": "^2.7.3 || ^3.0, to use the FilterChain feature",
                "psr/container": "^1.1.2 || ^2.0.2, to use the lazy listeners feature"
            },
            "type": "library",
            "autoload": {
                "psr-4": {
                    "Laminas\\EventManager\\": "src/"
                }
            },
            "notification-url": "https://packagist.org/downloads/",
            "license": [
                "BSD-3-Clause"
            ],
            "description": "Trigger and listen to events within a PHP application",
            "homepage": "https://laminas.dev",
            "keywords": [
                "event",
                "eventmanager",
                "events",
                "laminas"
            ],
            "support": {
                "chat": "https://laminas.dev/chat",
                "docs": "https://docs.laminas.dev/laminas-eventmanager/",
                "forum": "https://discourse.laminas.dev",
                "issues": "https://github.com/laminas/laminas-eventmanager/issues",
                "rss": "https://github.com/laminas/laminas-eventmanager/releases.atom",
                "source": "https://github.com/laminas/laminas-eventmanager"
            },
            "funding": [
                {
                    "url": "https://funding.communitybridge.org/projects/laminas-project",
                    "type": "community_bridge"
                }
            ],
            "time": "2022-04-06T21:05:17+00:00"
        },
        {
            "name": "laminas/laminas-feed",
            "version": "2.18.2",
            "source": {
                "type": "git",
                "url": "https://github.com/laminas/laminas-feed.git",
                "reference": "a57fdb9df42950d5b7f052509fbdab0d081c6b6d"
            },
            "dist": {
                "type": "zip",
                "url": "https://api.github.com/repos/laminas/laminas-feed/zipball/a57fdb9df42950d5b7f052509fbdab0d081c6b6d",
                "reference": "a57fdb9df42950d5b7f052509fbdab0d081c6b6d",
                "shasum": ""
            },
            "require": {
                "ext-dom": "*",
                "ext-libxml": "*",
                "laminas/laminas-escaper": "^2.9",
                "laminas/laminas-servicemanager": "^3.14.0",
                "laminas/laminas-stdlib": "^3.6",
                "php": "^7.4 || ~8.0.0 || ~8.1.0"
            },
            "conflict": {
                "laminas/laminas-servicemanager": "<3.3",
                "zendframework/zend-feed": "*"
            },
            "require-dev": {
                "laminas/laminas-cache": "^2.13.2 || ^3.1.3",
                "laminas/laminas-cache-storage-adapter-memory": "^1.1.0 || ^2.0.0",
                "laminas/laminas-coding-standard": "~2.3.0",
                "laminas/laminas-db": "^2.13.3",
                "laminas/laminas-http": "^2.15",
                "laminas/laminas-validator": "^2.15",
                "phpunit/phpunit": "^9.5.5",
                "psalm/plugin-phpunit": "^0.17.0",
                "psr/http-message": "^1.0.1",
                "vimeo/psalm": "^4.24.0"
            },
            "suggest": {
                "laminas/laminas-cache": "Laminas\\Cache component, for optionally caching feeds between requests",
                "laminas/laminas-db": "Laminas\\Db component, for use with PubSubHubbub",
                "laminas/laminas-http": "Laminas\\Http for PubSubHubbub, and optionally for use with Laminas\\Feed\\Reader",
                "laminas/laminas-servicemanager": "Laminas\\ServiceManager component, for easily extending ExtensionManager implementations",
                "laminas/laminas-validator": "Laminas\\Validator component, for validating email addresses used in Atom feeds and entries when using the Writer subcomponent",
                "psr/http-message": "PSR-7 ^1.0.1, if you wish to use Laminas\\Feed\\Reader\\Http\\Psr7ResponseDecorator"
            },
            "type": "library",
            "autoload": {
                "psr-4": {
                    "Laminas\\Feed\\": "src/"
                }
            },
            "notification-url": "https://packagist.org/downloads/",
            "license": [
                "BSD-3-Clause"
            ],
            "description": "provides functionality for creating and consuming RSS and Atom feeds",
            "homepage": "https://laminas.dev",
            "keywords": [
                "atom",
                "feed",
                "laminas",
                "rss"
            ],
            "support": {
                "chat": "https://laminas.dev/chat",
                "docs": "https://docs.laminas.dev/laminas-feed/",
                "forum": "https://discourse.laminas.dev",
                "issues": "https://github.com/laminas/laminas-feed/issues",
                "rss": "https://github.com/laminas/laminas-feed/releases.atom",
                "source": "https://github.com/laminas/laminas-feed"
            },
            "funding": [
                {
                    "url": "https://funding.communitybridge.org/projects/laminas-project",
                    "type": "community_bridge"
                }
            ],
            "time": "2022-08-08T17:02:35+00:00"
        },
        {
            "name": "laminas/laminas-filter",
            "version": "2.22.0",
            "source": {
                "type": "git",
                "url": "https://github.com/laminas/laminas-filter.git",
                "reference": "c48e8a392a81de7d211026c078dce0e8bc57e2e3"
            },
            "dist": {
                "type": "zip",
                "url": "https://api.github.com/repos/laminas/laminas-filter/zipball/c48e8a392a81de7d211026c078dce0e8bc57e2e3",
                "reference": "c48e8a392a81de7d211026c078dce0e8bc57e2e3",
                "shasum": ""
            },
            "require": {
                "ext-mbstring": "*",
                "laminas/laminas-servicemanager": "^3.14.0",
                "laminas/laminas-stdlib": "^3.13.0",
                "php": "^7.4 || ~8.0.0 || ~8.1.0"
            },
            "conflict": {
                "laminas/laminas-validator": "<2.10.1",
                "zendframework/zend-filter": "*"
            },
            "require-dev": {
                "laminas/laminas-coding-standard": "~2.4.0",
                "laminas/laminas-crypt": "^3.5.1",
                "laminas/laminas-uri": "^2.9.1",
                "pear/archive_tar": "^1.4.14",
                "phpspec/prophecy-phpunit": "^2.0.1",
                "phpunit/phpunit": "^9.5.24",
                "psalm/plugin-phpunit": "^0.17.0",
                "psr/http-factory": "^1.0.1",
                "vimeo/psalm": "^4.27.0"
            },
            "suggest": {
                "laminas/laminas-crypt": "Laminas\\Crypt component, for encryption filters",
                "laminas/laminas-i18n": "Laminas\\I18n component for filters depending on i18n functionality",
                "laminas/laminas-uri": "Laminas\\Uri component, for the UriNormalize filter",
                "psr/http-factory-implementation": "psr/http-factory-implementation, for creating file upload instances when consuming PSR-7 in file upload filters"
            },
            "type": "library",
            "extra": {
                "laminas": {
                    "component": "Laminas\\Filter",
                    "config-provider": "Laminas\\Filter\\ConfigProvider"
                }
            },
            "autoload": {
                "psr-4": {
                    "Laminas\\Filter\\": "src/"
                }
            },
            "notification-url": "https://packagist.org/downloads/",
            "license": [
                "BSD-3-Clause"
            ],
            "description": "Programmatically filter and normalize data and files",
            "homepage": "https://laminas.dev",
            "keywords": [
                "filter",
                "laminas"
            ],
            "support": {
                "chat": "https://laminas.dev/chat",
                "docs": "https://docs.laminas.dev/laminas-filter/",
                "forum": "https://discourse.laminas.dev",
                "issues": "https://github.com/laminas/laminas-filter/issues",
                "rss": "https://github.com/laminas/laminas-filter/releases.atom",
                "source": "https://github.com/laminas/laminas-filter"
            },
            "funding": [
                {
                    "url": "https://funding.communitybridge.org/projects/laminas-project",
                    "type": "community_bridge"
                }
            ],
            "time": "2022-10-11T08:14:46+00:00"
        },
        {
            "name": "laminas/laminas-form",
            "version": "3.4.1",
            "source": {
                "type": "git",
                "url": "https://github.com/laminas/laminas-form.git",
                "reference": "cd3f9d3e345b075d34793e46b0759a4dfd12f674"
            },
            "dist": {
                "type": "zip",
                "url": "https://api.github.com/repos/laminas/laminas-form/zipball/cd3f9d3e345b075d34793e46b0759a4dfd12f674",
                "reference": "cd3f9d3e345b075d34793e46b0759a4dfd12f674",
                "shasum": ""
            },
            "require": {
                "laminas/laminas-hydrator": "^4.3.1",
                "laminas/laminas-inputfilter": "^2.19.1",
                "laminas/laminas-stdlib": "^3.7.1",
                "php": "^7.4 || ~8.0.0 || ~8.1.0"
            },
            "conflict": {
                "doctrine/annotations": "<1.12.0",
                "laminas/laminas-captcha": "<2.11.0",
                "laminas/laminas-eventmanager": "<3.4.0",
                "laminas/laminas-i18n": "<2.12.0",
                "laminas/laminas-recaptcha": "<3.4.0",
                "laminas/laminas-servicemanager": "<3.10.0",
                "laminas/laminas-view": "<2.14.0"
            },
            "require-dev": {
                "doctrine/annotations": "^1.13.3",
                "ext-intl": "*",
                "laminas/laminas-captcha": "^2.11.0",
                "laminas/laminas-coding-standard": "^2.3.0",
                "laminas/laminas-db": "^2.13.4",
                "laminas/laminas-escaper": "^2.9.0",
                "laminas/laminas-eventmanager": "^3.4.0",
                "laminas/laminas-filter": "^2.14.0",
                "laminas/laminas-i18n": "^2.14.0",
                "laminas/laminas-modulemanager": "^2.11.0",
                "laminas/laminas-recaptcha": "^3.4.0",
                "laminas/laminas-servicemanager": "^3.15.1",
                "laminas/laminas-session": "^2.12.1",
                "laminas/laminas-text": "^2.9.0",
                "laminas/laminas-validator": "^2.16.0",
                "laminas/laminas-view": "^2.19.1",
                "phpspec/prophecy-phpunit": "^2.0.1",
                "phpunit/phpunit": "^9.5.14",
                "psalm/plugin-phpunit": "^0.17.0",
                "vimeo/psalm": "^4.21.0"
            },
            "suggest": {
                "doctrine/annotations": "^1.12, required to use laminas-form annotations support",
                "laminas/laminas-captcha": "^2.11, required for using CAPTCHA form elements",
                "laminas/laminas-eventmanager": "^3.4, reuired for laminas-form annotations support",
                "laminas/laminas-i18n": "^2.12, required when using laminas-form view helpers",
                "laminas/laminas-recaptcha": "^3.4, in order to use the ReCaptcha form element",
                "laminas/laminas-servicemanager": "^3.10, required to use the form factories or provide services",
                "laminas/laminas-view": "^2.14, required for using the laminas-form view helpers"
            },
            "type": "library",
            "extra": {
                "laminas": {
                    "component": "Laminas\\Form",
                    "config-provider": "Laminas\\Form\\ConfigProvider"
                }
            },
            "autoload": {
                "psr-4": {
                    "Laminas\\Form\\": "src/"
                }
            },
            "notification-url": "https://packagist.org/downloads/",
            "license": [
                "BSD-3-Clause"
            ],
            "description": "Validate and display simple and complex forms, casting forms to business objects and vice versa",
            "homepage": "https://laminas.dev",
            "keywords": [
                "form",
                "laminas"
            ],
            "support": {
                "chat": "https://laminas.dev/chat",
                "docs": "https://docs.laminas.dev/laminas-form/",
                "forum": "https://discourse.laminas.dev",
                "issues": "https://github.com/laminas/laminas-form/issues",
                "rss": "https://github.com/laminas/laminas-form/releases.atom",
                "source": "https://github.com/laminas/laminas-form"
            },
            "funding": [
                {
                    "url": "https://funding.communitybridge.org/projects/laminas-project",
                    "type": "community_bridge"
                }
            ],
            "time": "2022-08-01T09:48:44+00:00"
        },
        {
            "name": "laminas/laminas-http",
            "version": "2.16.1",
            "source": {
                "type": "git",
                "url": "https://github.com/laminas/laminas-http.git",
                "reference": "838825d42b03aedcb1d8b5a61ebfe28967bbfbfb"
            },
            "dist": {
                "type": "zip",
                "url": "https://api.github.com/repos/laminas/laminas-http/zipball/838825d42b03aedcb1d8b5a61ebfe28967bbfbfb",
                "reference": "838825d42b03aedcb1d8b5a61ebfe28967bbfbfb",
                "shasum": ""
            },
            "require": {
                "laminas/laminas-loader": "^2.8",
                "laminas/laminas-stdlib": "^3.6",
                "laminas/laminas-uri": "^2.9.1",
                "laminas/laminas-validator": "^2.15",
                "php": "^7.3 || ~8.0.0 || ~8.1.0"
            },
            "conflict": {
                "zendframework/zend-http": "*"
            },
            "require-dev": {
                "ext-curl": "*",
                "laminas/laminas-coding-standard": "~2.2.1",
                "phpunit/phpunit": "^9.5.5"
            },
            "suggest": {
                "paragonie/certainty": "For automated management of cacert.pem"
            },
            "type": "library",
            "autoload": {
                "psr-4": {
                    "Laminas\\Http\\": "src/"
                }
            },
            "notification-url": "https://packagist.org/downloads/",
            "license": [
                "BSD-3-Clause"
            ],
            "description": "Provides an easy interface for performing Hyper-Text Transfer Protocol (HTTP) requests",
            "homepage": "https://laminas.dev",
            "keywords": [
                "http",
                "http client",
                "laminas"
            ],
            "support": {
                "chat": "https://laminas.dev/chat",
                "docs": "https://docs.laminas.dev/laminas-http/",
                "forum": "https://discourse.laminas.dev",
                "issues": "https://github.com/laminas/laminas-http/issues",
                "rss": "https://github.com/laminas/laminas-http/releases.atom",
                "source": "https://github.com/laminas/laminas-http"
            },
            "funding": [
                {
                    "url": "https://funding.communitybridge.org/projects/laminas-project",
                    "type": "community_bridge"
                }
            ],
            "time": "2022-11-11T09:12:35+00:00"
        },
        {
            "name": "laminas/laminas-hydrator",
            "version": "4.13.0",
            "source": {
                "type": "git",
                "url": "https://github.com/laminas/laminas-hydrator.git",
                "reference": "de6da92da20873d569532adec94afa7285f21157"
            },
            "dist": {
                "type": "zip",
                "url": "https://api.github.com/repos/laminas/laminas-hydrator/zipball/de6da92da20873d569532adec94afa7285f21157",
                "reference": "de6da92da20873d569532adec94afa7285f21157",
                "shasum": ""
            },
            "require": {
                "laminas/laminas-stdlib": "^3.3",
                "php": "~8.0.0 || ~8.1.0 || ~8.2.0",
                "webmozart/assert": "^1.10"
            },
            "conflict": {
                "laminas/laminas-servicemanager": "<3.14.0",
                "zendframework/zend-hydrator": "*"
            },
            "require-dev": {
                "laminas/laminas-coding-standard": "~2.5.0",
                "laminas/laminas-eventmanager": "^3.10",
                "laminas/laminas-modulemanager": "^2.14.0",
                "laminas/laminas-serializer": "^2.14.0",
                "laminas/laminas-servicemanager": "^3.20",
                "phpbench/phpbench": "^1.2.8",
                "phpunit/phpunit": "^9.5.28",
                "psalm/plugin-phpunit": "^0.18.4",
                "vimeo/psalm": "^5.6"
            },
            "suggest": {
                "laminas/laminas-eventmanager": "^3.2, to support aggregate hydrator usage",
                "laminas/laminas-serializer": "^2.9, to use the SerializableStrategy",
                "laminas/laminas-servicemanager": "^3.14, to support hydrator plugin manager usage"
            },
            "type": "library",
            "extra": {
                "laminas": {
                    "component": "Laminas\\Hydrator",
                    "config-provider": "Laminas\\Hydrator\\ConfigProvider"
                }
            },
            "autoload": {
                "psr-4": {
                    "Laminas\\Hydrator\\": "src/"
                }
            },
            "notification-url": "https://packagist.org/downloads/",
            "license": [
                "BSD-3-Clause"
            ],
            "description": "Serialize objects to arrays, and vice versa",
            "homepage": "https://laminas.dev",
            "keywords": [
                "hydrator",
                "laminas"
            ],
            "support": {
                "chat": "https://laminas.dev/chat",
                "docs": "https://docs.laminas.dev/laminas-hydrator/",
                "forum": "https://discourse.laminas.dev",
                "issues": "https://github.com/laminas/laminas-hydrator/issues",
                "rss": "https://github.com/laminas/laminas-hydrator/releases.atom",
                "source": "https://github.com/laminas/laminas-hydrator"
            },
            "funding": [
                {
                    "url": "https://funding.communitybridge.org/projects/laminas-project",
                    "type": "community_bridge"
                }
            ],
            "time": "2023-03-19T20:05:31+00:00"
        },
        {
            "name": "laminas/laminas-i18n",
            "version": "2.17.0",
            "source": {
                "type": "git",
                "url": "https://github.com/laminas/laminas-i18n.git",
                "reference": "7e8e63353b38792f2f360dc57cfa7187be20f182"
            },
            "dist": {
                "type": "zip",
                "url": "https://api.github.com/repos/laminas/laminas-i18n/zipball/7e8e63353b38792f2f360dc57cfa7187be20f182",
                "reference": "7e8e63353b38792f2f360dc57cfa7187be20f182",
                "shasum": ""
            },
            "require": {
                "ext-intl": "*",
                "laminas/laminas-servicemanager": "^3.14.0",
                "laminas/laminas-stdlib": "^2.7 || ^3.0",
                "php": "^7.4 || ~8.0.0 || ~8.1.0"
            },
            "conflict": {
                "laminas/laminas-view": "<2.20.0",
                "phpspec/prophecy": "<1.9.0",
                "zendframework/zend-i18n": "*"
            },
            "require-dev": {
                "laminas/laminas-cache": "^3.1.2",
                "laminas/laminas-cache-storage-adapter-memory": "^2.0.0",
                "laminas/laminas-cache-storage-deprecated-factory": "^1.0.0",
                "laminas/laminas-coding-standard": "~2.3.0",
                "laminas/laminas-config": "^3.4.0",
                "laminas/laminas-eventmanager": "^3.5.0",
                "laminas/laminas-filter": "^2.16.0",
                "laminas/laminas-validator": "^2.17.0",
                "laminas/laminas-view": "^2.21.0",
                "phpspec/prophecy-phpunit": "^2.0",
                "phpunit/phpunit": "^9.5.21",
                "psalm/plugin-phpunit": "^0.17.0",
                "vimeo/psalm": "^4.24.0"
            },
            "suggest": {
                "laminas/laminas-cache": "You should install this package to cache the translations",
                "laminas/laminas-config": "You should install this package to use the INI translation format",
                "laminas/laminas-eventmanager": "You should install this package to use the events in the translator",
                "laminas/laminas-filter": "You should install this package to use the provided filters",
                "laminas/laminas-i18n-resources": "This package provides validator and captcha translations",
                "laminas/laminas-validator": "You should install this package to use the provided validators",
                "laminas/laminas-view": "You should install this package to use the provided view helpers"
            },
            "type": "library",
            "extra": {
                "laminas": {
                    "component": "Laminas\\I18n",
                    "config-provider": "Laminas\\I18n\\ConfigProvider"
                }
            },
            "autoload": {
                "psr-4": {
                    "Laminas\\I18n\\": "src/"
                }
            },
            "notification-url": "https://packagist.org/downloads/",
            "license": [
                "BSD-3-Clause"
            ],
            "description": "Provide translations for your application, and filter and validate internationalized values",
            "homepage": "https://laminas.dev",
            "keywords": [
                "i18n",
                "laminas"
            ],
            "support": {
                "chat": "https://laminas.dev/chat",
                "docs": "https://docs.laminas.dev/laminas-i18n/",
                "forum": "https://discourse.laminas.dev",
                "issues": "https://github.com/laminas/laminas-i18n/issues",
                "rss": "https://github.com/laminas/laminas-i18n/releases.atom",
                "source": "https://github.com/laminas/laminas-i18n"
            },
            "funding": [
                {
                    "url": "https://funding.communitybridge.org/projects/laminas-project",
                    "type": "community_bridge"
                }
            ],
            "time": "2022-07-27T11:23:29+00:00"
        },
        {
            "name": "laminas/laminas-inputfilter",
            "version": "2.24.1",
            "source": {
                "type": "git",
                "url": "https://github.com/laminas/laminas-inputfilter.git",
                "reference": "c5a53b1e72a2270b441391728291f7136e9461d1"
            },
            "dist": {
                "type": "zip",
                "url": "https://api.github.com/repos/laminas/laminas-inputfilter/zipball/c5a53b1e72a2270b441391728291f7136e9461d1",
                "reference": "c5a53b1e72a2270b441391728291f7136e9461d1",
                "shasum": ""
            },
            "require": {
                "laminas/laminas-filter": "^2.13",
                "laminas/laminas-servicemanager": "^3.16.0",
                "laminas/laminas-stdlib": "^3.0",
                "laminas/laminas-validator": "^2.15",
                "php": "~8.0.0 || ~8.1.0 || ~8.2.0"
            },
            "conflict": {
                "zendframework/zend-inputfilter": "*"
            },
            "require-dev": {
                "ext-json": "*",
                "laminas/laminas-coding-standard": "~2.5.0",
                "phpunit/phpunit": "^9.5.27",
                "psalm/plugin-phpunit": "^0.18.4",
                "psr/http-message": "^1.0.1",
                "vimeo/psalm": "^5.4",
                "webmozart/assert": "^1.11"
            },
            "suggest": {
                "psr/http-message-implementation": "PSR-7 is required if you wish to validate PSR-7 UploadedFileInterface payloads"
            },
            "type": "library",
            "extra": {
                "laminas": {
                    "component": "Laminas\\InputFilter",
                    "config-provider": "Laminas\\InputFilter\\ConfigProvider"
                }
            },
            "autoload": {
                "psr-4": {
                    "Laminas\\InputFilter\\": "src/"
                }
            },
            "notification-url": "https://packagist.org/downloads/",
            "license": [
                "BSD-3-Clause"
            ],
            "description": "Normalize and validate input sets from the web, APIs, the CLI, and more, including files",
            "homepage": "https://laminas.dev",
            "keywords": [
                "inputfilter",
                "laminas"
            ],
            "support": {
                "chat": "https://laminas.dev/chat",
                "docs": "https://docs.laminas.dev/laminas-inputfilter/",
                "forum": "https://discourse.laminas.dev",
                "issues": "https://github.com/laminas/laminas-inputfilter/issues",
                "rss": "https://github.com/laminas/laminas-inputfilter/releases.atom",
                "source": "https://github.com/laminas/laminas-inputfilter"
            },
            "funding": [
                {
                    "url": "https://funding.communitybridge.org/projects/laminas-project",
                    "type": "community_bridge"
                }
            ],
            "time": "2023-04-05T08:44:05+00:00"
        },
        {
            "name": "laminas/laminas-json",
            "version": "3.5.0",
            "source": {
                "type": "git",
                "url": "https://github.com/laminas/laminas-json.git",
                "reference": "7a8a1d7bf2d05dd6c1fbd7c0868d3848cf2b57ec"
            },
            "dist": {
                "type": "zip",
                "url": "https://api.github.com/repos/laminas/laminas-json/zipball/7a8a1d7bf2d05dd6c1fbd7c0868d3848cf2b57ec",
                "reference": "7a8a1d7bf2d05dd6c1fbd7c0868d3848cf2b57ec",
                "shasum": ""
            },
            "require": {
                "php": "~8.0.0 || ~8.1.0 || ~8.2.0"
            },
            "conflict": {
                "zendframework/zend-json": "*"
            },
            "require-dev": {
                "laminas/laminas-coding-standard": "~2.4.0",
                "laminas/laminas-stdlib": "^2.7.7 || ^3.1",
                "phpunit/phpunit": "^9.5.25"
            },
            "suggest": {
                "laminas/laminas-json-server": "For implementing JSON-RPC servers",
                "laminas/laminas-xml2json": "For converting XML documents to JSON"
            },
            "type": "library",
            "autoload": {
                "psr-4": {
                    "Laminas\\Json\\": "src/"
                }
            },
            "notification-url": "https://packagist.org/downloads/",
            "license": [
                "BSD-3-Clause"
            ],
            "description": "provides convenience methods for serializing native PHP to JSON and decoding JSON to native PHP",
            "homepage": "https://laminas.dev",
            "keywords": [
                "json",
                "laminas"
            ],
            "support": {
                "chat": "https://laminas.dev/chat",
                "docs": "https://docs.laminas.dev/laminas-json/",
                "forum": "https://discourse.laminas.dev",
                "issues": "https://github.com/laminas/laminas-json/issues",
                "rss": "https://github.com/laminas/laminas-json/releases.atom",
                "source": "https://github.com/laminas/laminas-json"
            },
            "funding": [
                {
                    "url": "https://funding.communitybridge.org/projects/laminas-project",
                    "type": "community_bridge"
                }
            ],
            "time": "2022-10-17T04:06:45+00:00"
        },
        {
            "name": "laminas/laminas-loader",
            "version": "2.8.0",
            "source": {
                "type": "git",
                "url": "https://github.com/laminas/laminas-loader.git",
                "reference": "d0589ec9dd48365fd95ad10d1c906efd7711c16b"
            },
            "dist": {
                "type": "zip",
                "url": "https://api.github.com/repos/laminas/laminas-loader/zipball/d0589ec9dd48365fd95ad10d1c906efd7711c16b",
                "reference": "d0589ec9dd48365fd95ad10d1c906efd7711c16b",
                "shasum": ""
            },
            "require": {
                "php": "^7.3 || ~8.0.0 || ~8.1.0"
            },
            "conflict": {
                "zendframework/zend-loader": "*"
            },
            "require-dev": {
                "laminas/laminas-coding-standard": "~2.2.1",
                "phpunit/phpunit": "^9.3"
            },
            "type": "library",
            "autoload": {
                "psr-4": {
                    "Laminas\\Loader\\": "src/"
                }
            },
            "notification-url": "https://packagist.org/downloads/",
            "license": [
                "BSD-3-Clause"
            ],
            "description": "Autoloading and plugin loading strategies",
            "homepage": "https://laminas.dev",
            "keywords": [
                "laminas",
                "loader"
            ],
            "support": {
                "chat": "https://laminas.dev/chat",
                "docs": "https://docs.laminas.dev/laminas-loader/",
                "forum": "https://discourse.laminas.dev",
                "issues": "https://github.com/laminas/laminas-loader/issues",
                "rss": "https://github.com/laminas/laminas-loader/releases.atom",
                "source": "https://github.com/laminas/laminas-loader"
            },
            "funding": [
                {
                    "url": "https://funding.communitybridge.org/projects/laminas-project",
                    "type": "community_bridge"
                }
            ],
            "time": "2021-09-02T18:30:53+00:00"
        },
        {
            "name": "laminas/laminas-log",
            "version": "2.15.3",
            "source": {
                "type": "git",
                "url": "https://github.com/laminas/laminas-log.git",
                "reference": "1deab9c4bc484bbe21be5f0119a90e91d0da548c"
            },
            "dist": {
                "type": "zip",
                "url": "https://api.github.com/repos/laminas/laminas-log/zipball/1deab9c4bc484bbe21be5f0119a90e91d0da548c",
                "reference": "1deab9c4bc484bbe21be5f0119a90e91d0da548c",
                "shasum": ""
            },
            "require": {
                "laminas/laminas-servicemanager": "^3.3.0",
                "laminas/laminas-stdlib": "^3.0",
                "php": "^7.4 || ~8.0.0 || ~8.1.0",
                "psr/log": "^1.1.2"
            },
            "conflict": {
                "zendframework/zend-log": "*"
            },
            "provide": {
                "psr/log-implementation": "1.0.0"
            },
            "require-dev": {
                "ext-dom": "*",
                "ext-json": "*",
                "ext-xml": "*",
                "firephp/firephp-core": "^0.5.3",
                "laminas/laminas-coding-standard": "~2.3.0",
                "laminas/laminas-db": "^2.6",
                "laminas/laminas-escaper": "^2.5",
                "laminas/laminas-filter": "^2.5",
                "laminas/laminas-mail": "^2.6.1",
                "laminas/laminas-validator": "^2.10.1",
                "mikey179/vfsstream": "^1.6.7",
                "phpspec/prophecy-phpunit": "^2.0",
                "phpunit/phpunit": "^9.5.10"
            },
            "suggest": {
                "ext-mongo": "mongo extension to use Mongo writer",
                "ext-mongodb": "mongodb extension to use MongoDB writer",
                "laminas/laminas-db": "Laminas\\Db component to use the database log writer",
                "laminas/laminas-escaper": "Laminas\\Escaper component, for use in the XML log formatter",
                "laminas/laminas-mail": "Laminas\\Mail component to use the email log writer",
                "laminas/laminas-validator": "Laminas\\Validator component to block invalid log messages"
            },
            "type": "library",
            "extra": {
                "laminas": {
                    "component": "Laminas\\Log",
                    "config-provider": "Laminas\\Log\\ConfigProvider"
                }
            },
            "autoload": {
                "psr-4": {
                    "Laminas\\Log\\": "src/"
                }
            },
            "notification-url": "https://packagist.org/downloads/",
            "license": [
                "BSD-3-Clause"
            ],
            "description": "Robust, composite logger with filtering, formatting, and PSR-3 support",
            "homepage": "https://laminas.dev",
            "keywords": [
                "laminas",
                "log",
                "logging"
            ],
            "support": {
                "chat": "https://laminas.dev/chat",
                "docs": "https://docs.laminas.dev/laminas-log/",
                "forum": "https://discourse.laminas.dev",
                "issues": "https://github.com/laminas/laminas-log/issues",
                "rss": "https://github.com/laminas/laminas-log/releases.atom",
                "source": "https://github.com/laminas/laminas-log"
            },
            "funding": [
                {
                    "url": "https://funding.communitybridge.org/projects/laminas-project",
                    "type": "community_bridge"
                }
            ],
            "time": "2022-10-26T13:19:12+00:00"
        },
        {
            "name": "laminas/laminas-mail",
            "version": "2.16.0",
            "source": {
                "type": "git",
                "url": "https://github.com/laminas/laminas-mail.git",
                "reference": "1ee1a384b96c8af29ecad9b3a7adc27a150ebc49"
            },
            "dist": {
                "type": "zip",
                "url": "https://api.github.com/repos/laminas/laminas-mail/zipball/1ee1a384b96c8af29ecad9b3a7adc27a150ebc49",
                "reference": "1ee1a384b96c8af29ecad9b3a7adc27a150ebc49",
                "shasum": ""
            },
            "require": {
                "ext-iconv": "*",
                "laminas/laminas-loader": "^2.8",
                "laminas/laminas-mime": "^2.9.1",
                "laminas/laminas-stdlib": "^3.6",
                "laminas/laminas-validator": "^2.15",
                "php": "^7.3 || ~8.0.0 || ~8.1.0",
                "symfony/polyfill-intl-idn": "^1.24.0",
                "symfony/polyfill-mbstring": "^1.12.0",
                "webmozart/assert": "^1.10"
            },
            "conflict": {
                "zendframework/zend-mail": "*"
            },
            "require-dev": {
                "laminas/laminas-coding-standard": "~1.0.0",
                "laminas/laminas-crypt": "^2.6 || ^3.4",
                "laminas/laminas-db": "^2.13.3",
                "laminas/laminas-servicemanager": "^3.7",
                "phpunit/phpunit": "^9.5.5",
                "psalm/plugin-phpunit": "^0.15.1",
                "symfony/process": "^5.3.7",
                "vimeo/psalm": "^4.7"
            },
            "suggest": {
                "laminas/laminas-crypt": "Crammd5 support in SMTP Auth",
                "laminas/laminas-servicemanager": "^2.7.10 || ^3.3.1 when using SMTP to deliver messages"
            },
            "type": "library",
            "extra": {
                "laminas": {
                    "component": "Laminas\\Mail",
                    "config-provider": "Laminas\\Mail\\ConfigProvider"
                }
            },
            "autoload": {
                "psr-4": {
                    "Laminas\\Mail\\": "src/"
                }
            },
            "notification-url": "https://packagist.org/downloads/",
            "license": [
                "BSD-3-Clause"
            ],
            "description": "Provides generalized functionality to compose and send both text and MIME-compliant multipart e-mail messages",
            "homepage": "https://laminas.dev",
            "keywords": [
                "laminas",
                "mail"
            ],
            "support": {
                "chat": "https://laminas.dev/chat",
                "docs": "https://docs.laminas.dev/laminas-mail/",
                "forum": "https://discourse.laminas.dev",
                "issues": "https://github.com/laminas/laminas-mail/issues",
                "rss": "https://github.com/laminas/laminas-mail/releases.atom",
                "source": "https://github.com/laminas/laminas-mail"
            },
            "funding": [
                {
                    "url": "https://funding.communitybridge.org/projects/laminas-project",
                    "type": "community_bridge"
                }
            ],
            "time": "2022-02-23T21:08:17+00:00"
        },
        {
            "name": "laminas/laminas-math",
            "version": "3.6.0",
            "source": {
                "type": "git",
                "url": "https://github.com/laminas/laminas-math.git",
                "reference": "5770fc632a3614f5526632a8b70f41b65130460e"
            },
            "dist": {
                "type": "zip",
                "url": "https://api.github.com/repos/laminas/laminas-math/zipball/5770fc632a3614f5526632a8b70f41b65130460e",
                "reference": "5770fc632a3614f5526632a8b70f41b65130460e",
                "shasum": ""
            },
            "require": {
                "ext-mbstring": "*",
                "php": "~8.0.0 || ~8.1.0 || ~8.2.0"
            },
            "conflict": {
                "zendframework/zend-math": "*"
            },
            "require-dev": {
                "laminas/laminas-coding-standard": "~2.4.0",
                "phpunit/phpunit": "~9.5.25"
            },
            "suggest": {
                "ext-bcmath": "If using the bcmath functionality",
                "ext-gmp": "If using the gmp functionality"
            },
            "type": "library",
            "extra": {
                "branch-alias": {
                    "dev-master": "3.2.x-dev",
                    "dev-develop": "3.3.x-dev"
                }
            },
            "autoload": {
                "psr-4": {
                    "Laminas\\Math\\": "src/"
                }
            },
            "notification-url": "https://packagist.org/downloads/",
            "license": [
                "BSD-3-Clause"
            ],
            "description": "Create cryptographically secure pseudo-random numbers, and manage big integers",
            "homepage": "https://laminas.dev",
            "keywords": [
                "laminas",
                "math"
            ],
            "support": {
                "chat": "https://laminas.dev/chat",
                "docs": "https://docs.laminas.dev/laminas-math/",
                "forum": "https://discourse.laminas.dev",
                "issues": "https://github.com/laminas/laminas-math/issues",
                "rss": "https://github.com/laminas/laminas-math/releases.atom",
                "source": "https://github.com/laminas/laminas-math"
            },
            "funding": [
                {
                    "url": "https://funding.communitybridge.org/projects/laminas-project",
                    "type": "community_bridge"
                }
            ],
            "time": "2022-10-16T14:22:28+00:00"
        },
        {
            "name": "laminas/laminas-mime",
            "version": "2.11.0",
            "source": {
                "type": "git",
                "url": "https://github.com/laminas/laminas-mime.git",
                "reference": "60ec04b755821c79c1987ce291b44e69f2c0831f"
            },
            "dist": {
                "type": "zip",
                "url": "https://api.github.com/repos/laminas/laminas-mime/zipball/60ec04b755821c79c1987ce291b44e69f2c0831f",
                "reference": "60ec04b755821c79c1987ce291b44e69f2c0831f",
                "shasum": ""
            },
            "require": {
                "laminas/laminas-stdlib": "^2.7 || ^3.0",
                "php": "~8.0.0 || ~8.1.0 || ~8.2.0"
            },
            "conflict": {
                "zendframework/zend-mime": "*"
            },
            "require-dev": {
                "laminas/laminas-coding-standard": "~2.4.0",
                "laminas/laminas-mail": "^2.19.0",
                "phpunit/phpunit": "~9.5.25"
            },
            "suggest": {
                "laminas/laminas-mail": "Laminas\\Mail component"
            },
            "type": "library",
            "autoload": {
                "psr-4": {
                    "Laminas\\Mime\\": "src/"
                }
            },
            "notification-url": "https://packagist.org/downloads/",
            "license": [
                "BSD-3-Clause"
            ],
            "description": "Create and parse MIME messages and parts",
            "homepage": "https://laminas.dev",
            "keywords": [
                "laminas",
                "mime"
            ],
            "support": {
                "chat": "https://laminas.dev/chat",
                "docs": "https://docs.laminas.dev/laminas-mime/",
                "forum": "https://discourse.laminas.dev",
                "issues": "https://github.com/laminas/laminas-mime/issues",
                "rss": "https://github.com/laminas/laminas-mime/releases.atom",
                "source": "https://github.com/laminas/laminas-mime"
            },
            "funding": [
                {
                    "url": "https://funding.communitybridge.org/projects/laminas-project",
                    "type": "community_bridge"
                }
            ],
            "time": "2022-10-18T08:38:15+00:00"
        },
        {
            "name": "laminas/laminas-modulemanager",
            "version": "2.12.0",
            "source": {
                "type": "git",
                "url": "https://github.com/laminas/laminas-modulemanager.git",
                "reference": "cd2dd3b3dc59e75a9f2117374222c0d84b25bf19"
            },
            "dist": {
                "type": "zip",
                "url": "https://api.github.com/repos/laminas/laminas-modulemanager/zipball/cd2dd3b3dc59e75a9f2117374222c0d84b25bf19",
                "reference": "cd2dd3b3dc59e75a9f2117374222c0d84b25bf19",
                "shasum": ""
            },
            "require": {
                "brick/varexporter": "^0.3.2",
                "laminas/laminas-config": "^3.7",
                "laminas/laminas-eventmanager": "^3.4",
                "laminas/laminas-stdlib": "^3.6",
                "php": "^7.3 || ~8.0.0 || ~8.1.0",
                "webimpress/safe-writer": "^1.0.2 || ^2.1"
            },
            "conflict": {
                "zendframework/zend-modulemanager": "*"
            },
            "require-dev": {
                "laminas/laminas-coding-standard": "^2.3",
                "laminas/laminas-loader": "^2.8",
                "laminas/laminas-mvc": "^3.1.1",
                "laminas/laminas-servicemanager": "^3.7",
                "phpunit/phpunit": "^9.5.5",
                "psalm/plugin-phpunit": "^0.16.1",
                "vimeo/psalm": "^4.10"
            },
            "suggest": {
                "laminas/laminas-console": "Laminas\\Console component",
                "laminas/laminas-loader": "Laminas\\Loader component if you are not using Composer autoloading for your modules",
                "laminas/laminas-mvc": "Laminas\\Mvc component",
                "laminas/laminas-servicemanager": "Laminas\\ServiceManager component"
            },
            "type": "library",
            "autoload": {
                "psr-4": {
                    "Laminas\\ModuleManager\\": "src/"
                }
            },
            "notification-url": "https://packagist.org/downloads/",
            "license": [
                "BSD-3-Clause"
            ],
            "description": "Modular application system for laminas-mvc applications",
            "homepage": "https://laminas.dev",
            "keywords": [
                "laminas",
                "modulemanager"
            ],
            "support": {
                "chat": "https://laminas.dev/chat",
                "docs": "https://docs.laminas.dev/laminas-modulemanager/",
                "forum": "https://discourse.laminas.dev",
                "issues": "https://github.com/laminas/laminas-modulemanager/issues",
                "rss": "https://github.com/laminas/laminas-modulemanager/releases.atom",
                "source": "https://github.com/laminas/laminas-modulemanager"
            },
            "funding": [
                {
                    "url": "https://funding.communitybridge.org/projects/laminas-project",
                    "type": "community_bridge"
                }
            ],
            "time": "2022-09-07T11:22:27+00:00"
        },
        {
            "name": "laminas/laminas-mvc",
            "version": "3.3.5",
            "source": {
                "type": "git",
                "url": "https://github.com/laminas/laminas-mvc.git",
                "reference": "43fa8b0a02376cfe3209a91140bc97e94cd62d6e"
            },
            "dist": {
                "type": "zip",
                "url": "https://api.github.com/repos/laminas/laminas-mvc/zipball/43fa8b0a02376cfe3209a91140bc97e94cd62d6e",
                "reference": "43fa8b0a02376cfe3209a91140bc97e94cd62d6e",
                "shasum": ""
            },
            "require": {
                "container-interop/container-interop": "^1.2",
                "laminas/laminas-eventmanager": "^3.4",
                "laminas/laminas-http": "^2.15",
                "laminas/laminas-modulemanager": "^2.8",
                "laminas/laminas-router": "^3.5",
                "laminas/laminas-servicemanager": "^3.7",
                "laminas/laminas-stdlib": "^3.6",
                "laminas/laminas-view": "^2.14",
                "php": "^7.3 || ~8.0.0 || ~8.1.0"
            },
            "conflict": {
                "zendframework/zend-mvc": "*"
            },
            "require-dev": {
                "http-interop/http-middleware": "^0.4.1",
                "laminas/laminas-coding-standard": "^1.0.0",
                "laminas/laminas-json": "^3.3",
                "laminas/laminas-psr7bridge": "^1.0",
                "laminas/laminas-stratigility": ">=2.0.1 <2.2",
                "phpspec/prophecy-phpunit": "^2.0",
                "phpunit/phpunit": "^9.5.5"
            },
            "suggest": {
                "laminas/laminas-json": "(^2.6.1 || ^3.0) To auto-deserialize JSON body content in AbstractRestfulController extensions, when json_decode is unavailable",
                "laminas/laminas-log": "^2.9.1  To provide log functionality via LogFilterManager, LogFormatterManager, and LogProcessorManager",
                "laminas/laminas-mvc-console": "laminas-mvc-console provides the ability to expose laminas-mvc as a console application",
                "laminas/laminas-mvc-i18n": "laminas-mvc-i18n provides integration with laminas-i18n, including a translation bridge and translatable route segments",
                "laminas/laminas-mvc-middleware": "To dispatch middleware in your laminas-mvc application",
                "laminas/laminas-mvc-plugin-fileprg": "To provide Post/Redirect/Get functionality around forms that container file uploads",
                "laminas/laminas-mvc-plugin-flashmessenger": "To provide flash messaging capabilities between requests",
                "laminas/laminas-mvc-plugin-identity": "To access the authenticated identity (per laminas-authentication) in controllers",
                "laminas/laminas-mvc-plugin-prg": "To provide Post/Redirect/Get functionality within controllers",
                "laminas/laminas-paginator": "^2.7 To provide pagination functionality via PaginatorPluginManager",
                "laminas/laminas-servicemanager-di": "laminas-servicemanager-di provides utilities for integrating laminas-di and laminas-servicemanager in your laminas-mvc application"
            },
            "type": "library",
            "autoload": {
                "psr-4": {
                    "Laminas\\Mvc\\": "src/"
                }
            },
            "notification-url": "https://packagist.org/downloads/",
            "license": [
                "BSD-3-Clause"
            ],
            "description": "Laminas's event-driven MVC layer, including MVC Applications, Controllers, and Plugins",
            "homepage": "https://laminas.dev",
            "keywords": [
                "laminas",
                "mvc"
            ],
            "support": {
                "chat": "https://laminas.dev/chat",
                "docs": "https://docs.laminas.dev/laminas-mvc/",
                "forum": "https://discourse.laminas.dev",
                "issues": "https://github.com/laminas/laminas-mvc/issues",
                "rss": "https://github.com/laminas/laminas-mvc/releases.atom",
                "source": "https://github.com/laminas/laminas-mvc"
            },
            "funding": [
                {
                    "url": "https://funding.communitybridge.org/projects/laminas-project",
                    "type": "community_bridge"
                }
            ],
            "time": "2022-09-20T12:37:51+00:00"
        },
        {
            "name": "laminas/laminas-mvc-i18n",
            "version": "1.4.0",
            "source": {
                "type": "git",
                "url": "https://github.com/laminas/laminas-mvc-i18n.git",
                "reference": "6dc949c045d7a2c27652a3bb891d46ef5e1814e4"
            },
            "dist": {
                "type": "zip",
                "url": "https://api.github.com/repos/laminas/laminas-mvc-i18n/zipball/6dc949c045d7a2c27652a3bb891d46ef5e1814e4",
                "reference": "6dc949c045d7a2c27652a3bb891d46ef5e1814e4",
                "shasum": ""
            },
            "require": {
                "container-interop/container-interop": "^1.1",
                "ext-intl": "*",
                "laminas/laminas-i18n": "^2.13.0",
                "laminas/laminas-router": "^3.5.0",
                "laminas/laminas-servicemanager": "^3.15.1",
                "laminas/laminas-stdlib": "^3.10.1",
                "laminas/laminas-validator": "^2.19.0",
                "php": "^7.4 || ~8.0.0 || ~8.1.0"
            },
            "conflict": {
                "laminas/laminas-mvc": "<3.0.0",
                "phpspec/prophecy": "<1.8.0",
                "zendframework/zend-mvc-i18n": "*"
            },
            "require-dev": {
                "laminas/laminas-coding-standard": "~2.3.0",
                "phpspec/prophecy-phpunit": "^2.0",
                "phpunit/phpunit": "^9.5",
                "psalm/plugin-phpunit": "^0.17.0",
                "vimeo/psalm": "^4.24.0"
            },
            "suggest": {
                "laminas/laminas-cache": "To enable caching of translation strings"
            },
            "type": "library",
            "extra": {
                "laminas": {
                    "component": "Laminas\\Mvc\\I18n",
                    "config-provider": "Laminas\\Mvc\\I18n\\ConfigProvider"
                }
            },
            "autoload": {
                "psr-4": {
                    "Laminas\\Mvc\\I18n\\": "src/"
                }
            },
            "notification-url": "https://packagist.org/downloads/",
            "license": [
                "BSD-3-Clause"
            ],
            "description": "Integration between laminas-mvc and laminas-i18n",
            "homepage": "https://laminas.dev",
            "keywords": [
                "i18n",
                "laminas",
                "mvc"
            ],
            "support": {
                "chat": "https://laminas.dev/chat",
                "docs": "https://docs.laminas.dev/laminas-mvc-i18n/",
                "forum": "https://discourse.laminas.dev",
                "issues": "https://github.com/laminas/laminas-mvc-i18n/issues",
                "rss": "https://github.com/laminas/laminas-mvc-i18n/releases.atom",
                "source": "https://github.com/laminas/laminas-mvc-i18n"
            },
            "funding": [
                {
                    "url": "https://funding.communitybridge.org/projects/laminas-project",
                    "type": "community_bridge"
                }
            ],
            "time": "2022-07-21T16:59:34+00:00"
        },
        {
            "name": "laminas/laminas-mvc-plugin-flashmessenger",
            "version": "1.8.1",
            "source": {
                "type": "git",
                "url": "https://github.com/laminas/laminas-mvc-plugin-flashmessenger.git",
                "reference": "7293ba47e068304e3c1cacd4013ac2e615f96625"
            },
            "dist": {
                "type": "zip",
                "url": "https://api.github.com/repos/laminas/laminas-mvc-plugin-flashmessenger/zipball/7293ba47e068304e3c1cacd4013ac2e615f96625",
                "reference": "7293ba47e068304e3c1cacd4013ac2e615f96625",
                "shasum": ""
            },
            "require": {
                "laminas/laminas-mvc": "^3.3",
                "laminas/laminas-session": "^2.12.0",
                "laminas/laminas-stdlib": "^3.6.4",
                "laminas/laminas-view": "^2.13.1",
                "php": "^7.4 || ~8.0.0 || ~8.1.0"
            },
            "conflict": {
                "laminas/laminas-mvc": "<3.0.0",
                "zendframework/zend-mvc-plugin-flashmessenger": "*"
            },
            "require-dev": {
                "laminas/laminas-coding-standard": "~2.3.0",
                "laminas/laminas-i18n": "^2.13.0",
                "phpunit/phpunit": "^9.5.4",
                "psalm/plugin-phpunit": "^0.16.1",
                "vimeo/psalm": "^4.18"
            },
            "type": "library",
            "extra": {
                "laminas": {
                    "component": "Laminas\\Mvc\\Plugin\\FlashMessenger"
                }
            },
            "autoload": {
                "psr-4": {
                    "Laminas\\Mvc\\Plugin\\FlashMessenger\\": "src/"
                }
            },
            "notification-url": "https://packagist.org/downloads/",
            "license": [
                "BSD-3-Clause"
            ],
            "description": "Plugin for creating and exposing flash messages via laminas-mvc controllers",
            "homepage": "https://laminas.dev",
            "keywords": [
                "laminas",
                "mvc"
            ],
            "support": {
                "chat": "https://laminas.dev/chat",
                "docs": "https://docs.laminas.dev/laminas-mvc-plugin-flashmessenger/",
                "forum": "https://discourse.laminas.dev",
                "issues": "https://github.com/laminas/laminas-mvc-plugin-flashmessenger/issues",
                "rss": "https://github.com/laminas/laminas-mvc-plugin-flashmessenger/releases.atom",
                "source": "https://github.com/laminas/laminas-mvc-plugin-flashmessenger"
            },
            "funding": [
                {
                    "url": "https://funding.communitybridge.org/projects/laminas-project",
                    "type": "community_bridge"
                }
            ],
            "time": "2022-08-02T08:03:40+00:00"
        },
        {
            "name": "laminas/laminas-paginator",
            "version": "2.13.0",
            "source": {
                "type": "git",
                "url": "https://github.com/laminas/laminas-paginator.git",
                "reference": "2d6a9d21f5d67963347d497cd53873e3e693b0b5"
            },
            "dist": {
                "type": "zip",
                "url": "https://api.github.com/repos/laminas/laminas-paginator/zipball/2d6a9d21f5d67963347d497cd53873e3e693b0b5",
                "reference": "2d6a9d21f5d67963347d497cd53873e3e693b0b5",
                "shasum": ""
            },
            "require": {
                "ext-json": "*",
                "laminas/laminas-stdlib": "^3.10.1",
                "php": "^7.4 || ~8.0.0 || ~8.1.0"
            },
            "conflict": {
                "zendframework/zend-paginator": "*"
            },
            "require-dev": {
                "laminas/laminas-cache": "^3.1.2",
                "laminas/laminas-cache-storage-adapter-memory": "^2.0.0",
                "laminas/laminas-coding-standard": "^2.3.0",
                "laminas/laminas-config": "^3.7.0",
                "laminas/laminas-filter": "^2.13.0",
                "laminas/laminas-servicemanager": "^3.14.0",
                "laminas/laminas-view": "^2.15.0",
                "phpunit/phpunit": "^9.5.21",
                "psalm/plugin-phpunit": "^0.16.1",
                "vimeo/psalm": "^4.24.0"
            },
            "suggest": {
                "laminas/laminas-cache": "Laminas\\Cache component to support cache features",
                "laminas/laminas-filter": "Laminas\\Filter component",
                "laminas/laminas-paginator-adapter-laminasdb": "Provides pagination adapters for Select statements and TableGateway instances",
                "laminas/laminas-servicemanager": "Laminas\\ServiceManager component",
                "laminas/laminas-view": "Laminas\\View component"
            },
            "type": "library",
            "extra": {
                "laminas": {
                    "component": "Laminas\\Paginator",
                    "config-provider": "Laminas\\Paginator\\ConfigProvider"
                }
            },
            "autoload": {
                "psr-4": {
                    "Laminas\\Paginator\\": "src/"
                }
            },
            "notification-url": "https://packagist.org/downloads/",
            "license": [
                "BSD-3-Clause"
            ],
            "description": "Paginate collections of data from arbitrary sources",
            "homepage": "https://laminas.dev",
            "keywords": [
                "laminas",
                "paginator"
            ],
            "support": {
                "chat": "https://laminas.dev/chat",
                "docs": "https://docs.laminas.dev/laminas-paginator/",
                "forum": "https://discourse.laminas.dev",
                "issues": "https://github.com/laminas/laminas-paginator/issues",
                "rss": "https://github.com/laminas/laminas-paginator/releases.atom",
                "source": "https://github.com/laminas/laminas-paginator"
            },
            "funding": [
                {
                    "url": "https://funding.communitybridge.org/projects/laminas-project",
                    "type": "community_bridge"
                }
            ],
            "time": "2022-07-12T11:56:05+00:00"
        },
        {
            "name": "laminas/laminas-paginator-adapter-laminasdb",
            "version": "1.3.0",
            "source": {
                "type": "git",
                "url": "https://github.com/laminas/laminas-paginator-adapter-laminasdb.git",
                "reference": "bbed386f6eec03ce776d798d150c456c7ab10c48"
            },
            "dist": {
                "type": "zip",
                "url": "https://api.github.com/repos/laminas/laminas-paginator-adapter-laminasdb/zipball/bbed386f6eec03ce776d798d150c456c7ab10c48",
                "reference": "bbed386f6eec03ce776d798d150c456c7ab10c48",
                "shasum": ""
            },
            "require": {
                "laminas/laminas-db": "^2.13.4",
                "laminas/laminas-paginator": "^2.12.1",
                "php": "^7.4 || ~8.0.0 || ~8.1.0 || ~8.2.0"
            },
            "require-dev": {
                "laminas/laminas-coding-standard": "~2.4.0",
                "phpunit/phpunit": "^9.5.26",
                "psalm/plugin-phpunit": "^0.18.0",
                "vimeo/psalm": "^5.0.0"
            },
            "type": "library",
            "extra": {
                "laminas": {
                    "component": "Laminas\\Paginator\\Adapter\\LaminasDb",
                    "config-provider": "Laminas\\Paginator\\Adapter\\LaminasDb\\ConfigProvider"
                }
            },
            "autoload": {
                "psr-4": {
                    "Laminas\\Paginator\\Adapter\\LaminasDb\\": "src//"
                }
            },
            "notification-url": "https://packagist.org/downloads/",
            "license": [
                "BSD-3-Clause"
            ],
            "description": "laminas-db adapters for laminas-paginator",
            "keywords": [
                "db",
                "laminas",
                "pagination"
            ],
            "support": {
                "docs": "https://docs.laminas.dev/laminas-laminas-paginator-adapter-db/",
                "forum": "https://discourse.laminas.dev/",
                "issues": "https://github.com/laminas/laminas-laminas-paginator-adapter-db/issues",
                "rss": "https://github.com/laminas/laminas-laminas-paginator-adapter-db/releases.atom",
                "source": "https://github.com/laminas/laminas-laminas-paginator-adapter-db"
            },
            "funding": [
                {
                    "url": "https://funding.communitybridge.org/projects/laminas-project",
                    "type": "community_bridge"
                }
            ],
            "time": "2022-12-07T01:20:31+00:00"
        },
        {
            "name": "laminas/laminas-psr7bridge",
            "version": "1.7.0",
            "source": {
                "type": "git",
                "url": "https://github.com/laminas/laminas-psr7bridge.git",
                "reference": "7318e3762d25cf802fa0589aecf3d9b3eb411f3f"
            },
            "dist": {
                "type": "zip",
                "url": "https://api.github.com/repos/laminas/laminas-psr7bridge/zipball/7318e3762d25cf802fa0589aecf3d9b3eb411f3f",
                "reference": "7318e3762d25cf802fa0589aecf3d9b3eb411f3f",
                "shasum": ""
            },
            "require": {
                "laminas/laminas-diactoros": "^2.0",
                "laminas/laminas-http": "^2.15",
                "php": "^7.4 || ~8.0.0 || ~8.1.0",
                "psr/http-message": "^1.0"
            },
            "conflict": {
                "laminas/laminas-stdlib": "< 3.2.1",
                "zendframework/zend-psr7bridge": "*"
            },
            "require-dev": {
                "laminas/laminas-coding-standard": "^2.4.0",
                "phpunit/phpunit": "^9.5.10",
                "psalm/plugin-phpunit": "^0.17.0",
                "vimeo/psalm": "^4.11"
            },
            "type": "library",
            "autoload": {
                "psr-4": {
                    "Laminas\\Psr7Bridge\\": "src/"
                }
            },
            "notification-url": "https://packagist.org/downloads/",
            "license": [
                "BSD-3-Clause"
            ],
            "description": "Bidirectional conversions between PSR-7 and laminas-http messages",
            "homepage": "https://laminas.dev",
            "keywords": [
                "http",
                "laminas",
                "psr",
                "psr-7"
            ],
            "support": {
                "chat": "https://laminas.dev/chat",
                "docs": "https://docs.laminas.dev/laminas-psr7bridge/",
                "forum": "https://discourse.laminas.dev",
                "issues": "https://github.com/laminas/laminas-psr7bridge/issues",
                "rss": "https://github.com/laminas/laminas-psr7bridge/releases.atom",
                "source": "https://github.com/laminas/laminas-psr7bridge"
            },
            "funding": [
                {
                    "url": "https://funding.communitybridge.org/projects/laminas-project",
                    "type": "community_bridge"
                }
            ],
            "time": "2022-08-24T20:18:40+00:00"
        },
        {
            "name": "laminas/laminas-recaptcha",
            "version": "3.4.0",
            "source": {
                "type": "git",
                "url": "https://github.com/laminas/laminas-recaptcha.git",
                "reference": "f3bdb2fcaf859b9f725f397dc1bc38b4a7696a71"
            },
            "dist": {
                "type": "zip",
                "url": "https://api.github.com/repos/laminas/laminas-recaptcha/zipball/f3bdb2fcaf859b9f725f397dc1bc38b4a7696a71",
                "reference": "f3bdb2fcaf859b9f725f397dc1bc38b4a7696a71",
                "shasum": ""
            },
            "require": {
                "ext-json": "*",
                "laminas/laminas-http": "^2.15",
                "laminas/laminas-json": "^3.3",
                "laminas/laminas-stdlib": "^3.6",
                "php": "^7.3 || ~8.0.0 || ~8.1.0"
            },
            "conflict": {
                "zendframework/zendservice-recaptcha": "*"
            },
            "require-dev": {
                "laminas/laminas-coding-standard": "~2.3.0",
                "laminas/laminas-config": "^3.7",
                "laminas/laminas-validator": "^2.15",
                "phpunit/phpunit": "^9.5.4"
            },
            "suggest": {
                "laminas/laminas-validator": "~2.0, if using ReCaptcha's Mailhide API"
            },
            "type": "library",
            "autoload": {
                "psr-4": {
                    "Laminas\\ReCaptcha\\": "src/"
                }
            },
            "notification-url": "https://packagist.org/downloads/",
            "license": [
                "BSD-3-Clause"
            ],
            "description": "OOP wrapper for the ReCaptcha web service",
            "homepage": "https://laminas.dev",
            "keywords": [
                "laminas",
                "recaptcha"
            ],
            "support": {
                "chat": "https://laminas.dev/chat",
                "docs": "https://docs.laminas.dev/laminas-recaptcha/",
                "forum": "https://discourse.laminas.dev",
                "issues": "https://github.com/laminas/laminas-recaptcha/issues",
                "rss": "https://github.com/laminas/laminas-recaptcha/releases.atom",
                "source": "https://github.com/laminas/laminas-recaptcha"
            },
            "funding": [
                {
                    "url": "https://funding.communitybridge.org/projects/laminas-project",
                    "type": "community_bridge"
                }
            ],
            "time": "2021-11-28T18:10:25+00:00"
        },
        {
            "name": "laminas/laminas-router",
            "version": "3.11.1",
            "source": {
                "type": "git",
                "url": "https://github.com/laminas/laminas-router.git",
                "reference": "3512c28cb4ffd64a62bc9e8b685a50a6547b0a11"
            },
            "dist": {
                "type": "zip",
                "url": "https://api.github.com/repos/laminas/laminas-router/zipball/3512c28cb4ffd64a62bc9e8b685a50a6547b0a11",
                "reference": "3512c28cb4ffd64a62bc9e8b685a50a6547b0a11",
                "shasum": ""
            },
            "require": {
                "laminas/laminas-http": "^2.15",
                "laminas/laminas-servicemanager": "^3.14.0",
                "laminas/laminas-stdlib": "^3.10.1",
                "php": "~8.0.0 || ~8.1.0 || ~8.2.0"
            },
            "conflict": {
                "zendframework/zend-router": "*"
            },
            "require-dev": {
                "laminas/laminas-coding-standard": "~2.4.0",
                "laminas/laminas-i18n": "^2.19.0",
                "phpunit/phpunit": "^9.5.26",
                "psalm/plugin-phpunit": "^0.18.0",
                "vimeo/psalm": "^5.0.0"
            },
            "suggest": {
                "laminas/laminas-i18n": "^2.15.0 if defining translatable HTTP path segments"
            },
            "type": "library",
            "extra": {
                "laminas": {
                    "component": "Laminas\\Router",
                    "config-provider": "Laminas\\Router\\ConfigProvider"
                }
            },
            "autoload": {
                "psr-4": {
                    "Laminas\\Router\\": "src/"
                }
            },
            "notification-url": "https://packagist.org/downloads/",
            "license": [
                "BSD-3-Clause"
            ],
            "description": "Flexible routing system for HTTP and console applications",
            "homepage": "https://laminas.dev",
            "keywords": [
                "laminas",
                "routing"
            ],
            "support": {
                "chat": "https://laminas.dev/chat",
                "docs": "https://docs.laminas.dev/laminas-router/",
                "forum": "https://discourse.laminas.dev",
                "issues": "https://github.com/laminas/laminas-router/issues",
                "rss": "https://github.com/laminas/laminas-router/releases.atom",
                "source": "https://github.com/laminas/laminas-router"
            },
            "funding": [
                {
                    "url": "https://funding.communitybridge.org/projects/laminas-project",
                    "type": "community_bridge"
                }
            ],
            "time": "2022-12-29T14:47:23+00:00"
        },
        {
            "name": "laminas/laminas-serializer",
            "version": "2.13.0",
            "source": {
                "type": "git",
                "url": "https://github.com/laminas/laminas-serializer.git",
                "reference": "aa72a694d79f01ef1252b276ca9930158c3b877d"
            },
            "dist": {
                "type": "zip",
                "url": "https://api.github.com/repos/laminas/laminas-serializer/zipball/aa72a694d79f01ef1252b276ca9930158c3b877d",
                "reference": "aa72a694d79f01ef1252b276ca9930158c3b877d",
                "shasum": ""
            },
            "require": {
                "laminas/laminas-json": "^3.1",
                "laminas/laminas-stdlib": "^3.2",
                "php": "^7.4 || ~8.0.0 || ~8.1.0"
            },
            "conflict": {
                "zendframework/zend-serializer": "*"
            },
            "require-dev": {
                "laminas/laminas-coding-standard": "~2.3.0",
                "laminas/laminas-math": "^3.3",
                "laminas/laminas-servicemanager": "^3.6",
                "phpunit/phpunit": "^9.3"
            },
            "suggest": {
                "laminas/laminas-math": "(^3.3) To support Python Pickle serialization",
                "laminas/laminas-servicemanager": "(^3.6) To support plugin manager support"
            },
            "type": "library",
            "extra": {
                "laminas": {
                    "component": "Laminas\\Serializer",
                    "config-provider": "Laminas\\Serializer\\ConfigProvider"
                }
            },
            "autoload": {
                "psr-4": {
                    "Laminas\\Serializer\\": "src/"
                }
            },
            "notification-url": "https://packagist.org/downloads/",
            "license": [
                "BSD-3-Clause"
            ],
            "description": "Serialize and deserialize PHP structures to a variety of representations",
            "homepage": "https://laminas.dev",
            "keywords": [
                "laminas",
                "serializer"
            ],
            "support": {
                "chat": "https://laminas.dev/chat",
                "docs": "https://docs.laminas.dev/laminas-serializer/",
                "forum": "https://discourse.laminas.dev",
                "issues": "https://github.com/laminas/laminas-serializer/issues",
                "rss": "https://github.com/laminas/laminas-serializer/releases.atom",
                "source": "https://github.com/laminas/laminas-serializer"
            },
            "funding": [
                {
                    "url": "https://funding.communitybridge.org/projects/laminas-project",
                    "type": "community_bridge"
                }
            ],
            "time": "2022-04-11T19:50:04+00:00"
        },
        {
            "name": "laminas/laminas-servicemanager",
            "version": "3.17.0",
            "source": {
                "type": "git",
                "url": "https://github.com/laminas/laminas-servicemanager.git",
                "reference": "360be5f16955dd1edbcce1cfaa98ed82a17f02ec"
            },
            "dist": {
                "type": "zip",
                "url": "https://api.github.com/repos/laminas/laminas-servicemanager/zipball/360be5f16955dd1edbcce1cfaa98ed82a17f02ec",
                "reference": "360be5f16955dd1edbcce1cfaa98ed82a17f02ec",
                "shasum": ""
            },
            "require": {
                "laminas/laminas-stdlib": "^3.2.1",
                "php": "~7.4.0 || ~8.0.0 || ~8.1.0",
                "psr/container": "^1.0"
            },
            "conflict": {
                "ext-psr": "*",
                "laminas/laminas-code": "<3.3.1",
                "zendframework/zend-code": "<3.3.1",
                "zendframework/zend-servicemanager": "*"
            },
            "provide": {
                "psr/container-implementation": "^1.0"
            },
            "replace": {
                "container-interop/container-interop": "^1.2.0"
            },
            "require-dev": {
                "composer/package-versions-deprecated": "^1.0",
                "laminas/laminas-coding-standard": "~2.4.0",
                "laminas/laminas-container-config-test": "^0.7",
                "laminas/laminas-dependency-plugin": "^2.1.2",
                "mikey179/vfsstream": "^1.6.10@alpha",
                "ocramius/proxy-manager": "^2.11",
                "phpbench/phpbench": "^1.1",
                "phpspec/prophecy-phpunit": "^2.0",
                "phpunit/phpunit": "^9.5.5",
                "psalm/plugin-phpunit": "^0.17.0",
                "vimeo/psalm": "^4.8"
            },
            "suggest": {
                "ocramius/proxy-manager": "ProxyManager ^2.1.1 to handle lazy initialization of services"
            },
            "bin": [
                "bin/generate-deps-for-config-factory",
                "bin/generate-factory-for-class"
            ],
            "type": "library",
            "autoload": {
                "files": [
                    "src/autoload.php"
                ],
                "psr-4": {
                    "Laminas\\ServiceManager\\": "src/"
                }
            },
            "notification-url": "https://packagist.org/downloads/",
            "license": [
                "BSD-3-Clause"
            ],
            "description": "Factory-Driven Dependency Injection Container",
            "homepage": "https://laminas.dev",
            "keywords": [
                "PSR-11",
                "dependency-injection",
                "di",
                "dic",
                "laminas",
                "service-manager",
                "servicemanager"
            ],
            "support": {
                "chat": "https://laminas.dev/chat",
                "docs": "https://docs.laminas.dev/laminas-servicemanager/",
                "forum": "https://discourse.laminas.dev",
                "issues": "https://github.com/laminas/laminas-servicemanager/issues",
                "rss": "https://github.com/laminas/laminas-servicemanager/releases.atom",
                "source": "https://github.com/laminas/laminas-servicemanager"
            },
            "funding": [
                {
                    "url": "https://funding.communitybridge.org/projects/laminas-project",
                    "type": "community_bridge"
                }
            ],
            "time": "2022-09-22T11:33:46+00:00"
        },
        {
            "name": "laminas/laminas-session",
            "version": "2.13.0",
            "source": {
                "type": "git",
                "url": "https://github.com/laminas/laminas-session.git",
                "reference": "9f8a6077dd22b3b253583b1be84ddd5bf6fa1ef4"
            },
            "dist": {
                "type": "zip",
                "url": "https://api.github.com/repos/laminas/laminas-session/zipball/9f8a6077dd22b3b253583b1be84ddd5bf6fa1ef4",
                "reference": "9f8a6077dd22b3b253583b1be84ddd5bf6fa1ef4",
                "shasum": ""
            },
            "require": {
                "laminas/laminas-eventmanager": "^3.5",
                "laminas/laminas-servicemanager": "^3.15.1",
                "laminas/laminas-stdlib": "^3.10.1",
                "php": "^7.4 || ~8.0.0 || ~8.1.0"
            },
            "conflict": {
                "zendframework/zend-session": "*"
            },
            "require-dev": {
                "laminas/laminas-cache": "^3.1.3",
                "laminas/laminas-cache-storage-adapter-memory": "^2.0.0",
                "laminas/laminas-coding-standard": "~2.3.0",
                "laminas/laminas-db": "^2.13.4",
                "laminas/laminas-http": "^2.15",
                "laminas/laminas-validator": "^2.15",
                "mongodb/mongodb": "~1.12.0",
                "php-mock/php-mock-phpunit": "^1.1.2 || ^2.0",
                "phpspec/prophecy-phpunit": "^2.0",
                "phpunit/phpunit": "^9.5.9",
                "psalm/plugin-phpunit": "^0.17.0",
                "vimeo/psalm": "^4.24.0"
            },
            "suggest": {
                "laminas/laminas-cache": "Laminas\\Cache component",
                "laminas/laminas-db": "Laminas\\Db component",
                "laminas/laminas-http": "Laminas\\Http component",
                "laminas/laminas-servicemanager": "Laminas\\ServiceManager component",
                "laminas/laminas-validator": "Laminas\\Validator component",
                "mongodb/mongodb": "If you want to use the MongoDB session save handler"
            },
            "type": "library",
            "extra": {
                "laminas": {
                    "component": "Laminas\\Session",
                    "config-provider": "Laminas\\Session\\ConfigProvider"
                }
            },
            "autoload": {
                "psr-4": {
                    "Laminas\\Session\\": "src/"
                }
            },
            "notification-url": "https://packagist.org/downloads/",
            "license": [
                "BSD-3-Clause"
            ],
            "description": "Object-oriented interface to PHP sessions and storage",
            "homepage": "https://laminas.dev",
            "keywords": [
                "laminas",
                "session"
            ],
            "support": {
                "chat": "https://laminas.dev/chat",
                "docs": "https://docs.laminas.dev/laminas-session/",
                "forum": "https://discourse.laminas.dev",
                "issues": "https://github.com/laminas/laminas-session/issues",
                "rss": "https://github.com/laminas/laminas-session/releases.atom",
                "source": "https://github.com/laminas/laminas-session"
            },
            "funding": [
                {
                    "url": "https://funding.communitybridge.org/projects/laminas-project",
                    "type": "community_bridge"
                }
            ],
            "time": "2022-07-22T10:26:33+00:00"
        },
        {
            "name": "laminas/laminas-stdlib",
            "version": "3.13.0",
            "source": {
                "type": "git",
                "url": "https://github.com/laminas/laminas-stdlib.git",
                "reference": "66a6d03c381f6c9f1dd988bf8244f9afb9380d76"
            },
            "dist": {
                "type": "zip",
                "url": "https://api.github.com/repos/laminas/laminas-stdlib/zipball/66a6d03c381f6c9f1dd988bf8244f9afb9380d76",
                "reference": "66a6d03c381f6c9f1dd988bf8244f9afb9380d76",
                "shasum": ""
            },
            "require": {
                "php": "^7.4 || ~8.0.0 || ~8.1.0"
            },
            "conflict": {
                "zendframework/zend-stdlib": "*"
            },
            "require-dev": {
                "laminas/laminas-coding-standard": "~2.3.0",
                "phpbench/phpbench": "^1.2.6",
                "phpstan/phpdoc-parser": "^0.5.4",
                "phpunit/phpunit": "^9.5.23",
                "psalm/plugin-phpunit": "^0.17.0",
                "vimeo/psalm": "^4.26"
            },
            "type": "library",
            "autoload": {
                "psr-4": {
                    "Laminas\\Stdlib\\": "src/"
                }
            },
            "notification-url": "https://packagist.org/downloads/",
            "license": [
                "BSD-3-Clause"
            ],
            "description": "SPL extensions, array utilities, error handlers, and more",
            "homepage": "https://laminas.dev",
            "keywords": [
                "laminas",
                "stdlib"
            ],
            "support": {
                "chat": "https://laminas.dev/chat",
                "docs": "https://docs.laminas.dev/laminas-stdlib/",
                "forum": "https://discourse.laminas.dev",
                "issues": "https://github.com/laminas/laminas-stdlib/issues",
                "rss": "https://github.com/laminas/laminas-stdlib/releases.atom",
                "source": "https://github.com/laminas/laminas-stdlib"
            },
            "funding": [
                {
                    "url": "https://funding.communitybridge.org/projects/laminas-project",
                    "type": "community_bridge"
                }
            ],
            "time": "2022-08-24T13:56:50+00:00"
        },
        {
            "name": "laminas/laminas-text",
            "version": "2.9.0",
            "source": {
                "type": "git",
                "url": "https://github.com/laminas/laminas-text.git",
                "reference": "8879e75d03e09b0d6787e6680cfa255afd4645a7"
            },
            "dist": {
                "type": "zip",
                "url": "https://api.github.com/repos/laminas/laminas-text/zipball/8879e75d03e09b0d6787e6680cfa255afd4645a7",
                "reference": "8879e75d03e09b0d6787e6680cfa255afd4645a7",
                "shasum": ""
            },
            "require": {
                "laminas/laminas-servicemanager": "^3.4",
                "laminas/laminas-stdlib": "^3.6",
                "php": "^7.3 || ~8.0.0 || ~8.1.0"
            },
            "conflict": {
                "zendframework/zend-text": "*"
            },
            "require-dev": {
                "laminas/laminas-coding-standard": "~1.0.0",
                "phpunit/phpunit": "^9.3"
            },
            "type": "library",
            "autoload": {
                "psr-4": {
                    "Laminas\\Text\\": "src/"
                }
            },
            "notification-url": "https://packagist.org/downloads/",
            "license": [
                "BSD-3-Clause"
            ],
            "description": "Create FIGlets and text-based tables",
            "homepage": "https://laminas.dev",
            "keywords": [
                "laminas",
                "text"
            ],
            "support": {
                "chat": "https://laminas.dev/chat",
                "docs": "https://docs.laminas.dev/laminas-text/",
                "forum": "https://discourse.laminas.dev",
                "issues": "https://github.com/laminas/laminas-text/issues",
                "rss": "https://github.com/laminas/laminas-text/releases.atom",
                "source": "https://github.com/laminas/laminas-text"
            },
            "funding": [
                {
                    "url": "https://funding.communitybridge.org/projects/laminas-project",
                    "type": "community_bridge"
                }
            ],
            "time": "2021-09-02T16:50:53+00:00"
        },
        {
            "name": "laminas/laminas-uri",
            "version": "2.10.0",
            "source": {
                "type": "git",
                "url": "https://github.com/laminas/laminas-uri.git",
                "reference": "663b050294945c7345cc3a61f3ca661d5f9e1f80"
            },
            "dist": {
                "type": "zip",
                "url": "https://api.github.com/repos/laminas/laminas-uri/zipball/663b050294945c7345cc3a61f3ca661d5f9e1f80",
                "reference": "663b050294945c7345cc3a61f3ca661d5f9e1f80",
                "shasum": ""
            },
            "require": {
                "laminas/laminas-escaper": "^2.9",
                "laminas/laminas-validator": "^2.15",
                "php": "~8.0.0 || ~8.1.0 || ~8.2.0"
            },
            "conflict": {
                "zendframework/zend-uri": "*"
            },
            "require-dev": {
                "laminas/laminas-coding-standard": "~2.4.0",
                "phpunit/phpunit": "^9.5.25"
            },
            "type": "library",
            "autoload": {
                "psr-4": {
                    "Laminas\\Uri\\": "src/"
                }
            },
            "notification-url": "https://packagist.org/downloads/",
            "license": [
                "BSD-3-Clause"
            ],
            "description": "A component that aids in manipulating and validating » Uniform Resource Identifiers (URIs)",
            "homepage": "https://laminas.dev",
            "keywords": [
                "laminas",
                "uri"
            ],
            "support": {
                "chat": "https://laminas.dev/chat",
                "docs": "https://docs.laminas.dev/laminas-uri/",
                "forum": "https://discourse.laminas.dev",
                "issues": "https://github.com/laminas/laminas-uri/issues",
                "rss": "https://github.com/laminas/laminas-uri/releases.atom",
                "source": "https://github.com/laminas/laminas-uri"
            },
            "funding": [
                {
                    "url": "https://funding.communitybridge.org/projects/laminas-project",
                    "type": "community_bridge"
                }
            ],
            "time": "2022-10-16T15:02:45+00:00"
        },
        {
            "name": "laminas/laminas-validator",
            "version": "2.25.0",
            "source": {
                "type": "git",
                "url": "https://github.com/laminas/laminas-validator.git",
                "reference": "42de39b78e73b321db7d948cf8530a2764f8b9aa"
            },
            "dist": {
                "type": "zip",
                "url": "https://api.github.com/repos/laminas/laminas-validator/zipball/42de39b78e73b321db7d948cf8530a2764f8b9aa",
                "reference": "42de39b78e73b321db7d948cf8530a2764f8b9aa",
                "shasum": ""
            },
            "require": {
                "laminas/laminas-servicemanager": "^3.12.0",
                "laminas/laminas-stdlib": "^3.13",
                "php": "^7.4 || ~8.0.0 || ~8.1.0"
            },
            "conflict": {
                "zendframework/zend-validator": "*"
            },
            "require-dev": {
                "laminas/laminas-coding-standard": "^2.4.0",
                "laminas/laminas-db": "^2.15.0",
                "laminas/laminas-filter": "^2.18.0",
                "laminas/laminas-http": "^2.16.0",
                "laminas/laminas-i18n": "^2.17.0",
                "laminas/laminas-session": "^2.13.0",
                "laminas/laminas-uri": "^2.9.1",
                "phpspec/prophecy-phpunit": "^2.0",
                "phpunit/phpunit": "^9.5.24",
                "psalm/plugin-phpunit": "^0.17.0",
                "psr/http-client": "^1.0",
                "psr/http-factory": "^1.0",
                "psr/http-message": "^1.0",
                "vimeo/psalm": "^4.27.0"
            },
            "suggest": {
                "laminas/laminas-db": "Laminas\\Db component, required by the (No)RecordExists validator",
                "laminas/laminas-filter": "Laminas\\Filter component, required by the Digits validator",
                "laminas/laminas-i18n": "Laminas\\I18n component to allow translation of validation error messages",
                "laminas/laminas-i18n-resources": "Translations of validator messages",
                "laminas/laminas-servicemanager": "Laminas\\ServiceManager component to allow using the ValidatorPluginManager and validator chains",
                "laminas/laminas-session": "Laminas\\Session component, ^2.8; required by the Csrf validator",
                "laminas/laminas-uri": "Laminas\\Uri component, required by the Uri and Sitemap\\Loc validators",
                "psr/http-message": "psr/http-message, required when validating PSR-7 UploadedFileInterface instances via the Upload and UploadFile validators"
            },
            "type": "library",
            "extra": {
                "laminas": {
                    "component": "Laminas\\Validator",
                    "config-provider": "Laminas\\Validator\\ConfigProvider"
                }
            },
            "autoload": {
                "psr-4": {
                    "Laminas\\Validator\\": "src/"
                }
            },
            "notification-url": "https://packagist.org/downloads/",
            "license": [
                "BSD-3-Clause"
            ],
            "description": "Validation classes for a wide range of domains, and the ability to chain validators to create complex validation criteria",
            "homepage": "https://laminas.dev",
            "keywords": [
                "laminas",
                "validator"
            ],
            "support": {
                "chat": "https://laminas.dev/chat",
                "docs": "https://docs.laminas.dev/laminas-validator/",
                "forum": "https://discourse.laminas.dev",
                "issues": "https://github.com/laminas/laminas-validator/issues",
                "rss": "https://github.com/laminas/laminas-validator/releases.atom",
                "source": "https://github.com/laminas/laminas-validator"
            },
            "funding": [
                {
                    "url": "https://funding.communitybridge.org/projects/laminas-project",
                    "type": "community_bridge"
                }
            ],
            "time": "2022-09-20T11:33:19+00:00"
        },
        {
            "name": "laminas/laminas-view",
            "version": "2.23.0",
            "source": {
                "type": "git",
                "url": "https://github.com/laminas/laminas-view.git",
                "reference": "69ea122cd53f7839e58cb250975932332e542524"
            },
            "dist": {
                "type": "zip",
                "url": "https://api.github.com/repos/laminas/laminas-view/zipball/69ea122cd53f7839e58cb250975932332e542524",
                "reference": "69ea122cd53f7839e58cb250975932332e542524",
                "shasum": ""
            },
            "require": {
                "container-interop/container-interop": "^1.2",
                "ext-dom": "*",
                "ext-filter": "*",
                "ext-json": "*",
                "laminas/laminas-escaper": "^2.5",
                "laminas/laminas-eventmanager": "^3.4",
                "laminas/laminas-json": "^3.3",
                "laminas/laminas-servicemanager": "^3.14.0",
                "laminas/laminas-stdlib": "^3.10.1",
                "php": "^7.4 || ~8.0.0 || ~8.1.0",
                "psr/container": "^1 || ^2"
            },
            "conflict": {
                "container-interop/container-interop": "<1.2",
                "laminas/laminas-router": "<3.0.1",
                "laminas/laminas-servicemanager": "<3.3",
                "laminas/laminas-session": "<2.12",
                "zendframework/zend-view": "*"
            },
            "require-dev": {
                "laminas/laminas-authentication": "^2.5",
                "laminas/laminas-coding-standard": "~2.3.0",
                "laminas/laminas-console": "^2.6",
                "laminas/laminas-feed": "^2.15",
                "laminas/laminas-filter": "^2.13.0",
                "laminas/laminas-http": "^2.15",
                "laminas/laminas-i18n": "^2.6",
                "laminas/laminas-modulemanager": "^2.7.1",
                "laminas/laminas-mvc": "^3.0",
                "laminas/laminas-mvc-i18n": "^1.1",
                "laminas/laminas-mvc-plugin-flashmessenger": "^1.5.0",
                "laminas/laminas-navigation": "^2.13.1",
                "laminas/laminas-paginator": "^2.11.0",
                "laminas/laminas-permissions-acl": "^2.6",
                "laminas/laminas-router": "^3.0.1",
                "laminas/laminas-uri": "^2.5",
                "phpspec/prophecy": "^1.12",
                "phpspec/prophecy-phpunit": "^2.0",
                "phpunit/phpunit": "^9.5.5",
                "psalm/plugin-phpunit": "^0.17.0",
                "vimeo/psalm": "^4.10"
            },
            "suggest": {
                "laminas/laminas-authentication": "Laminas\\Authentication component",
                "laminas/laminas-escaper": "Laminas\\Escaper component",
                "laminas/laminas-feed": "Laminas\\Feed component",
                "laminas/laminas-filter": "Laminas\\Filter component",
                "laminas/laminas-http": "Laminas\\Http component",
                "laminas/laminas-i18n": "Laminas\\I18n component",
                "laminas/laminas-mvc": "Laminas\\Mvc component",
                "laminas/laminas-mvc-plugin-flashmessenger": "laminas-mvc-plugin-flashmessenger component, if you want to use the FlashMessenger view helper with laminas-mvc versions 3 and up",
                "laminas/laminas-navigation": "Laminas\\Navigation component",
                "laminas/laminas-paginator": "Laminas\\Paginator component",
                "laminas/laminas-permissions-acl": "Laminas\\Permissions\\Acl component",
                "laminas/laminas-servicemanager": "Laminas\\ServiceManager component",
                "laminas/laminas-uri": "Laminas\\Uri component"
            },
            "bin": [
                "bin/templatemap_generator.php"
            ],
            "type": "library",
            "autoload": {
                "psr-4": {
                    "Laminas\\View\\": "src/"
                }
            },
            "notification-url": "https://packagist.org/downloads/",
            "license": [
                "BSD-3-Clause"
            ],
            "description": "Flexible view layer supporting and providing multiple view layers, helpers, and more",
            "homepage": "https://laminas.dev",
            "keywords": [
                "laminas",
                "view"
            ],
            "support": {
                "chat": "https://laminas.dev/chat",
                "docs": "https://docs.laminas.dev/laminas-view/",
                "forum": "https://discourse.laminas.dev",
                "issues": "https://github.com/laminas/laminas-view/issues",
                "rss": "https://github.com/laminas/laminas-view/releases.atom",
                "source": "https://github.com/laminas/laminas-view"
            },
            "funding": [
                {
                    "url": "https://funding.communitybridge.org/projects/laminas-project",
                    "type": "community_bridge"
                }
            ],
            "time": "2022-09-19T15:43:14+00:00"
        },
        {
            "name": "lcobucci/clock",
            "version": "2.2.0",
            "source": {
                "type": "git",
                "url": "https://github.com/lcobucci/clock.git",
                "reference": "fb533e093fd61321bfcbac08b131ce805fe183d3"
            },
            "dist": {
                "type": "zip",
                "url": "https://api.github.com/repos/lcobucci/clock/zipball/fb533e093fd61321bfcbac08b131ce805fe183d3",
                "reference": "fb533e093fd61321bfcbac08b131ce805fe183d3",
                "shasum": ""
            },
            "require": {
                "php": "^8.0",
                "stella-maris/clock": "^0.1.4"
            },
            "require-dev": {
                "infection/infection": "^0.26",
                "lcobucci/coding-standard": "^8.0",
                "phpstan/extension-installer": "^1.1",
                "phpstan/phpstan": "^0.12",
                "phpstan/phpstan-deprecation-rules": "^0.12",
                "phpstan/phpstan-phpunit": "^0.12",
                "phpstan/phpstan-strict-rules": "^0.12",
                "phpunit/phpunit": "^9.5"
            },
            "type": "library",
            "autoload": {
                "psr-4": {
                    "Lcobucci\\Clock\\": "src"
                }
            },
            "notification-url": "https://packagist.org/downloads/",
            "license": [
                "MIT"
            ],
            "authors": [
                {
                    "name": "Luís Cobucci",
                    "email": "lcobucci@gmail.com"
                }
            ],
            "description": "Yet another clock abstraction",
            "support": {
                "issues": "https://github.com/lcobucci/clock/issues",
                "source": "https://github.com/lcobucci/clock/tree/2.2.0"
            },
            "funding": [
                {
                    "url": "https://github.com/lcobucci",
                    "type": "github"
                },
                {
                    "url": "https://www.patreon.com/lcobucci",
                    "type": "patreon"
                }
            ],
            "time": "2022-04-19T19:34:17+00:00"
        },
        {
            "name": "lcobucci/jwt",
            "version": "4.3.0",
            "source": {
                "type": "git",
                "url": "https://github.com/lcobucci/jwt.git",
                "reference": "4d7de2fe0d51a96418c0d04004986e410e87f6b4"
            },
            "dist": {
                "type": "zip",
                "url": "https://api.github.com/repos/lcobucci/jwt/zipball/4d7de2fe0d51a96418c0d04004986e410e87f6b4",
                "reference": "4d7de2fe0d51a96418c0d04004986e410e87f6b4",
                "shasum": ""
            },
            "require": {
                "ext-hash": "*",
                "ext-json": "*",
                "ext-mbstring": "*",
                "ext-openssl": "*",
                "ext-sodium": "*",
                "lcobucci/clock": "^2.0 || ^3.0",
                "php": "^7.4 || ^8.0"
            },
            "require-dev": {
                "infection/infection": "^0.21",
                "lcobucci/coding-standard": "^6.0",
                "mikey179/vfsstream": "^1.6.7",
                "phpbench/phpbench": "^1.2",
                "phpstan/extension-installer": "^1.0",
                "phpstan/phpstan": "^1.4",
                "phpstan/phpstan-deprecation-rules": "^1.0",
                "phpstan/phpstan-phpunit": "^1.0",
                "phpstan/phpstan-strict-rules": "^1.0",
                "phpunit/php-invoker": "^3.1",
                "phpunit/phpunit": "^9.5"
            },
            "type": "library",
            "autoload": {
                "psr-4": {
                    "Lcobucci\\JWT\\": "src"
                }
            },
            "notification-url": "https://packagist.org/downloads/",
            "license": [
                "BSD-3-Clause"
            ],
            "authors": [
                {
                    "name": "Luís Cobucci",
                    "email": "lcobucci@gmail.com",
                    "role": "Developer"
                }
            ],
            "description": "A simple library to work with JSON Web Token and JSON Web Signature",
            "keywords": [
                "JWS",
                "jwt"
            ],
            "support": {
                "issues": "https://github.com/lcobucci/jwt/issues",
                "source": "https://github.com/lcobucci/jwt/tree/4.3.0"
            },
            "funding": [
                {
                    "url": "https://github.com/lcobucci",
                    "type": "github"
                },
                {
                    "url": "https://www.patreon.com/lcobucci",
                    "type": "patreon"
                }
            ],
            "time": "2023-01-02T13:28:00+00:00"
        },
        {
            "name": "league/commonmark",
            "version": "2.3.9",
            "source": {
                "type": "git",
                "url": "https://github.com/thephpleague/commonmark.git",
                "reference": "c1e114f74e518daca2729ea8c4bf1167038fa4b5"
            },
            "dist": {
                "type": "zip",
                "url": "https://api.github.com/repos/thephpleague/commonmark/zipball/c1e114f74e518daca2729ea8c4bf1167038fa4b5",
                "reference": "c1e114f74e518daca2729ea8c4bf1167038fa4b5",
                "shasum": ""
            },
            "require": {
                "ext-mbstring": "*",
                "league/config": "^1.1.1",
                "php": "^7.4 || ^8.0",
                "psr/event-dispatcher": "^1.0",
                "symfony/deprecation-contracts": "^2.1 || ^3.0",
                "symfony/polyfill-php80": "^1.16"
            },
            "require-dev": {
                "cebe/markdown": "^1.0",
                "commonmark/cmark": "0.30.0",
                "commonmark/commonmark.js": "0.30.0",
                "composer/package-versions-deprecated": "^1.8",
                "embed/embed": "^4.4",
                "erusev/parsedown": "^1.0",
                "ext-json": "*",
                "github/gfm": "0.29.0",
                "michelf/php-markdown": "^1.4 || ^2.0",
                "nyholm/psr7": "^1.5",
                "phpstan/phpstan": "^1.8.2",
                "phpunit/phpunit": "^9.5.21",
                "scrutinizer/ocular": "^1.8.1",
                "symfony/finder": "^5.3 | ^6.0",
                "symfony/yaml": "^2.3 | ^3.0 | ^4.0 | ^5.0 | ^6.0",
                "unleashedtech/php-coding-standard": "^3.1.1",
                "vimeo/psalm": "^4.24.0 || ^5.0.0"
            },
            "suggest": {
                "symfony/yaml": "v2.3+ required if using the Front Matter extension"
            },
            "type": "library",
            "extra": {
                "branch-alias": {
                    "dev-main": "2.4-dev"
                }
            },
            "autoload": {
                "psr-4": {
                    "League\\CommonMark\\": "src"
                }
            },
            "notification-url": "https://packagist.org/downloads/",
            "license": [
                "BSD-3-Clause"
            ],
            "authors": [
                {
                    "name": "Colin O'Dell",
                    "email": "colinodell@gmail.com",
                    "homepage": "https://www.colinodell.com",
                    "role": "Lead Developer"
                }
            ],
            "description": "Highly-extensible PHP Markdown parser which fully supports the CommonMark spec and GitHub-Flavored Markdown (GFM)",
            "homepage": "https://commonmark.thephpleague.com",
            "keywords": [
                "commonmark",
                "flavored",
                "gfm",
                "github",
                "github-flavored",
                "markdown",
                "md",
                "parser"
            ],
            "support": {
                "docs": "https://commonmark.thephpleague.com/",
                "forum": "https://github.com/thephpleague/commonmark/discussions",
                "issues": "https://github.com/thephpleague/commonmark/issues",
                "rss": "https://github.com/thephpleague/commonmark/releases.atom",
                "source": "https://github.com/thephpleague/commonmark"
            },
            "funding": [
                {
                    "url": "https://www.colinodell.com/sponsor",
                    "type": "custom"
                },
                {
                    "url": "https://www.paypal.me/colinpodell/10.00",
                    "type": "custom"
                },
                {
                    "url": "https://github.com/colinodell",
                    "type": "github"
                },
                {
                    "url": "https://tidelift.com/funding/github/packagist/league/commonmark",
                    "type": "tidelift"
                }
            ],
            "time": "2023-02-15T14:07:24+00:00"
        },
        {
            "name": "league/config",
            "version": "v1.2.0",
            "source": {
                "type": "git",
                "url": "https://github.com/thephpleague/config.git",
                "reference": "754b3604fb2984c71f4af4a9cbe7b57f346ec1f3"
            },
            "dist": {
                "type": "zip",
                "url": "https://api.github.com/repos/thephpleague/config/zipball/754b3604fb2984c71f4af4a9cbe7b57f346ec1f3",
                "reference": "754b3604fb2984c71f4af4a9cbe7b57f346ec1f3",
                "shasum": ""
            },
            "require": {
                "dflydev/dot-access-data": "^3.0.1",
                "nette/schema": "^1.2",
                "php": "^7.4 || ^8.0"
            },
            "require-dev": {
                "phpstan/phpstan": "^1.8.2",
                "phpunit/phpunit": "^9.5.5",
                "scrutinizer/ocular": "^1.8.1",
                "unleashedtech/php-coding-standard": "^3.1",
                "vimeo/psalm": "^4.7.3"
            },
            "type": "library",
            "extra": {
                "branch-alias": {
                    "dev-main": "1.2-dev"
                }
            },
            "autoload": {
                "psr-4": {
                    "League\\Config\\": "src"
                }
            },
            "notification-url": "https://packagist.org/downloads/",
            "license": [
                "BSD-3-Clause"
            ],
            "authors": [
                {
                    "name": "Colin O'Dell",
                    "email": "colinodell@gmail.com",
                    "homepage": "https://www.colinodell.com",
                    "role": "Lead Developer"
                }
            ],
            "description": "Define configuration arrays with strict schemas and access values with dot notation",
            "homepage": "https://config.thephpleague.com",
            "keywords": [
                "array",
                "config",
                "configuration",
                "dot",
                "dot-access",
                "nested",
                "schema"
            ],
            "support": {
                "docs": "https://config.thephpleague.com/",
                "issues": "https://github.com/thephpleague/config/issues",
                "rss": "https://github.com/thephpleague/config/releases.atom",
                "source": "https://github.com/thephpleague/config"
            },
            "funding": [
                {
                    "url": "https://www.colinodell.com/sponsor",
                    "type": "custom"
                },
                {
                    "url": "https://www.paypal.me/colinpodell/10.00",
                    "type": "custom"
                },
                {
                    "url": "https://github.com/colinodell",
                    "type": "github"
                }
            ],
            "time": "2022-12-11T20:36:23+00:00"
        },
        {
            "name": "league/event",
            "version": "2.2.0",
            "source": {
                "type": "git",
                "url": "https://github.com/thephpleague/event.git",
                "reference": "d2cc124cf9a3fab2bb4ff963307f60361ce4d119"
            },
            "dist": {
                "type": "zip",
                "url": "https://api.github.com/repos/thephpleague/event/zipball/d2cc124cf9a3fab2bb4ff963307f60361ce4d119",
                "reference": "d2cc124cf9a3fab2bb4ff963307f60361ce4d119",
                "shasum": ""
            },
            "require": {
                "php": ">=5.4.0"
            },
            "require-dev": {
                "henrikbjorn/phpspec-code-coverage": "~1.0.1",
                "phpspec/phpspec": "^2.2"
            },
            "type": "library",
            "extra": {
                "branch-alias": {
                    "dev-master": "2.2-dev"
                }
            },
            "autoload": {
                "psr-4": {
                    "League\\Event\\": "src/"
                }
            },
            "notification-url": "https://packagist.org/downloads/",
            "license": [
                "MIT"
            ],
            "authors": [
                {
                    "name": "Frank de Jonge",
                    "email": "info@frenky.net"
                }
            ],
            "description": "Event package",
            "keywords": [
                "emitter",
                "event",
                "listener"
            ],
            "support": {
                "issues": "https://github.com/thephpleague/event/issues",
                "source": "https://github.com/thephpleague/event/tree/master"
            },
            "time": "2018-11-26T11:52:41+00:00"
        },
        {
            "name": "league/oauth2-server",
            "version": "8.4.1",
            "source": {
                "type": "git",
                "url": "https://github.com/thephpleague/oauth2-server.git",
                "reference": "eed31d86d8cc8e6e9c9f58fbb2113494f8b41e24"
            },
            "dist": {
                "type": "zip",
                "url": "https://api.github.com/repos/thephpleague/oauth2-server/zipball/eed31d86d8cc8e6e9c9f58fbb2113494f8b41e24",
                "reference": "eed31d86d8cc8e6e9c9f58fbb2113494f8b41e24",
                "shasum": ""
            },
            "require": {
                "defuse/php-encryption": "^2.2.1",
                "ext-json": "*",
                "ext-openssl": "*",
                "lcobucci/jwt": "^3.4.6 || ^4.0.4",
                "league/event": "^2.2",
                "league/uri": "^6.4",
                "php": "^7.2 || ^8.0",
                "psr/http-message": "^1.0.1"
            },
            "replace": {
                "league/oauth2server": "*",
                "lncd/oauth2": "*"
            },
            "require-dev": {
                "laminas/laminas-diactoros": "^2.4.1",
                "phpstan/phpstan": "^0.12.57",
                "phpstan/phpstan-phpunit": "^0.12.16",
                "phpunit/phpunit": "^8.5.13",
                "roave/security-advisories": "dev-master"
            },
            "type": "library",
            "autoload": {
                "psr-4": {
                    "League\\OAuth2\\Server\\": "src/"
                }
            },
            "notification-url": "https://packagist.org/downloads/",
            "license": [
                "MIT"
            ],
            "authors": [
                {
                    "name": "Alex Bilbie",
                    "email": "hello@alexbilbie.com",
                    "homepage": "http://www.alexbilbie.com",
                    "role": "Developer"
                },
                {
                    "name": "Andy Millington",
                    "email": "andrew@noexceptions.io",
                    "homepage": "https://www.noexceptions.io",
                    "role": "Developer"
                }
            ],
            "description": "A lightweight and powerful OAuth 2.0 authorization and resource server library with support for all the core specification grants. This library will allow you to secure your API with OAuth and allow your applications users to approve apps that want to access their data from your API.",
            "homepage": "https://oauth2.thephpleague.com/",
            "keywords": [
                "Authentication",
                "api",
                "auth",
                "authorisation",
                "authorization",
                "oauth",
                "oauth 2",
                "oauth 2.0",
                "oauth2",
                "protect",
                "resource",
                "secure",
                "server"
            ],
            "support": {
                "issues": "https://github.com/thephpleague/oauth2-server/issues",
                "source": "https://github.com/thephpleague/oauth2-server/tree/8.4.1"
            },
            "funding": [
                {
                    "url": "https://github.com/sephster",
                    "type": "github"
                }
            ],
            "time": "2023-03-22T11:47:53+00:00"
        },
        {
            "name": "league/uri",
            "version": "6.7.2",
            "source": {
                "type": "git",
                "url": "https://github.com/thephpleague/uri.git",
                "reference": "d3b50812dd51f3fbf176344cc2981db03d10fe06"
            },
            "dist": {
                "type": "zip",
                "url": "https://api.github.com/repos/thephpleague/uri/zipball/d3b50812dd51f3fbf176344cc2981db03d10fe06",
                "reference": "d3b50812dd51f3fbf176344cc2981db03d10fe06",
                "shasum": ""
            },
            "require": {
                "ext-json": "*",
                "league/uri-interfaces": "^2.3",
                "php": "^7.4 || ^8.0",
                "psr/http-message": "^1.0"
            },
            "conflict": {
                "league/uri-schemes": "^1.0"
            },
            "require-dev": {
                "friendsofphp/php-cs-fixer": "^v3.3.2",
                "nyholm/psr7": "^1.5",
                "php-http/psr7-integration-tests": "^1.1",
                "phpstan/phpstan": "^1.2.0",
                "phpstan/phpstan-deprecation-rules": "^1.0",
                "phpstan/phpstan-phpunit": "^1.0.0",
                "phpstan/phpstan-strict-rules": "^1.1.0",
                "phpunit/phpunit": "^9.5.10",
                "psr/http-factory": "^1.0"
            },
            "suggest": {
                "ext-fileinfo": "Needed to create Data URI from a filepath",
                "ext-intl": "Needed to improve host validation",
                "league/uri-components": "Needed to easily manipulate URI objects",
                "psr/http-factory": "Needed to use the URI factory"
            },
            "type": "library",
            "extra": {
                "branch-alias": {
                    "dev-master": "6.x-dev"
                }
            },
            "autoload": {
                "psr-4": {
                    "League\\Uri\\": "src"
                }
            },
            "notification-url": "https://packagist.org/downloads/",
            "license": [
                "MIT"
            ],
            "authors": [
                {
                    "name": "Ignace Nyamagana Butera",
                    "email": "nyamsprod@gmail.com",
                    "homepage": "https://nyamsprod.com"
                }
            ],
            "description": "URI manipulation library",
            "homepage": "https://uri.thephpleague.com",
            "keywords": [
                "data-uri",
                "file-uri",
                "ftp",
                "hostname",
                "http",
                "https",
                "middleware",
                "parse_str",
                "parse_url",
                "psr-7",
                "query-string",
                "querystring",
                "rfc3986",
                "rfc3987",
                "rfc6570",
                "uri",
                "uri-template",
                "url",
                "ws"
            ],
            "support": {
                "docs": "https://uri.thephpleague.com",
                "forum": "https://thephpleague.slack.com",
                "issues": "https://github.com/thephpleague/uri/issues",
                "source": "https://github.com/thephpleague/uri/tree/6.7.2"
            },
            "funding": [
                {
                    "url": "https://github.com/sponsors/nyamsprod",
                    "type": "github"
                }
            ],
            "time": "2022-09-13T19:50:42+00:00"
        },
        {
            "name": "league/uri-interfaces",
            "version": "2.3.0",
            "source": {
                "type": "git",
                "url": "https://github.com/thephpleague/uri-interfaces.git",
                "reference": "00e7e2943f76d8cb50c7dfdc2f6dee356e15e383"
            },
            "dist": {
                "type": "zip",
                "url": "https://api.github.com/repos/thephpleague/uri-interfaces/zipball/00e7e2943f76d8cb50c7dfdc2f6dee356e15e383",
                "reference": "00e7e2943f76d8cb50c7dfdc2f6dee356e15e383",
                "shasum": ""
            },
            "require": {
                "ext-json": "*",
                "php": "^7.2 || ^8.0"
            },
            "require-dev": {
                "friendsofphp/php-cs-fixer": "^2.19",
                "phpstan/phpstan": "^0.12.90",
                "phpstan/phpstan-phpunit": "^0.12.19",
                "phpstan/phpstan-strict-rules": "^0.12.9",
                "phpunit/phpunit": "^8.5.15 || ^9.5"
            },
            "suggest": {
                "ext-intl": "to use the IDNA feature",
                "symfony/intl": "to use the IDNA feature via Symfony Polyfill"
            },
            "type": "library",
            "extra": {
                "branch-alias": {
                    "dev-master": "2.x-dev"
                }
            },
            "autoload": {
                "psr-4": {
                    "League\\Uri\\": "src/"
                }
            },
            "notification-url": "https://packagist.org/downloads/",
            "license": [
                "MIT"
            ],
            "authors": [
                {
                    "name": "Ignace Nyamagana Butera",
                    "email": "nyamsprod@gmail.com",
                    "homepage": "https://nyamsprod.com"
                }
            ],
            "description": "Common interface for URI representation",
            "homepage": "http://github.com/thephpleague/uri-interfaces",
            "keywords": [
                "rfc3986",
                "rfc3987",
                "uri",
                "url"
            ],
            "support": {
                "issues": "https://github.com/thephpleague/uri-interfaces/issues",
                "source": "https://github.com/thephpleague/uri-interfaces/tree/2.3.0"
            },
            "funding": [
                {
                    "url": "https://github.com/sponsors/nyamsprod",
                    "type": "github"
                }
            ],
            "time": "2021-06-28T04:27:21+00:00"
        },
        {
            "name": "lm-commons/lmc-rbac-mvc",
            "version": "v3.3.1",
            "source": {
                "type": "git",
                "url": "https://github.com/LM-Commons/LmcRbacMvc.git",
                "reference": "8d245e3baf37919d993f4a3a061c7c67775154b5"
            },
            "dist": {
                "type": "zip",
                "url": "https://api.github.com/repos/LM-Commons/LmcRbacMvc/zipball/8d245e3baf37919d993f4a3a061c7c67775154b5",
                "reference": "8d245e3baf37919d993f4a3a061c7c67775154b5",
                "shasum": ""
            },
            "require": {
                "doctrine/persistence": "^2.1",
                "laminas/laminas-config": "^3.1",
                "laminas/laminas-eventmanager": "^3.0",
                "laminas/laminas-mvc": "^3.0",
                "laminas/laminas-servicemanager": "^3.0",
                "php": "^7.4 || ^8.0",
                "zfr/rbac": "~1.2"
            },
            "replace": {
                "laminas-commons/lmc-rbac-mvc": "3.0.1"
            },
            "require-dev": {
                "doctrine/doctrine-orm-module": "^4.1",
                "laminas/laminas-authentication": "^2.2",
                "laminas/laminas-developer-tools": "^2.1",
                "laminas/laminas-http": "^2.2",
                "laminas/laminas-i18n": "^2.7",
                "laminas/laminas-log": "^2.2",
                "laminas/laminas-serializer": "^2.2",
                "laminas/laminas-view": "^2.12",
                "php-coveralls/php-coveralls": "^2.2",
                "phpspec/prophecy-phpunit": "^2.0",
                "phpunit/phpunit": "9.5.21",
                "squizlabs/php_codesniffer": "^3.5.5"
            },
            "suggest": {
                "doctrine/doctrine-module": "if you want to use Doctrine role provider",
                "laminas/laminas-developer-tools": "if you want to show information about the roles"
            },
            "type": "library",
            "autoload": {
                "psr-4": {
                    "LmcRbacMvc\\": "src"
                }
            },
            "notification-url": "https://packagist.org/downloads/",
            "license": [
                "MIT"
            ],
            "authors": [
                {
                    "name": "Kyle Spraggs",
                    "email": "theman@spiffyjr.me",
                    "homepage": "http://www.spiffyjr.me/"
                },
                {
                    "name": "Michaël Gallego",
                    "email": "mic.gallego@gmail.com",
                    "homepage": "http://www.michaelgallego.fr"
                },
                {
                    "name": "Jean-Marie Leroux",
                    "email": "jmleroux.pro@gmail.com"
                }
            ],
            "description": "Laminas Framework MVC Module that provides a layer of features of Laminas\\Permissions\\Rbac",
            "homepage": "http://www.github.com/Laminas-Commons/LmcRbacMvc",
            "keywords": [
                "laminas",
                "module",
                "permissions",
                "rbac"
            ],
            "support": {
                "issues": "https://github.com/LM-Commons/LmcRbacMvc/issues",
                "source": "https://github.com/LM-Commons/LmcRbacMvc/tree/v3.3.1"
            },
            "time": "2022-06-23T20:27:17+00:00"
        },
        {
            "name": "matthiasmullie/minify",
            "version": "1.3.70",
            "source": {
                "type": "git",
                "url": "https://github.com/matthiasmullie/minify.git",
                "reference": "2807d9f9bece6877577ad44acb5c801bb3ae536b"
            },
            "dist": {
                "type": "zip",
                "url": "https://api.github.com/repos/matthiasmullie/minify/zipball/2807d9f9bece6877577ad44acb5c801bb3ae536b",
                "reference": "2807d9f9bece6877577ad44acb5c801bb3ae536b",
                "shasum": ""
            },
            "require": {
                "ext-pcre": "*",
                "matthiasmullie/path-converter": "~1.1",
                "php": ">=5.3.0"
            },
            "require-dev": {
                "friendsofphp/php-cs-fixer": ">=2.0",
                "matthiasmullie/scrapbook": ">=1.3",
                "phpunit/phpunit": ">=4.8",
                "squizlabs/php_codesniffer": ">=3.0"
            },
            "suggest": {
                "psr/cache-implementation": "Cache implementation to use with Minify::cache"
            },
            "bin": [
                "bin/minifycss",
                "bin/minifyjs"
            ],
            "type": "library",
            "autoload": {
                "psr-4": {
                    "MatthiasMullie\\Minify\\": "src/"
                }
            },
            "notification-url": "https://packagist.org/downloads/",
            "license": [
                "MIT"
            ],
            "authors": [
                {
                    "name": "Matthias Mullie",
                    "email": "minify@mullie.eu",
                    "homepage": "https://www.mullie.eu",
                    "role": "Developer"
                }
            ],
            "description": "CSS & JavaScript minifier, in PHP. Removes whitespace, strips comments, combines files (incl. @import statements and small assets in CSS files), and optimizes/shortens a few common programming patterns.",
            "homepage": "https://github.com/matthiasmullie/minify",
            "keywords": [
                "JS",
                "css",
                "javascript",
                "minifier",
                "minify"
            ],
            "support": {
                "issues": "https://github.com/matthiasmullie/minify/issues",
                "source": "https://github.com/matthiasmullie/minify/tree/1.3.70"
            },
            "funding": [
                {
                    "url": "https://github.com/matthiasmullie",
                    "type": "github"
                }
            ],
            "time": "2022-12-09T12:56:44+00:00"
        },
        {
            "name": "matthiasmullie/path-converter",
            "version": "1.1.3",
            "source": {
                "type": "git",
                "url": "https://github.com/matthiasmullie/path-converter.git",
                "reference": "e7d13b2c7e2f2268e1424aaed02085518afa02d9"
            },
            "dist": {
                "type": "zip",
                "url": "https://api.github.com/repos/matthiasmullie/path-converter/zipball/e7d13b2c7e2f2268e1424aaed02085518afa02d9",
                "reference": "e7d13b2c7e2f2268e1424aaed02085518afa02d9",
                "shasum": ""
            },
            "require": {
                "ext-pcre": "*",
                "php": ">=5.3.0"
            },
            "require-dev": {
                "phpunit/phpunit": "~4.8"
            },
            "type": "library",
            "autoload": {
                "psr-4": {
                    "MatthiasMullie\\PathConverter\\": "src/"
                }
            },
            "notification-url": "https://packagist.org/downloads/",
            "license": [
                "MIT"
            ],
            "authors": [
                {
                    "name": "Matthias Mullie",
                    "email": "pathconverter@mullie.eu",
                    "homepage": "http://www.mullie.eu",
                    "role": "Developer"
                }
            ],
            "description": "Relative path converter",
            "homepage": "http://github.com/matthiasmullie/path-converter",
            "keywords": [
                "converter",
                "path",
                "paths",
                "relative"
            ],
            "support": {
                "issues": "https://github.com/matthiasmullie/path-converter/issues",
                "source": "https://github.com/matthiasmullie/path-converter/tree/1.1.3"
            },
            "time": "2019-02-05T23:41:09+00:00"
        },
        {
            "name": "nette/schema",
            "version": "v1.2.3",
            "source": {
                "type": "git",
                "url": "https://github.com/nette/schema.git",
                "reference": "abbdbb70e0245d5f3bf77874cea1dfb0c930d06f"
            },
            "dist": {
                "type": "zip",
                "url": "https://api.github.com/repos/nette/schema/zipball/abbdbb70e0245d5f3bf77874cea1dfb0c930d06f",
                "reference": "abbdbb70e0245d5f3bf77874cea1dfb0c930d06f",
                "shasum": ""
            },
            "require": {
                "nette/utils": "^2.5.7 || ^3.1.5 ||  ^4.0",
                "php": ">=7.1 <8.3"
            },
            "require-dev": {
                "nette/tester": "^2.3 || ^2.4",
                "phpstan/phpstan-nette": "^1.0",
                "tracy/tracy": "^2.7"
            },
            "type": "library",
            "extra": {
                "branch-alias": {
                    "dev-master": "1.2-dev"
                }
            },
            "autoload": {
                "classmap": [
                    "src/"
                ]
            },
            "notification-url": "https://packagist.org/downloads/",
            "license": [
                "BSD-3-Clause",
                "GPL-2.0-only",
                "GPL-3.0-only"
            ],
            "authors": [
                {
                    "name": "David Grudl",
                    "homepage": "https://davidgrudl.com"
                },
                {
                    "name": "Nette Community",
                    "homepage": "https://nette.org/contributors"
                }
            ],
            "description": "📐 Nette Schema: validating data structures against a given Schema.",
            "homepage": "https://nette.org",
            "keywords": [
                "config",
                "nette"
            ],
            "support": {
                "issues": "https://github.com/nette/schema/issues",
                "source": "https://github.com/nette/schema/tree/v1.2.3"
            },
            "time": "2022-10-13T01:24:26+00:00"
        },
        {
            "name": "nette/utils",
            "version": "v4.0.0",
            "source": {
                "type": "git",
                "url": "https://github.com/nette/utils.git",
                "reference": "cacdbf5a91a657ede665c541eda28941d4b09c1e"
            },
            "dist": {
                "type": "zip",
                "url": "https://api.github.com/repos/nette/utils/zipball/cacdbf5a91a657ede665c541eda28941d4b09c1e",
                "reference": "cacdbf5a91a657ede665c541eda28941d4b09c1e",
                "shasum": ""
            },
            "require": {
                "php": ">=8.0 <8.3"
            },
            "conflict": {
                "nette/finder": "<3",
                "nette/schema": "<1.2.2"
            },
            "require-dev": {
                "jetbrains/phpstorm-attributes": "dev-master",
                "nette/tester": "^2.4",
                "phpstan/phpstan": "^1.0",
                "tracy/tracy": "^2.9"
            },
            "suggest": {
                "ext-gd": "to use Image",
                "ext-iconv": "to use Strings::webalize(), toAscii(), chr() and reverse()",
                "ext-intl": "to use Strings::webalize(), toAscii(), normalize() and compare()",
                "ext-json": "to use Nette\\Utils\\Json",
                "ext-mbstring": "to use Strings::lower() etc...",
                "ext-tokenizer": "to use Nette\\Utils\\Reflection::getUseStatements()",
                "ext-xml": "to use Strings::length() etc. when mbstring is not available"
            },
            "type": "library",
            "extra": {
                "branch-alias": {
                    "dev-master": "4.0-dev"
                }
            },
            "autoload": {
                "classmap": [
                    "src/"
                ]
            },
            "notification-url": "https://packagist.org/downloads/",
            "license": [
                "BSD-3-Clause",
                "GPL-2.0-only",
                "GPL-3.0-only"
            ],
            "authors": [
                {
                    "name": "David Grudl",
                    "homepage": "https://davidgrudl.com"
                },
                {
                    "name": "Nette Community",
                    "homepage": "https://nette.org/contributors"
                }
            ],
            "description": "🛠  Nette Utils: lightweight utilities for string & array manipulation, image handling, safe JSON encoding/decoding, validation, slug or strong password generating etc.",
            "homepage": "https://nette.org",
            "keywords": [
                "array",
                "core",
                "datetime",
                "images",
                "json",
                "nette",
                "paginator",
                "password",
                "slugify",
                "string",
                "unicode",
                "utf-8",
                "utility",
                "validation"
            ],
            "support": {
                "issues": "https://github.com/nette/utils/issues",
                "source": "https://github.com/nette/utils/tree/v4.0.0"
            },
            "time": "2023-02-02T10:41:53+00:00"
        },
        {
            "name": "nikic/php-parser",
            "version": "v4.15.4",
            "source": {
                "type": "git",
                "url": "https://github.com/nikic/PHP-Parser.git",
                "reference": "6bb5176bc4af8bcb7d926f88718db9b96a2d4290"
            },
            "dist": {
                "type": "zip",
                "url": "https://api.github.com/repos/nikic/PHP-Parser/zipball/6bb5176bc4af8bcb7d926f88718db9b96a2d4290",
                "reference": "6bb5176bc4af8bcb7d926f88718db9b96a2d4290",
                "shasum": ""
            },
            "require": {
                "ext-tokenizer": "*",
                "php": ">=7.0"
            },
            "require-dev": {
                "ircmaxell/php-yacc": "^0.0.7",
                "phpunit/phpunit": "^6.5 || ^7.0 || ^8.0 || ^9.0"
            },
            "bin": [
                "bin/php-parse"
            ],
            "type": "library",
            "extra": {
                "branch-alias": {
                    "dev-master": "4.9-dev"
                }
            },
            "autoload": {
                "psr-4": {
                    "PhpParser\\": "lib/PhpParser"
                }
            },
            "notification-url": "https://packagist.org/downloads/",
            "license": [
                "BSD-3-Clause"
            ],
            "authors": [
                {
                    "name": "Nikita Popov"
                }
            ],
            "description": "A PHP parser written in PHP",
            "keywords": [
                "parser",
                "php"
            ],
            "support": {
                "issues": "https://github.com/nikic/PHP-Parser/issues",
                "source": "https://github.com/nikic/PHP-Parser/tree/v4.15.4"
            },
            "time": "2023-03-05T19:49:14+00:00"
        },
        {
            "name": "ocramius/proxy-manager",
            "version": "2.13.1",
            "source": {
                "type": "git",
                "url": "https://github.com/Ocramius/ProxyManager.git",
                "reference": "e32bc1986fb6fa318ce35e573c654e3ddfb4848d"
            },
            "dist": {
                "type": "zip",
                "url": "https://api.github.com/repos/Ocramius/ProxyManager/zipball/e32bc1986fb6fa318ce35e573c654e3ddfb4848d",
                "reference": "e32bc1986fb6fa318ce35e573c654e3ddfb4848d",
                "shasum": ""
            },
            "require": {
                "composer-runtime-api": "^2.1.0",
                "laminas/laminas-code": "^4.3.0",
                "php": "~7.4.1 || ~8.0.0",
                "webimpress/safe-writer": "^2.2.0"
            },
            "conflict": {
                "doctrine/annotations": "<1.6.1",
                "laminas/laminas-stdlib": "<3.2.1",
                "thecodingmachine/safe": "<1.3.3",
                "zendframework/zend-stdlib": "<3.2.1"
            },
            "require-dev": {
                "codelicia/xulieta": "^0.1.6",
                "doctrine/coding-standard": "^8.2.1",
                "ext-phar": "*",
                "infection/infection": "^0.21.5",
                "nikic/php-parser": "^4.10.5",
                "phpbench/phpbench": "^0.17.1 || 1.0.0-alpha2",
                "phpunit/phpunit": "^9.5.4",
                "slevomat/coding-standard": "^6.3.10",
                "squizlabs/php_codesniffer": "^3.6.0",
                "vimeo/psalm": "^4.4.1"
            },
            "suggest": {
                "laminas/laminas-json": "To have the JsonRpc adapter (Remote Object feature)",
                "laminas/laminas-soap": "To have the Soap adapter (Remote Object feature)",
                "laminas/laminas-xmlrpc": "To have the XmlRpc adapter (Remote Object feature)",
                "ocramius/generated-hydrator": "To have very fast object to array to object conversion for ghost objects"
            },
            "type": "library",
            "extra": {
                "branch-alias": {
                    "dev-master": "3.0.x-dev"
                }
            },
            "autoload": {
                "psr-4": {
                    "ProxyManager\\": "src/ProxyManager"
                }
            },
            "notification-url": "https://packagist.org/downloads/",
            "license": [
                "MIT"
            ],
            "authors": [
                {
                    "name": "Marco Pivetta",
                    "email": "ocramius@gmail.com",
                    "homepage": "http://ocramius.github.io/"
                }
            ],
            "description": "A library providing utilities to generate, instantiate and generally operate with Object Proxies",
            "homepage": "https://github.com/Ocramius/ProxyManager",
            "keywords": [
                "aop",
                "lazy loading",
                "proxy",
                "proxy pattern",
                "service proxies"
            ],
            "support": {
                "issues": "https://github.com/Ocramius/ProxyManager/issues",
                "source": "https://github.com/Ocramius/ProxyManager/tree/2.13.1"
            },
            "funding": [
                {
                    "url": "https://github.com/Ocramius",
                    "type": "github"
                },
                {
                    "url": "https://tidelift.com/funding/github/packagist/ocramius/proxy-manager",
                    "type": "tidelift"
                }
            ],
            "time": "2022-03-05T18:42:03+00:00"
        },
        {
            "name": "opis/json-schema",
            "version": "2.3.0",
            "source": {
                "type": "git",
                "url": "https://github.com/opis/json-schema.git",
                "reference": "c48df6d7089a45f01e1c82432348f2d5976f9bfb"
            },
            "dist": {
                "type": "zip",
                "url": "https://api.github.com/repos/opis/json-schema/zipball/c48df6d7089a45f01e1c82432348f2d5976f9bfb",
                "reference": "c48df6d7089a45f01e1c82432348f2d5976f9bfb",
                "shasum": ""
            },
            "require": {
                "ext-json": "*",
                "opis/string": "^2.0",
                "opis/uri": "^1.0",
                "php": "^7.4 || ^8.0"
            },
            "require-dev": {
                "ext-bcmath": "*",
                "ext-intl": "*",
                "phpunit/phpunit": "^9.0"
            },
            "type": "library",
            "extra": {
                "branch-alias": {
                    "dev-master": "2.x-dev"
                }
            },
            "autoload": {
                "psr-4": {
                    "Opis\\JsonSchema\\": "src/"
                }
            },
            "notification-url": "https://packagist.org/downloads/",
            "license": [
                "Apache-2.0"
            ],
            "authors": [
                {
                    "name": "Sorin Sarca",
                    "email": "sarca_sorin@hotmail.com"
                },
                {
                    "name": "Marius Sarca",
                    "email": "marius.sarca@gmail.com"
                }
            ],
            "description": "Json Schema Validator for PHP",
            "homepage": "https://opis.io/json-schema",
            "keywords": [
                "json",
                "json-schema",
                "schema",
                "validation",
                "validator"
            ],
            "support": {
                "issues": "https://github.com/opis/json-schema/issues",
                "source": "https://github.com/opis/json-schema/tree/2.3.0"
            },
            "time": "2022-01-08T20:38:03+00:00"
        },
        {
            "name": "opis/string",
            "version": "2.0.1",
            "source": {
                "type": "git",
                "url": "https://github.com/opis/string.git",
                "reference": "9ebf1a1f873f502f6859d11210b25a4bf5d141e7"
            },
            "dist": {
                "type": "zip",
                "url": "https://api.github.com/repos/opis/string/zipball/9ebf1a1f873f502f6859d11210b25a4bf5d141e7",
                "reference": "9ebf1a1f873f502f6859d11210b25a4bf5d141e7",
                "shasum": ""
            },
            "require": {
                "ext-iconv": "*",
                "ext-json": "*",
                "php": "^7.4 || ^8.0"
            },
            "require-dev": {
                "phpunit/phpunit": "^9.0"
            },
            "type": "library",
            "extra": {
                "branch-alias": {
                    "dev-master": "2.x-dev"
                }
            },
            "autoload": {
                "psr-4": {
                    "Opis\\String\\": "src/"
                }
            },
            "notification-url": "https://packagist.org/downloads/",
            "license": [
                "Apache-2.0"
            ],
            "authors": [
                {
                    "name": "Marius Sarca",
                    "email": "marius.sarca@gmail.com"
                },
                {
                    "name": "Sorin Sarca",
                    "email": "sarca_sorin@hotmail.com"
                }
            ],
            "description": "Multibyte strings as objects",
            "homepage": "https://opis.io/string",
            "keywords": [
                "multi-byte",
                "opis",
                "string",
                "string manipulation",
                "utf-8"
            ],
            "support": {
                "issues": "https://github.com/opis/string/issues",
                "source": "https://github.com/opis/string/tree/2.0.1"
            },
            "time": "2022-01-14T15:42:23+00:00"
        },
        {
            "name": "opis/uri",
            "version": "1.1.0",
            "source": {
                "type": "git",
                "url": "https://github.com/opis/uri.git",
                "reference": "0f3ca49ab1a5e4a6681c286e0b2cc081b93a7d5a"
            },
            "dist": {
                "type": "zip",
                "url": "https://api.github.com/repos/opis/uri/zipball/0f3ca49ab1a5e4a6681c286e0b2cc081b93a7d5a",
                "reference": "0f3ca49ab1a5e4a6681c286e0b2cc081b93a7d5a",
                "shasum": ""
            },
            "require": {
                "opis/string": "^2.0",
                "php": "^7.4 || ^8.0"
            },
            "require-dev": {
                "phpunit/phpunit": "^9"
            },
            "type": "library",
            "extra": {
                "branch-alias": {
                    "dev-master": "1.x-dev"
                }
            },
            "autoload": {
                "psr-4": {
                    "Opis\\Uri\\": "src/"
                }
            },
            "notification-url": "https://packagist.org/downloads/",
            "license": [
                "Apache-2.0"
            ],
            "authors": [
                {
                    "name": "Marius Sarca",
                    "email": "marius.sarca@gmail.com"
                },
                {
                    "name": "Sorin Sarca",
                    "email": "sarca_sorin@hotmail.com"
                }
            ],
            "description": "Build, parse and validate URIs and URI-templates",
            "homepage": "https://opis.io",
            "keywords": [
                "URI Template",
                "parse url",
                "punycode",
                "uri",
                "uri components",
                "url",
                "validate uri"
            ],
            "support": {
                "issues": "https://github.com/opis/uri/issues",
                "source": "https://github.com/opis/uri/tree/1.1.0"
            },
            "time": "2021-05-22T15:57:08+00:00"
        },
        {
            "name": "paragonie/random_compat",
            "version": "v9.99.100",
            "source": {
                "type": "git",
                "url": "https://github.com/paragonie/random_compat.git",
                "reference": "996434e5492cb4c3edcb9168db6fbb1359ef965a"
            },
            "dist": {
                "type": "zip",
                "url": "https://api.github.com/repos/paragonie/random_compat/zipball/996434e5492cb4c3edcb9168db6fbb1359ef965a",
                "reference": "996434e5492cb4c3edcb9168db6fbb1359ef965a",
                "shasum": ""
            },
            "require": {
                "php": ">= 7"
            },
            "require-dev": {
                "phpunit/phpunit": "4.*|5.*",
                "vimeo/psalm": "^1"
            },
            "suggest": {
                "ext-libsodium": "Provides a modern crypto API that can be used to generate random bytes."
            },
            "type": "library",
            "notification-url": "https://packagist.org/downloads/",
            "license": [
                "MIT"
            ],
            "authors": [
                {
                    "name": "Paragon Initiative Enterprises",
                    "email": "security@paragonie.com",
                    "homepage": "https://paragonie.com"
                }
            ],
            "description": "PHP 5.x polyfill for random_bytes() and random_int() from PHP 7",
            "keywords": [
                "csprng",
                "polyfill",
                "pseudorandom",
                "random"
            ],
            "support": {
                "email": "info@paragonie.com",
                "issues": "https://github.com/paragonie/random_compat/issues",
                "source": "https://github.com/paragonie/random_compat"
            },
            "time": "2020-10-15T08:29:30+00:00"
        },
        {
            "name": "pcrov/jsonreader",
            "version": "1.0.2",
            "source": {
                "type": "git",
                "url": "https://github.com/pcrov/JsonReader.git",
                "reference": "4b282c9623dfb358e57e1b36d9588deed22a1a99"
            },
            "dist": {
                "type": "zip",
                "url": "https://api.github.com/repos/pcrov/JsonReader/zipball/4b282c9623dfb358e57e1b36d9588deed22a1a99",
                "reference": "4b282c9623dfb358e57e1b36d9588deed22a1a99",
                "shasum": ""
            },
            "require": {
                "ext-intl": "*",
                "pcrov/unicode": "^0.1",
                "php": ">=7.3",
                "psr/http-message": "^1"
            },
            "require-dev": {
                "nst/jsontestsuite": "^1",
                "phpunit/phpunit": "^9.5"
            },
            "type": "library",
            "autoload": {
                "psr-4": {
                    "pcrov\\JsonReader\\": "src/"
                }
            },
            "notification-url": "https://packagist.org/downloads/",
            "license": [
                "MIT"
            ],
            "authors": [
                {
                    "name": "Paul Crovella",
                    "role": "developer"
                }
            ],
            "description": "JSON Pull Parser",
            "homepage": "https://github.com/pcrov/jsonreader",
            "keywords": [
                "json",
                "parser",
                "pull",
                "streaming"
            ],
            "support": {
                "issues": "https://github.com/pcrov/JsonReader/issues",
                "source": "https://github.com/pcrov/JsonReader/tree/1.0.2"
            },
            "time": "2021-11-21T12:11:18+00:00"
        },
        {
            "name": "pcrov/unicode",
            "version": "0.1.1",
            "source": {
                "type": "git",
                "url": "https://github.com/pcrov/Unicode.git",
                "reference": "28cef671af310806afe98abada5e12774bd0ac64"
            },
            "dist": {
                "type": "zip",
                "url": "https://api.github.com/repos/pcrov/Unicode/zipball/28cef671af310806afe98abada5e12774bd0ac64",
                "reference": "28cef671af310806afe98abada5e12774bd0ac64",
                "shasum": ""
            },
            "require": {
                "php": ">=7.3"
            },
            "require-dev": {
                "phpunit/phpunit": "^9.4.0"
            },
            "type": "library",
            "autoload": {
                "files": [
                    "src/functions.php"
                ]
            },
            "notification-url": "https://packagist.org/downloads/",
            "license": [
                "MIT"
            ],
            "authors": [
                {
                    "name": "Paul Crovella"
                }
            ],
            "description": "Miscellaneous Unicode utility functions",
            "homepage": "https://github.com/pcrov/unicode",
            "keywords": [
                "unicode",
                "utf-8"
            ],
            "support": {
                "issues": "https://github.com/pcrov/Unicode/issues",
                "source": "https://github.com/pcrov/Unicode/tree/0.1.1"
            },
            "time": "2020-10-26T13:33:18+00:00"
        },
        {
            "name": "pear/archive_tar",
            "version": "1.4.14",
            "source": {
                "type": "git",
                "url": "https://github.com/pear/Archive_Tar.git",
                "reference": "4d761c5334c790e45ef3245f0864b8955c562caa"
            },
            "dist": {
                "type": "zip",
                "url": "https://api.github.com/repos/pear/Archive_Tar/zipball/4d761c5334c790e45ef3245f0864b8955c562caa",
                "reference": "4d761c5334c790e45ef3245f0864b8955c562caa",
                "shasum": ""
            },
            "require": {
                "pear/pear-core-minimal": "^1.10.0alpha2",
                "php": ">=5.2.0"
            },
            "require-dev": {
                "phpunit/phpunit": "*"
            },
            "suggest": {
                "ext-bz2": "Bz2 compression support.",
                "ext-xz": "Lzma2 compression support.",
                "ext-zlib": "Gzip compression support."
            },
            "type": "library",
            "extra": {
                "branch-alias": {
                    "dev-master": "1.4.x-dev"
                }
            },
            "autoload": {
                "psr-0": {
                    "Archive_Tar": ""
                }
            },
            "notification-url": "https://packagist.org/downloads/",
            "include-path": [
                "./"
            ],
            "license": [
                "BSD-3-Clause"
            ],
            "authors": [
                {
                    "name": "Vincent Blavet",
                    "email": "vincent@phpconcept.net"
                },
                {
                    "name": "Greg Beaver",
                    "email": "greg@chiaraquartet.net"
                },
                {
                    "name": "Michiel Rook",
                    "email": "mrook@php.net"
                }
            ],
            "description": "Tar file management class with compression support (gzip, bzip2, lzma2)",
            "homepage": "https://github.com/pear/Archive_Tar",
            "keywords": [
                "archive",
                "tar"
            ],
            "support": {
                "issues": "http://pear.php.net/bugs/search.php?cmd=display&package_name[]=Archive_Tar",
                "source": "https://github.com/pear/Archive_Tar"
            },
            "funding": [
                {
                    "url": "https://github.com/mrook",
                    "type": "github"
                },
                {
                    "url": "https://www.patreon.com/michielrook",
                    "type": "patreon"
                }
            ],
            "time": "2021-07-20T13:53:39+00:00"
        },
        {
            "name": "pear/console_getopt",
            "version": "v1.4.3",
            "source": {
                "type": "git",
                "url": "https://github.com/pear/Console_Getopt.git",
                "reference": "a41f8d3e668987609178c7c4a9fe48fecac53fa0"
            },
            "dist": {
                "type": "zip",
                "url": "https://api.github.com/repos/pear/Console_Getopt/zipball/a41f8d3e668987609178c7c4a9fe48fecac53fa0",
                "reference": "a41f8d3e668987609178c7c4a9fe48fecac53fa0",
                "shasum": ""
            },
            "type": "library",
            "autoload": {
                "psr-0": {
                    "Console": "./"
                }
            },
            "notification-url": "https://packagist.org/downloads/",
            "include-path": [
                "./"
            ],
            "license": [
                "BSD-2-Clause"
            ],
            "authors": [
                {
                    "name": "Andrei Zmievski",
                    "email": "andrei@php.net",
                    "role": "Lead"
                },
                {
                    "name": "Stig Bakken",
                    "email": "stig@php.net",
                    "role": "Developer"
                },
                {
                    "name": "Greg Beaver",
                    "email": "cellog@php.net",
                    "role": "Helper"
                }
            ],
            "description": "More info available on: http://pear.php.net/package/Console_Getopt",
            "support": {
                "issues": "http://pear.php.net/bugs/search.php?cmd=display&package_name[]=Console_Getopt",
                "source": "https://github.com/pear/Console_Getopt"
            },
            "time": "2019-11-20T18:27:48+00:00"
        },
        {
            "name": "pear/http_request2",
            "version": "v2.5.1",
            "source": {
                "type": "git",
                "url": "https://github.com/pear/HTTP_Request2.git",
                "reference": "db4ce7844f838d3adca0513a77420c0fec22ed2d"
            },
            "dist": {
                "type": "zip",
                "url": "https://api.github.com/repos/pear/HTTP_Request2/zipball/db4ce7844f838d3adca0513a77420c0fec22ed2d",
                "reference": "db4ce7844f838d3adca0513a77420c0fec22ed2d",
                "shasum": ""
            },
            "require": {
                "pear/net_url2": "^2.2.0",
                "pear/pear_exception": "^1.0.0",
                "php": ">=5.6.0"
            },
            "require-dev": {
                "yoast/phpunit-polyfills": "^1.0.0"
            },
            "suggest": {
                "ext-curl": "Allows using cURL as a request backend.",
                "ext-fileinfo": "Adds support for looking up mime-types using finfo.",
                "ext-openssl": "Allows handling SSL requests when not using cURL.",
                "ext-zlib": "Allows handling gzip compressed responses."
            },
            "type": "library",
            "autoload": {
                "psr-0": {
                    "HTTP_Request2": ""
                }
            },
            "notification-url": "https://packagist.org/downloads/",
            "license": [
                "BSD-3-Clause"
            ],
            "authors": [
                {
                    "name": "Alexey Borzov",
                    "email": "avb@php.net"
                }
            ],
            "description": "Provides an easy way to perform HTTP requests.",
            "homepage": "https://pear.php.net/package/HTTP_Request2",
            "keywords": [
                "PEAR",
                "curl",
                "http",
                "request"
            ],
            "support": {
                "docs": "https://pear.php.net/manual/en/package.http.http-request2.php",
                "issues": "https://github.com/pear/HTTP_Request2/issues",
                "source": "https://github.com/pear/HTTP_Request2"
            },
            "time": "2022-01-06T18:20:25+00:00"
        },
        {
            "name": "pear/net_url2",
            "version": "v2.2.2",
            "source": {
                "type": "git",
                "url": "https://github.com/pear/Net_URL2.git",
                "reference": "07fd055820dbf466ee3990abe96d0e40a8791f9d"
            },
            "dist": {
                "type": "zip",
                "url": "https://api.github.com/repos/pear/Net_URL2/zipball/07fd055820dbf466ee3990abe96d0e40a8791f9d",
                "reference": "07fd055820dbf466ee3990abe96d0e40a8791f9d",
                "shasum": ""
            },
            "require": {
                "php": ">=5.1.4"
            },
            "require-dev": {
                "phpunit/phpunit": ">=3.3.0"
            },
            "type": "library",
            "extra": {
                "branch-alias": {
                    "dev-master": "2.2.x-dev"
                }
            },
            "autoload": {
                "classmap": [
                    "Net/URL2.php"
                ]
            },
            "notification-url": "https://packagist.org/downloads/",
            "include-path": [
                "./"
            ],
            "license": [
                "BSD-3-Clause"
            ],
            "authors": [
                {
                    "name": "David Coallier",
                    "email": "davidc@php.net"
                },
                {
                    "name": "Tom Klingenberg",
                    "email": "tkli@php.net"
                },
                {
                    "name": "Christian Schmidt",
                    "email": "chmidt@php.net"
                }
            ],
            "description": "Class for parsing and handling URL. Provides parsing of URLs into their constituent parts (scheme, host, path etc.), URL generation, and resolving of relative URLs.",
            "homepage": "https://github.com/pear/Net_URL2",
            "keywords": [
                "PEAR",
                "net",
                "networking",
                "rfc3986",
                "uri",
                "url"
            ],
            "support": {
                "issues": "https://pear.php.net/bugs/search.php?cmd=display&package_name[]=Net_URL2",
                "source": "https://github.com/pear/Net_URL2"
            },
            "time": "2017-08-25T06:16:11+00:00"
        },
        {
            "name": "pear/pear-core-minimal",
            "version": "v1.10.13",
            "source": {
                "type": "git",
                "url": "https://github.com/pear/pear-core-minimal.git",
                "reference": "aed862e95fd286c53cc546734868dc38ff4b5b1d"
            },
            "dist": {
                "type": "zip",
                "url": "https://api.github.com/repos/pear/pear-core-minimal/zipball/aed862e95fd286c53cc546734868dc38ff4b5b1d",
                "reference": "aed862e95fd286c53cc546734868dc38ff4b5b1d",
                "shasum": ""
            },
            "require": {
                "pear/console_getopt": "~1.4",
                "pear/pear_exception": "~1.0"
            },
            "replace": {
                "rsky/pear-core-min": "self.version"
            },
            "type": "library",
            "autoload": {
                "psr-0": {
                    "": "src/"
                }
            },
            "notification-url": "https://packagist.org/downloads/",
            "include-path": [
                "src/"
            ],
            "license": [
                "BSD-3-Clause"
            ],
            "authors": [
                {
                    "name": "Christian Weiske",
                    "email": "cweiske@php.net",
                    "role": "Lead"
                }
            ],
            "description": "Minimal set of PEAR core files to be used as composer dependency",
            "support": {
                "issues": "http://pear.php.net/bugs/search.php?cmd=display&package_name[]=PEAR",
                "source": "https://github.com/pear/pear-core-minimal"
            },
            "time": "2023-04-19T19:15:47+00:00"
        },
        {
            "name": "pear/pear_exception",
            "version": "v1.0.2",
            "source": {
                "type": "git",
                "url": "https://github.com/pear/PEAR_Exception.git",
                "reference": "b14fbe2ddb0b9f94f5b24cf08783d599f776fff0"
            },
            "dist": {
                "type": "zip",
                "url": "https://api.github.com/repos/pear/PEAR_Exception/zipball/b14fbe2ddb0b9f94f5b24cf08783d599f776fff0",
                "reference": "b14fbe2ddb0b9f94f5b24cf08783d599f776fff0",
                "shasum": ""
            },
            "require": {
                "php": ">=5.2.0"
            },
            "require-dev": {
                "phpunit/phpunit": "<9"
            },
            "type": "class",
            "extra": {
                "branch-alias": {
                    "dev-master": "1.0.x-dev"
                }
            },
            "autoload": {
                "classmap": [
                    "PEAR/"
                ]
            },
            "notification-url": "https://packagist.org/downloads/",
            "include-path": [
                "."
            ],
            "license": [
                "BSD-2-Clause"
            ],
            "authors": [
                {
                    "name": "Helgi Thormar",
                    "email": "dufuz@php.net"
                },
                {
                    "name": "Greg Beaver",
                    "email": "cellog@php.net"
                }
            ],
            "description": "The PEAR Exception base class.",
            "homepage": "https://github.com/pear/PEAR_Exception",
            "keywords": [
                "exception"
            ],
            "support": {
                "issues": "http://pear.php.net/bugs/search.php?cmd=display&package_name[]=PEAR_Exception",
                "source": "https://github.com/pear/PEAR_Exception"
            },
            "time": "2021-03-21T15:43:46+00:00"
        },
        {
            "name": "phing/phing",
            "version": "2.17.4",
            "source": {
                "type": "git",
                "url": "https://github.com/phingofficial/phing.git",
                "reference": "9f3bc8c72e65452686dcf64497e02a082f138908"
            },
            "dist": {
                "type": "zip",
                "url": "https://api.github.com/repos/phingofficial/phing/zipball/9f3bc8c72e65452686dcf64497e02a082f138908",
                "reference": "9f3bc8c72e65452686dcf64497e02a082f138908",
                "shasum": ""
            },
            "require": {
                "php": ">=5.2.0"
            },
            "require-dev": {
                "ext-pdo_sqlite": "*",
                "mikey179/vfsstream": "^1.6",
                "pdepend/pdepend": "2.x",
                "pear/archive_tar": "1.4.x",
                "pear/http_request2": "dev-trunk",
                "pear/net_growl": "dev-trunk",
                "pear/pear-core-minimal": "1.10.1",
                "pear/versioncontrol_git": "@dev",
                "pear/versioncontrol_svn": "~0.5",
                "phpdocumentor/phpdocumentor": "2.x",
                "phploc/phploc": "~2.0.6",
                "phpmd/phpmd": "~2.2",
                "phpunit/phpunit": ">=3.7",
                "sebastian/git": "~1.0",
                "sebastian/phpcpd": "2.x",
                "siad007/versioncontrol_hg": "^1.0",
                "simpletest/simpletest": "^1.1",
                "squizlabs/php_codesniffer": "~2.2",
                "symfony/yaml": "^2.8 || ^3.1 || ^4.0"
            },
            "suggest": {
                "pdepend/pdepend": "PHP version of JDepend",
                "pear/archive_tar": "Tar file management class",
                "pear/versioncontrol_git": "A library that provides OO interface to handle Git repository",
                "pear/versioncontrol_svn": "A simple OO-style interface for Subversion, the free/open-source version control system",
                "phpdocumentor/phpdocumentor": "Documentation Generator for PHP",
                "phploc/phploc": "A tool for quickly measuring the size of a PHP project",
                "phpmd/phpmd": "PHP version of PMD tool",
                "phpunit/php-code-coverage": "Library that provides collection, processing, and rendering functionality for PHP code coverage information",
                "phpunit/phpunit": "The PHP Unit Testing Framework",
                "sebastian/phpcpd": "Copy/Paste Detector (CPD) for PHP code",
                "siad007/versioncontrol_hg": "A library for interfacing with Mercurial repositories.",
                "tedivm/jshrink": "Javascript Minifier built in PHP"
            },
            "bin": [
                "bin/phing"
            ],
            "type": "library",
            "extra": {
                "branch-alias": {
                    "dev-master": "2.16.x-dev"
                }
            },
            "autoload": {
                "classmap": [
                    "classes/phing/"
                ]
            },
            "notification-url": "https://packagist.org/downloads/",
            "include-path": [
                "classes"
            ],
            "license": [
                "LGPL-3.0-only"
            ],
            "authors": [
                {
                    "name": "Michiel Rook",
                    "email": "mrook@php.net"
                },
                {
                    "name": "Phing Community",
                    "homepage": "https://www.phing.info/trac/wiki/Development/Contributors"
                }
            ],
            "description": "PHing Is Not GNU make; it's a PHP project build system or build tool based on Apache Ant.",
            "homepage": "https://www.phing.info/",
            "keywords": [
                "build",
                "phing",
                "task",
                "tool"
            ],
            "support": {
                "irc": "irc://irc.freenode.net/phing",
                "issues": "https://www.phing.info/trac/report",
                "source": "https://github.com/phingofficial/phing/tree/2.17.4"
            },
            "funding": [
                {
                    "url": "https://github.com/mrook",
                    "type": "github"
                },
                {
                    "url": "https://github.com/siad007",
                    "type": "github"
                },
                {
                    "url": "https://www.patreon.com/michielrook",
                    "type": "patreon"
                }
            ],
            "time": "2022-07-08T09:07:07+00:00"
        },
        {
            "name": "ppito/laminas-whoops",
            "version": "2.2.0",
            "source": {
                "type": "git",
                "url": "https://github.com/Ppito/laminas-whoops.git",
                "reference": "1507b42caeefc56511ab591ebd87c6700d111409"
            },
            "dist": {
                "type": "zip",
                "url": "https://api.github.com/repos/Ppito/laminas-whoops/zipball/1507b42caeefc56511ab591ebd87c6700d111409",
                "reference": "1507b42caeefc56511ab591ebd87c6700d111409",
                "shasum": ""
            },
            "require": {
                "filp/whoops": "^2.7",
                "laminas/laminas-eventmanager": "^3.2",
                "laminas/laminas-mvc": "^3.1",
                "laminas/laminas-servicemanager": "^3.4",
                "php": "^7.3 || ^8.0"
            },
            "type": "module",
            "autoload": {
                "psr-4": {
                    "WhoopsErrorHandler\\": "src/"
                }
            },
            "notification-url": "https://packagist.org/downloads/",
            "license": [
                "MIT"
            ],
            "authors": [
                {
                    "name": "Mickael TONNELIER",
                    "role": "Developer"
                }
            ],
            "description": "Laminas-Whoops, integrated whoops in Laminas Framework",
            "homepage": "https://github.com/ppito/laminas-whoops",
            "keywords": [
                "laminas",
                "php error",
                "whoops"
            ],
            "support": {
                "issues": "https://github.com/Ppito/laminas-whoops/issues",
                "source": "https://github.com/Ppito/laminas-whoops/tree/2.2.0"
            },
            "time": "2021-06-16T16:50:48+00:00"
        },
        {
            "name": "psr/cache",
            "version": "1.0.1",
            "source": {
                "type": "git",
                "url": "https://github.com/php-fig/cache.git",
                "reference": "d11b50ad223250cf17b86e38383413f5a6764bf8"
            },
            "dist": {
                "type": "zip",
                "url": "https://api.github.com/repos/php-fig/cache/zipball/d11b50ad223250cf17b86e38383413f5a6764bf8",
                "reference": "d11b50ad223250cf17b86e38383413f5a6764bf8",
                "shasum": ""
            },
            "require": {
                "php": ">=5.3.0"
            },
            "type": "library",
            "extra": {
                "branch-alias": {
                    "dev-master": "1.0.x-dev"
                }
            },
            "autoload": {
                "psr-4": {
                    "Psr\\Cache\\": "src/"
                }
            },
            "notification-url": "https://packagist.org/downloads/",
            "license": [
                "MIT"
            ],
            "authors": [
                {
                    "name": "PHP-FIG",
                    "homepage": "http://www.php-fig.org/"
                }
            ],
            "description": "Common interface for caching libraries",
            "keywords": [
                "cache",
                "psr",
                "psr-6"
            ],
            "support": {
                "source": "https://github.com/php-fig/cache/tree/master"
            },
            "time": "2016-08-06T20:24:11+00:00"
        },
        {
            "name": "psr/clock",
            "version": "1.0.0",
            "source": {
                "type": "git",
                "url": "https://github.com/php-fig/clock.git",
                "reference": "e41a24703d4560fd0acb709162f73b8adfc3aa0d"
            },
            "dist": {
                "type": "zip",
                "url": "https://api.github.com/repos/php-fig/clock/zipball/e41a24703d4560fd0acb709162f73b8adfc3aa0d",
                "reference": "e41a24703d4560fd0acb709162f73b8adfc3aa0d",
                "shasum": ""
            },
            "require": {
                "php": "^7.0 || ^8.0"
            },
            "type": "library",
            "autoload": {
                "psr-4": {
                    "Psr\\Clock\\": "src/"
                }
            },
            "notification-url": "https://packagist.org/downloads/",
            "license": [
                "MIT"
            ],
            "authors": [
                {
                    "name": "PHP-FIG",
                    "homepage": "https://www.php-fig.org/"
                }
            ],
            "description": "Common interface for reading the clock.",
            "homepage": "https://github.com/php-fig/clock",
            "keywords": [
                "clock",
                "now",
                "psr",
                "psr-20",
                "time"
            ],
            "support": {
                "issues": "https://github.com/php-fig/clock/issues",
                "source": "https://github.com/php-fig/clock/tree/1.0.0"
            },
            "time": "2022-11-25T14:36:26+00:00"
        },
        {
            "name": "psr/container",
            "version": "1.1.2",
            "source": {
                "type": "git",
                "url": "https://github.com/php-fig/container.git",
                "reference": "513e0666f7216c7459170d56df27dfcefe1689ea"
            },
            "dist": {
                "type": "zip",
                "url": "https://api.github.com/repos/php-fig/container/zipball/513e0666f7216c7459170d56df27dfcefe1689ea",
                "reference": "513e0666f7216c7459170d56df27dfcefe1689ea",
                "shasum": ""
            },
            "require": {
                "php": ">=7.4.0"
            },
            "type": "library",
            "autoload": {
                "psr-4": {
                    "Psr\\Container\\": "src/"
                }
            },
            "notification-url": "https://packagist.org/downloads/",
            "license": [
                "MIT"
            ],
            "authors": [
                {
                    "name": "PHP-FIG",
                    "homepage": "https://www.php-fig.org/"
                }
            ],
            "description": "Common Container Interface (PHP FIG PSR-11)",
            "homepage": "https://github.com/php-fig/container",
            "keywords": [
                "PSR-11",
                "container",
                "container-interface",
                "container-interop",
                "psr"
            ],
            "support": {
                "issues": "https://github.com/php-fig/container/issues",
                "source": "https://github.com/php-fig/container/tree/1.1.2"
            },
            "time": "2021-11-05T16:50:12+00:00"
        },
        {
            "name": "psr/event-dispatcher",
            "version": "1.0.0",
            "source": {
                "type": "git",
                "url": "https://github.com/php-fig/event-dispatcher.git",
                "reference": "dbefd12671e8a14ec7f180cab83036ed26714bb0"
            },
            "dist": {
                "type": "zip",
                "url": "https://api.github.com/repos/php-fig/event-dispatcher/zipball/dbefd12671e8a14ec7f180cab83036ed26714bb0",
                "reference": "dbefd12671e8a14ec7f180cab83036ed26714bb0",
                "shasum": ""
            },
            "require": {
                "php": ">=7.2.0"
            },
            "type": "library",
            "extra": {
                "branch-alias": {
                    "dev-master": "1.0.x-dev"
                }
            },
            "autoload": {
                "psr-4": {
                    "Psr\\EventDispatcher\\": "src/"
                }
            },
            "notification-url": "https://packagist.org/downloads/",
            "license": [
                "MIT"
            ],
            "authors": [
                {
                    "name": "PHP-FIG",
                    "homepage": "http://www.php-fig.org/"
                }
            ],
            "description": "Standard interfaces for event handling.",
            "keywords": [
                "events",
                "psr",
                "psr-14"
            ],
            "support": {
                "issues": "https://github.com/php-fig/event-dispatcher/issues",
                "source": "https://github.com/php-fig/event-dispatcher/tree/1.0.0"
            },
            "time": "2019-01-08T18:20:26+00:00"
        },
        {
            "name": "psr/http-factory",
            "version": "1.0.2",
            "source": {
                "type": "git",
                "url": "https://github.com/php-fig/http-factory.git",
                "reference": "e616d01114759c4c489f93b099585439f795fe35"
            },
            "dist": {
                "type": "zip",
                "url": "https://api.github.com/repos/php-fig/http-factory/zipball/e616d01114759c4c489f93b099585439f795fe35",
                "reference": "e616d01114759c4c489f93b099585439f795fe35",
                "shasum": ""
            },
            "require": {
                "php": ">=7.0.0",
                "psr/http-message": "^1.0 || ^2.0"
            },
            "type": "library",
            "extra": {
                "branch-alias": {
                    "dev-master": "1.0.x-dev"
                }
            },
            "autoload": {
                "psr-4": {
                    "Psr\\Http\\Message\\": "src/"
                }
            },
            "notification-url": "https://packagist.org/downloads/",
            "license": [
                "MIT"
            ],
            "authors": [
                {
                    "name": "PHP-FIG",
                    "homepage": "https://www.php-fig.org/"
                }
            ],
            "description": "Common interfaces for PSR-7 HTTP message factories",
            "keywords": [
                "factory",
                "http",
                "message",
                "psr",
                "psr-17",
                "psr-7",
                "request",
                "response"
            ],
            "support": {
                "source": "https://github.com/php-fig/http-factory/tree/1.0.2"
            },
            "time": "2023-04-10T20:10:41+00:00"
        },
        {
            "name": "psr/http-message",
            "version": "1.1",
            "source": {
                "type": "git",
                "url": "https://github.com/php-fig/http-message.git",
                "reference": "cb6ce4845ce34a8ad9e68117c10ee90a29919eba"
            },
            "dist": {
                "type": "zip",
                "url": "https://api.github.com/repos/php-fig/http-message/zipball/cb6ce4845ce34a8ad9e68117c10ee90a29919eba",
                "reference": "cb6ce4845ce34a8ad9e68117c10ee90a29919eba",
                "shasum": ""
            },
            "require": {
                "php": "^7.2 || ^8.0"
            },
            "type": "library",
            "extra": {
                "branch-alias": {
                    "dev-master": "1.1.x-dev"
                }
            },
            "autoload": {
                "psr-4": {
                    "Psr\\Http\\Message\\": "src/"
                }
            },
            "notification-url": "https://packagist.org/downloads/",
            "license": [
                "MIT"
            ],
            "authors": [
                {
                    "name": "PHP-FIG",
                    "homepage": "http://www.php-fig.org/"
                }
            ],
            "description": "Common interface for HTTP messages",
            "homepage": "https://github.com/php-fig/http-message",
            "keywords": [
                "http",
                "http-message",
                "psr",
                "psr-7",
                "request",
                "response"
            ],
            "support": {
                "source": "https://github.com/php-fig/http-message/tree/1.1"
            },
            "time": "2023-04-04T09:50:52+00:00"
        },
        {
            "name": "psr/log",
            "version": "1.1.4",
            "source": {
                "type": "git",
                "url": "https://github.com/php-fig/log.git",
                "reference": "d49695b909c3b7628b6289db5479a1c204601f11"
            },
            "dist": {
                "type": "zip",
                "url": "https://api.github.com/repos/php-fig/log/zipball/d49695b909c3b7628b6289db5479a1c204601f11",
                "reference": "d49695b909c3b7628b6289db5479a1c204601f11",
                "shasum": ""
            },
            "require": {
                "php": ">=5.3.0"
            },
            "type": "library",
            "extra": {
                "branch-alias": {
                    "dev-master": "1.1.x-dev"
                }
            },
            "autoload": {
                "psr-4": {
                    "Psr\\Log\\": "Psr/Log/"
                }
            },
            "notification-url": "https://packagist.org/downloads/",
            "license": [
                "MIT"
            ],
            "authors": [
                {
                    "name": "PHP-FIG",
                    "homepage": "https://www.php-fig.org/"
                }
            ],
            "description": "Common interface for logging libraries",
            "homepage": "https://github.com/php-fig/log",
            "keywords": [
                "log",
                "psr",
                "psr-3"
            ],
            "support": {
                "source": "https://github.com/php-fig/log/tree/1.1.4"
            },
            "time": "2021-05-03T11:20:27+00:00"
        },
        {
            "name": "psr/simple-cache",
            "version": "1.0.1",
            "source": {
                "type": "git",
                "url": "https://github.com/php-fig/simple-cache.git",
                "reference": "408d5eafb83c57f6365a3ca330ff23aa4a5fa39b"
            },
            "dist": {
                "type": "zip",
                "url": "https://api.github.com/repos/php-fig/simple-cache/zipball/408d5eafb83c57f6365a3ca330ff23aa4a5fa39b",
                "reference": "408d5eafb83c57f6365a3ca330ff23aa4a5fa39b",
                "shasum": ""
            },
            "require": {
                "php": ">=5.3.0"
            },
            "type": "library",
            "extra": {
                "branch-alias": {
                    "dev-master": "1.0.x-dev"
                }
            },
            "autoload": {
                "psr-4": {
                    "Psr\\SimpleCache\\": "src/"
                }
            },
            "notification-url": "https://packagist.org/downloads/",
            "license": [
                "MIT"
            ],
            "authors": [
                {
                    "name": "PHP-FIG",
                    "homepage": "http://www.php-fig.org/"
                }
            ],
            "description": "Common interfaces for simple caching",
            "keywords": [
                "cache",
                "caching",
                "psr",
                "psr-16",
                "simple-cache"
            ],
            "support": {
                "source": "https://github.com/php-fig/simple-cache/tree/master"
            },
            "time": "2017-10-23T01:57:42+00:00"
        },
        {
            "name": "scssphp/scssphp",
            "version": "v1.11.0",
            "source": {
                "type": "git",
                "url": "https://github.com/scssphp/scssphp.git",
                "reference": "33749d12c2569bb24071f94e9af828662dabb068"
            },
            "dist": {
                "type": "zip",
                "url": "https://api.github.com/repos/scssphp/scssphp/zipball/33749d12c2569bb24071f94e9af828662dabb068",
                "reference": "33749d12c2569bb24071f94e9af828662dabb068",
                "shasum": ""
            },
            "require": {
                "ext-ctype": "*",
                "ext-json": "*",
                "php": ">=5.6.0"
            },
            "require-dev": {
                "bamarni/composer-bin-plugin": "^1.4",
                "phpunit/phpunit": "^5.7 || ^6.5 || ^7.5 || ^8.3 || ^9.4",
                "sass/sass-spec": "*",
                "squizlabs/php_codesniffer": "~3.5",
                "symfony/phpunit-bridge": "^5.1",
                "thoughtbot/bourbon": "^7.0",
                "twbs/bootstrap": "~5.0",
                "twbs/bootstrap4": "4.6.1",
                "zurb/foundation": "~6.5"
            },
            "suggest": {
                "ext-iconv": "Can be used as fallback when ext-mbstring is not available",
                "ext-mbstring": "For best performance, mbstring should be installed as it is faster than ext-iconv"
            },
            "bin": [
                "bin/pscss"
            ],
            "type": "library",
            "extra": {
                "bamarni-bin": {
                    "forward-command": false,
                    "bin-links": false
                }
            },
            "autoload": {
                "psr-4": {
                    "ScssPhp\\ScssPhp\\": "src/"
                }
            },
            "notification-url": "https://packagist.org/downloads/",
            "license": [
                "MIT"
            ],
            "authors": [
                {
                    "name": "Anthon Pang",
                    "email": "apang@softwaredevelopment.ca",
                    "homepage": "https://github.com/robocoder"
                },
                {
                    "name": "Cédric Morin",
                    "email": "cedric@yterium.com",
                    "homepage": "https://github.com/Cerdic"
                }
            ],
            "description": "scssphp is a compiler for SCSS written in PHP.",
            "homepage": "http://scssphp.github.io/scssphp/",
            "keywords": [
                "css",
                "less",
                "sass",
                "scss",
                "stylesheet"
            ],
            "support": {
                "issues": "https://github.com/scssphp/scssphp/issues",
                "source": "https://github.com/scssphp/scssphp/tree/v1.11.0"
            },
            "time": "2022-09-02T21:24:55+00:00"
        },
        {
            "name": "serialssolutions/summon",
            "version": "v1.3.1",
            "source": {
                "type": "git",
                "url": "https://github.com/summon/Summon.php.git",
                "reference": "78ef74123c7c15fe3ddc92c9c1368c5dae9e590d"
            },
            "dist": {
                "type": "zip",
                "url": "https://api.github.com/repos/summon/Summon.php/zipball/78ef74123c7c15fe3ddc92c9c1368c5dae9e590d",
                "reference": "78ef74123c7c15fe3ddc92c9c1368c5dae9e590d",
                "shasum": ""
            },
            "type": "library",
            "autoload": {
                "psr-0": {
                    "SerialsSolutions": ""
                }
            },
            "notification-url": "https://packagist.org/downloads/",
            "license": [
                "GPL-2.0"
            ],
            "authors": [
                {
                    "name": "Demian Katz",
                    "email": "demian.katz@villanova.edu"
                }
            ],
            "description": "Library for interacting with Serials Solutions' Summon API.",
            "support": {
                "issues": "https://github.com/summon/Summon.php/issues",
                "source": "https://github.com/summon/Summon.php/tree/v1.3.1"
            },
            "time": "2021-04-20T15:37:50+00:00"
        },
        {
            "name": "slm/locale",
            "version": "1.0.0",
            "source": {
                "type": "git",
                "url": "https://github.com/basz/SlmLocale.git",
                "reference": "0990d2e2b2ac0f7ab37f83cedce10724eb2d0ec0"
            },
            "dist": {
                "type": "zip",
                "url": "https://api.github.com/repos/basz/SlmLocale/zipball/0990d2e2b2ac0f7ab37f83cedce10724eb2d0ec0",
                "reference": "0990d2e2b2ac0f7ab37f83cedce10724eb2d0ec0",
                "shasum": ""
            },
            "require": {
                "ext-intl": "*",
                "laminas/laminas-eventmanager": "^3.1",
                "laminas/laminas-http": "^2.7",
                "laminas/laminas-modulemanager": "^2.8.2",
                "laminas/laminas-router": "^3.0",
                "laminas/laminas-servicemanager": "^3.2",
                "laminas/laminas-stdlib": "^3.2.1",
                "laminas/laminas-view": "^2.9.0",
                "php": "^7.2 || ~8.0.0 || ~8.1.0"
            },
            "require-dev": {
                "friendsofphp/php-cs-fixer": "^3.13.0",
                "laminas/laminas-mvc": "^3.1",
                "php-coveralls/php-coveralls": "^2.4.3",
                "phpspec/prophecy-phpunit": "^2.0.1",
                "phpunit/phpunit": "^9.5.26"
            },
            "suggest": {
                "laminas/laminas-mvc": "For using the router in the UriPath strategy"
            },
            "type": "library",
            "autoload": {
                "psr-4": {
                    "SlmLocale\\": "src/SlmLocale/"
                }
            },
            "notification-url": "https://packagist.org/downloads/",
            "license": [
                "BSD-3-Clause"
            ],
            "authors": [
                {
                    "name": "Jurian Sluiman",
                    "email": "jurian@juriansluiman.nl",
                    "homepage": "http://juriansluiman.nl"
                }
            ],
            "description": "Automatic detection of locales for Laminas",
            "homepage": "https://github.com/juriansluiman/SlmLocale",
            "keywords": [
                "Zend Framework",
                "i18n",
                "laminas",
                "locale",
                "zf"
            ],
            "support": {
                "issues": "https://github.com/basz/SlmLocale/issues",
                "source": "https://github.com/basz/SlmLocale/tree/1.0.0"
            },
            "time": "2022-11-21T08:15:06+00:00"
        },
        {
            "name": "stella-maris/clock",
            "version": "0.1.7",
            "source": {
                "type": "git",
                "url": "https://github.com/stella-maris-solutions/clock.git",
                "reference": "fa23ce16019289a18bb3446fdecd45befcdd94f8"
            },
            "dist": {
                "type": "zip",
                "url": "https://api.github.com/repos/stella-maris-solutions/clock/zipball/fa23ce16019289a18bb3446fdecd45befcdd94f8",
                "reference": "fa23ce16019289a18bb3446fdecd45befcdd94f8",
                "shasum": ""
            },
            "require": {
                "php": "^7.0|^8.0",
                "psr/clock": "^1.0"
            },
            "type": "library",
            "autoload": {
                "psr-4": {
                    "StellaMaris\\Clock\\": "src"
                }
            },
            "notification-url": "https://packagist.org/downloads/",
            "license": [
                "MIT"
            ],
            "authors": [
                {
                    "name": "Andreas Heigl",
                    "role": "Maintainer"
                }
            ],
            "description": "A pre-release of the proposed PSR-20 Clock-Interface",
            "homepage": "https://gitlab.com/stella-maris/clock",
            "keywords": [
                "clock",
                "datetime",
                "point in time",
                "psr20"
            ],
            "support": {
                "source": "https://github.com/stella-maris-solutions/clock/tree/0.1.7"
            },
            "time": "2022-11-25T16:15:06+00:00"
        },
        {
            "name": "steverhoades/oauth2-openid-connect-server",
            "version": "v2.5.0",
            "source": {
                "type": "git",
                "url": "https://github.com/steverhoades/oauth2-openid-connect-server.git",
                "reference": "23381585ebb410ffa11ca9eb0fdba3895fb23119"
            },
            "dist": {
                "type": "zip",
                "url": "https://api.github.com/repos/steverhoades/oauth2-openid-connect-server/zipball/23381585ebb410ffa11ca9eb0fdba3895fb23119",
                "reference": "23381585ebb410ffa11ca9eb0fdba3895fb23119",
                "shasum": ""
            },
            "require": {
                "lcobucci/jwt": "4.1.5|^4.2",
                "league/oauth2-server": "^5.1|^6.0|^7.0|^8.0"
            },
            "require-dev": {
                "laminas/laminas-diactoros": "^1.3.2",
                "phpunit/phpunit": "^5.0|^9.5"
            },
            "type": "library",
            "autoload": {
                "psr-4": {
                    "OpenIDConnectServer\\": "src/"
                }
            },
            "notification-url": "https://packagist.org/downloads/",
            "license": [
                "MIT"
            ],
            "authors": [
                {
                    "name": "Steve Rhoades",
                    "email": "sedonami@gmail.com"
                }
            ],
            "description": "An OpenID Connect Server that sites on The PHP League's OAuth2 Server",
            "support": {
                "issues": "https://github.com/steverhoades/oauth2-openid-connect-server/issues",
                "source": "https://github.com/steverhoades/oauth2-openid-connect-server/tree/v2.5.0"
            },
            "time": "2023-01-19T16:49:09+00:00"
        },
        {
            "name": "swagger-api/swagger-ui",
            "version": "v4.16.1",
            "source": {
                "type": "git",
                "url": "https://github.com/swagger-api/swagger-ui.git",
                "reference": "cea6642894da2b6dbdee835fd3acedaa3ee37f18"
            },
            "dist": {
                "type": "zip",
                "url": "https://api.github.com/repos/swagger-api/swagger-ui/zipball/cea6642894da2b6dbdee835fd3acedaa3ee37f18",
                "reference": "cea6642894da2b6dbdee835fd3acedaa3ee37f18",
                "shasum": ""
            },
            "type": "library",
            "notification-url": "https://packagist.org/downloads/",
            "license": [
                "Apache-2.0"
            ],
            "authors": [
                {
                    "name": "Anna Bodnia",
                    "email": "anna.bodnia@gmail.com"
                },
                {
                    "name": "Buu Nguyen",
                    "email": "buunguyen@gmail.com"
                },
                {
                    "name": "Josh Ponelat",
                    "email": "jponelat@gmail.com"
                },
                {
                    "name": "Kyle Shockey",
                    "email": "kyleshockey1@gmail.com"
                },
                {
                    "name": "Robert Barnwell",
                    "email": "robert@robertismy.name"
                },
                {
                    "name": "Sahar Jafari",
                    "email": "shr.jafari@gmail.com"
                }
            ],
            "description": " Swagger UI is a collection of HTML, Javascript, and CSS assets that dynamically generate beautiful documentation from a Swagger-compliant API.",
            "homepage": "http://swagger.io",
            "keywords": [
                "api",
                "documentation",
                "openapi",
                "specification",
                "swagger",
                "ui"
            ],
            "support": {
                "issues": "https://github.com/swagger-api/swagger-ui/issues",
                "source": "https://github.com/swagger-api/swagger-ui/tree/v4.16.1"
            },
            "time": "2023-02-25T18:18:34+00:00"
        },
        {
            "name": "symfony/console",
            "version": "v5.4.21",
            "source": {
                "type": "git",
                "url": "https://github.com/symfony/console.git",
                "reference": "c77433ddc6cdc689caf48065d9ea22ca0853fbd9"
            },
            "dist": {
                "type": "zip",
                "url": "https://api.github.com/repos/symfony/console/zipball/c77433ddc6cdc689caf48065d9ea22ca0853fbd9",
                "reference": "c77433ddc6cdc689caf48065d9ea22ca0853fbd9",
                "shasum": ""
            },
            "require": {
                "php": ">=7.2.5",
                "symfony/deprecation-contracts": "^2.1|^3",
                "symfony/polyfill-mbstring": "~1.0",
                "symfony/polyfill-php73": "^1.9",
                "symfony/polyfill-php80": "^1.16",
                "symfony/service-contracts": "^1.1|^2|^3",
                "symfony/string": "^5.1|^6.0"
            },
            "conflict": {
                "psr/log": ">=3",
                "symfony/dependency-injection": "<4.4",
                "symfony/dotenv": "<5.1",
                "symfony/event-dispatcher": "<4.4",
                "symfony/lock": "<4.4",
                "symfony/process": "<4.4"
            },
            "provide": {
                "psr/log-implementation": "1.0|2.0"
            },
            "require-dev": {
                "psr/log": "^1|^2",
                "symfony/config": "^4.4|^5.0|^6.0",
                "symfony/dependency-injection": "^4.4|^5.0|^6.0",
                "symfony/event-dispatcher": "^4.4|^5.0|^6.0",
                "symfony/lock": "^4.4|^5.0|^6.0",
                "symfony/process": "^4.4|^5.0|^6.0",
                "symfony/var-dumper": "^4.4|^5.0|^6.0"
            },
            "suggest": {
                "psr/log": "For using the console logger",
                "symfony/event-dispatcher": "",
                "symfony/lock": "",
                "symfony/process": ""
            },
            "type": "library",
            "autoload": {
                "psr-4": {
                    "Symfony\\Component\\Console\\": ""
                },
                "exclude-from-classmap": [
                    "/Tests/"
                ]
            },
            "notification-url": "https://packagist.org/downloads/",
            "license": [
                "MIT"
            ],
            "authors": [
                {
                    "name": "Fabien Potencier",
                    "email": "fabien@symfony.com"
                },
                {
                    "name": "Symfony Community",
                    "homepage": "https://symfony.com/contributors"
                }
            ],
            "description": "Eases the creation of beautiful and testable command line interfaces",
            "homepage": "https://symfony.com",
            "keywords": [
                "cli",
                "command line",
                "console",
                "terminal"
            ],
            "support": {
                "source": "https://github.com/symfony/console/tree/v5.4.21"
            },
            "funding": [
                {
                    "url": "https://symfony.com/sponsor",
                    "type": "custom"
                },
                {
                    "url": "https://github.com/fabpot",
                    "type": "github"
                },
                {
                    "url": "https://tidelift.com/funding/github/packagist/symfony/symfony",
                    "type": "tidelift"
                }
            ],
            "time": "2023-02-25T16:59:41+00:00"
        },
        {
            "name": "symfony/deprecation-contracts",
            "version": "v2.5.2",
            "source": {
                "type": "git",
                "url": "https://github.com/symfony/deprecation-contracts.git",
                "reference": "e8b495ea28c1d97b5e0c121748d6f9b53d075c66"
            },
            "dist": {
                "type": "zip",
                "url": "https://api.github.com/repos/symfony/deprecation-contracts/zipball/e8b495ea28c1d97b5e0c121748d6f9b53d075c66",
                "reference": "e8b495ea28c1d97b5e0c121748d6f9b53d075c66",
                "shasum": ""
            },
            "require": {
                "php": ">=7.1"
            },
            "type": "library",
            "extra": {
                "branch-alias": {
                    "dev-main": "2.5-dev"
                },
                "thanks": {
                    "name": "symfony/contracts",
                    "url": "https://github.com/symfony/contracts"
                }
            },
            "autoload": {
                "files": [
                    "function.php"
                ]
            },
            "notification-url": "https://packagist.org/downloads/",
            "license": [
                "MIT"
            ],
            "authors": [
                {
                    "name": "Nicolas Grekas",
                    "email": "p@tchwork.com"
                },
                {
                    "name": "Symfony Community",
                    "homepage": "https://symfony.com/contributors"
                }
            ],
            "description": "A generic function and convention to trigger deprecation notices",
            "homepage": "https://symfony.com",
            "support": {
                "source": "https://github.com/symfony/deprecation-contracts/tree/v2.5.2"
            },
            "funding": [
                {
                    "url": "https://symfony.com/sponsor",
                    "type": "custom"
                },
                {
                    "url": "https://github.com/fabpot",
                    "type": "github"
                },
                {
                    "url": "https://tidelift.com/funding/github/packagist/symfony/symfony",
                    "type": "tidelift"
                }
            ],
            "time": "2022-01-02T09:53:40+00:00"
        },
        {
            "name": "symfony/polyfill-ctype",
            "version": "v1.27.0",
            "source": {
                "type": "git",
                "url": "https://github.com/symfony/polyfill-ctype.git",
                "reference": "5bbc823adecdae860bb64756d639ecfec17b050a"
            },
            "dist": {
                "type": "zip",
                "url": "https://api.github.com/repos/symfony/polyfill-ctype/zipball/5bbc823adecdae860bb64756d639ecfec17b050a",
                "reference": "5bbc823adecdae860bb64756d639ecfec17b050a",
                "shasum": ""
            },
            "require": {
                "php": ">=7.1"
            },
            "provide": {
                "ext-ctype": "*"
            },
            "suggest": {
                "ext-ctype": "For best performance"
            },
            "type": "library",
            "extra": {
                "branch-alias": {
                    "dev-main": "1.27-dev"
                },
                "thanks": {
                    "name": "symfony/polyfill",
                    "url": "https://github.com/symfony/polyfill"
                }
            },
            "autoload": {
                "files": [
                    "bootstrap.php"
                ],
                "psr-4": {
                    "Symfony\\Polyfill\\Ctype\\": ""
                }
            },
            "notification-url": "https://packagist.org/downloads/",
            "license": [
                "MIT"
            ],
            "authors": [
                {
                    "name": "Gert de Pagter",
                    "email": "BackEndTea@gmail.com"
                },
                {
                    "name": "Symfony Community",
                    "homepage": "https://symfony.com/contributors"
                }
            ],
            "description": "Symfony polyfill for ctype functions",
            "homepage": "https://symfony.com",
            "keywords": [
                "compatibility",
                "ctype",
                "polyfill",
                "portable"
            ],
            "support": {
                "source": "https://github.com/symfony/polyfill-ctype/tree/v1.27.0"
            },
            "funding": [
                {
                    "url": "https://symfony.com/sponsor",
                    "type": "custom"
                },
                {
                    "url": "https://github.com/fabpot",
                    "type": "github"
                },
                {
                    "url": "https://tidelift.com/funding/github/packagist/symfony/symfony",
                    "type": "tidelift"
                }
            ],
            "time": "2022-11-03T14:55:06+00:00"
        },
        {
            "name": "symfony/polyfill-intl-grapheme",
            "version": "v1.27.0",
            "source": {
                "type": "git",
                "url": "https://github.com/symfony/polyfill-intl-grapheme.git",
                "reference": "511a08c03c1960e08a883f4cffcacd219b758354"
            },
            "dist": {
                "type": "zip",
                "url": "https://api.github.com/repos/symfony/polyfill-intl-grapheme/zipball/511a08c03c1960e08a883f4cffcacd219b758354",
                "reference": "511a08c03c1960e08a883f4cffcacd219b758354",
                "shasum": ""
            },
            "require": {
                "php": ">=7.1"
            },
            "suggest": {
                "ext-intl": "For best performance"
            },
            "type": "library",
            "extra": {
                "branch-alias": {
                    "dev-main": "1.27-dev"
                },
                "thanks": {
                    "name": "symfony/polyfill",
                    "url": "https://github.com/symfony/polyfill"
                }
            },
            "autoload": {
                "files": [
                    "bootstrap.php"
                ],
                "psr-4": {
                    "Symfony\\Polyfill\\Intl\\Grapheme\\": ""
                }
            },
            "notification-url": "https://packagist.org/downloads/",
            "license": [
                "MIT"
            ],
            "authors": [
                {
                    "name": "Nicolas Grekas",
                    "email": "p@tchwork.com"
                },
                {
                    "name": "Symfony Community",
                    "homepage": "https://symfony.com/contributors"
                }
            ],
            "description": "Symfony polyfill for intl's grapheme_* functions",
            "homepage": "https://symfony.com",
            "keywords": [
                "compatibility",
                "grapheme",
                "intl",
                "polyfill",
                "portable",
                "shim"
            ],
            "support": {
                "source": "https://github.com/symfony/polyfill-intl-grapheme/tree/v1.27.0"
            },
            "funding": [
                {
                    "url": "https://symfony.com/sponsor",
                    "type": "custom"
                },
                {
                    "url": "https://github.com/fabpot",
                    "type": "github"
                },
                {
                    "url": "https://tidelift.com/funding/github/packagist/symfony/symfony",
                    "type": "tidelift"
                }
            ],
            "time": "2022-11-03T14:55:06+00:00"
        },
        {
            "name": "symfony/polyfill-intl-idn",
            "version": "v1.27.0",
            "source": {
                "type": "git",
                "url": "https://github.com/symfony/polyfill-intl-idn.git",
                "reference": "639084e360537a19f9ee352433b84ce831f3d2da"
            },
            "dist": {
                "type": "zip",
                "url": "https://api.github.com/repos/symfony/polyfill-intl-idn/zipball/639084e360537a19f9ee352433b84ce831f3d2da",
                "reference": "639084e360537a19f9ee352433b84ce831f3d2da",
                "shasum": ""
            },
            "require": {
                "php": ">=7.1",
                "symfony/polyfill-intl-normalizer": "^1.10",
                "symfony/polyfill-php72": "^1.10"
            },
            "suggest": {
                "ext-intl": "For best performance"
            },
            "type": "library",
            "extra": {
                "branch-alias": {
                    "dev-main": "1.27-dev"
                },
                "thanks": {
                    "name": "symfony/polyfill",
                    "url": "https://github.com/symfony/polyfill"
                }
            },
            "autoload": {
                "files": [
                    "bootstrap.php"
                ],
                "psr-4": {
                    "Symfony\\Polyfill\\Intl\\Idn\\": ""
                }
            },
            "notification-url": "https://packagist.org/downloads/",
            "license": [
                "MIT"
            ],
            "authors": [
                {
                    "name": "Laurent Bassin",
                    "email": "laurent@bassin.info"
                },
                {
                    "name": "Trevor Rowbotham",
                    "email": "trevor.rowbotham@pm.me"
                },
                {
                    "name": "Symfony Community",
                    "homepage": "https://symfony.com/contributors"
                }
            ],
            "description": "Symfony polyfill for intl's idn_to_ascii and idn_to_utf8 functions",
            "homepage": "https://symfony.com",
            "keywords": [
                "compatibility",
                "idn",
                "intl",
                "polyfill",
                "portable",
                "shim"
            ],
            "support": {
                "source": "https://github.com/symfony/polyfill-intl-idn/tree/v1.27.0"
            },
            "funding": [
                {
                    "url": "https://symfony.com/sponsor",
                    "type": "custom"
                },
                {
                    "url": "https://github.com/fabpot",
                    "type": "github"
                },
                {
                    "url": "https://tidelift.com/funding/github/packagist/symfony/symfony",
                    "type": "tidelift"
                }
            ],
            "time": "2022-11-03T14:55:06+00:00"
        },
        {
            "name": "symfony/polyfill-intl-normalizer",
            "version": "v1.27.0",
            "source": {
                "type": "git",
                "url": "https://github.com/symfony/polyfill-intl-normalizer.git",
                "reference": "19bd1e4fcd5b91116f14d8533c57831ed00571b6"
            },
            "dist": {
                "type": "zip",
                "url": "https://api.github.com/repos/symfony/polyfill-intl-normalizer/zipball/19bd1e4fcd5b91116f14d8533c57831ed00571b6",
                "reference": "19bd1e4fcd5b91116f14d8533c57831ed00571b6",
                "shasum": ""
            },
            "require": {
                "php": ">=7.1"
            },
            "suggest": {
                "ext-intl": "For best performance"
            },
            "type": "library",
            "extra": {
                "branch-alias": {
                    "dev-main": "1.27-dev"
                },
                "thanks": {
                    "name": "symfony/polyfill",
                    "url": "https://github.com/symfony/polyfill"
                }
            },
            "autoload": {
                "files": [
                    "bootstrap.php"
                ],
                "psr-4": {
                    "Symfony\\Polyfill\\Intl\\Normalizer\\": ""
                },
                "classmap": [
                    "Resources/stubs"
                ]
            },
            "notification-url": "https://packagist.org/downloads/",
            "license": [
                "MIT"
            ],
            "authors": [
                {
                    "name": "Nicolas Grekas",
                    "email": "p@tchwork.com"
                },
                {
                    "name": "Symfony Community",
                    "homepage": "https://symfony.com/contributors"
                }
            ],
            "description": "Symfony polyfill for intl's Normalizer class and related functions",
            "homepage": "https://symfony.com",
            "keywords": [
                "compatibility",
                "intl",
                "normalizer",
                "polyfill",
                "portable",
                "shim"
            ],
            "support": {
                "source": "https://github.com/symfony/polyfill-intl-normalizer/tree/v1.27.0"
            },
            "funding": [
                {
                    "url": "https://symfony.com/sponsor",
                    "type": "custom"
                },
                {
                    "url": "https://github.com/fabpot",
                    "type": "github"
                },
                {
                    "url": "https://tidelift.com/funding/github/packagist/symfony/symfony",
                    "type": "tidelift"
                }
            ],
            "time": "2022-11-03T14:55:06+00:00"
        },
        {
            "name": "symfony/polyfill-mbstring",
            "version": "v1.27.0",
            "source": {
                "type": "git",
                "url": "https://github.com/symfony/polyfill-mbstring.git",
                "reference": "8ad114f6b39e2c98a8b0e3bd907732c207c2b534"
            },
            "dist": {
                "type": "zip",
                "url": "https://api.github.com/repos/symfony/polyfill-mbstring/zipball/8ad114f6b39e2c98a8b0e3bd907732c207c2b534",
                "reference": "8ad114f6b39e2c98a8b0e3bd907732c207c2b534",
                "shasum": ""
            },
            "require": {
                "php": ">=7.1"
            },
            "provide": {
                "ext-mbstring": "*"
            },
            "suggest": {
                "ext-mbstring": "For best performance"
            },
            "type": "library",
            "extra": {
                "branch-alias": {
                    "dev-main": "1.27-dev"
                },
                "thanks": {
                    "name": "symfony/polyfill",
                    "url": "https://github.com/symfony/polyfill"
                }
            },
            "autoload": {
                "files": [
                    "bootstrap.php"
                ],
                "psr-4": {
                    "Symfony\\Polyfill\\Mbstring\\": ""
                }
            },
            "notification-url": "https://packagist.org/downloads/",
            "license": [
                "MIT"
            ],
            "authors": [
                {
                    "name": "Nicolas Grekas",
                    "email": "p@tchwork.com"
                },
                {
                    "name": "Symfony Community",
                    "homepage": "https://symfony.com/contributors"
                }
            ],
            "description": "Symfony polyfill for the Mbstring extension",
            "homepage": "https://symfony.com",
            "keywords": [
                "compatibility",
                "mbstring",
                "polyfill",
                "portable",
                "shim"
            ],
            "support": {
                "source": "https://github.com/symfony/polyfill-mbstring/tree/v1.27.0"
            },
            "funding": [
                {
                    "url": "https://symfony.com/sponsor",
                    "type": "custom"
                },
                {
                    "url": "https://github.com/fabpot",
                    "type": "github"
                },
                {
                    "url": "https://tidelift.com/funding/github/packagist/symfony/symfony",
                    "type": "tidelift"
                }
            ],
            "time": "2022-11-03T14:55:06+00:00"
        },
        {
            "name": "symfony/polyfill-php72",
            "version": "v1.27.0",
            "source": {
                "type": "git",
                "url": "https://github.com/symfony/polyfill-php72.git",
                "reference": "869329b1e9894268a8a61dabb69153029b7a8c97"
            },
            "dist": {
                "type": "zip",
                "url": "https://api.github.com/repos/symfony/polyfill-php72/zipball/869329b1e9894268a8a61dabb69153029b7a8c97",
                "reference": "869329b1e9894268a8a61dabb69153029b7a8c97",
                "shasum": ""
            },
            "require": {
                "php": ">=7.1"
            },
            "type": "library",
            "extra": {
                "branch-alias": {
                    "dev-main": "1.27-dev"
                },
                "thanks": {
                    "name": "symfony/polyfill",
                    "url": "https://github.com/symfony/polyfill"
                }
            },
            "autoload": {
                "files": [
                    "bootstrap.php"
                ],
                "psr-4": {
                    "Symfony\\Polyfill\\Php72\\": ""
                }
            },
            "notification-url": "https://packagist.org/downloads/",
            "license": [
                "MIT"
            ],
            "authors": [
                {
                    "name": "Nicolas Grekas",
                    "email": "p@tchwork.com"
                },
                {
                    "name": "Symfony Community",
                    "homepage": "https://symfony.com/contributors"
                }
            ],
            "description": "Symfony polyfill backporting some PHP 7.2+ features to lower PHP versions",
            "homepage": "https://symfony.com",
            "keywords": [
                "compatibility",
                "polyfill",
                "portable",
                "shim"
            ],
            "support": {
                "source": "https://github.com/symfony/polyfill-php72/tree/v1.27.0"
            },
            "funding": [
                {
                    "url": "https://symfony.com/sponsor",
                    "type": "custom"
                },
                {
                    "url": "https://github.com/fabpot",
                    "type": "github"
                },
                {
                    "url": "https://tidelift.com/funding/github/packagist/symfony/symfony",
                    "type": "tidelift"
                }
            ],
            "time": "2022-11-03T14:55:06+00:00"
        },
        {
            "name": "symfony/polyfill-php73",
            "version": "v1.27.0",
            "source": {
                "type": "git",
                "url": "https://github.com/symfony/polyfill-php73.git",
                "reference": "9e8ecb5f92152187c4799efd3c96b78ccab18ff9"
            },
            "dist": {
                "type": "zip",
                "url": "https://api.github.com/repos/symfony/polyfill-php73/zipball/9e8ecb5f92152187c4799efd3c96b78ccab18ff9",
                "reference": "9e8ecb5f92152187c4799efd3c96b78ccab18ff9",
                "shasum": ""
            },
            "require": {
                "php": ">=7.1"
            },
            "type": "library",
            "extra": {
                "branch-alias": {
                    "dev-main": "1.27-dev"
                },
                "thanks": {
                    "name": "symfony/polyfill",
                    "url": "https://github.com/symfony/polyfill"
                }
            },
            "autoload": {
                "files": [
                    "bootstrap.php"
                ],
                "psr-4": {
                    "Symfony\\Polyfill\\Php73\\": ""
                },
                "classmap": [
                    "Resources/stubs"
                ]
            },
            "notification-url": "https://packagist.org/downloads/",
            "license": [
                "MIT"
            ],
            "authors": [
                {
                    "name": "Nicolas Grekas",
                    "email": "p@tchwork.com"
                },
                {
                    "name": "Symfony Community",
                    "homepage": "https://symfony.com/contributors"
                }
            ],
            "description": "Symfony polyfill backporting some PHP 7.3+ features to lower PHP versions",
            "homepage": "https://symfony.com",
            "keywords": [
                "compatibility",
                "polyfill",
                "portable",
                "shim"
            ],
            "support": {
                "source": "https://github.com/symfony/polyfill-php73/tree/v1.27.0"
            },
            "funding": [
                {
                    "url": "https://symfony.com/sponsor",
                    "type": "custom"
                },
                {
                    "url": "https://github.com/fabpot",
                    "type": "github"
                },
                {
                    "url": "https://tidelift.com/funding/github/packagist/symfony/symfony",
                    "type": "tidelift"
                }
            ],
            "time": "2022-11-03T14:55:06+00:00"
        },
        {
            "name": "symfony/polyfill-php80",
            "version": "v1.27.0",
            "source": {
                "type": "git",
                "url": "https://github.com/symfony/polyfill-php80.git",
                "reference": "7a6ff3f1959bb01aefccb463a0f2cd3d3d2fd936"
            },
            "dist": {
                "type": "zip",
                "url": "https://api.github.com/repos/symfony/polyfill-php80/zipball/7a6ff3f1959bb01aefccb463a0f2cd3d3d2fd936",
                "reference": "7a6ff3f1959bb01aefccb463a0f2cd3d3d2fd936",
                "shasum": ""
            },
            "require": {
                "php": ">=7.1"
            },
            "type": "library",
            "extra": {
                "branch-alias": {
                    "dev-main": "1.27-dev"
                },
                "thanks": {
                    "name": "symfony/polyfill",
                    "url": "https://github.com/symfony/polyfill"
                }
            },
            "autoload": {
                "files": [
                    "bootstrap.php"
                ],
                "psr-4": {
                    "Symfony\\Polyfill\\Php80\\": ""
                },
                "classmap": [
                    "Resources/stubs"
                ]
            },
            "notification-url": "https://packagist.org/downloads/",
            "license": [
                "MIT"
            ],
            "authors": [
                {
                    "name": "Ion Bazan",
                    "email": "ion.bazan@gmail.com"
                },
                {
                    "name": "Nicolas Grekas",
                    "email": "p@tchwork.com"
                },
                {
                    "name": "Symfony Community",
                    "homepage": "https://symfony.com/contributors"
                }
            ],
            "description": "Symfony polyfill backporting some PHP 8.0+ features to lower PHP versions",
            "homepage": "https://symfony.com",
            "keywords": [
                "compatibility",
                "polyfill",
                "portable",
                "shim"
            ],
            "support": {
                "source": "https://github.com/symfony/polyfill-php80/tree/v1.27.0"
            },
            "funding": [
                {
                    "url": "https://symfony.com/sponsor",
                    "type": "custom"
                },
                {
                    "url": "https://github.com/fabpot",
                    "type": "github"
                },
                {
                    "url": "https://tidelift.com/funding/github/packagist/symfony/symfony",
                    "type": "tidelift"
                }
            ],
            "time": "2022-11-03T14:55:06+00:00"
        },
        {
            "name": "symfony/service-contracts",
            "version": "v2.5.2",
            "source": {
                "type": "git",
                "url": "https://github.com/symfony/service-contracts.git",
                "reference": "4b426aac47d6427cc1a1d0f7e2ac724627f5966c"
            },
            "dist": {
                "type": "zip",
                "url": "https://api.github.com/repos/symfony/service-contracts/zipball/4b426aac47d6427cc1a1d0f7e2ac724627f5966c",
                "reference": "4b426aac47d6427cc1a1d0f7e2ac724627f5966c",
                "shasum": ""
            },
            "require": {
                "php": ">=7.2.5",
                "psr/container": "^1.1",
                "symfony/deprecation-contracts": "^2.1|^3"
            },
            "conflict": {
                "ext-psr": "<1.1|>=2"
            },
            "suggest": {
                "symfony/service-implementation": ""
            },
            "type": "library",
            "extra": {
                "branch-alias": {
                    "dev-main": "2.5-dev"
                },
                "thanks": {
                    "name": "symfony/contracts",
                    "url": "https://github.com/symfony/contracts"
                }
            },
            "autoload": {
                "psr-4": {
                    "Symfony\\Contracts\\Service\\": ""
                }
            },
            "notification-url": "https://packagist.org/downloads/",
            "license": [
                "MIT"
            ],
            "authors": [
                {
                    "name": "Nicolas Grekas",
                    "email": "p@tchwork.com"
                },
                {
                    "name": "Symfony Community",
                    "homepage": "https://symfony.com/contributors"
                }
            ],
            "description": "Generic abstractions related to writing services",
            "homepage": "https://symfony.com",
            "keywords": [
                "abstractions",
                "contracts",
                "decoupling",
                "interfaces",
                "interoperability",
                "standards"
            ],
            "support": {
                "source": "https://github.com/symfony/service-contracts/tree/v2.5.2"
            },
            "funding": [
                {
                    "url": "https://symfony.com/sponsor",
                    "type": "custom"
                },
                {
                    "url": "https://github.com/fabpot",
                    "type": "github"
                },
                {
                    "url": "https://tidelift.com/funding/github/packagist/symfony/symfony",
                    "type": "tidelift"
                }
            ],
            "time": "2022-05-30T19:17:29+00:00"
        },
        {
            "name": "symfony/string",
            "version": "v5.4.22",
            "source": {
                "type": "git",
                "url": "https://github.com/symfony/string.git",
                "reference": "8036a4c76c0dd29e60b6a7cafcacc50cf088ea62"
            },
            "dist": {
                "type": "zip",
                "url": "https://api.github.com/repos/symfony/string/zipball/8036a4c76c0dd29e60b6a7cafcacc50cf088ea62",
                "reference": "8036a4c76c0dd29e60b6a7cafcacc50cf088ea62",
                "shasum": ""
            },
            "require": {
                "php": ">=7.2.5",
                "symfony/polyfill-ctype": "~1.8",
                "symfony/polyfill-intl-grapheme": "~1.0",
                "symfony/polyfill-intl-normalizer": "~1.0",
                "symfony/polyfill-mbstring": "~1.0",
                "symfony/polyfill-php80": "~1.15"
            },
            "conflict": {
                "symfony/translation-contracts": ">=3.0"
            },
            "require-dev": {
                "symfony/error-handler": "^4.4|^5.0|^6.0",
                "symfony/http-client": "^4.4|^5.0|^6.0",
                "symfony/translation-contracts": "^1.1|^2",
                "symfony/var-exporter": "^4.4|^5.0|^6.0"
            },
            "type": "library",
            "autoload": {
                "files": [
                    "Resources/functions.php"
                ],
                "psr-4": {
                    "Symfony\\Component\\String\\": ""
                },
                "exclude-from-classmap": [
                    "/Tests/"
                ]
            },
            "notification-url": "https://packagist.org/downloads/",
            "license": [
                "MIT"
            ],
            "authors": [
                {
                    "name": "Nicolas Grekas",
                    "email": "p@tchwork.com"
                },
                {
                    "name": "Symfony Community",
                    "homepage": "https://symfony.com/contributors"
                }
            ],
            "description": "Provides an object-oriented API to strings and deals with bytes, UTF-8 code points and grapheme clusters in a unified way",
            "homepage": "https://symfony.com",
            "keywords": [
                "grapheme",
                "i18n",
                "string",
                "unicode",
                "utf-8",
                "utf8"
            ],
            "support": {
                "source": "https://github.com/symfony/string/tree/v5.4.22"
            },
            "funding": [
                {
                    "url": "https://symfony.com/sponsor",
                    "type": "custom"
                },
                {
                    "url": "https://github.com/fabpot",
                    "type": "github"
                },
                {
                    "url": "https://tidelift.com/funding/github/packagist/symfony/symfony",
                    "type": "tidelift"
                }
            ],
            "time": "2023-03-14T06:11:53+00:00"
        },
        {
            "name": "symfony/yaml",
            "version": "v5.4.21",
            "source": {
                "type": "git",
                "url": "https://github.com/symfony/yaml.git",
                "reference": "3713e20d93e46e681e51605d213027e48dab3469"
            },
            "dist": {
                "type": "zip",
                "url": "https://api.github.com/repos/symfony/yaml/zipball/3713e20d93e46e681e51605d213027e48dab3469",
                "reference": "3713e20d93e46e681e51605d213027e48dab3469",
                "shasum": ""
            },
            "require": {
                "php": ">=7.2.5",
                "symfony/deprecation-contracts": "^2.1|^3",
                "symfony/polyfill-ctype": "^1.8"
            },
            "conflict": {
                "symfony/console": "<5.3"
            },
            "require-dev": {
                "symfony/console": "^5.3|^6.0"
            },
            "suggest": {
                "symfony/console": "For validating YAML files using the lint command"
            },
            "bin": [
                "Resources/bin/yaml-lint"
            ],
            "type": "library",
            "autoload": {
                "psr-4": {
                    "Symfony\\Component\\Yaml\\": ""
                },
                "exclude-from-classmap": [
                    "/Tests/"
                ]
            },
            "notification-url": "https://packagist.org/downloads/",
            "license": [
                "MIT"
            ],
            "authors": [
                {
                    "name": "Fabien Potencier",
                    "email": "fabien@symfony.com"
                },
                {
                    "name": "Symfony Community",
                    "homepage": "https://symfony.com/contributors"
                }
            ],
            "description": "Loads and dumps YAML files",
            "homepage": "https://symfony.com",
            "support": {
                "source": "https://github.com/symfony/yaml/tree/v5.4.21"
            },
            "funding": [
                {
                    "url": "https://symfony.com/sponsor",
                    "type": "custom"
                },
                {
                    "url": "https://github.com/fabpot",
                    "type": "github"
                },
                {
                    "url": "https://tidelift.com/funding/github/packagist/symfony/symfony",
                    "type": "tidelift"
                }
            ],
            "time": "2023-02-21T19:46:44+00:00"
        },
        {
            "name": "vstelmakh/url-highlight",
            "version": "v3.0.2",
            "source": {
                "type": "git",
                "url": "https://github.com/vstelmakh/url-highlight.git",
                "reference": "458f1af6acdf63d33e7fb43aeeecb4bfe64bda2b"
            },
            "dist": {
                "type": "zip",
                "url": "https://api.github.com/repos/vstelmakh/url-highlight/zipball/458f1af6acdf63d33e7fb43aeeecb4bfe64bda2b",
                "reference": "458f1af6acdf63d33e7fb43aeeecb4bfe64bda2b",
                "shasum": ""
            },
            "require": {
                "ext-json": "*",
                "ext-mbstring": "*",
                "php": "^7.1 || ^8",
                "symfony/polyfill-php72": "^1.10"
            },
            "require-dev": {
                "phpbench/phpbench": "^0.16 || ^1.2.6",
                "phpstan/phpstan": "^1.4",
                "phpunit/phpunit": "^7.5.3 || ^8 || ^9.3",
                "squizlabs/php_codesniffer": "^3.7.1",
                "vstelmakh/covelyzer": "^0.2"
            },
            "type": "library",
            "autoload": {
                "psr-4": {
                    "VStelmakh\\UrlHighlight\\": "src/"
                }
            },
            "notification-url": "https://packagist.org/downloads/",
            "license": [
                "MIT"
            ],
            "authors": [
                {
                    "name": "Volodymyr Stelmakh",
                    "homepage": "https://github.com/vstelmakh"
                }
            ],
            "description": "Library to parse urls from string input",
            "homepage": "https://github.com/vstelmakh/url-highlight",
            "keywords": [
                "Linkify",
                "clickable",
                "extract",
                "html",
                "parser",
                "url"
            ],
            "support": {
                "issues": "https://github.com/vstelmakh/url-highlight/issues",
                "source": "https://github.com/vstelmakh/url-highlight/tree/v3.0.2"
            },
            "time": "2023-01-15T16:58:38+00:00"
        },
        {
            "name": "vufind-org/vufind-marc",
            "version": "v1.0.2",
            "source": {
                "type": "git",
                "url": "https://github.com/vufind-org/vufind-marc.git",
                "reference": "21e2ba512b6ce4361c5100849eda24837c488ab3"
            },
            "dist": {
                "type": "zip",
                "url": "https://api.github.com/repos/vufind-org/vufind-marc/zipball/21e2ba512b6ce4361c5100849eda24837c488ab3",
                "reference": "21e2ba512b6ce4361c5100849eda24837c488ab3",
                "shasum": ""
            },
            "require": {
                "opis/json-schema": "^2.3.0",
                "pcrov/jsonreader": "^1.0.2",
                "php": ">=7.4.1",
                "vufind-org/vufindcode": "^1.2"
            },
            "require-dev": {
                "friendsofphp/php-cs-fixer": "3.8.0",
                "pear/http_request2": "2.4.2",
                "phing/phing": "2.17.3",
                "phploc/phploc": "7.0.2",
                "phpmd/phpmd": "2.12.0",
                "phpstan/phpstan": "1.6.8",
                "phpunit/phpunit": "9.5.20",
                "sebastian/phpcpd": "6.0.3",
                "squizlabs/php_codesniffer": "3.6.2"
            },
            "type": "library",
            "autoload": {
                "psr-4": {
                    "VuFind\\Marc\\": "src/"
                }
            },
            "notification-url": "https://packagist.org/downloads/",
            "license": [
                "GPL-2.0"
            ],
            "authors": [
                {
                    "name": "Ere Maijala",
                    "email": "ere.maijala@helsinki.fi"
                },
                {
                    "name": "Demian Katz",
                    "email": "demian.katz@villanova.edu"
                }
            ],
            "description": "MARC record processing library for the VuFind project",
            "homepage": "https://vufind.org/",
            "support": {
                "issues": "https://vufind.org/jira",
                "source": "https://github.com/vufind-org/vufind-marc/tree/v1.0.2"
            },
            "time": "2022-11-25T06:43:38+00:00"
        },
        {
            "name": "vufind-org/vufindcode",
            "version": "v1.2",
            "source": {
                "type": "git",
                "url": "https://github.com/vufind-org/vufindcode.git",
                "reference": "df7f4d2188c9f2c654dfee69774b80b9d03b1ab4"
            },
            "dist": {
                "type": "zip",
                "url": "https://api.github.com/repos/vufind-org/vufindcode/zipball/df7f4d2188c9f2c654dfee69774b80b9d03b1ab4",
                "reference": "df7f4d2188c9f2c654dfee69774b80b9d03b1ab4",
                "shasum": ""
            },
            "require": {
                "php": ">=7.0.8"
            },
            "require-dev": {
                "friendsofphp/php-cs-fixer": "2.11.1",
                "pear/http_request2": "2.3.0",
                "phing/phing": "2.16.1",
                "phploc/phploc": "4.0.1",
                "phpmd/phpmd": "2.6.0",
                "phpunit/phpunit": "6.5.8",
                "sebastian/phpcpd": "3.0.1",
                "squizlabs/php_codesniffer": "3.2.3"
            },
            "type": "library",
            "autoload": {
                "psr-0": {
                    "VuFindCode\\": "src/"
                }
            },
            "notification-url": "https://packagist.org/downloads/",
            "license": [
                "GPL-2.0"
            ],
            "authors": [
                {
                    "name": "Demian Katz",
                    "email": "demian.katz@villanova.edu"
                }
            ],
            "description": "Classes for working with EANs, ISBNs and ISMNs (a VuFind support library)",
            "homepage": "https://vufind.org/",
            "support": {
                "issues": "https://vufind.org/jira",
                "source": "https://github.com/vufind-org/vufindcode/tree/v1.2"
            },
            "time": "2019-11-07T14:29:07+00:00"
        },
        {
            "name": "vufind-org/vufinddate",
            "version": "v1.2.0",
            "source": {
                "type": "git",
                "url": "https://github.com/vufind-org/vufinddate.git",
                "reference": "319b862c5a8a1352ff6cb93095fface6b40bc2e1"
            },
            "dist": {
                "type": "zip",
                "url": "https://api.github.com/repos/vufind-org/vufinddate/zipball/319b862c5a8a1352ff6cb93095fface6b40bc2e1",
                "reference": "319b862c5a8a1352ff6cb93095fface6b40bc2e1",
                "shasum": ""
            },
            "require": {
                "php": ">=7.4.1"
            },
            "require-dev": {
                "friendsofphp/php-cs-fixer": "3.8.0",
                "pear/http_request2": "2.4.2",
                "phing/phing": "2.17.3",
                "phploc/phploc": "7.0.2",
                "phpmd/phpmd": "2.12.0",
                "phpstan/phpstan": "1.6.8",
                "phpunit/phpunit": "9.5.20",
                "sebastian/phpcpd": "6.0.3",
                "squizlabs/php_codesniffer": "3.6.2"
            },
            "type": "library",
            "autoload": {
                "psr-4": {
                    "VuFind\\Date\\": "src/"
                }
            },
            "notification-url": "https://packagist.org/downloads/",
            "license": [
                "GPL-2.0"
            ],
            "authors": [
                {
                    "name": "Demian Katz",
                    "email": "demian.katz@villanova.edu"
                }
            ],
            "description": "Date formatting tools for the VuFind project",
            "homepage": "https://vufind.org/",
            "support": {
                "issues": "https://vufind.org/jira",
                "source": "https://github.com/vufind-org/vufinddate/tree/v1.2.0"
            },
            "time": "2023-01-17T14:25:21+00:00"
        },
        {
            "name": "vufind-org/vufindharvest",
            "version": "v5.2.0",
            "source": {
                "type": "git",
                "url": "https://github.com/vufind-org/vufindharvest.git",
                "reference": "aaae1a76198e8403d0436c84465508d5e87ed161"
            },
            "dist": {
                "type": "zip",
                "url": "https://api.github.com/repos/vufind-org/vufindharvest/zipball/aaae1a76198e8403d0436c84465508d5e87ed161",
                "reference": "aaae1a76198e8403d0436c84465508d5e87ed161",
                "shasum": ""
            },
            "require": {
                "laminas/laminas-http": ">=2.2",
                "php": ">=7.4.1",
                "symfony/console": "^4.0||^5.0"
            },
            "require-dev": {
                "friendsofphp/php-cs-fixer": "3.14.4",
                "pear/http_request2": "2.5.1",
                "phing/phing": "2.17.4",
                "phploc/phploc": "7.0.2",
                "phpmd/phpmd": "2.13.0",
                "phpstan/phpstan": "1.10.3",
                "phpunit/phpunit": "9.6.4",
                "sebastian/phpcpd": "6.0.3",
                "squizlabs/php_codesniffer": "3.7.2"
            },
            "type": "library",
            "autoload": {
                "psr-4": {
                    "VuFindHarvest\\": "src/"
                }
            },
            "notification-url": "https://packagist.org/downloads/",
            "license": [
                "GPL-2.0"
            ],
            "authors": [
                {
                    "name": "Demian Katz",
                    "email": "demian.katz@villanova.edu",
                    "role": "Maintainer"
                }
            ],
            "description": "VuFind Harvest Tools",
            "homepage": "https://vufind.org/",
            "support": {
                "issues": "https://vufind.org/jira",
                "source": "https://github.com/vufind-org/vufindharvest/tree/v5.2.0"
            },
            "time": "2023-03-31T17:56:46+00:00"
        },
        {
            "name": "vufind-org/vufindhttp",
            "version": "v3.2.0",
            "source": {
                "type": "git",
                "url": "https://github.com/vufind-org/vufindhttp.git",
                "reference": "53fe3781e6b2a5043417ee054bc120c63180b936"
            },
            "dist": {
                "type": "zip",
                "url": "https://api.github.com/repos/vufind-org/vufindhttp/zipball/53fe3781e6b2a5043417ee054bc120c63180b936",
                "reference": "53fe3781e6b2a5043417ee054bc120c63180b936",
                "shasum": ""
            },
            "require": {
                "laminas/laminas-http": ">=2.2",
                "php": ">=7.4.1"
            },
            "require-dev": {
                "friendsofphp/php-cs-fixer": "3.8.0",
                "laminas/laminas-uri": ">=2.2",
                "pear/http_request2": "2.5.1",
                "phing/phing": "2.17.3",
                "phploc/phploc": "7.0.2",
                "phpmd/phpmd": "2.12.0",
                "phpstan/phpstan": "1.6.8",
                "phpunit/phpunit": "9.5.20",
                "sebastian/phpcpd": "6.0.3",
                "squizlabs/php_codesniffer": "3.6.2"
            },
            "type": "library",
            "autoload": {
                "psr-0": {
                    "VuFindHttp\\": "src/"
                }
            },
            "notification-url": "https://packagist.org/downloads/",
            "license": [
                "GPL-2.0"
            ],
            "authors": [
                {
                    "name": "David Maus",
                    "email": "maus@hab.de",
                    "role": "Developer"
                },
                {
                    "name": "Demian Katz",
                    "email": "demian.katz@villanova.edu",
                    "role": "Maintainer"
                }
            ],
            "description": "VuFind HTTP service library",
            "homepage": "https://vufind.org/",
            "support": {
                "issues": "https://vufind.org/jira",
                "source": "https://github.com/vufind-org/vufindhttp/tree/v3.2.0"
            },
            "time": "2022-09-15T10:37:23+00:00"
        },
        {
            "name": "webfontkit/open-sans",
            "version": "1.0.0",
            "source": {
                "type": "git",
                "url": "https://github.com/webfontkit/open-sans.git",
                "reference": "00ab31e690edfd0d88f9ffbcd998cf298b9687e9"
            },
            "dist": {
                "type": "zip",
                "url": "https://api.github.com/repos/webfontkit/open-sans/zipball/00ab31e690edfd0d88f9ffbcd998cf298b9687e9",
                "reference": "00ab31e690edfd0d88f9ffbcd998cf298b9687e9",
                "shasum": ""
            },
            "type": "library",
            "notification-url": "https://packagist.org/downloads/",
            "license": [
                "Apache-2.0"
            ],
            "description": "Open Sans is a humanist sans serif typeface designed by Steve Matteson, Type Director of Ascender Corp. This version contains the complete 897 character set, which includes the standard ISO Latin 1, Latin CE, Greek and Cyrillic character sets. Open Sans was designed with an upright stress, open forms and a neutral, yet friendly appearance. It was optimized for print, web, and mobile interfaces, and has excellent legibility characteristics in its letterforms.",
            "homepage": "http://www.google.com/fonts/specimen/Open+Sans",
            "support": {
                "issues": "https://github.com/webfontkit/open-sans/issues",
                "source": "https://github.com/webfontkit/open-sans",
                "wiki": "https://github.com/webfontkit/open-sans"
            },
            "time": "2014-08-20T20:43:34+00:00"
        },
        {
            "name": "webimpress/safe-writer",
            "version": "2.2.0",
            "source": {
                "type": "git",
                "url": "https://github.com/webimpress/safe-writer.git",
                "reference": "9d37cc8bee20f7cb2f58f6e23e05097eab5072e6"
            },
            "dist": {
                "type": "zip",
                "url": "https://api.github.com/repos/webimpress/safe-writer/zipball/9d37cc8bee20f7cb2f58f6e23e05097eab5072e6",
                "reference": "9d37cc8bee20f7cb2f58f6e23e05097eab5072e6",
                "shasum": ""
            },
            "require": {
                "php": "^7.3 || ^8.0"
            },
            "require-dev": {
                "phpunit/phpunit": "^9.5.4",
                "vimeo/psalm": "^4.7",
                "webimpress/coding-standard": "^1.2.2"
            },
            "type": "library",
            "extra": {
                "branch-alias": {
                    "dev-master": "2.2.x-dev",
                    "dev-develop": "2.3.x-dev",
                    "dev-release-1.0": "1.0.x-dev"
                }
            },
            "autoload": {
                "psr-4": {
                    "Webimpress\\SafeWriter\\": "src/"
                }
            },
            "notification-url": "https://packagist.org/downloads/",
            "license": [
                "BSD-2-Clause"
            ],
            "description": "Tool to write files safely, to avoid race conditions",
            "keywords": [
                "concurrent write",
                "file writer",
                "race condition",
                "safe writer",
                "webimpress"
            ],
            "support": {
                "issues": "https://github.com/webimpress/safe-writer/issues",
                "source": "https://github.com/webimpress/safe-writer/tree/2.2.0"
            },
            "funding": [
                {
                    "url": "https://github.com/michalbundyra",
                    "type": "github"
                }
            ],
            "time": "2021-04-19T16:34:45+00:00"
        },
        {
            "name": "webmozart/assert",
            "version": "1.11.0",
            "source": {
                "type": "git",
                "url": "https://github.com/webmozarts/assert.git",
                "reference": "11cb2199493b2f8a3b53e7f19068fc6aac760991"
            },
            "dist": {
                "type": "zip",
                "url": "https://api.github.com/repos/webmozarts/assert/zipball/11cb2199493b2f8a3b53e7f19068fc6aac760991",
                "reference": "11cb2199493b2f8a3b53e7f19068fc6aac760991",
                "shasum": ""
            },
            "require": {
                "ext-ctype": "*",
                "php": "^7.2 || ^8.0"
            },
            "conflict": {
                "phpstan/phpstan": "<0.12.20",
                "vimeo/psalm": "<4.6.1 || 4.6.2"
            },
            "require-dev": {
                "phpunit/phpunit": "^8.5.13"
            },
            "type": "library",
            "extra": {
                "branch-alias": {
                    "dev-master": "1.10-dev"
                }
            },
            "autoload": {
                "psr-4": {
                    "Webmozart\\Assert\\": "src/"
                }
            },
            "notification-url": "https://packagist.org/downloads/",
            "license": [
                "MIT"
            ],
            "authors": [
                {
                    "name": "Bernhard Schussek",
                    "email": "bschussek@gmail.com"
                }
            ],
            "description": "Assertions to validate method input/output with nice error messages.",
            "keywords": [
                "assert",
                "check",
                "validate"
            ],
            "support": {
                "issues": "https://github.com/webmozarts/assert/issues",
                "source": "https://github.com/webmozarts/assert/tree/1.11.0"
            },
            "time": "2022-06-03T18:03:27+00:00"
        },
        {
            "name": "wikimedia/composer-merge-plugin",
            "version": "v2.0.1",
            "source": {
                "type": "git",
                "url": "https://github.com/wikimedia/composer-merge-plugin.git",
                "reference": "8ca2ed8ab97c8ebce6b39d9943e9909bb4f18912"
            },
            "dist": {
                "type": "zip",
                "url": "https://api.github.com/repos/wikimedia/composer-merge-plugin/zipball/8ca2ed8ab97c8ebce6b39d9943e9909bb4f18912",
                "reference": "8ca2ed8ab97c8ebce6b39d9943e9909bb4f18912",
                "shasum": ""
            },
            "require": {
                "composer-plugin-api": "^1.1||^2.0",
                "php": ">=7.2.0"
            },
            "require-dev": {
                "composer/composer": "^1.1||^2.0",
                "php-parallel-lint/php-parallel-lint": "~1.1.0",
                "phpunit/phpunit": "^8.5||^9.0",
                "squizlabs/php_codesniffer": "~3.5.4"
            },
            "type": "composer-plugin",
            "extra": {
                "branch-alias": {
                    "dev-master": "2.x-dev"
                },
                "class": "Wikimedia\\Composer\\Merge\\V2\\MergePlugin"
            },
            "autoload": {
                "psr-4": {
                    "Wikimedia\\Composer\\Merge\\V2\\": "src/"
                }
            },
            "notification-url": "https://packagist.org/downloads/",
            "license": [
                "MIT"
            ],
            "authors": [
                {
                    "name": "Bryan Davis",
                    "email": "bd808@wikimedia.org"
                }
            ],
            "description": "Composer plugin to merge multiple composer.json files",
            "support": {
                "issues": "https://github.com/wikimedia/composer-merge-plugin/issues",
                "source": "https://github.com/wikimedia/composer-merge-plugin/tree/v2.0.1"
            },
            "time": "2021-02-24T05:28:06+00:00"
        },
        {
            "name": "yajra/laravel-pdo-via-oci8",
            "version": "v3.0.0",
            "source": {
                "type": "git",
                "url": "https://github.com/yajra/pdo-via-oci8.git",
                "reference": "d9ece35f62fe059c7637b778c1bdc8894dedeecb"
            },
            "dist": {
                "type": "zip",
                "url": "https://api.github.com/repos/yajra/pdo-via-oci8/zipball/d9ece35f62fe059c7637b778c1bdc8894dedeecb",
                "reference": "d9ece35f62fe059c7637b778c1bdc8894dedeecb",
                "shasum": ""
            },
            "require": {
                "ext-pdo": "*",
                "php": "^8.0"
            },
            "require-dev": {
                "phpunit/phpunit": "^8.4|^9.0"
            },
            "type": "library",
            "extra": {
                "branch-alias": {
                    "dev-master": "3.x-dev"
                }
            },
            "autoload": {
                "psr-4": {
                    "Yajra\\": "src/"
                }
            },
            "notification-url": "https://packagist.org/downloads/",
            "license": [
                "MIT"
            ],
            "authors": [
                {
                    "name": "Arjay Angeles",
                    "email": "aqangeles@gmail.com"
                }
            ],
            "description": "PDO userspace driver proxying calls to PHP OCI8 driver",
            "support": {
                "issues": "https://github.com/yajra/pdo-via-oci8/issues",
                "source": "https://github.com/yajra/pdo-via-oci8/tree/v3.0.0"
            },
            "time": "2020-12-08T12:30:53+00:00"
        },
        {
            "name": "zfr/rbac",
            "version": "1.2.0",
            "source": {
                "type": "git",
                "url": "https://github.com/zf-fr/rbac.git",
                "reference": "493711bfc2a637fd7c6f23b71b7b55a621c35d9d"
            },
            "dist": {
                "type": "zip",
                "url": "https://api.github.com/repos/zf-fr/rbac/zipball/493711bfc2a637fd7c6f23b71b7b55a621c35d9d",
                "reference": "493711bfc2a637fd7c6f23b71b7b55a621c35d9d",
                "shasum": ""
            },
            "require": {
                "php": ">=5.4"
            },
            "require-dev": {
                "phpunit/phpunit": "~3.7",
                "satooshi/php-coveralls": "~0.6",
                "squizlabs/php_codesniffer": "1.4.*",
                "zendframework/zend-servicemanager": "~2.2"
            },
            "type": "library",
            "autoload": {
                "psr-0": {
                    "Rbac\\": "src/"
                }
            },
            "notification-url": "https://packagist.org/downloads/",
            "license": [
                "MIT"
            ],
            "authors": [
                {
                    "name": "Michaël Gallego",
                    "email": "mic.gallego@gmail.com",
                    "homepage": "http://michaelgallego.fr"
                }
            ],
            "description": "Zend Framework 3 prototype for Zend\\Permissions\\Rbac.",
            "homepage": "https://github.com/zf-fr/rbac",
            "keywords": [
                "rbac",
                "security",
                "zf2",
                "zf3"
            ],
            "support": {
                "issues": "https://github.com/zf-fr/rbac/issues",
                "source": "https://github.com/zf-fr/rbac/tree/master"
            },
            "time": "2014-02-06T14:18:34+00:00"
        }
    ],
    "packages-dev": [
        {
            "name": "behat/mink",
            "version": "v1.10.0",
            "source": {
                "type": "git",
                "url": "https://github.com/minkphp/Mink.git",
                "reference": "19e58905632e7cfdc5b2bafb9b950a3521af32c5"
            },
            "dist": {
                "type": "zip",
                "url": "https://api.github.com/repos/minkphp/Mink/zipball/19e58905632e7cfdc5b2bafb9b950a3521af32c5",
                "reference": "19e58905632e7cfdc5b2bafb9b950a3521af32c5",
                "shasum": ""
            },
            "require": {
                "php": ">=7.2",
                "symfony/css-selector": "^4.4 || ^5.0 || ^6.0"
            },
            "require-dev": {
                "phpunit/phpunit": "^8.5.22 || ^9.5.11",
                "symfony/error-handler": "^4.4 || ^5.0 || ^6.0",
                "symfony/phpunit-bridge": "^5.4 || ^6.0"
            },
            "suggest": {
                "behat/mink-browserkit-driver": "fast headless driver for any app without JS emulation",
                "behat/mink-selenium2-driver": "slow, but JS-enabled driver for any app (requires Selenium2)",
                "behat/mink-zombie-driver": "fast and JS-enabled headless driver for any app (requires node.js)",
                "dmore/chrome-mink-driver": "fast and JS-enabled driver for any app (requires chromium or google chrome)"
            },
            "type": "library",
            "extra": {
                "branch-alias": {
                    "dev-master": "1.x-dev"
                }
            },
            "autoload": {
                "psr-4": {
                    "Behat\\Mink\\": "src/"
                }
            },
            "notification-url": "https://packagist.org/downloads/",
            "license": [
                "MIT"
            ],
            "authors": [
                {
                    "name": "Konstantin Kudryashov",
                    "email": "ever.zet@gmail.com",
                    "homepage": "http://everzet.com"
                }
            ],
            "description": "Browser controller/emulator abstraction for PHP",
            "homepage": "https://mink.behat.org/",
            "keywords": [
                "browser",
                "testing",
                "web"
            ],
            "support": {
                "issues": "https://github.com/minkphp/Mink/issues",
                "source": "https://github.com/minkphp/Mink/tree/v1.10.0"
            },
            "time": "2022-03-28T14:22:43+00:00"
        },
        {
            "name": "behat/mink-selenium2-driver",
            "version": "v1.6.0",
            "source": {
                "type": "git",
                "url": "https://github.com/minkphp/MinkSelenium2Driver.git",
                "reference": "e5f8421654930da725499fb92983e6948c6f973e"
            },
            "dist": {
                "type": "zip",
                "url": "https://api.github.com/repos/minkphp/MinkSelenium2Driver/zipball/e5f8421654930da725499fb92983e6948c6f973e",
                "reference": "e5f8421654930da725499fb92983e6948c6f973e",
                "shasum": ""
            },
            "require": {
                "behat/mink": "^1.9@dev",
                "ext-json": "*",
                "instaclick/php-webdriver": "^1.4",
                "php": ">=7.2"
            },
            "require-dev": {
                "mink/driver-testsuite": "dev-master",
                "phpunit/phpunit": "^8.5.22 || ^9.5.11",
                "symfony/error-handler": "^4.4 || ^5.0"
            },
            "type": "mink-driver",
            "extra": {
                "branch-alias": {
                    "dev-master": "1.x-dev"
                }
            },
            "autoload": {
                "psr-4": {
                    "Behat\\Mink\\Driver\\": "src/"
                }
            },
            "notification-url": "https://packagist.org/downloads/",
            "license": [
                "MIT"
            ],
            "authors": [
                {
                    "name": "Pete Otaqui",
                    "email": "pete@otaqui.com",
                    "homepage": "https://github.com/pete-otaqui"
                },
                {
                    "name": "Konstantin Kudryashov",
                    "email": "ever.zet@gmail.com",
                    "homepage": "http://everzet.com"
                }
            ],
            "description": "Selenium2 (WebDriver) driver for Mink framework",
            "homepage": "https://mink.behat.org/",
            "keywords": [
                "ajax",
                "browser",
                "javascript",
                "selenium",
                "testing",
                "webdriver"
            ],
            "support": {
                "issues": "https://github.com/minkphp/MinkSelenium2Driver/issues",
                "source": "https://github.com/minkphp/MinkSelenium2Driver/tree/v1.6.0"
            },
            "time": "2022-03-28T14:55:17+00:00"
        },
        {
            "name": "composer/pcre",
            "version": "3.1.0",
            "source": {
                "type": "git",
                "url": "https://github.com/composer/pcre.git",
                "reference": "4bff79ddd77851fe3cdd11616ed3f92841ba5bd2"
            },
            "dist": {
                "type": "zip",
                "url": "https://api.github.com/repos/composer/pcre/zipball/4bff79ddd77851fe3cdd11616ed3f92841ba5bd2",
                "reference": "4bff79ddd77851fe3cdd11616ed3f92841ba5bd2",
                "shasum": ""
            },
            "require": {
                "php": "^7.4 || ^8.0"
            },
            "require-dev": {
                "phpstan/phpstan": "^1.3",
                "phpstan/phpstan-strict-rules": "^1.1",
                "symfony/phpunit-bridge": "^5"
            },
            "type": "library",
            "extra": {
                "branch-alias": {
                    "dev-main": "3.x-dev"
                }
            },
            "autoload": {
                "psr-4": {
                    "Composer\\Pcre\\": "src"
                }
            },
            "notification-url": "https://packagist.org/downloads/",
            "license": [
                "MIT"
            ],
            "authors": [
                {
                    "name": "Jordi Boggiano",
                    "email": "j.boggiano@seld.be",
                    "homepage": "http://seld.be"
                }
            ],
            "description": "PCRE wrapping library that offers type-safe preg_* replacements.",
            "keywords": [
                "PCRE",
                "preg",
                "regex",
                "regular expression"
            ],
            "support": {
                "issues": "https://github.com/composer/pcre/issues",
                "source": "https://github.com/composer/pcre/tree/3.1.0"
            },
            "funding": [
                {
                    "url": "https://packagist.com",
                    "type": "custom"
                },
                {
                    "url": "https://github.com/composer",
                    "type": "github"
                },
                {
                    "url": "https://tidelift.com/funding/github/packagist/composer/composer",
                    "type": "tidelift"
                }
            ],
            "time": "2022-11-17T09:50:14+00:00"
        },
        {
            "name": "composer/xdebug-handler",
            "version": "3.0.3",
            "source": {
                "type": "git",
                "url": "https://github.com/composer/xdebug-handler.git",
                "reference": "ced299686f41dce890debac69273b47ffe98a40c"
            },
            "dist": {
                "type": "zip",
                "url": "https://api.github.com/repos/composer/xdebug-handler/zipball/ced299686f41dce890debac69273b47ffe98a40c",
                "reference": "ced299686f41dce890debac69273b47ffe98a40c",
                "shasum": ""
            },
            "require": {
                "composer/pcre": "^1 || ^2 || ^3",
                "php": "^7.2.5 || ^8.0",
                "psr/log": "^1 || ^2 || ^3"
            },
            "require-dev": {
                "phpstan/phpstan": "^1.0",
                "phpstan/phpstan-strict-rules": "^1.1",
                "symfony/phpunit-bridge": "^6.0"
            },
            "type": "library",
            "autoload": {
                "psr-4": {
                    "Composer\\XdebugHandler\\": "src"
                }
            },
            "notification-url": "https://packagist.org/downloads/",
            "license": [
                "MIT"
            ],
            "authors": [
                {
                    "name": "John Stevenson",
                    "email": "john-stevenson@blueyonder.co.uk"
                }
            ],
            "description": "Restarts a process without Xdebug.",
            "keywords": [
                "Xdebug",
                "performance"
            ],
            "support": {
                "irc": "irc://irc.freenode.org/composer",
                "issues": "https://github.com/composer/xdebug-handler/issues",
                "source": "https://github.com/composer/xdebug-handler/tree/3.0.3"
            },
            "funding": [
                {
                    "url": "https://packagist.com",
                    "type": "custom"
                },
                {
                    "url": "https://github.com/composer",
                    "type": "github"
                },
                {
                    "url": "https://tidelift.com/funding/github/packagist/composer/composer",
                    "type": "tidelift"
                }
            ],
            "time": "2022-02-25T21:32:43+00:00"
        },
        {
            "name": "dmore/chrome-mink-driver",
            "version": "2.9.2",
            "source": {
                "type": "git",
                "url": "git@gitlab.com:behat-chrome/chrome-mink-driver.git",
                "reference": "a91b61c809c2e834c5f94f6df3af4d4117735e70"
            },
            "dist": {
                "type": "zip",
                "url": "https://gitlab.com/api/v4/projects/behat-chrome%2Fchrome-mink-driver/repository/archive.zip?sha=a91b61c809c2e834c5f94f6df3af4d4117735e70",
                "reference": "a91b61c809c2e834c5f94f6df3af4d4117735e70",
                "shasum": ""
            },
            "require": {
                "behat/mink": "^1.9",
                "ext-curl": "*",
                "ext-json": "*",
                "ext-mbstring": "*",
                "textalk/websocket": "^1.2.0"
            },
            "require-dev": {
                "mink/driver-testsuite": "dev-master",
                "phpunit/phpunit": "^8.5.22 || ^9.5.11",
                "squizlabs/php_codesniffer": "^3.5"
            },
            "type": "library",
            "autoload": {
                "psr-4": {
                    "DMore\\ChromeDriver\\": "src/"
                }
            },
            "notification-url": "https://packagist.org/downloads/",
            "license": [
                "MIT"
            ],
            "authors": [
                {
                    "name": "Dorian More",
                    "email": "doriancmore@gmail.com"
                }
            ],
            "description": "Mink driver for controlling chrome without selenium",
            "homepage": "https://gitlab.com/behat-chrome/chrome-mink-driver",
            "support": {
                "issues": "https://gitlab.com/behat-chrome/chrome-mink-driver/-/issues"
            },
            "time": "2023-04-03T10:37:34+00:00"
        },
        {
            "name": "doctrine/annotations",
            "version": "2.0.1",
            "source": {
                "type": "git",
                "url": "https://github.com/doctrine/annotations.git",
                "reference": "e157ef3f3124bbf6fe7ce0ffd109e8a8ef284e7f"
            },
            "dist": {
                "type": "zip",
                "url": "https://api.github.com/repos/doctrine/annotations/zipball/e157ef3f3124bbf6fe7ce0ffd109e8a8ef284e7f",
                "reference": "e157ef3f3124bbf6fe7ce0ffd109e8a8ef284e7f",
                "shasum": ""
            },
            "require": {
                "doctrine/lexer": "^2 || ^3",
                "ext-tokenizer": "*",
                "php": "^7.2 || ^8.0",
                "psr/cache": "^1 || ^2 || ^3"
            },
            "require-dev": {
                "doctrine/cache": "^2.0",
                "doctrine/coding-standard": "^10",
                "phpstan/phpstan": "^1.8.0",
                "phpunit/phpunit": "^7.5 || ^8.5 || ^9.5",
                "symfony/cache": "^5.4 || ^6",
                "vimeo/psalm": "^4.10"
            },
            "suggest": {
                "php": "PHP 8.0 or higher comes with attributes, a native replacement for annotations"
            },
            "type": "library",
            "autoload": {
                "psr-4": {
                    "Doctrine\\Common\\Annotations\\": "lib/Doctrine/Common/Annotations"
                }
            },
            "notification-url": "https://packagist.org/downloads/",
            "license": [
                "MIT"
            ],
            "authors": [
                {
                    "name": "Guilherme Blanco",
                    "email": "guilhermeblanco@gmail.com"
                },
                {
                    "name": "Roman Borschel",
                    "email": "roman@code-factory.org"
                },
                {
                    "name": "Benjamin Eberlei",
                    "email": "kontakt@beberlei.de"
                },
                {
                    "name": "Jonathan Wage",
                    "email": "jonwage@gmail.com"
                },
                {
                    "name": "Johannes Schmitt",
                    "email": "schmittjoh@gmail.com"
                }
            ],
            "description": "Docblock Annotations Parser",
            "homepage": "https://www.doctrine-project.org/projects/annotations.html",
            "keywords": [
                "annotations",
                "docblock",
                "parser"
            ],
            "support": {
                "issues": "https://github.com/doctrine/annotations/issues",
                "source": "https://github.com/doctrine/annotations/tree/2.0.1"
            },
            "time": "2023-02-02T22:02:53+00:00"
        },
        {
            "name": "doctrine/instantiator",
            "version": "1.5.0",
            "source": {
                "type": "git",
                "url": "https://github.com/doctrine/instantiator.git",
                "reference": "0a0fa9780f5d4e507415a065172d26a98d02047b"
            },
            "dist": {
                "type": "zip",
                "url": "https://api.github.com/repos/doctrine/instantiator/zipball/0a0fa9780f5d4e507415a065172d26a98d02047b",
                "reference": "0a0fa9780f5d4e507415a065172d26a98d02047b",
                "shasum": ""
            },
            "require": {
                "php": "^7.1 || ^8.0"
            },
            "require-dev": {
                "doctrine/coding-standard": "^9 || ^11",
                "ext-pdo": "*",
                "ext-phar": "*",
                "phpbench/phpbench": "^0.16 || ^1",
                "phpstan/phpstan": "^1.4",
                "phpstan/phpstan-phpunit": "^1",
                "phpunit/phpunit": "^7.5 || ^8.5 || ^9.5",
                "vimeo/psalm": "^4.30 || ^5.4"
            },
            "type": "library",
            "autoload": {
                "psr-4": {
                    "Doctrine\\Instantiator\\": "src/Doctrine/Instantiator/"
                }
            },
            "notification-url": "https://packagist.org/downloads/",
            "license": [
                "MIT"
            ],
            "authors": [
                {
                    "name": "Marco Pivetta",
                    "email": "ocramius@gmail.com",
                    "homepage": "https://ocramius.github.io/"
                }
            ],
            "description": "A small, lightweight utility to instantiate objects in PHP without invoking their constructors",
            "homepage": "https://www.doctrine-project.org/projects/instantiator.html",
            "keywords": [
                "constructor",
                "instantiate"
            ],
            "support": {
                "issues": "https://github.com/doctrine/instantiator/issues",
                "source": "https://github.com/doctrine/instantiator/tree/1.5.0"
            },
            "funding": [
                {
                    "url": "https://www.doctrine-project.org/sponsorship.html",
                    "type": "custom"
                },
                {
                    "url": "https://www.patreon.com/phpdoctrine",
                    "type": "patreon"
                },
                {
                    "url": "https://tidelift.com/funding/github/packagist/doctrine%2Finstantiator",
                    "type": "tidelift"
                }
            ],
            "time": "2022-12-30T00:15:36+00:00"
        },
        {
            "name": "doctrine/lexer",
            "version": "2.1.0",
            "source": {
                "type": "git",
                "url": "https://github.com/doctrine/lexer.git",
                "reference": "39ab8fcf5a51ce4b85ca97c7a7d033eb12831124"
            },
            "dist": {
                "type": "zip",
                "url": "https://api.github.com/repos/doctrine/lexer/zipball/39ab8fcf5a51ce4b85ca97c7a7d033eb12831124",
                "reference": "39ab8fcf5a51ce4b85ca97c7a7d033eb12831124",
                "shasum": ""
            },
            "require": {
                "doctrine/deprecations": "^1.0",
                "php": "^7.1 || ^8.0"
            },
            "require-dev": {
                "doctrine/coding-standard": "^9 || ^10",
                "phpstan/phpstan": "^1.3",
                "phpunit/phpunit": "^7.5 || ^8.5 || ^9.5",
                "psalm/plugin-phpunit": "^0.18.3",
                "vimeo/psalm": "^4.11 || ^5.0"
            },
            "type": "library",
            "autoload": {
                "psr-4": {
                    "Doctrine\\Common\\Lexer\\": "src"
                }
            },
            "notification-url": "https://packagist.org/downloads/",
            "license": [
                "MIT"
            ],
            "authors": [
                {
                    "name": "Guilherme Blanco",
                    "email": "guilhermeblanco@gmail.com"
                },
                {
                    "name": "Roman Borschel",
                    "email": "roman@code-factory.org"
                },
                {
                    "name": "Johannes Schmitt",
                    "email": "schmittjoh@gmail.com"
                }
            ],
            "description": "PHP Doctrine Lexer parser library that can be used in Top-Down, Recursive Descent Parsers.",
            "homepage": "https://www.doctrine-project.org/projects/lexer.html",
            "keywords": [
                "annotations",
                "docblock",
                "lexer",
                "parser",
                "php"
            ],
            "support": {
                "issues": "https://github.com/doctrine/lexer/issues",
                "source": "https://github.com/doctrine/lexer/tree/2.1.0"
            },
            "funding": [
                {
                    "url": "https://www.doctrine-project.org/sponsorship.html",
                    "type": "custom"
                },
                {
                    "url": "https://www.patreon.com/phpdoctrine",
                    "type": "patreon"
                },
                {
                    "url": "https://tidelift.com/funding/github/packagist/doctrine%2Flexer",
                    "type": "tidelift"
                }
            ],
            "time": "2022-12-14T08:49:07+00:00"
        },
        {
            "name": "firebase/php-jwt",
            "version": "v6.4.0",
            "source": {
                "type": "git",
                "url": "https://github.com/firebase/php-jwt.git",
                "reference": "4dd1e007f22a927ac77da5a3fbb067b42d3bc224"
            },
            "dist": {
                "type": "zip",
                "url": "https://api.github.com/repos/firebase/php-jwt/zipball/4dd1e007f22a927ac77da5a3fbb067b42d3bc224",
                "reference": "4dd1e007f22a927ac77da5a3fbb067b42d3bc224",
                "shasum": ""
            },
            "require": {
                "php": "^7.1||^8.0"
            },
            "require-dev": {
                "guzzlehttp/guzzle": "^6.5||^7.4",
                "phpspec/prophecy-phpunit": "^1.1",
                "phpunit/phpunit": "^7.5||^9.5",
                "psr/cache": "^1.0||^2.0",
                "psr/http-client": "^1.0",
                "psr/http-factory": "^1.0"
            },
            "suggest": {
                "ext-sodium": "Support EdDSA (Ed25519) signatures",
                "paragonie/sodium_compat": "Support EdDSA (Ed25519) signatures when libsodium is not present"
            },
            "type": "library",
            "autoload": {
                "psr-4": {
                    "Firebase\\JWT\\": "src"
                }
            },
            "notification-url": "https://packagist.org/downloads/",
            "license": [
                "BSD-3-Clause"
            ],
            "authors": [
                {
                    "name": "Neuman Vong",
                    "email": "neuman+pear@twilio.com",
                    "role": "Developer"
                },
                {
                    "name": "Anant Narayanan",
                    "email": "anant@php.net",
                    "role": "Developer"
                }
            ],
            "description": "A simple library to encode and decode JSON Web Tokens (JWT) in PHP. Should conform to the current spec.",
            "homepage": "https://github.com/firebase/php-jwt",
            "keywords": [
                "jwt",
                "php"
            ],
            "support": {
                "issues": "https://github.com/firebase/php-jwt/issues",
                "source": "https://github.com/firebase/php-jwt/tree/v6.4.0"
            },
            "time": "2023-02-09T21:01:23+00:00"
        },
        {
            "name": "friendsofphp/php-cs-fixer",
            "version": "v3.14.4",
            "source": {
                "type": "git",
                "url": "https://github.com/PHP-CS-Fixer/PHP-CS-Fixer.git",
                "reference": "1b3d9dba63d93b8a202c31e824748218781eae6b"
            },
            "dist": {
                "type": "zip",
                "url": "https://api.github.com/repos/PHP-CS-Fixer/PHP-CS-Fixer/zipball/1b3d9dba63d93b8a202c31e824748218781eae6b",
                "reference": "1b3d9dba63d93b8a202c31e824748218781eae6b",
                "shasum": ""
            },
            "require": {
                "composer/semver": "^3.3",
                "composer/xdebug-handler": "^3.0.3",
                "doctrine/annotations": "^2",
                "doctrine/lexer": "^2 || ^3",
                "ext-json": "*",
                "ext-tokenizer": "*",
                "php": "^7.4 || ^8.0",
                "sebastian/diff": "^4.0 || ^5.0",
                "symfony/console": "^5.4 || ^6.0",
                "symfony/event-dispatcher": "^5.4 || ^6.0",
                "symfony/filesystem": "^5.4 || ^6.0",
                "symfony/finder": "^5.4 || ^6.0",
                "symfony/options-resolver": "^5.4 || ^6.0",
                "symfony/polyfill-mbstring": "^1.27",
                "symfony/polyfill-php80": "^1.27",
                "symfony/polyfill-php81": "^1.27",
                "symfony/process": "^5.4 || ^6.0",
                "symfony/stopwatch": "^5.4 || ^6.0"
            },
            "require-dev": {
                "justinrainbow/json-schema": "^5.2",
                "keradus/cli-executor": "^2.0",
                "mikey179/vfsstream": "^1.6.11",
                "php-coveralls/php-coveralls": "^2.5.3",
                "php-cs-fixer/accessible-object": "^1.1",
                "php-cs-fixer/phpunit-constraint-isidenticalstring": "^1.2",
                "php-cs-fixer/phpunit-constraint-xmlmatchesxsd": "^1.2.1",
                "phpspec/prophecy": "^1.16",
                "phpspec/prophecy-phpunit": "^2.0",
                "phpunit/phpunit": "^9.5",
                "phpunitgoodpractices/polyfill": "^1.6",
                "phpunitgoodpractices/traits": "^1.9.2",
                "symfony/phpunit-bridge": "^6.2.3",
                "symfony/yaml": "^5.4 || ^6.0"
            },
            "suggest": {
                "ext-dom": "For handling output formats in XML",
                "ext-mbstring": "For handling non-UTF8 characters."
            },
            "bin": [
                "php-cs-fixer"
            ],
            "type": "application",
            "autoload": {
                "psr-4": {
                    "PhpCsFixer\\": "src/"
                }
            },
            "notification-url": "https://packagist.org/downloads/",
            "license": [
                "MIT"
            ],
            "authors": [
                {
                    "name": "Fabien Potencier",
                    "email": "fabien@symfony.com"
                },
                {
                    "name": "Dariusz Rumiński",
                    "email": "dariusz.ruminski@gmail.com"
                }
            ],
            "description": "A tool to automatically fix PHP code style",
            "support": {
                "issues": "https://github.com/PHP-CS-Fixer/PHP-CS-Fixer/issues",
                "source": "https://github.com/PHP-CS-Fixer/PHP-CS-Fixer/tree/v3.14.4"
            },
            "funding": [
                {
                    "url": "https://github.com/keradus",
                    "type": "github"
                }
            ],
            "time": "2023-02-09T21:49:13+00:00"
        },
        {
            "name": "instaclick/php-webdriver",
            "version": "1.4.16",
            "source": {
                "type": "git",
                "url": "https://github.com/instaclick/php-webdriver.git",
                "reference": "a39a1f6dc0f4ddd8b2438fa5eb1f67755730d606"
            },
            "dist": {
                "type": "zip",
                "url": "https://api.github.com/repos/instaclick/php-webdriver/zipball/a39a1f6dc0f4ddd8b2438fa5eb1f67755730d606",
                "reference": "a39a1f6dc0f4ddd8b2438fa5eb1f67755730d606",
                "shasum": ""
            },
            "require": {
                "ext-curl": "*",
                "php": ">=5.3.2"
            },
            "require-dev": {
                "phpunit/phpunit": "^8.5 || ^9.5",
                "satooshi/php-coveralls": "^1.0 || ^2.0"
            },
            "type": "library",
            "extra": {
                "branch-alias": {
                    "dev-master": "1.4.x-dev"
                }
            },
            "autoload": {
                "psr-0": {
                    "WebDriver": "lib/"
                }
            },
            "notification-url": "https://packagist.org/downloads/",
            "license": [
                "Apache-2.0"
            ],
            "authors": [
                {
                    "name": "Justin Bishop",
                    "email": "jubishop@gmail.com",
                    "role": "Developer"
                },
                {
                    "name": "Anthon Pang",
                    "email": "apang@softwaredevelopment.ca",
                    "role": "Fork Maintainer"
                }
            ],
            "description": "PHP WebDriver for Selenium 2",
            "homepage": "http://instaclick.com/",
            "keywords": [
                "browser",
                "selenium",
                "webdriver",
                "webtest"
            ],
            "support": {
                "issues": "https://github.com/instaclick/php-webdriver/issues",
                "source": "https://github.com/instaclick/php-webdriver/tree/1.4.16"
            },
            "time": "2022-10-28T13:30:35+00:00"
        },
        {
            "name": "myclabs/deep-copy",
            "version": "1.11.1",
            "source": {
                "type": "git",
                "url": "https://github.com/myclabs/DeepCopy.git",
                "reference": "7284c22080590fb39f2ffa3e9057f10a4ddd0e0c"
            },
            "dist": {
                "type": "zip",
                "url": "https://api.github.com/repos/myclabs/DeepCopy/zipball/7284c22080590fb39f2ffa3e9057f10a4ddd0e0c",
                "reference": "7284c22080590fb39f2ffa3e9057f10a4ddd0e0c",
                "shasum": ""
            },
            "require": {
                "php": "^7.1 || ^8.0"
            },
            "conflict": {
                "doctrine/collections": "<1.6.8",
                "doctrine/common": "<2.13.3 || >=3,<3.2.2"
            },
            "require-dev": {
                "doctrine/collections": "^1.6.8",
                "doctrine/common": "^2.13.3 || ^3.2.2",
                "phpunit/phpunit": "^7.5.20 || ^8.5.23 || ^9.5.13"
            },
            "type": "library",
            "autoload": {
                "files": [
                    "src/DeepCopy/deep_copy.php"
                ],
                "psr-4": {
                    "DeepCopy\\": "src/DeepCopy/"
                }
            },
            "notification-url": "https://packagist.org/downloads/",
            "license": [
                "MIT"
            ],
            "description": "Create deep copies (clones) of your objects",
            "keywords": [
                "clone",
                "copy",
                "duplicate",
                "object",
                "object graph"
            ],
            "support": {
                "issues": "https://github.com/myclabs/DeepCopy/issues",
                "source": "https://github.com/myclabs/DeepCopy/tree/1.11.1"
            },
            "funding": [
                {
                    "url": "https://tidelift.com/funding/github/packagist/myclabs/deep-copy",
                    "type": "tidelift"
                }
            ],
            "time": "2023-03-08T13:26:56+00:00"
        },
        {
            "name": "pdepend/pdepend",
            "version": "2.13.0",
            "source": {
                "type": "git",
                "url": "https://github.com/pdepend/pdepend.git",
                "reference": "31be7cd4f305f3f7b52af99c1cb13fc938d1cfad"
            },
            "dist": {
                "type": "zip",
                "url": "https://api.github.com/repos/pdepend/pdepend/zipball/31be7cd4f305f3f7b52af99c1cb13fc938d1cfad",
                "reference": "31be7cd4f305f3f7b52af99c1cb13fc938d1cfad",
                "shasum": ""
            },
            "require": {
                "php": ">=5.3.7",
                "symfony/config": "^2.3.0|^3|^4|^5|^6.0",
                "symfony/dependency-injection": "^2.3.0|^3|^4|^5|^6.0",
                "symfony/filesystem": "^2.3.0|^3|^4|^5|^6.0"
            },
            "require-dev": {
                "easy-doc/easy-doc": "0.0.0|^1.2.3",
                "gregwar/rst": "^1.0",
                "phpunit/phpunit": "^4.8.36|^5.7.27",
                "squizlabs/php_codesniffer": "^2.0.0"
            },
            "bin": [
                "src/bin/pdepend"
            ],
            "type": "library",
            "extra": {
                "branch-alias": {
                    "dev-master": "2.x-dev"
                }
            },
            "autoload": {
                "psr-4": {
                    "PDepend\\": "src/main/php/PDepend"
                }
            },
            "notification-url": "https://packagist.org/downloads/",
            "license": [
                "BSD-3-Clause"
            ],
            "description": "Official version of pdepend to be handled with Composer",
            "support": {
                "issues": "https://github.com/pdepend/pdepend/issues",
                "source": "https://github.com/pdepend/pdepend/tree/2.13.0"
            },
            "funding": [
                {
                    "url": "https://tidelift.com/funding/github/packagist/pdepend/pdepend",
                    "type": "tidelift"
                }
            ],
            "time": "2023-02-28T20:56:15+00:00"
        },
        {
            "name": "phar-io/manifest",
            "version": "2.0.3",
            "source": {
                "type": "git",
                "url": "https://github.com/phar-io/manifest.git",
                "reference": "97803eca37d319dfa7826cc2437fc020857acb53"
            },
            "dist": {
                "type": "zip",
                "url": "https://api.github.com/repos/phar-io/manifest/zipball/97803eca37d319dfa7826cc2437fc020857acb53",
                "reference": "97803eca37d319dfa7826cc2437fc020857acb53",
                "shasum": ""
            },
            "require": {
                "ext-dom": "*",
                "ext-phar": "*",
                "ext-xmlwriter": "*",
                "phar-io/version": "^3.0.1",
                "php": "^7.2 || ^8.0"
            },
            "type": "library",
            "extra": {
                "branch-alias": {
                    "dev-master": "2.0.x-dev"
                }
            },
            "autoload": {
                "classmap": [
                    "src/"
                ]
            },
            "notification-url": "https://packagist.org/downloads/",
            "license": [
                "BSD-3-Clause"
            ],
            "authors": [
                {
                    "name": "Arne Blankerts",
                    "email": "arne@blankerts.de",
                    "role": "Developer"
                },
                {
                    "name": "Sebastian Heuer",
                    "email": "sebastian@phpeople.de",
                    "role": "Developer"
                },
                {
                    "name": "Sebastian Bergmann",
                    "email": "sebastian@phpunit.de",
                    "role": "Developer"
                }
            ],
            "description": "Component for reading phar.io manifest information from a PHP Archive (PHAR)",
            "support": {
                "issues": "https://github.com/phar-io/manifest/issues",
                "source": "https://github.com/phar-io/manifest/tree/2.0.3"
            },
            "time": "2021-07-20T11:28:43+00:00"
        },
        {
            "name": "phar-io/version",
            "version": "3.2.1",
            "source": {
                "type": "git",
                "url": "https://github.com/phar-io/version.git",
                "reference": "4f7fd7836c6f332bb2933569e566a0d6c4cbed74"
            },
            "dist": {
                "type": "zip",
                "url": "https://api.github.com/repos/phar-io/version/zipball/4f7fd7836c6f332bb2933569e566a0d6c4cbed74",
                "reference": "4f7fd7836c6f332bb2933569e566a0d6c4cbed74",
                "shasum": ""
            },
            "require": {
                "php": "^7.2 || ^8.0"
            },
            "type": "library",
            "autoload": {
                "classmap": [
                    "src/"
                ]
            },
            "notification-url": "https://packagist.org/downloads/",
            "license": [
                "BSD-3-Clause"
            ],
            "authors": [
                {
                    "name": "Arne Blankerts",
                    "email": "arne@blankerts.de",
                    "role": "Developer"
                },
                {
                    "name": "Sebastian Heuer",
                    "email": "sebastian@phpeople.de",
                    "role": "Developer"
                },
                {
                    "name": "Sebastian Bergmann",
                    "email": "sebastian@phpunit.de",
                    "role": "Developer"
                }
            ],
            "description": "Library for handling version information and constraints",
            "support": {
                "issues": "https://github.com/phar-io/version/issues",
                "source": "https://github.com/phar-io/version/tree/3.2.1"
            },
            "time": "2022-02-21T01:04:05+00:00"
        },
        {
            "name": "phploc/phploc",
            "version": "7.0.2",
            "source": {
                "type": "git",
                "url": "https://github.com/sebastianbergmann/phploc.git",
                "reference": "af0d5fc84f3f7725513ba59cdcbe670ac2a4532a"
            },
            "dist": {
                "type": "zip",
                "url": "https://api.github.com/repos/sebastianbergmann/phploc/zipball/af0d5fc84f3f7725513ba59cdcbe670ac2a4532a",
                "reference": "af0d5fc84f3f7725513ba59cdcbe670ac2a4532a",
                "shasum": ""
            },
            "require": {
                "ext-dom": "*",
                "ext-json": "*",
                "php": ">=7.3",
                "phpunit/php-file-iterator": "^3.0",
                "sebastian/cli-parser": "^1.0",
                "sebastian/version": "^3.0"
            },
            "bin": [
                "phploc"
            ],
            "type": "library",
            "extra": {
                "branch-alias": {
                    "dev-master": "7.0-dev"
                }
            },
            "autoload": {
                "classmap": [
                    "src/"
                ]
            },
            "notification-url": "https://packagist.org/downloads/",
            "license": [
                "BSD-3-Clause"
            ],
            "authors": [
                {
                    "name": "Sebastian Bergmann",
                    "email": "sebastian@phpunit.de",
                    "role": "lead"
                }
            ],
            "description": "A tool for quickly measuring the size of a PHP project.",
            "homepage": "https://github.com/sebastianbergmann/phploc",
            "support": {
                "issues": "https://github.com/sebastianbergmann/phploc/issues",
                "source": "https://github.com/sebastianbergmann/phploc/tree/7.0.2"
            },
            "funding": [
                {
                    "url": "https://github.com/sebastianbergmann",
                    "type": "github"
                }
            ],
            "abandoned": true,
            "time": "2020-12-07T05:51:20+00:00"
        },
        {
            "name": "phpmd/phpmd",
            "version": "2.13.0",
            "source": {
                "type": "git",
                "url": "https://github.com/phpmd/phpmd.git",
                "reference": "dad0228156856b3ad959992f9748514fa943f3e3"
            },
            "dist": {
                "type": "zip",
                "url": "https://api.github.com/repos/phpmd/phpmd/zipball/dad0228156856b3ad959992f9748514fa943f3e3",
                "reference": "dad0228156856b3ad959992f9748514fa943f3e3",
                "shasum": ""
            },
            "require": {
                "composer/xdebug-handler": "^1.0 || ^2.0 || ^3.0",
                "ext-xml": "*",
                "pdepend/pdepend": "^2.12.1",
                "php": ">=5.3.9"
            },
            "require-dev": {
                "easy-doc/easy-doc": "0.0.0 || ^1.3.2",
                "ext-json": "*",
                "ext-simplexml": "*",
                "gregwar/rst": "^1.0",
                "mikey179/vfsstream": "^1.6.8",
                "phpunit/phpunit": "^4.8.36 || ^5.7.27",
                "squizlabs/php_codesniffer": "^2.0"
            },
            "bin": [
                "src/bin/phpmd"
            ],
            "type": "library",
            "autoload": {
                "psr-0": {
                    "PHPMD\\": "src/main/php"
                }
            },
            "notification-url": "https://packagist.org/downloads/",
            "license": [
                "BSD-3-Clause"
            ],
            "authors": [
                {
                    "name": "Manuel Pichler",
                    "email": "github@manuel-pichler.de",
                    "homepage": "https://github.com/manuelpichler",
                    "role": "Project Founder"
                },
                {
                    "name": "Marc Würth",
                    "email": "ravage@bluewin.ch",
                    "homepage": "https://github.com/ravage84",
                    "role": "Project Maintainer"
                },
                {
                    "name": "Other contributors",
                    "homepage": "https://github.com/phpmd/phpmd/graphs/contributors",
                    "role": "Contributors"
                }
            ],
            "description": "PHPMD is a spin-off project of PHP Depend and aims to be a PHP equivalent of the well known Java tool PMD.",
            "homepage": "https://phpmd.org/",
            "keywords": [
                "mess detection",
                "mess detector",
                "pdepend",
                "phpmd",
                "pmd"
            ],
            "support": {
                "irc": "irc://irc.freenode.org/phpmd",
                "issues": "https://github.com/phpmd/phpmd/issues",
                "source": "https://github.com/phpmd/phpmd/tree/2.13.0"
            },
            "funding": [
                {
                    "url": "https://tidelift.com/funding/github/packagist/phpmd/phpmd",
                    "type": "tidelift"
                }
            ],
            "time": "2022-09-10T08:44:15+00:00"
        },
        {
            "name": "phpstan/phpstan",
            "version": "1.10.3",
            "source": {
                "type": "git",
                "url": "https://github.com/phpstan/phpstan.git",
                "reference": "5419375b5891add97dc74be71e6c1c34baaddf64"
            },
            "dist": {
                "type": "zip",
                "url": "https://api.github.com/repos/phpstan/phpstan/zipball/5419375b5891add97dc74be71e6c1c34baaddf64",
                "reference": "5419375b5891add97dc74be71e6c1c34baaddf64",
                "shasum": ""
            },
            "require": {
                "php": "^7.2|^8.0"
            },
            "conflict": {
                "phpstan/phpstan-shim": "*"
            },
            "bin": [
                "phpstan",
                "phpstan.phar"
            ],
            "type": "library",
            "autoload": {
                "files": [
                    "bootstrap.php"
                ]
            },
            "notification-url": "https://packagist.org/downloads/",
            "license": [
                "MIT"
            ],
            "description": "PHPStan - PHP Static Analysis Tool",
            "keywords": [
                "dev",
                "static analysis"
            ],
            "support": {
                "issues": "https://github.com/phpstan/phpstan/issues",
                "source": "https://github.com/phpstan/phpstan/tree/1.10.3"
            },
            "funding": [
                {
                    "url": "https://github.com/ondrejmirtes",
                    "type": "github"
                },
                {
                    "url": "https://github.com/phpstan",
                    "type": "github"
                },
                {
                    "url": "https://tidelift.com/funding/github/packagist/phpstan/phpstan",
                    "type": "tidelift"
                }
            ],
            "time": "2023-02-25T14:47:13+00:00"
        },
        {
            "name": "phpunit/php-code-coverage",
            "version": "9.2.26",
            "source": {
                "type": "git",
                "url": "https://github.com/sebastianbergmann/php-code-coverage.git",
                "reference": "443bc6912c9bd5b409254a40f4b0f4ced7c80ea1"
            },
            "dist": {
                "type": "zip",
                "url": "https://api.github.com/repos/sebastianbergmann/php-code-coverage/zipball/443bc6912c9bd5b409254a40f4b0f4ced7c80ea1",
                "reference": "443bc6912c9bd5b409254a40f4b0f4ced7c80ea1",
                "shasum": ""
            },
            "require": {
                "ext-dom": "*",
                "ext-libxml": "*",
                "ext-xmlwriter": "*",
                "nikic/php-parser": "^4.15",
                "php": ">=7.3",
                "phpunit/php-file-iterator": "^3.0.3",
                "phpunit/php-text-template": "^2.0.2",
                "sebastian/code-unit-reverse-lookup": "^2.0.2",
                "sebastian/complexity": "^2.0",
                "sebastian/environment": "^5.1.2",
                "sebastian/lines-of-code": "^1.0.3",
                "sebastian/version": "^3.0.1",
                "theseer/tokenizer": "^1.2.0"
            },
            "require-dev": {
                "phpunit/phpunit": "^9.3"
            },
            "suggest": {
                "ext-pcov": "PHP extension that provides line coverage",
                "ext-xdebug": "PHP extension that provides line coverage as well as branch and path coverage"
            },
            "type": "library",
            "extra": {
                "branch-alias": {
                    "dev-master": "9.2-dev"
                }
            },
            "autoload": {
                "classmap": [
                    "src/"
                ]
            },
            "notification-url": "https://packagist.org/downloads/",
            "license": [
                "BSD-3-Clause"
            ],
            "authors": [
                {
                    "name": "Sebastian Bergmann",
                    "email": "sebastian@phpunit.de",
                    "role": "lead"
                }
            ],
            "description": "Library that provides collection, processing, and rendering functionality for PHP code coverage information.",
            "homepage": "https://github.com/sebastianbergmann/php-code-coverage",
            "keywords": [
                "coverage",
                "testing",
                "xunit"
            ],
            "support": {
                "issues": "https://github.com/sebastianbergmann/php-code-coverage/issues",
                "source": "https://github.com/sebastianbergmann/php-code-coverage/tree/9.2.26"
            },
            "funding": [
                {
                    "url": "https://github.com/sebastianbergmann",
                    "type": "github"
                }
            ],
            "time": "2023-03-06T12:58:08+00:00"
        },
        {
            "name": "phpunit/php-file-iterator",
            "version": "3.0.6",
            "source": {
                "type": "git",
                "url": "https://github.com/sebastianbergmann/php-file-iterator.git",
                "reference": "cf1c2e7c203ac650e352f4cc675a7021e7d1b3cf"
            },
            "dist": {
                "type": "zip",
                "url": "https://api.github.com/repos/sebastianbergmann/php-file-iterator/zipball/cf1c2e7c203ac650e352f4cc675a7021e7d1b3cf",
                "reference": "cf1c2e7c203ac650e352f4cc675a7021e7d1b3cf",
                "shasum": ""
            },
            "require": {
                "php": ">=7.3"
            },
            "require-dev": {
                "phpunit/phpunit": "^9.3"
            },
            "type": "library",
            "extra": {
                "branch-alias": {
                    "dev-master": "3.0-dev"
                }
            },
            "autoload": {
                "classmap": [
                    "src/"
                ]
            },
            "notification-url": "https://packagist.org/downloads/",
            "license": [
                "BSD-3-Clause"
            ],
            "authors": [
                {
                    "name": "Sebastian Bergmann",
                    "email": "sebastian@phpunit.de",
                    "role": "lead"
                }
            ],
            "description": "FilterIterator implementation that filters files based on a list of suffixes.",
            "homepage": "https://github.com/sebastianbergmann/php-file-iterator/",
            "keywords": [
                "filesystem",
                "iterator"
            ],
            "support": {
                "issues": "https://github.com/sebastianbergmann/php-file-iterator/issues",
                "source": "https://github.com/sebastianbergmann/php-file-iterator/tree/3.0.6"
            },
            "funding": [
                {
                    "url": "https://github.com/sebastianbergmann",
                    "type": "github"
                }
            ],
            "time": "2021-12-02T12:48:52+00:00"
        },
        {
            "name": "phpunit/php-invoker",
            "version": "3.1.1",
            "source": {
                "type": "git",
                "url": "https://github.com/sebastianbergmann/php-invoker.git",
                "reference": "5a10147d0aaf65b58940a0b72f71c9ac0423cc67"
            },
            "dist": {
                "type": "zip",
                "url": "https://api.github.com/repos/sebastianbergmann/php-invoker/zipball/5a10147d0aaf65b58940a0b72f71c9ac0423cc67",
                "reference": "5a10147d0aaf65b58940a0b72f71c9ac0423cc67",
                "shasum": ""
            },
            "require": {
                "php": ">=7.3"
            },
            "require-dev": {
                "ext-pcntl": "*",
                "phpunit/phpunit": "^9.3"
            },
            "suggest": {
                "ext-pcntl": "*"
            },
            "type": "library",
            "extra": {
                "branch-alias": {
                    "dev-master": "3.1-dev"
                }
            },
            "autoload": {
                "classmap": [
                    "src/"
                ]
            },
            "notification-url": "https://packagist.org/downloads/",
            "license": [
                "BSD-3-Clause"
            ],
            "authors": [
                {
                    "name": "Sebastian Bergmann",
                    "email": "sebastian@phpunit.de",
                    "role": "lead"
                }
            ],
            "description": "Invoke callables with a timeout",
            "homepage": "https://github.com/sebastianbergmann/php-invoker/",
            "keywords": [
                "process"
            ],
            "support": {
                "issues": "https://github.com/sebastianbergmann/php-invoker/issues",
                "source": "https://github.com/sebastianbergmann/php-invoker/tree/3.1.1"
            },
            "funding": [
                {
                    "url": "https://github.com/sebastianbergmann",
                    "type": "github"
                }
            ],
            "time": "2020-09-28T05:58:55+00:00"
        },
        {
            "name": "phpunit/php-text-template",
            "version": "2.0.4",
            "source": {
                "type": "git",
                "url": "https://github.com/sebastianbergmann/php-text-template.git",
                "reference": "5da5f67fc95621df9ff4c4e5a84d6a8a2acf7c28"
            },
            "dist": {
                "type": "zip",
                "url": "https://api.github.com/repos/sebastianbergmann/php-text-template/zipball/5da5f67fc95621df9ff4c4e5a84d6a8a2acf7c28",
                "reference": "5da5f67fc95621df9ff4c4e5a84d6a8a2acf7c28",
                "shasum": ""
            },
            "require": {
                "php": ">=7.3"
            },
            "require-dev": {
                "phpunit/phpunit": "^9.3"
            },
            "type": "library",
            "extra": {
                "branch-alias": {
                    "dev-master": "2.0-dev"
                }
            },
            "autoload": {
                "classmap": [
                    "src/"
                ]
            },
            "notification-url": "https://packagist.org/downloads/",
            "license": [
                "BSD-3-Clause"
            ],
            "authors": [
                {
                    "name": "Sebastian Bergmann",
                    "email": "sebastian@phpunit.de",
                    "role": "lead"
                }
            ],
            "description": "Simple template engine.",
            "homepage": "https://github.com/sebastianbergmann/php-text-template/",
            "keywords": [
                "template"
            ],
            "support": {
                "issues": "https://github.com/sebastianbergmann/php-text-template/issues",
                "source": "https://github.com/sebastianbergmann/php-text-template/tree/2.0.4"
            },
            "funding": [
                {
                    "url": "https://github.com/sebastianbergmann",
                    "type": "github"
                }
            ],
            "time": "2020-10-26T05:33:50+00:00"
        },
        {
            "name": "phpunit/php-timer",
            "version": "5.0.3",
            "source": {
                "type": "git",
                "url": "https://github.com/sebastianbergmann/php-timer.git",
                "reference": "5a63ce20ed1b5bf577850e2c4e87f4aa902afbd2"
            },
            "dist": {
                "type": "zip",
                "url": "https://api.github.com/repos/sebastianbergmann/php-timer/zipball/5a63ce20ed1b5bf577850e2c4e87f4aa902afbd2",
                "reference": "5a63ce20ed1b5bf577850e2c4e87f4aa902afbd2",
                "shasum": ""
            },
            "require": {
                "php": ">=7.3"
            },
            "require-dev": {
                "phpunit/phpunit": "^9.3"
            },
            "type": "library",
            "extra": {
                "branch-alias": {
                    "dev-master": "5.0-dev"
                }
            },
            "autoload": {
                "classmap": [
                    "src/"
                ]
            },
            "notification-url": "https://packagist.org/downloads/",
            "license": [
                "BSD-3-Clause"
            ],
            "authors": [
                {
                    "name": "Sebastian Bergmann",
                    "email": "sebastian@phpunit.de",
                    "role": "lead"
                }
            ],
            "description": "Utility class for timing",
            "homepage": "https://github.com/sebastianbergmann/php-timer/",
            "keywords": [
                "timer"
            ],
            "support": {
                "issues": "https://github.com/sebastianbergmann/php-timer/issues",
                "source": "https://github.com/sebastianbergmann/php-timer/tree/5.0.3"
            },
            "funding": [
                {
                    "url": "https://github.com/sebastianbergmann",
                    "type": "github"
                }
            ],
            "time": "2020-10-26T13:16:10+00:00"
        },
        {
            "name": "phpunit/phpunit",
            "version": "9.6.4",
            "source": {
                "type": "git",
                "url": "https://github.com/sebastianbergmann/phpunit.git",
                "reference": "9125ee085b6d95e78277dc07aa1f46f9e0607b8d"
            },
            "dist": {
                "type": "zip",
                "url": "https://api.github.com/repos/sebastianbergmann/phpunit/zipball/9125ee085b6d95e78277dc07aa1f46f9e0607b8d",
                "reference": "9125ee085b6d95e78277dc07aa1f46f9e0607b8d",
                "shasum": ""
            },
            "require": {
                "doctrine/instantiator": "^1.3.1 || ^2",
                "ext-dom": "*",
                "ext-json": "*",
                "ext-libxml": "*",
                "ext-mbstring": "*",
                "ext-xml": "*",
                "ext-xmlwriter": "*",
                "myclabs/deep-copy": "^1.10.1",
                "phar-io/manifest": "^2.0.3",
                "phar-io/version": "^3.0.2",
                "php": ">=7.3",
                "phpunit/php-code-coverage": "^9.2.13",
                "phpunit/php-file-iterator": "^3.0.5",
                "phpunit/php-invoker": "^3.1.1",
                "phpunit/php-text-template": "^2.0.3",
                "phpunit/php-timer": "^5.0.2",
                "sebastian/cli-parser": "^1.0.1",
                "sebastian/code-unit": "^1.0.6",
                "sebastian/comparator": "^4.0.8",
                "sebastian/diff": "^4.0.3",
                "sebastian/environment": "^5.1.3",
                "sebastian/exporter": "^4.0.5",
                "sebastian/global-state": "^5.0.1",
                "sebastian/object-enumerator": "^4.0.3",
                "sebastian/resource-operations": "^3.0.3",
                "sebastian/type": "^3.2",
                "sebastian/version": "^3.0.2"
            },
            "suggest": {
                "ext-soap": "*",
                "ext-xdebug": "*"
            },
            "bin": [
                "phpunit"
            ],
            "type": "library",
            "extra": {
                "branch-alias": {
                    "dev-master": "9.6-dev"
                }
            },
            "autoload": {
                "files": [
                    "src/Framework/Assert/Functions.php"
                ],
                "classmap": [
                    "src/"
                ]
            },
            "notification-url": "https://packagist.org/downloads/",
            "license": [
                "BSD-3-Clause"
            ],
            "authors": [
                {
                    "name": "Sebastian Bergmann",
                    "email": "sebastian@phpunit.de",
                    "role": "lead"
                }
            ],
            "description": "The PHP Unit Testing framework.",
            "homepage": "https://phpunit.de/",
            "keywords": [
                "phpunit",
                "testing",
                "xunit"
            ],
            "support": {
                "issues": "https://github.com/sebastianbergmann/phpunit/issues",
                "source": "https://github.com/sebastianbergmann/phpunit/tree/9.6.4"
            },
            "funding": [
                {
                    "url": "https://phpunit.de/sponsors.html",
                    "type": "custom"
                },
                {
                    "url": "https://github.com/sebastianbergmann",
                    "type": "github"
                },
                {
                    "url": "https://tidelift.com/funding/github/packagist/phpunit/phpunit",
                    "type": "tidelift"
                }
            ],
            "time": "2023-02-27T13:06:37+00:00"
        },
        {
            "name": "phrity/net-uri",
            "version": "1.2.0",
            "source": {
                "type": "git",
                "url": "https://github.com/sirn-se/phrity-net-uri.git",
                "reference": "c6ecf127e7c99a41ce04d3cdcda7f51108dd96f7"
            },
            "dist": {
                "type": "zip",
                "url": "https://api.github.com/repos/sirn-se/phrity-net-uri/zipball/c6ecf127e7c99a41ce04d3cdcda7f51108dd96f7",
                "reference": "c6ecf127e7c99a41ce04d3cdcda7f51108dd96f7",
                "shasum": ""
            },
            "require": {
                "php": "^7.4|^8.0",
                "psr/http-factory": "^1.0",
                "psr/http-message": "^1.0"
            },
            "require-dev": {
                "php-coveralls/php-coveralls": "^2.0",
                "phpunit/phpunit": "^9.0",
                "squizlabs/php_codesniffer": "^3.0"
            },
            "type": "library",
            "autoload": {
                "psr-4": {
                    "": "src/"
                }
            },
            "notification-url": "https://packagist.org/downloads/",
            "license": [
                "MIT"
            ],
            "authors": [
                {
                    "name": "Sören Jensen",
                    "email": "sirn@sirn.se",
                    "homepage": "https://phrity.sirn.se"
                }
            ],
            "description": "PSR-7 Uri and PSR-17 UriFactory implementation",
            "homepage": "https://phrity.sirn.se/net-uri",
            "keywords": [
                "psr-17",
                "psr-7",
                "uri",
                "uri factory"
            ],
            "support": {
                "issues": "https://github.com/sirn-se/phrity-net-uri/issues",
                "source": "https://github.com/sirn-se/phrity-net-uri/tree/1.2.0"
            },
            "time": "2022-11-30T07:20:06+00:00"
        },
        {
            "name": "phrity/util-errorhandler",
            "version": "1.0.1",
            "source": {
                "type": "git",
                "url": "https://github.com/sirn-se/phrity-util-errorhandler.git",
                "reference": "dc9ac8fb70d733c48a9d9d1eb50f7022172da6bc"
            },
            "dist": {
                "type": "zip",
                "url": "https://api.github.com/repos/sirn-se/phrity-util-errorhandler/zipball/dc9ac8fb70d733c48a9d9d1eb50f7022172da6bc",
                "reference": "dc9ac8fb70d733c48a9d9d1eb50f7022172da6bc",
                "shasum": ""
            },
            "require": {
                "php": "^7.2|^8.0"
            },
            "require-dev": {
                "php-coveralls/php-coveralls": "^2.0",
                "phpunit/phpunit": "^8.0|^9.0",
                "squizlabs/php_codesniffer": "^3.5"
            },
            "type": "library",
            "autoload": {
                "psr-4": {
                    "": "src/"
                }
            },
            "notification-url": "https://packagist.org/downloads/",
            "license": [
                "MIT"
            ],
            "authors": [
                {
                    "name": "Sören Jensen",
                    "email": "sirn@sirn.se",
                    "homepage": "https://phrity.sirn.se"
                }
            ],
            "description": "Inline error handler; catch and resolve errors for code block.",
            "homepage": "https://phrity.sirn.se/util-errorhandler",
            "keywords": [
                "error",
                "warning"
            ],
            "support": {
                "issues": "https://github.com/sirn-se/phrity-util-errorhandler/issues",
                "source": "https://github.com/sirn-se/phrity-util-errorhandler/tree/1.0.1"
            },
            "time": "2022-10-27T12:14:42+00:00"
        },
        {
            "name": "sebastian/cli-parser",
            "version": "1.0.1",
            "source": {
                "type": "git",
                "url": "https://github.com/sebastianbergmann/cli-parser.git",
                "reference": "442e7c7e687e42adc03470c7b668bc4b2402c0b2"
            },
            "dist": {
                "type": "zip",
                "url": "https://api.github.com/repos/sebastianbergmann/cli-parser/zipball/442e7c7e687e42adc03470c7b668bc4b2402c0b2",
                "reference": "442e7c7e687e42adc03470c7b668bc4b2402c0b2",
                "shasum": ""
            },
            "require": {
                "php": ">=7.3"
            },
            "require-dev": {
                "phpunit/phpunit": "^9.3"
            },
            "type": "library",
            "extra": {
                "branch-alias": {
                    "dev-master": "1.0-dev"
                }
            },
            "autoload": {
                "classmap": [
                    "src/"
                ]
            },
            "notification-url": "https://packagist.org/downloads/",
            "license": [
                "BSD-3-Clause"
            ],
            "authors": [
                {
                    "name": "Sebastian Bergmann",
                    "email": "sebastian@phpunit.de",
                    "role": "lead"
                }
            ],
            "description": "Library for parsing CLI options",
            "homepage": "https://github.com/sebastianbergmann/cli-parser",
            "support": {
                "issues": "https://github.com/sebastianbergmann/cli-parser/issues",
                "source": "https://github.com/sebastianbergmann/cli-parser/tree/1.0.1"
            },
            "funding": [
                {
                    "url": "https://github.com/sebastianbergmann",
                    "type": "github"
                }
            ],
            "time": "2020-09-28T06:08:49+00:00"
        },
        {
            "name": "sebastian/code-unit",
            "version": "1.0.8",
            "source": {
                "type": "git",
                "url": "https://github.com/sebastianbergmann/code-unit.git",
                "reference": "1fc9f64c0927627ef78ba436c9b17d967e68e120"
            },
            "dist": {
                "type": "zip",
                "url": "https://api.github.com/repos/sebastianbergmann/code-unit/zipball/1fc9f64c0927627ef78ba436c9b17d967e68e120",
                "reference": "1fc9f64c0927627ef78ba436c9b17d967e68e120",
                "shasum": ""
            },
            "require": {
                "php": ">=7.3"
            },
            "require-dev": {
                "phpunit/phpunit": "^9.3"
            },
            "type": "library",
            "extra": {
                "branch-alias": {
                    "dev-master": "1.0-dev"
                }
            },
            "autoload": {
                "classmap": [
                    "src/"
                ]
            },
            "notification-url": "https://packagist.org/downloads/",
            "license": [
                "BSD-3-Clause"
            ],
            "authors": [
                {
                    "name": "Sebastian Bergmann",
                    "email": "sebastian@phpunit.de",
                    "role": "lead"
                }
            ],
            "description": "Collection of value objects that represent the PHP code units",
            "homepage": "https://github.com/sebastianbergmann/code-unit",
            "support": {
                "issues": "https://github.com/sebastianbergmann/code-unit/issues",
                "source": "https://github.com/sebastianbergmann/code-unit/tree/1.0.8"
            },
            "funding": [
                {
                    "url": "https://github.com/sebastianbergmann",
                    "type": "github"
                }
            ],
            "time": "2020-10-26T13:08:54+00:00"
        },
        {
            "name": "sebastian/code-unit-reverse-lookup",
            "version": "2.0.3",
            "source": {
                "type": "git",
                "url": "https://github.com/sebastianbergmann/code-unit-reverse-lookup.git",
                "reference": "ac91f01ccec49fb77bdc6fd1e548bc70f7faa3e5"
            },
            "dist": {
                "type": "zip",
                "url": "https://api.github.com/repos/sebastianbergmann/code-unit-reverse-lookup/zipball/ac91f01ccec49fb77bdc6fd1e548bc70f7faa3e5",
                "reference": "ac91f01ccec49fb77bdc6fd1e548bc70f7faa3e5",
                "shasum": ""
            },
            "require": {
                "php": ">=7.3"
            },
            "require-dev": {
                "phpunit/phpunit": "^9.3"
            },
            "type": "library",
            "extra": {
                "branch-alias": {
                    "dev-master": "2.0-dev"
                }
            },
            "autoload": {
                "classmap": [
                    "src/"
                ]
            },
            "notification-url": "https://packagist.org/downloads/",
            "license": [
                "BSD-3-Clause"
            ],
            "authors": [
                {
                    "name": "Sebastian Bergmann",
                    "email": "sebastian@phpunit.de"
                }
            ],
            "description": "Looks up which function or method a line of code belongs to",
            "homepage": "https://github.com/sebastianbergmann/code-unit-reverse-lookup/",
            "support": {
                "issues": "https://github.com/sebastianbergmann/code-unit-reverse-lookup/issues",
                "source": "https://github.com/sebastianbergmann/code-unit-reverse-lookup/tree/2.0.3"
            },
            "funding": [
                {
                    "url": "https://github.com/sebastianbergmann",
                    "type": "github"
                }
            ],
            "time": "2020-09-28T05:30:19+00:00"
        },
        {
            "name": "sebastian/comparator",
            "version": "4.0.8",
            "source": {
                "type": "git",
                "url": "https://github.com/sebastianbergmann/comparator.git",
                "reference": "fa0f136dd2334583309d32b62544682ee972b51a"
            },
            "dist": {
                "type": "zip",
                "url": "https://api.github.com/repos/sebastianbergmann/comparator/zipball/fa0f136dd2334583309d32b62544682ee972b51a",
                "reference": "fa0f136dd2334583309d32b62544682ee972b51a",
                "shasum": ""
            },
            "require": {
                "php": ">=7.3",
                "sebastian/diff": "^4.0",
                "sebastian/exporter": "^4.0"
            },
            "require-dev": {
                "phpunit/phpunit": "^9.3"
            },
            "type": "library",
            "extra": {
                "branch-alias": {
                    "dev-master": "4.0-dev"
                }
            },
            "autoload": {
                "classmap": [
                    "src/"
                ]
            },
            "notification-url": "https://packagist.org/downloads/",
            "license": [
                "BSD-3-Clause"
            ],
            "authors": [
                {
                    "name": "Sebastian Bergmann",
                    "email": "sebastian@phpunit.de"
                },
                {
                    "name": "Jeff Welch",
                    "email": "whatthejeff@gmail.com"
                },
                {
                    "name": "Volker Dusch",
                    "email": "github@wallbash.com"
                },
                {
                    "name": "Bernhard Schussek",
                    "email": "bschussek@2bepublished.at"
                }
            ],
            "description": "Provides the functionality to compare PHP values for equality",
            "homepage": "https://github.com/sebastianbergmann/comparator",
            "keywords": [
                "comparator",
                "compare",
                "equality"
            ],
            "support": {
                "issues": "https://github.com/sebastianbergmann/comparator/issues",
                "source": "https://github.com/sebastianbergmann/comparator/tree/4.0.8"
            },
            "funding": [
                {
                    "url": "https://github.com/sebastianbergmann",
                    "type": "github"
                }
            ],
            "time": "2022-09-14T12:41:17+00:00"
        },
        {
            "name": "sebastian/complexity",
            "version": "2.0.2",
            "source": {
                "type": "git",
                "url": "https://github.com/sebastianbergmann/complexity.git",
                "reference": "739b35e53379900cc9ac327b2147867b8b6efd88"
            },
            "dist": {
                "type": "zip",
                "url": "https://api.github.com/repos/sebastianbergmann/complexity/zipball/739b35e53379900cc9ac327b2147867b8b6efd88",
                "reference": "739b35e53379900cc9ac327b2147867b8b6efd88",
                "shasum": ""
            },
            "require": {
                "nikic/php-parser": "^4.7",
                "php": ">=7.3"
            },
            "require-dev": {
                "phpunit/phpunit": "^9.3"
            },
            "type": "library",
            "extra": {
                "branch-alias": {
                    "dev-master": "2.0-dev"
                }
            },
            "autoload": {
                "classmap": [
                    "src/"
                ]
            },
            "notification-url": "https://packagist.org/downloads/",
            "license": [
                "BSD-3-Clause"
            ],
            "authors": [
                {
                    "name": "Sebastian Bergmann",
                    "email": "sebastian@phpunit.de",
                    "role": "lead"
                }
            ],
            "description": "Library for calculating the complexity of PHP code units",
            "homepage": "https://github.com/sebastianbergmann/complexity",
            "support": {
                "issues": "https://github.com/sebastianbergmann/complexity/issues",
                "source": "https://github.com/sebastianbergmann/complexity/tree/2.0.2"
            },
            "funding": [
                {
                    "url": "https://github.com/sebastianbergmann",
                    "type": "github"
                }
            ],
            "time": "2020-10-26T15:52:27+00:00"
        },
        {
            "name": "sebastian/diff",
            "version": "4.0.4",
            "source": {
                "type": "git",
                "url": "https://github.com/sebastianbergmann/diff.git",
                "reference": "3461e3fccc7cfdfc2720be910d3bd73c69be590d"
            },
            "dist": {
                "type": "zip",
                "url": "https://api.github.com/repos/sebastianbergmann/diff/zipball/3461e3fccc7cfdfc2720be910d3bd73c69be590d",
                "reference": "3461e3fccc7cfdfc2720be910d3bd73c69be590d",
                "shasum": ""
            },
            "require": {
                "php": ">=7.3"
            },
            "require-dev": {
                "phpunit/phpunit": "^9.3",
                "symfony/process": "^4.2 || ^5"
            },
            "type": "library",
            "extra": {
                "branch-alias": {
                    "dev-master": "4.0-dev"
                }
            },
            "autoload": {
                "classmap": [
                    "src/"
                ]
            },
            "notification-url": "https://packagist.org/downloads/",
            "license": [
                "BSD-3-Clause"
            ],
            "authors": [
                {
                    "name": "Sebastian Bergmann",
                    "email": "sebastian@phpunit.de"
                },
                {
                    "name": "Kore Nordmann",
                    "email": "mail@kore-nordmann.de"
                }
            ],
            "description": "Diff implementation",
            "homepage": "https://github.com/sebastianbergmann/diff",
            "keywords": [
                "diff",
                "udiff",
                "unidiff",
                "unified diff"
            ],
            "support": {
                "issues": "https://github.com/sebastianbergmann/diff/issues",
                "source": "https://github.com/sebastianbergmann/diff/tree/4.0.4"
            },
            "funding": [
                {
                    "url": "https://github.com/sebastianbergmann",
                    "type": "github"
                }
            ],
            "time": "2020-10-26T13:10:38+00:00"
        },
        {
            "name": "sebastian/environment",
            "version": "5.1.5",
            "source": {
                "type": "git",
                "url": "https://github.com/sebastianbergmann/environment.git",
                "reference": "830c43a844f1f8d5b7a1f6d6076b784454d8b7ed"
            },
            "dist": {
                "type": "zip",
                "url": "https://api.github.com/repos/sebastianbergmann/environment/zipball/830c43a844f1f8d5b7a1f6d6076b784454d8b7ed",
                "reference": "830c43a844f1f8d5b7a1f6d6076b784454d8b7ed",
                "shasum": ""
            },
            "require": {
                "php": ">=7.3"
            },
            "require-dev": {
                "phpunit/phpunit": "^9.3"
            },
            "suggest": {
                "ext-posix": "*"
            },
            "type": "library",
            "extra": {
                "branch-alias": {
                    "dev-master": "5.1-dev"
                }
            },
            "autoload": {
                "classmap": [
                    "src/"
                ]
            },
            "notification-url": "https://packagist.org/downloads/",
            "license": [
                "BSD-3-Clause"
            ],
            "authors": [
                {
                    "name": "Sebastian Bergmann",
                    "email": "sebastian@phpunit.de"
                }
            ],
            "description": "Provides functionality to handle HHVM/PHP environments",
            "homepage": "http://www.github.com/sebastianbergmann/environment",
            "keywords": [
                "Xdebug",
                "environment",
                "hhvm"
            ],
            "support": {
                "issues": "https://github.com/sebastianbergmann/environment/issues",
                "source": "https://github.com/sebastianbergmann/environment/tree/5.1.5"
            },
            "funding": [
                {
                    "url": "https://github.com/sebastianbergmann",
                    "type": "github"
                }
            ],
            "time": "2023-02-03T06:03:51+00:00"
        },
        {
            "name": "sebastian/exporter",
            "version": "4.0.5",
            "source": {
                "type": "git",
                "url": "https://github.com/sebastianbergmann/exporter.git",
                "reference": "ac230ed27f0f98f597c8a2b6eb7ac563af5e5b9d"
            },
            "dist": {
                "type": "zip",
                "url": "https://api.github.com/repos/sebastianbergmann/exporter/zipball/ac230ed27f0f98f597c8a2b6eb7ac563af5e5b9d",
                "reference": "ac230ed27f0f98f597c8a2b6eb7ac563af5e5b9d",
                "shasum": ""
            },
            "require": {
                "php": ">=7.3",
                "sebastian/recursion-context": "^4.0"
            },
            "require-dev": {
                "ext-mbstring": "*",
                "phpunit/phpunit": "^9.3"
            },
            "type": "library",
            "extra": {
                "branch-alias": {
                    "dev-master": "4.0-dev"
                }
            },
            "autoload": {
                "classmap": [
                    "src/"
                ]
            },
            "notification-url": "https://packagist.org/downloads/",
            "license": [
                "BSD-3-Clause"
            ],
            "authors": [
                {
                    "name": "Sebastian Bergmann",
                    "email": "sebastian@phpunit.de"
                },
                {
                    "name": "Jeff Welch",
                    "email": "whatthejeff@gmail.com"
                },
                {
                    "name": "Volker Dusch",
                    "email": "github@wallbash.com"
                },
                {
                    "name": "Adam Harvey",
                    "email": "aharvey@php.net"
                },
                {
                    "name": "Bernhard Schussek",
                    "email": "bschussek@gmail.com"
                }
            ],
            "description": "Provides the functionality to export PHP variables for visualization",
            "homepage": "https://www.github.com/sebastianbergmann/exporter",
            "keywords": [
                "export",
                "exporter"
            ],
            "support": {
                "issues": "https://github.com/sebastianbergmann/exporter/issues",
                "source": "https://github.com/sebastianbergmann/exporter/tree/4.0.5"
            },
            "funding": [
                {
                    "url": "https://github.com/sebastianbergmann",
                    "type": "github"
                }
            ],
            "time": "2022-09-14T06:03:37+00:00"
        },
        {
            "name": "sebastian/global-state",
            "version": "5.0.5",
            "source": {
                "type": "git",
                "url": "https://github.com/sebastianbergmann/global-state.git",
                "reference": "0ca8db5a5fc9c8646244e629625ac486fa286bf2"
            },
            "dist": {
                "type": "zip",
                "url": "https://api.github.com/repos/sebastianbergmann/global-state/zipball/0ca8db5a5fc9c8646244e629625ac486fa286bf2",
                "reference": "0ca8db5a5fc9c8646244e629625ac486fa286bf2",
                "shasum": ""
            },
            "require": {
                "php": ">=7.3",
                "sebastian/object-reflector": "^2.0",
                "sebastian/recursion-context": "^4.0"
            },
            "require-dev": {
                "ext-dom": "*",
                "phpunit/phpunit": "^9.3"
            },
            "suggest": {
                "ext-uopz": "*"
            },
            "type": "library",
            "extra": {
                "branch-alias": {
                    "dev-master": "5.0-dev"
                }
            },
            "autoload": {
                "classmap": [
                    "src/"
                ]
            },
            "notification-url": "https://packagist.org/downloads/",
            "license": [
                "BSD-3-Clause"
            ],
            "authors": [
                {
                    "name": "Sebastian Bergmann",
                    "email": "sebastian@phpunit.de"
                }
            ],
            "description": "Snapshotting of global state",
            "homepage": "http://www.github.com/sebastianbergmann/global-state",
            "keywords": [
                "global state"
            ],
            "support": {
                "issues": "https://github.com/sebastianbergmann/global-state/issues",
                "source": "https://github.com/sebastianbergmann/global-state/tree/5.0.5"
            },
            "funding": [
                {
                    "url": "https://github.com/sebastianbergmann",
                    "type": "github"
                }
            ],
            "time": "2022-02-14T08:28:10+00:00"
        },
        {
            "name": "sebastian/lines-of-code",
            "version": "1.0.3",
            "source": {
                "type": "git",
                "url": "https://github.com/sebastianbergmann/lines-of-code.git",
                "reference": "c1c2e997aa3146983ed888ad08b15470a2e22ecc"
            },
            "dist": {
                "type": "zip",
                "url": "https://api.github.com/repos/sebastianbergmann/lines-of-code/zipball/c1c2e997aa3146983ed888ad08b15470a2e22ecc",
                "reference": "c1c2e997aa3146983ed888ad08b15470a2e22ecc",
                "shasum": ""
            },
            "require": {
                "nikic/php-parser": "^4.6",
                "php": ">=7.3"
            },
            "require-dev": {
                "phpunit/phpunit": "^9.3"
            },
            "type": "library",
            "extra": {
                "branch-alias": {
                    "dev-master": "1.0-dev"
                }
            },
            "autoload": {
                "classmap": [
                    "src/"
                ]
            },
            "notification-url": "https://packagist.org/downloads/",
            "license": [
                "BSD-3-Clause"
            ],
            "authors": [
                {
                    "name": "Sebastian Bergmann",
                    "email": "sebastian@phpunit.de",
                    "role": "lead"
                }
            ],
            "description": "Library for counting the lines of code in PHP source code",
            "homepage": "https://github.com/sebastianbergmann/lines-of-code",
            "support": {
                "issues": "https://github.com/sebastianbergmann/lines-of-code/issues",
                "source": "https://github.com/sebastianbergmann/lines-of-code/tree/1.0.3"
            },
            "funding": [
                {
                    "url": "https://github.com/sebastianbergmann",
                    "type": "github"
                }
            ],
            "time": "2020-11-28T06:42:11+00:00"
        },
        {
            "name": "sebastian/object-enumerator",
            "version": "4.0.4",
            "source": {
                "type": "git",
                "url": "https://github.com/sebastianbergmann/object-enumerator.git",
                "reference": "5c9eeac41b290a3712d88851518825ad78f45c71"
            },
            "dist": {
                "type": "zip",
                "url": "https://api.github.com/repos/sebastianbergmann/object-enumerator/zipball/5c9eeac41b290a3712d88851518825ad78f45c71",
                "reference": "5c9eeac41b290a3712d88851518825ad78f45c71",
                "shasum": ""
            },
            "require": {
                "php": ">=7.3",
                "sebastian/object-reflector": "^2.0",
                "sebastian/recursion-context": "^4.0"
            },
            "require-dev": {
                "phpunit/phpunit": "^9.3"
            },
            "type": "library",
            "extra": {
                "branch-alias": {
                    "dev-master": "4.0-dev"
                }
            },
            "autoload": {
                "classmap": [
                    "src/"
                ]
            },
            "notification-url": "https://packagist.org/downloads/",
            "license": [
                "BSD-3-Clause"
            ],
            "authors": [
                {
                    "name": "Sebastian Bergmann",
                    "email": "sebastian@phpunit.de"
                }
            ],
            "description": "Traverses array structures and object graphs to enumerate all referenced objects",
            "homepage": "https://github.com/sebastianbergmann/object-enumerator/",
            "support": {
                "issues": "https://github.com/sebastianbergmann/object-enumerator/issues",
                "source": "https://github.com/sebastianbergmann/object-enumerator/tree/4.0.4"
            },
            "funding": [
                {
                    "url": "https://github.com/sebastianbergmann",
                    "type": "github"
                }
            ],
            "time": "2020-10-26T13:12:34+00:00"
        },
        {
            "name": "sebastian/object-reflector",
            "version": "2.0.4",
            "source": {
                "type": "git",
                "url": "https://github.com/sebastianbergmann/object-reflector.git",
                "reference": "b4f479ebdbf63ac605d183ece17d8d7fe49c15c7"
            },
            "dist": {
                "type": "zip",
                "url": "https://api.github.com/repos/sebastianbergmann/object-reflector/zipball/b4f479ebdbf63ac605d183ece17d8d7fe49c15c7",
                "reference": "b4f479ebdbf63ac605d183ece17d8d7fe49c15c7",
                "shasum": ""
            },
            "require": {
                "php": ">=7.3"
            },
            "require-dev": {
                "phpunit/phpunit": "^9.3"
            },
            "type": "library",
            "extra": {
                "branch-alias": {
                    "dev-master": "2.0-dev"
                }
            },
            "autoload": {
                "classmap": [
                    "src/"
                ]
            },
            "notification-url": "https://packagist.org/downloads/",
            "license": [
                "BSD-3-Clause"
            ],
            "authors": [
                {
                    "name": "Sebastian Bergmann",
                    "email": "sebastian@phpunit.de"
                }
            ],
            "description": "Allows reflection of object attributes, including inherited and non-public ones",
            "homepage": "https://github.com/sebastianbergmann/object-reflector/",
            "support": {
                "issues": "https://github.com/sebastianbergmann/object-reflector/issues",
                "source": "https://github.com/sebastianbergmann/object-reflector/tree/2.0.4"
            },
            "funding": [
                {
                    "url": "https://github.com/sebastianbergmann",
                    "type": "github"
                }
            ],
            "time": "2020-10-26T13:14:26+00:00"
        },
        {
            "name": "sebastian/phpcpd",
            "version": "6.0.3",
            "source": {
                "type": "git",
                "url": "https://github.com/sebastianbergmann/phpcpd.git",
                "reference": "f3683aa0db2e8e09287c2bb33a595b2873ea9176"
            },
            "dist": {
                "type": "zip",
                "url": "https://api.github.com/repos/sebastianbergmann/phpcpd/zipball/f3683aa0db2e8e09287c2bb33a595b2873ea9176",
                "reference": "f3683aa0db2e8e09287c2bb33a595b2873ea9176",
                "shasum": ""
            },
            "require": {
                "ext-dom": "*",
                "php": ">=7.3",
                "phpunit/php-file-iterator": "^3.0",
                "phpunit/php-timer": "^5.0",
                "sebastian/cli-parser": "^1.0",
                "sebastian/version": "^3.0"
            },
            "bin": [
                "phpcpd"
            ],
            "type": "library",
            "extra": {
                "branch-alias": {
                    "dev-master": "6.0-dev"
                }
            },
            "autoload": {
                "classmap": [
                    "src/"
                ]
            },
            "notification-url": "https://packagist.org/downloads/",
            "license": [
                "BSD-3-Clause"
            ],
            "authors": [
                {
                    "name": "Sebastian Bergmann",
                    "email": "sebastian@phpunit.de",
                    "role": "lead"
                }
            ],
            "description": "Copy/Paste Detector (CPD) for PHP code.",
            "homepage": "https://github.com/sebastianbergmann/phpcpd",
            "support": {
                "issues": "https://github.com/sebastianbergmann/phpcpd/issues",
                "source": "https://github.com/sebastianbergmann/phpcpd/tree/6.0.3"
            },
            "funding": [
                {
                    "url": "https://github.com/sebastianbergmann",
                    "type": "github"
                }
            ],
            "abandoned": true,
            "time": "2020-12-07T05:39:23+00:00"
        },
        {
            "name": "sebastian/recursion-context",
            "version": "4.0.5",
            "source": {
                "type": "git",
                "url": "https://github.com/sebastianbergmann/recursion-context.git",
                "reference": "e75bd0f07204fec2a0af9b0f3cfe97d05f92efc1"
            },
            "dist": {
                "type": "zip",
                "url": "https://api.github.com/repos/sebastianbergmann/recursion-context/zipball/e75bd0f07204fec2a0af9b0f3cfe97d05f92efc1",
                "reference": "e75bd0f07204fec2a0af9b0f3cfe97d05f92efc1",
                "shasum": ""
            },
            "require": {
                "php": ">=7.3"
            },
            "require-dev": {
                "phpunit/phpunit": "^9.3"
            },
            "type": "library",
            "extra": {
                "branch-alias": {
                    "dev-master": "4.0-dev"
                }
            },
            "autoload": {
                "classmap": [
                    "src/"
                ]
            },
            "notification-url": "https://packagist.org/downloads/",
            "license": [
                "BSD-3-Clause"
            ],
            "authors": [
                {
                    "name": "Sebastian Bergmann",
                    "email": "sebastian@phpunit.de"
                },
                {
                    "name": "Jeff Welch",
                    "email": "whatthejeff@gmail.com"
                },
                {
                    "name": "Adam Harvey",
                    "email": "aharvey@php.net"
                }
            ],
            "description": "Provides functionality to recursively process PHP variables",
            "homepage": "https://github.com/sebastianbergmann/recursion-context",
            "support": {
                "issues": "https://github.com/sebastianbergmann/recursion-context/issues",
                "source": "https://github.com/sebastianbergmann/recursion-context/tree/4.0.5"
            },
            "funding": [
                {
                    "url": "https://github.com/sebastianbergmann",
                    "type": "github"
                }
            ],
            "time": "2023-02-03T06:07:39+00:00"
        },
        {
            "name": "sebastian/resource-operations",
            "version": "3.0.3",
            "source": {
                "type": "git",
                "url": "https://github.com/sebastianbergmann/resource-operations.git",
                "reference": "0f4443cb3a1d92ce809899753bc0d5d5a8dd19a8"
            },
            "dist": {
                "type": "zip",
                "url": "https://api.github.com/repos/sebastianbergmann/resource-operations/zipball/0f4443cb3a1d92ce809899753bc0d5d5a8dd19a8",
                "reference": "0f4443cb3a1d92ce809899753bc0d5d5a8dd19a8",
                "shasum": ""
            },
            "require": {
                "php": ">=7.3"
            },
            "require-dev": {
                "phpunit/phpunit": "^9.0"
            },
            "type": "library",
            "extra": {
                "branch-alias": {
                    "dev-master": "3.0-dev"
                }
            },
            "autoload": {
                "classmap": [
                    "src/"
                ]
            },
            "notification-url": "https://packagist.org/downloads/",
            "license": [
                "BSD-3-Clause"
            ],
            "authors": [
                {
                    "name": "Sebastian Bergmann",
                    "email": "sebastian@phpunit.de"
                }
            ],
            "description": "Provides a list of PHP built-in functions that operate on resources",
            "homepage": "https://www.github.com/sebastianbergmann/resource-operations",
            "support": {
                "issues": "https://github.com/sebastianbergmann/resource-operations/issues",
                "source": "https://github.com/sebastianbergmann/resource-operations/tree/3.0.3"
            },
            "funding": [
                {
                    "url": "https://github.com/sebastianbergmann",
                    "type": "github"
                }
            ],
            "time": "2020-09-28T06:45:17+00:00"
        },
        {
            "name": "sebastian/type",
            "version": "3.2.1",
            "source": {
                "type": "git",
                "url": "https://github.com/sebastianbergmann/type.git",
                "reference": "75e2c2a32f5e0b3aef905b9ed0b179b953b3d7c7"
            },
            "dist": {
                "type": "zip",
                "url": "https://api.github.com/repos/sebastianbergmann/type/zipball/75e2c2a32f5e0b3aef905b9ed0b179b953b3d7c7",
                "reference": "75e2c2a32f5e0b3aef905b9ed0b179b953b3d7c7",
                "shasum": ""
            },
            "require": {
                "php": ">=7.3"
            },
            "require-dev": {
                "phpunit/phpunit": "^9.5"
            },
            "type": "library",
            "extra": {
                "branch-alias": {
                    "dev-master": "3.2-dev"
                }
            },
            "autoload": {
                "classmap": [
                    "src/"
                ]
            },
            "notification-url": "https://packagist.org/downloads/",
            "license": [
                "BSD-3-Clause"
            ],
            "authors": [
                {
                    "name": "Sebastian Bergmann",
                    "email": "sebastian@phpunit.de",
                    "role": "lead"
                }
            ],
            "description": "Collection of value objects that represent the types of the PHP type system",
            "homepage": "https://github.com/sebastianbergmann/type",
            "support": {
                "issues": "https://github.com/sebastianbergmann/type/issues",
                "source": "https://github.com/sebastianbergmann/type/tree/3.2.1"
            },
            "funding": [
                {
                    "url": "https://github.com/sebastianbergmann",
                    "type": "github"
                }
            ],
            "time": "2023-02-03T06:13:03+00:00"
        },
        {
            "name": "sebastian/version",
            "version": "3.0.2",
            "source": {
                "type": "git",
                "url": "https://github.com/sebastianbergmann/version.git",
                "reference": "c6c1022351a901512170118436c764e473f6de8c"
            },
            "dist": {
                "type": "zip",
                "url": "https://api.github.com/repos/sebastianbergmann/version/zipball/c6c1022351a901512170118436c764e473f6de8c",
                "reference": "c6c1022351a901512170118436c764e473f6de8c",
                "shasum": ""
            },
            "require": {
                "php": ">=7.3"
            },
            "type": "library",
            "extra": {
                "branch-alias": {
                    "dev-master": "3.0-dev"
                }
            },
            "autoload": {
                "classmap": [
                    "src/"
                ]
            },
            "notification-url": "https://packagist.org/downloads/",
            "license": [
                "BSD-3-Clause"
            ],
            "authors": [
                {
                    "name": "Sebastian Bergmann",
                    "email": "sebastian@phpunit.de",
                    "role": "lead"
                }
            ],
            "description": "Library that helps with managing the version number of Git-hosted PHP projects",
            "homepage": "https://github.com/sebastianbergmann/version",
            "support": {
                "issues": "https://github.com/sebastianbergmann/version/issues",
                "source": "https://github.com/sebastianbergmann/version/tree/3.0.2"
            },
            "funding": [
                {
                    "url": "https://github.com/sebastianbergmann",
                    "type": "github"
                }
            ],
            "time": "2020-09-28T06:39:44+00:00"
        },
        {
            "name": "squizlabs/php_codesniffer",
            "version": "3.7.2",
            "source": {
                "type": "git",
                "url": "https://github.com/squizlabs/PHP_CodeSniffer.git",
                "reference": "ed8e00df0a83aa96acf703f8c2979ff33341f879"
            },
            "dist": {
                "type": "zip",
                "url": "https://api.github.com/repos/squizlabs/PHP_CodeSniffer/zipball/ed8e00df0a83aa96acf703f8c2979ff33341f879",
                "reference": "ed8e00df0a83aa96acf703f8c2979ff33341f879",
                "shasum": ""
            },
            "require": {
                "ext-simplexml": "*",
                "ext-tokenizer": "*",
                "ext-xmlwriter": "*",
                "php": ">=5.4.0"
            },
            "require-dev": {
                "phpunit/phpunit": "^4.0 || ^5.0 || ^6.0 || ^7.0"
            },
            "bin": [
                "bin/phpcs",
                "bin/phpcbf"
            ],
            "type": "library",
            "extra": {
                "branch-alias": {
                    "dev-master": "3.x-dev"
                }
            },
            "notification-url": "https://packagist.org/downloads/",
            "license": [
                "BSD-3-Clause"
            ],
            "authors": [
                {
                    "name": "Greg Sherwood",
                    "role": "lead"
                }
            ],
            "description": "PHP_CodeSniffer tokenizes PHP, JavaScript and CSS files and detects violations of a defined set of coding standards.",
            "homepage": "https://github.com/squizlabs/PHP_CodeSniffer",
            "keywords": [
                "phpcs",
                "standards",
                "static analysis"
            ],
            "support": {
                "issues": "https://github.com/squizlabs/PHP_CodeSniffer/issues",
                "source": "https://github.com/squizlabs/PHP_CodeSniffer",
                "wiki": "https://github.com/squizlabs/PHP_CodeSniffer/wiki"
            },
            "time": "2023-02-22T23:07:41+00:00"
        },
        {
            "name": "symfony/config",
            "version": "v5.4.21",
            "source": {
                "type": "git",
                "url": "https://github.com/symfony/config.git",
                "reference": "2a6b1111d038adfa15d52c0871e540f3b352d1e4"
            },
            "dist": {
                "type": "zip",
                "url": "https://api.github.com/repos/symfony/config/zipball/2a6b1111d038adfa15d52c0871e540f3b352d1e4",
                "reference": "2a6b1111d038adfa15d52c0871e540f3b352d1e4",
                "shasum": ""
            },
            "require": {
                "php": ">=7.2.5",
                "symfony/deprecation-contracts": "^2.1|^3",
                "symfony/filesystem": "^4.4|^5.0|^6.0",
                "symfony/polyfill-ctype": "~1.8",
                "symfony/polyfill-php80": "^1.16",
                "symfony/polyfill-php81": "^1.22"
            },
            "conflict": {
                "symfony/finder": "<4.4"
            },
            "require-dev": {
                "symfony/event-dispatcher": "^4.4|^5.0|^6.0",
                "symfony/finder": "^4.4|^5.0|^6.0",
                "symfony/messenger": "^4.4|^5.0|^6.0",
                "symfony/service-contracts": "^1.1|^2|^3",
                "symfony/yaml": "^4.4|^5.0|^6.0"
            },
            "suggest": {
                "symfony/yaml": "To use the yaml reference dumper"
            },
            "type": "library",
            "autoload": {
                "psr-4": {
                    "Symfony\\Component\\Config\\": ""
                },
                "exclude-from-classmap": [
                    "/Tests/"
                ]
            },
            "notification-url": "https://packagist.org/downloads/",
            "license": [
                "MIT"
            ],
            "authors": [
                {
                    "name": "Fabien Potencier",
                    "email": "fabien@symfony.com"
                },
                {
                    "name": "Symfony Community",
                    "homepage": "https://symfony.com/contributors"
                }
            ],
            "description": "Helps you find, load, combine, autofill and validate configuration values of any kind",
            "homepage": "https://symfony.com",
            "support": {
                "source": "https://github.com/symfony/config/tree/v5.4.21"
            },
            "funding": [
                {
                    "url": "https://symfony.com/sponsor",
                    "type": "custom"
                },
                {
                    "url": "https://github.com/fabpot",
                    "type": "github"
                },
                {
                    "url": "https://tidelift.com/funding/github/packagist/symfony/symfony",
                    "type": "tidelift"
                }
            ],
            "time": "2023-02-14T08:03:56+00:00"
        },
        {
            "name": "symfony/css-selector",
            "version": "v5.4.21",
            "source": {
                "type": "git",
                "url": "https://github.com/symfony/css-selector.git",
                "reference": "95f3c7468db1da8cc360b24fa2a26e7cefcb355d"
            },
            "dist": {
                "type": "zip",
                "url": "https://api.github.com/repos/symfony/css-selector/zipball/95f3c7468db1da8cc360b24fa2a26e7cefcb355d",
                "reference": "95f3c7468db1da8cc360b24fa2a26e7cefcb355d",
                "shasum": ""
            },
            "require": {
                "php": ">=7.2.5",
                "symfony/polyfill-php80": "^1.16"
            },
            "type": "library",
            "autoload": {
                "psr-4": {
                    "Symfony\\Component\\CssSelector\\": ""
                },
                "exclude-from-classmap": [
                    "/Tests/"
                ]
            },
            "notification-url": "https://packagist.org/downloads/",
            "license": [
                "MIT"
            ],
            "authors": [
                {
                    "name": "Fabien Potencier",
                    "email": "fabien@symfony.com"
                },
                {
                    "name": "Jean-François Simon",
                    "email": "jeanfrancois.simon@sensiolabs.com"
                },
                {
                    "name": "Symfony Community",
                    "homepage": "https://symfony.com/contributors"
                }
            ],
            "description": "Converts CSS selectors to XPath expressions",
            "homepage": "https://symfony.com",
            "support": {
                "source": "https://github.com/symfony/css-selector/tree/v5.4.21"
            },
            "funding": [
                {
                    "url": "https://symfony.com/sponsor",
                    "type": "custom"
                },
                {
                    "url": "https://github.com/fabpot",
                    "type": "github"
                },
                {
                    "url": "https://tidelift.com/funding/github/packagist/symfony/symfony",
                    "type": "tidelift"
                }
            ],
            "time": "2023-02-14T08:03:56+00:00"
        },
        {
            "name": "symfony/dependency-injection",
            "version": "v5.4.23",
            "source": {
                "type": "git",
                "url": "https://github.com/symfony/dependency-injection.git",
                "reference": "bb7b7988c898c94f5338e16403c52b5a3cae1d93"
            },
            "dist": {
                "type": "zip",
                "url": "https://api.github.com/repos/symfony/dependency-injection/zipball/bb7b7988c898c94f5338e16403c52b5a3cae1d93",
                "reference": "bb7b7988c898c94f5338e16403c52b5a3cae1d93",
                "shasum": ""
            },
            "require": {
                "php": ">=7.2.5",
                "psr/container": "^1.1.1",
                "symfony/deprecation-contracts": "^2.1|^3",
                "symfony/polyfill-php80": "^1.16",
                "symfony/polyfill-php81": "^1.22",
                "symfony/service-contracts": "^1.1.6|^2"
            },
            "conflict": {
                "ext-psr": "<1.1|>=2",
                "symfony/config": "<5.3",
                "symfony/finder": "<4.4",
                "symfony/proxy-manager-bridge": "<4.4",
                "symfony/yaml": "<4.4.26"
            },
            "provide": {
                "psr/container-implementation": "1.0",
                "symfony/service-implementation": "1.0|2.0"
            },
            "require-dev": {
                "symfony/config": "^5.3|^6.0",
                "symfony/expression-language": "^4.4|^5.0|^6.0",
                "symfony/yaml": "^4.4.26|^5.0|^6.0"
            },
            "suggest": {
                "symfony/config": "",
                "symfony/expression-language": "For using expressions in service container configuration",
                "symfony/finder": "For using double-star glob patterns or when GLOB_BRACE portability is required",
                "symfony/proxy-manager-bridge": "Generate service proxies to lazy load them",
                "symfony/yaml": ""
            },
            "type": "library",
            "autoload": {
                "psr-4": {
                    "Symfony\\Component\\DependencyInjection\\": ""
                },
                "exclude-from-classmap": [
                    "/Tests/"
                ]
            },
            "notification-url": "https://packagist.org/downloads/",
            "license": [
                "MIT"
            ],
            "authors": [
                {
                    "name": "Fabien Potencier",
                    "email": "fabien@symfony.com"
                },
                {
                    "name": "Symfony Community",
                    "homepage": "https://symfony.com/contributors"
                }
            ],
            "description": "Allows you to standardize and centralize the way objects are constructed in your application",
            "homepage": "https://symfony.com",
            "support": {
                "source": "https://github.com/symfony/dependency-injection/tree/v5.4.23"
            },
            "funding": [
                {
                    "url": "https://symfony.com/sponsor",
                    "type": "custom"
                },
                {
                    "url": "https://github.com/fabpot",
                    "type": "github"
                },
                {
                    "url": "https://tidelift.com/funding/github/packagist/symfony/symfony",
                    "type": "tidelift"
                }
            ],
            "time": "2023-04-21T15:04:16+00:00"
        },
        {
            "name": "symfony/event-dispatcher",
            "version": "v5.4.22",
            "source": {
                "type": "git",
                "url": "https://github.com/symfony/event-dispatcher.git",
                "reference": "1df20e45d56da29a4b1d8259dd6e950acbf1b13f"
            },
            "dist": {
                "type": "zip",
                "url": "https://api.github.com/repos/symfony/event-dispatcher/zipball/1df20e45d56da29a4b1d8259dd6e950acbf1b13f",
                "reference": "1df20e45d56da29a4b1d8259dd6e950acbf1b13f",
                "shasum": ""
            },
            "require": {
                "php": ">=7.2.5",
                "symfony/deprecation-contracts": "^2.1|^3",
                "symfony/event-dispatcher-contracts": "^2|^3",
                "symfony/polyfill-php80": "^1.16"
            },
            "conflict": {
                "symfony/dependency-injection": "<4.4"
            },
            "provide": {
                "psr/event-dispatcher-implementation": "1.0",
                "symfony/event-dispatcher-implementation": "2.0"
            },
            "require-dev": {
                "psr/log": "^1|^2|^3",
                "symfony/config": "^4.4|^5.0|^6.0",
                "symfony/dependency-injection": "^4.4|^5.0|^6.0",
                "symfony/error-handler": "^4.4|^5.0|^6.0",
                "symfony/expression-language": "^4.4|^5.0|^6.0",
                "symfony/http-foundation": "^4.4|^5.0|^6.0",
                "symfony/service-contracts": "^1.1|^2|^3",
                "symfony/stopwatch": "^4.4|^5.0|^6.0"
            },
            "suggest": {
                "symfony/dependency-injection": "",
                "symfony/http-kernel": ""
            },
            "type": "library",
            "autoload": {
                "psr-4": {
                    "Symfony\\Component\\EventDispatcher\\": ""
                },
                "exclude-from-classmap": [
                    "/Tests/"
                ]
            },
            "notification-url": "https://packagist.org/downloads/",
            "license": [
                "MIT"
            ],
            "authors": [
                {
                    "name": "Fabien Potencier",
                    "email": "fabien@symfony.com"
                },
                {
                    "name": "Symfony Community",
                    "homepage": "https://symfony.com/contributors"
                }
            ],
            "description": "Provides tools that allow your application components to communicate with each other by dispatching events and listening to them",
            "homepage": "https://symfony.com",
            "support": {
                "source": "https://github.com/symfony/event-dispatcher/tree/v5.4.22"
            },
            "funding": [
                {
                    "url": "https://symfony.com/sponsor",
                    "type": "custom"
                },
                {
                    "url": "https://github.com/fabpot",
                    "type": "github"
                },
                {
                    "url": "https://tidelift.com/funding/github/packagist/symfony/symfony",
                    "type": "tidelift"
                }
            ],
            "time": "2023-03-17T11:31:58+00:00"
        },
        {
            "name": "symfony/event-dispatcher-contracts",
            "version": "v2.5.2",
            "source": {
                "type": "git",
                "url": "https://github.com/symfony/event-dispatcher-contracts.git",
                "reference": "f98b54df6ad059855739db6fcbc2d36995283fe1"
            },
            "dist": {
                "type": "zip",
                "url": "https://api.github.com/repos/symfony/event-dispatcher-contracts/zipball/f98b54df6ad059855739db6fcbc2d36995283fe1",
                "reference": "f98b54df6ad059855739db6fcbc2d36995283fe1",
                "shasum": ""
            },
            "require": {
                "php": ">=7.2.5",
                "psr/event-dispatcher": "^1"
            },
            "suggest": {
                "symfony/event-dispatcher-implementation": ""
            },
            "type": "library",
            "extra": {
                "branch-alias": {
                    "dev-main": "2.5-dev"
                },
                "thanks": {
                    "name": "symfony/contracts",
                    "url": "https://github.com/symfony/contracts"
                }
            },
            "autoload": {
                "psr-4": {
                    "Symfony\\Contracts\\EventDispatcher\\": ""
                }
            },
            "notification-url": "https://packagist.org/downloads/",
            "license": [
                "MIT"
            ],
            "authors": [
                {
                    "name": "Nicolas Grekas",
                    "email": "p@tchwork.com"
                },
                {
                    "name": "Symfony Community",
                    "homepage": "https://symfony.com/contributors"
                }
            ],
            "description": "Generic abstractions related to dispatching event",
            "homepage": "https://symfony.com",
            "keywords": [
                "abstractions",
                "contracts",
                "decoupling",
                "interfaces",
                "interoperability",
                "standards"
            ],
            "support": {
                "source": "https://github.com/symfony/event-dispatcher-contracts/tree/v2.5.2"
            },
            "funding": [
                {
                    "url": "https://symfony.com/sponsor",
                    "type": "custom"
                },
                {
                    "url": "https://github.com/fabpot",
                    "type": "github"
                },
                {
                    "url": "https://tidelift.com/funding/github/packagist/symfony/symfony",
                    "type": "tidelift"
                }
            ],
            "time": "2022-01-02T09:53:40+00:00"
        },
        {
            "name": "symfony/filesystem",
            "version": "v5.4.23",
            "source": {
                "type": "git",
                "url": "https://github.com/symfony/filesystem.git",
                "reference": "b2f79d86cd9e7de0fff6d03baa80eaed7a5f38b5"
            },
            "dist": {
                "type": "zip",
                "url": "https://api.github.com/repos/symfony/filesystem/zipball/b2f79d86cd9e7de0fff6d03baa80eaed7a5f38b5",
                "reference": "b2f79d86cd9e7de0fff6d03baa80eaed7a5f38b5",
                "shasum": ""
            },
            "require": {
                "php": ">=7.2.5",
                "symfony/polyfill-ctype": "~1.8",
                "symfony/polyfill-mbstring": "~1.8",
                "symfony/polyfill-php80": "^1.16"
            },
            "type": "library",
            "autoload": {
                "psr-4": {
                    "Symfony\\Component\\Filesystem\\": ""
                },
                "exclude-from-classmap": [
                    "/Tests/"
                ]
            },
            "notification-url": "https://packagist.org/downloads/",
            "license": [
                "MIT"
            ],
            "authors": [
                {
                    "name": "Fabien Potencier",
                    "email": "fabien@symfony.com"
                },
                {
                    "name": "Symfony Community",
                    "homepage": "https://symfony.com/contributors"
                }
            ],
            "description": "Provides basic utilities for the filesystem",
            "homepage": "https://symfony.com",
            "support": {
                "source": "https://github.com/symfony/filesystem/tree/v5.4.23"
            },
            "funding": [
                {
                    "url": "https://symfony.com/sponsor",
                    "type": "custom"
                },
                {
                    "url": "https://github.com/fabpot",
                    "type": "github"
                },
                {
                    "url": "https://tidelift.com/funding/github/packagist/symfony/symfony",
                    "type": "tidelift"
                }
            ],
            "time": "2023-03-02T11:38:35+00:00"
        },
        {
            "name": "symfony/finder",
            "version": "v5.4.21",
            "source": {
                "type": "git",
                "url": "https://github.com/symfony/finder.git",
                "reference": "078e9a5e1871fcfe6a5ce421b539344c21afef19"
            },
            "dist": {
                "type": "zip",
                "url": "https://api.github.com/repos/symfony/finder/zipball/078e9a5e1871fcfe6a5ce421b539344c21afef19",
                "reference": "078e9a5e1871fcfe6a5ce421b539344c21afef19",
                "shasum": ""
            },
            "require": {
                "php": ">=7.2.5",
                "symfony/deprecation-contracts": "^2.1|^3",
                "symfony/polyfill-php80": "^1.16"
            },
            "type": "library",
            "autoload": {
                "psr-4": {
                    "Symfony\\Component\\Finder\\": ""
                },
                "exclude-from-classmap": [
                    "/Tests/"
                ]
            },
            "notification-url": "https://packagist.org/downloads/",
            "license": [
                "MIT"
            ],
            "authors": [
                {
                    "name": "Fabien Potencier",
                    "email": "fabien@symfony.com"
                },
                {
                    "name": "Symfony Community",
                    "homepage": "https://symfony.com/contributors"
                }
            ],
            "description": "Finds files and directories via an intuitive fluent interface",
            "homepage": "https://symfony.com",
            "support": {
                "source": "https://github.com/symfony/finder/tree/v5.4.21"
            },
            "funding": [
                {
                    "url": "https://symfony.com/sponsor",
                    "type": "custom"
                },
                {
                    "url": "https://github.com/fabpot",
                    "type": "github"
                },
                {
                    "url": "https://tidelift.com/funding/github/packagist/symfony/symfony",
                    "type": "tidelift"
                }
            ],
            "time": "2023-02-16T09:33:00+00:00"
        },
        {
            "name": "symfony/options-resolver",
            "version": "v5.4.21",
            "source": {
                "type": "git",
                "url": "https://github.com/symfony/options-resolver.git",
                "reference": "4fe5cf6ede71096839f0e4b4444d65dd3a7c1eb9"
            },
            "dist": {
                "type": "zip",
                "url": "https://api.github.com/repos/symfony/options-resolver/zipball/4fe5cf6ede71096839f0e4b4444d65dd3a7c1eb9",
                "reference": "4fe5cf6ede71096839f0e4b4444d65dd3a7c1eb9",
                "shasum": ""
            },
            "require": {
                "php": ">=7.2.5",
                "symfony/deprecation-contracts": "^2.1|^3",
                "symfony/polyfill-php73": "~1.0",
                "symfony/polyfill-php80": "^1.16"
            },
            "type": "library",
            "autoload": {
                "psr-4": {
                    "Symfony\\Component\\OptionsResolver\\": ""
                },
                "exclude-from-classmap": [
                    "/Tests/"
                ]
            },
            "notification-url": "https://packagist.org/downloads/",
            "license": [
                "MIT"
            ],
            "authors": [
                {
                    "name": "Fabien Potencier",
                    "email": "fabien@symfony.com"
                },
                {
                    "name": "Symfony Community",
                    "homepage": "https://symfony.com/contributors"
                }
            ],
            "description": "Provides an improved replacement for the array_replace PHP function",
            "homepage": "https://symfony.com",
            "keywords": [
                "config",
                "configuration",
                "options"
            ],
            "support": {
                "source": "https://github.com/symfony/options-resolver/tree/v5.4.21"
            },
            "funding": [
                {
                    "url": "https://symfony.com/sponsor",
                    "type": "custom"
                },
                {
                    "url": "https://github.com/fabpot",
                    "type": "github"
                },
                {
                    "url": "https://tidelift.com/funding/github/packagist/symfony/symfony",
                    "type": "tidelift"
                }
            ],
            "time": "2023-02-14T08:03:56+00:00"
        },
        {
            "name": "symfony/polyfill-php81",
            "version": "v1.27.0",
            "source": {
                "type": "git",
                "url": "https://github.com/symfony/polyfill-php81.git",
                "reference": "707403074c8ea6e2edaf8794b0157a0bfa52157a"
            },
            "dist": {
                "type": "zip",
                "url": "https://api.github.com/repos/symfony/polyfill-php81/zipball/707403074c8ea6e2edaf8794b0157a0bfa52157a",
                "reference": "707403074c8ea6e2edaf8794b0157a0bfa52157a",
                "shasum": ""
            },
            "require": {
                "php": ">=7.1"
            },
            "type": "library",
            "extra": {
                "branch-alias": {
                    "dev-main": "1.27-dev"
                },
                "thanks": {
                    "name": "symfony/polyfill",
                    "url": "https://github.com/symfony/polyfill"
                }
            },
            "autoload": {
                "files": [
                    "bootstrap.php"
                ],
                "psr-4": {
                    "Symfony\\Polyfill\\Php81\\": ""
                },
                "classmap": [
                    "Resources/stubs"
                ]
            },
            "notification-url": "https://packagist.org/downloads/",
            "license": [
                "MIT"
            ],
            "authors": [
                {
                    "name": "Nicolas Grekas",
                    "email": "p@tchwork.com"
                },
                {
                    "name": "Symfony Community",
                    "homepage": "https://symfony.com/contributors"
                }
            ],
            "description": "Symfony polyfill backporting some PHP 8.1+ features to lower PHP versions",
            "homepage": "https://symfony.com",
            "keywords": [
                "compatibility",
                "polyfill",
                "portable",
                "shim"
            ],
            "support": {
                "source": "https://github.com/symfony/polyfill-php81/tree/v1.27.0"
            },
            "funding": [
                {
                    "url": "https://symfony.com/sponsor",
                    "type": "custom"
                },
                {
                    "url": "https://github.com/fabpot",
                    "type": "github"
                },
                {
                    "url": "https://tidelift.com/funding/github/packagist/symfony/symfony",
                    "type": "tidelift"
                }
            ],
            "time": "2022-11-03T14:55:06+00:00"
        },
        {
            "name": "symfony/process",
            "version": "v5.4.23",
            "source": {
                "type": "git",
                "url": "https://github.com/symfony/process.git",
                "reference": "4b842fc4b61609e0a155a114082bd94e31e98287"
            },
            "dist": {
                "type": "zip",
                "url": "https://api.github.com/repos/symfony/process/zipball/4b842fc4b61609e0a155a114082bd94e31e98287",
                "reference": "4b842fc4b61609e0a155a114082bd94e31e98287",
                "shasum": ""
            },
            "require": {
                "php": ">=7.2.5",
                "symfony/polyfill-php80": "^1.16"
            },
            "type": "library",
            "autoload": {
                "psr-4": {
                    "Symfony\\Component\\Process\\": ""
                },
                "exclude-from-classmap": [
                    "/Tests/"
                ]
            },
            "notification-url": "https://packagist.org/downloads/",
            "license": [
                "MIT"
            ],
            "authors": [
                {
                    "name": "Fabien Potencier",
                    "email": "fabien@symfony.com"
                },
                {
                    "name": "Symfony Community",
                    "homepage": "https://symfony.com/contributors"
                }
            ],
            "description": "Executes commands in sub-processes",
            "homepage": "https://symfony.com",
            "support": {
                "source": "https://github.com/symfony/process/tree/v5.4.23"
            },
            "funding": [
                {
                    "url": "https://symfony.com/sponsor",
                    "type": "custom"
                },
                {
                    "url": "https://github.com/fabpot",
                    "type": "github"
                },
                {
                    "url": "https://tidelift.com/funding/github/packagist/symfony/symfony",
                    "type": "tidelift"
                }
            ],
            "time": "2023-04-18T13:50:24+00:00"
        },
        {
            "name": "symfony/stopwatch",
            "version": "v5.4.21",
            "source": {
                "type": "git",
                "url": "https://github.com/symfony/stopwatch.git",
                "reference": "f83692cd869a6f2391691d40a01e8acb89e76fee"
            },
            "dist": {
                "type": "zip",
                "url": "https://api.github.com/repos/symfony/stopwatch/zipball/f83692cd869a6f2391691d40a01e8acb89e76fee",
                "reference": "f83692cd869a6f2391691d40a01e8acb89e76fee",
                "shasum": ""
            },
            "require": {
                "php": ">=7.2.5",
                "symfony/service-contracts": "^1|^2|^3"
            },
            "type": "library",
            "autoload": {
                "psr-4": {
                    "Symfony\\Component\\Stopwatch\\": ""
                },
                "exclude-from-classmap": [
                    "/Tests/"
                ]
            },
            "notification-url": "https://packagist.org/downloads/",
            "license": [
                "MIT"
            ],
            "authors": [
                {
                    "name": "Fabien Potencier",
                    "email": "fabien@symfony.com"
                },
                {
                    "name": "Symfony Community",
                    "homepage": "https://symfony.com/contributors"
                }
            ],
            "description": "Provides a way to profile code",
            "homepage": "https://symfony.com",
            "support": {
                "source": "https://github.com/symfony/stopwatch/tree/v5.4.21"
            },
            "funding": [
                {
                    "url": "https://symfony.com/sponsor",
                    "type": "custom"
                },
                {
                    "url": "https://github.com/fabpot",
                    "type": "github"
                },
                {
                    "url": "https://tidelift.com/funding/github/packagist/symfony/symfony",
                    "type": "tidelift"
                }
            ],
            "time": "2023-02-14T08:03:56+00:00"
        },
        {
            "name": "textalk/websocket",
            "version": "1.6.3",
            "source": {
                "type": "git",
                "url": "https://github.com/Textalk/websocket-php.git",
                "reference": "67de79745b1a357caf812bfc44e0abf481cee012"
            },
            "dist": {
                "type": "zip",
                "url": "https://api.github.com/repos/Textalk/websocket-php/zipball/67de79745b1a357caf812bfc44e0abf481cee012",
                "reference": "67de79745b1a357caf812bfc44e0abf481cee012",
                "shasum": ""
            },
            "require": {
                "php": "^7.4 | ^8.0",
                "phrity/net-uri": "^1.0",
                "phrity/util-errorhandler": "^1.0",
                "psr/http-message": "^1.0",
                "psr/log": "^1.0 | ^2.0 | ^3.0"
            },
            "require-dev": {
                "php-coveralls/php-coveralls": "^2.0",
                "phpunit/phpunit": "^9.0",
                "squizlabs/php_codesniffer": "^3.5"
            },
            "type": "library",
            "autoload": {
                "psr-4": {
                    "WebSocket\\": "lib"
                }
            },
            "notification-url": "https://packagist.org/downloads/",
            "license": [
                "ISC"
            ],
            "authors": [
                {
                    "name": "Fredrik Liljegren"
                },
                {
                    "name": "Sören Jensen"
                }
            ],
            "description": "WebSocket client and server",
            "support": {
                "issues": "https://github.com/Textalk/websocket-php/issues",
                "source": "https://github.com/Textalk/websocket-php/tree/1.6.3"
            },
            "time": "2022-11-07T18:59:33+00:00"
        },
        {
            "name": "theseer/tokenizer",
            "version": "1.2.1",
            "source": {
                "type": "git",
                "url": "https://github.com/theseer/tokenizer.git",
                "reference": "34a41e998c2183e22995f158c581e7b5e755ab9e"
            },
            "dist": {
                "type": "zip",
                "url": "https://api.github.com/repos/theseer/tokenizer/zipball/34a41e998c2183e22995f158c581e7b5e755ab9e",
                "reference": "34a41e998c2183e22995f158c581e7b5e755ab9e",
                "shasum": ""
            },
            "require": {
                "ext-dom": "*",
                "ext-tokenizer": "*",
                "ext-xmlwriter": "*",
                "php": "^7.2 || ^8.0"
            },
            "type": "library",
            "autoload": {
                "classmap": [
                    "src/"
                ]
            },
            "notification-url": "https://packagist.org/downloads/",
            "license": [
                "BSD-3-Clause"
            ],
            "authors": [
                {
                    "name": "Arne Blankerts",
                    "email": "arne@blankerts.de",
                    "role": "Developer"
                }
            ],
            "description": "A small library for converting tokenized PHP source code into XML and potentially other formats",
            "support": {
                "issues": "https://github.com/theseer/tokenizer/issues",
                "source": "https://github.com/theseer/tokenizer/tree/1.2.1"
            },
            "funding": [
                {
                    "url": "https://github.com/theseer",
                    "type": "github"
                }
            ],
            "time": "2021-07-28T10:34:58+00:00"
        }
    ],
    "aliases": [],
    "minimum-stability": "stable",
    "stability-flags": {
        "ahand/mobileesp": 20
    },
    "prefer-stable": false,
    "prefer-lowest": false,
    "platform": {
        "php": ">=8.0"
    },
    "platform-dev": [],
    "platform-overrides": {
        "php": "8.0"
    },
    "plugin-api-version": "2.3.0"
}<|MERGE_RESOLUTION|>--- conflicted
+++ resolved
@@ -4,11 +4,7 @@
         "Read more about it at https://getcomposer.org/doc/01-basic-usage.md#installing-dependencies",
         "This file is @generated automatically"
     ],
-<<<<<<< HEAD
-    "content-hash": "1ec4c5b928c1a58c0ff038524a76f53a",
-=======
-    "content-hash": "df01d3f6e439016909e52f8cf949af99",
->>>>>>> ff8f8809
+    "content-hash": "64691e07685e6b438c9537a917a8a97b",
     "packages": [
         {
             "name": "ahand/mobileesp",
@@ -10910,16 +10906,16 @@
         },
         {
             "name": "sebastian/diff",
-            "version": "4.0.4",
+            "version": "4.0.5",
             "source": {
                 "type": "git",
                 "url": "https://github.com/sebastianbergmann/diff.git",
-                "reference": "3461e3fccc7cfdfc2720be910d3bd73c69be590d"
-            },
-            "dist": {
-                "type": "zip",
-                "url": "https://api.github.com/repos/sebastianbergmann/diff/zipball/3461e3fccc7cfdfc2720be910d3bd73c69be590d",
-                "reference": "3461e3fccc7cfdfc2720be910d3bd73c69be590d",
+                "reference": "74be17022044ebaaecfdf0c5cd504fc9cd5a7131"
+            },
+            "dist": {
+                "type": "zip",
+                "url": "https://api.github.com/repos/sebastianbergmann/diff/zipball/74be17022044ebaaecfdf0c5cd504fc9cd5a7131",
+                "reference": "74be17022044ebaaecfdf0c5cd504fc9cd5a7131",
                 "shasum": ""
             },
             "require": {
@@ -10964,7 +10960,7 @@
             ],
             "support": {
                 "issues": "https://github.com/sebastianbergmann/diff/issues",
-                "source": "https://github.com/sebastianbergmann/diff/tree/4.0.4"
+                "source": "https://github.com/sebastianbergmann/diff/tree/4.0.5"
             },
             "funding": [
                 {
@@ -10972,7 +10968,7 @@
                     "type": "github"
                 }
             ],
-            "time": "2020-10-26T13:10:38+00:00"
+            "time": "2023-05-07T05:35:17+00:00"
         },
         {
             "name": "sebastian/environment",
@@ -12606,5 +12602,5 @@
     "platform-overrides": {
         "php": "8.0"
     },
-    "plugin-api-version": "2.3.0"
+    "plugin-api-version": "2.2.0"
 }