--- conflicted
+++ resolved
@@ -4,12 +4,8 @@
         "Read more about it at https://getcomposer.org/doc/01-basic-usage.md#composer-lock-the-lock-file",
         "This file is @generated automatically"
     ],
-<<<<<<< HEAD
-    "hash": "7bcaf6f09d6fb11c4d5265038d5b3240",
-    "content-hash": "20fc0f90f024b6a1ec0f791b2104a86c",
-=======
-    "content-hash": "a0e1520679aa51ff4fc9d7c52febbce9",
->>>>>>> 3f48f6a2
+    "hash": "e920ded0a3d720a33efd948bdc3ebc24",
+    "content-hash": "d755d74cab782094f8b2868722ccd380",
     "packages": [
         {
             "name": "aferrandini/phpqrcode",
@@ -172,12 +168,8 @@
                 "MIT"
             ],
             "description": "Promoting the interoperability of container objects (DIC, SL, etc.)",
-<<<<<<< HEAD
-            "time": "2014-12-30 15:22:37"
-=======
             "homepage": "https://github.com/container-interop/container-interop",
-            "time": "2017-02-14T19:40:03+00:00"
->>>>>>> 3f48f6a2
+            "time": "2017-02-14 19:40:03"
         },
         {
             "name": "jasig/phpcas",
@@ -466,11 +458,7 @@
                 "php",
                 "stylesheet"
             ],
-<<<<<<< HEAD
-            "time": "2015-12-30 05:47:36"
-=======
-            "time": "2017-02-23T14:18:55+00:00"
->>>>>>> 3f48f6a2
+            "time": "2017-02-23 14:18:55"
         },
         {
             "name": "pear/file_marc",
@@ -953,7 +941,7 @@
                 "container-interop",
                 "psr"
             ],
-            "time": "2017-02-14T16:28:37+00:00"
+            "time": "2017-02-14 16:28:37"
         },
         {
             "name": "psr/http-message",
@@ -1003,7 +991,7 @@
                 "request",
                 "response"
             ],
-            "time": "2016-08-06T14:39:51+00:00"
+            "time": "2016-08-06 14:39:51"
         },
         {
             "name": "psr/log",
@@ -1179,11 +1167,7 @@
             ],
             "description": "Symfony Yaml Component",
             "homepage": "https://symfony.com",
-<<<<<<< HEAD
-            "time": "2017-01-03 13:51:32"
-=======
-            "time": "2017-02-16T22:46:52+00:00"
->>>>>>> 3f48f6a2
+            "time": "2017-02-16 22:46:52"
         },
         {
             "name": "vufind-org/vufindcode",
@@ -1367,11 +1351,7 @@
                 }
             ],
             "description": "PDO userspace driver proxying calls to PHP OCI8 driver",
-<<<<<<< HEAD
-            "time": "2017-01-05 03:43:09"
-=======
-            "time": "2017-02-02T02:51:53+00:00"
->>>>>>> 3f48f6a2
+            "time": "2017-02-02 02:51:53"
         },
         {
             "name": "zendframework/zend-cache",
@@ -1497,11 +1477,7 @@
                 "captcha",
                 "zf2"
             ],
-<<<<<<< HEAD
-            "time": "2016-06-21 17:32:09"
-=======
-            "time": "2017-02-23T08:09:44+00:00"
->>>>>>> 3f48f6a2
+            "time": "2017-02-23 08:09:44"
         },
         {
             "name": "zendframework/zend-code",
@@ -1818,7 +1794,7 @@
                 "psr",
                 "psr-7"
             ],
-            "time": "2017-01-23T04:53:24+00:00"
+            "time": "2017-01-23 04:53:24"
         },
         {
             "name": "zendframework/zend-dom",
@@ -2150,11 +2126,7 @@
                 "form",
                 "zf2"
             ],
-<<<<<<< HEAD
-            "time": "2016-09-22 15:56:15"
-=======
-            "time": "2017-02-23T16:03:25+00:00"
->>>>>>> 3f48f6a2
+            "time": "2017-02-23 16:03:25"
         },
         {
             "name": "zendframework/zend-http",
@@ -2204,11 +2176,7 @@
                 "http",
                 "zf2"
             ],
-<<<<<<< HEAD
-            "time": "2016-08-08 15:01:54"
-=======
-            "time": "2017-01-31T14:41:02+00:00"
->>>>>>> 3f48f6a2
+            "time": "2017-01-31 14:41:02"
         },
         {
             "name": "zendframework/zend-hydrator",
@@ -2618,11 +2586,7 @@
                 "mail",
                 "zf2"
             ],
-<<<<<<< HEAD
-            "time": "2016-12-19 22:46:35"
-=======
-            "time": "2017-02-14T18:03:34+00:00"
->>>>>>> 3f48f6a2
+            "time": "2017-02-14 18:03:34"
         },
         {
             "name": "zendframework/zend-math",
@@ -2870,11 +2834,7 @@
                 "mvc",
                 "zf2"
             ],
-<<<<<<< HEAD
-            "time": "2016-02-23 15:24:59"
-=======
-            "time": "2016-05-31T17:18:50+00:00"
->>>>>>> 3f48f6a2
+            "time": "2016-05-31 17:18:50"
         },
         {
             "name": "zendframework/zend-paginator",
@@ -2987,7 +2947,7 @@
                 "psr",
                 "psr-7"
             ],
-            "time": "2016-05-10T21:44:39+00:00"
+            "time": "2016-05-10 21:44:39"
         },
         {
             "name": "zendframework/zend-serializer",
@@ -3044,11 +3004,7 @@
                 "serializer",
                 "zf2"
             ],
-<<<<<<< HEAD
-            "time": "2016-05-11 16:05:56"
-=======
-            "time": "2016-06-21T17:01:55+00:00"
->>>>>>> 3f48f6a2
+            "time": "2016-06-21 17:01:55"
         },
         {
             "name": "zendframework/zend-server",
@@ -3849,11 +3805,7 @@
                 "rbac",
                 "zf2"
             ],
-<<<<<<< HEAD
-            "time": "2015-09-09 03:15:04"
-=======
-            "time": "2016-10-26T14:05:28+00:00"
->>>>>>> 3f48f6a2
+            "time": "2016-10-26 14:05:28"
         },
         {
             "name": "zfr/rbac",
@@ -4210,11 +4162,7 @@
                 "docblock",
                 "parser"
             ],
-<<<<<<< HEAD
-            "time": "2016-12-30 15:59:45"
-=======
-            "time": "2017-02-24T16:22:25+00:00"
->>>>>>> 3f48f6a2
+            "time": "2017-02-24 16:22:25"
         },
         {
             "name": "doctrine/instantiator",
@@ -5635,35 +5583,35 @@
         },
         {
             "name": "phpunit/php-code-coverage",
-            "version": "4.0.5",
+            "version": "4.0.7",
             "source": {
                 "type": "git",
                 "url": "https://github.com/sebastianbergmann/php-code-coverage.git",
-                "reference": "c19cfc7cbb0e9338d8c469c7eedecc2a428b0971"
-            },
-            "dist": {
-                "type": "zip",
-                "url": "https://api.github.com/repos/sebastianbergmann/php-code-coverage/zipball/c19cfc7cbb0e9338d8c469c7eedecc2a428b0971",
-                "reference": "c19cfc7cbb0e9338d8c469c7eedecc2a428b0971",
-                "shasum": ""
-            },
-            "require": {
+                "reference": "09e2277d14ea467e5a984010f501343ef29ffc69"
+            },
+            "dist": {
+                "type": "zip",
+                "url": "https://api.github.com/repos/sebastianbergmann/php-code-coverage/zipball/09e2277d14ea467e5a984010f501343ef29ffc69",
+                "reference": "09e2277d14ea467e5a984010f501343ef29ffc69",
+                "shasum": ""
+            },
+            "require": {
+                "ext-dom": "*",
+                "ext-xmlwriter": "*",
                 "php": "^5.6 || ^7.0",
-                "phpunit/php-file-iterator": "~1.3",
-                "phpunit/php-text-template": "~1.2",
-                "phpunit/php-token-stream": "^1.4.2",
-                "sebastian/code-unit-reverse-lookup": "~1.0",
+                "phpunit/php-file-iterator": "^1.3",
+                "phpunit/php-text-template": "^1.2",
+                "phpunit/php-token-stream": "^1.4.2 || ^2.0",
+                "sebastian/code-unit-reverse-lookup": "^1.0",
                 "sebastian/environment": "^1.3.2 || ^2.0",
-                "sebastian/version": "~1.0|~2.0"
-            },
-            "require-dev": {
-                "ext-xdebug": ">=2.1.4",
-                "phpunit/phpunit": "^5.4"
+                "sebastian/version": "^1.0 || ^2.0"
+            },
+            "require-dev": {
+                "ext-xdebug": "^2.1.4",
+                "phpunit/phpunit": "^5.7"
             },
             "suggest": {
-                "ext-dom": "*",
-                "ext-xdebug": ">=2.4.0",
-                "ext-xmlwriter": "*"
+                "ext-xdebug": "^2.5.1"
             },
             "type": "library",
             "extra": {
@@ -5694,7 +5642,7 @@
                 "testing",
                 "xunit"
             ],
-            "time": "2017-01-20 15:06:43"
+            "time": "2017-03-01 09:12:17"
         },
         {
             "name": "phpunit/php-file-iterator",
@@ -5831,11 +5779,7 @@
             "keywords": [
                 "timer"
             ],
-<<<<<<< HEAD
-            "time": "2016-05-12 18:03:57"
-=======
-            "time": "2017-02-26T11:10:40+00:00"
->>>>>>> 3f48f6a2
+            "time": "2017-02-26 11:10:40"
         },
         {
             "name": "phpunit/php-token-stream",
@@ -5884,11 +5828,7 @@
             "keywords": [
                 "tokenizer"
             ],
-<<<<<<< HEAD
-            "time": "2016-11-15 14:06:22"
-=======
-            "time": "2017-02-27T10:12:30+00:00"
->>>>>>> 3f48f6a2
+            "time": "2017-02-27 10:12:30"
         },
         {
             "name": "phpunit/phpunit",
@@ -6492,16 +6432,16 @@
         },
         {
             "name": "sebastian/object-enumerator",
-            "version": "2.0.0",
+            "version": "2.0.1",
             "source": {
                 "type": "git",
                 "url": "https://github.com/sebastianbergmann/object-enumerator.git",
-                "reference": "96f8a3f257b69e8128ad74d3a7fd464bcbaa3b35"
-            },
-            "dist": {
-                "type": "zip",
-                "url": "https://api.github.com/repos/sebastianbergmann/object-enumerator/zipball/96f8a3f257b69e8128ad74d3a7fd464bcbaa3b35",
-                "reference": "96f8a3f257b69e8128ad74d3a7fd464bcbaa3b35",
+                "reference": "1311872ac850040a79c3c058bea3e22d0f09cbb7"
+            },
+            "dist": {
+                "type": "zip",
+                "url": "https://api.github.com/repos/sebastianbergmann/object-enumerator/zipball/1311872ac850040a79c3c058bea3e22d0f09cbb7",
+                "reference": "1311872ac850040a79c3c058bea3e22d0f09cbb7",
                 "shasum": ""
             },
             "require": {
@@ -6534,7 +6474,7 @@
             ],
             "description": "Traverses array structures and object graphs to enumerate all referenced objects",
             "homepage": "https://github.com/sebastianbergmann/object-enumerator/",
-            "time": "2016-11-19 07:35:10"
+            "time": "2017-02-18 15:18:39"
         },
         {
             "name": "sebastian/phpcpd",
@@ -6847,11 +6787,7 @@
                 "phpcs",
                 "standards"
             ],
-<<<<<<< HEAD
-            "time": "2016-11-30 04:02:31"
-=======
-            "time": "2017-02-02T03:30:00+00:00"
->>>>>>> 3f48f6a2
+            "time": "2017-02-02 03:30:00"
         },
         {
             "name": "symfony/config",
@@ -7141,11 +7077,7 @@
             ],
             "description": "Symfony DependencyInjection Component",
             "homepage": "https://symfony.com",
-<<<<<<< HEAD
-            "time": "2017-01-28 02:37:08"
-=======
-            "time": "2017-02-16T22:46:52+00:00"
->>>>>>> 3f48f6a2
+            "time": "2017-02-16 22:46:52"
         },
         {
             "name": "symfony/event-dispatcher",
@@ -7699,11 +7631,7 @@
             "keywords": [
                 "templating"
             ],
-<<<<<<< HEAD
-            "time": "2017-01-11 19:36:15"
-=======
-            "time": "2017-02-27T00:07:03+00:00"
->>>>>>> 3f48f6a2
+            "time": "2017-02-27 00:07:03"
         },
         {
             "name": "zetacomponents/base",
