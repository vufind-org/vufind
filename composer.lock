--- conflicted
+++ resolved
@@ -4,11 +4,7 @@
         "Read more about it at https://getcomposer.org/doc/01-basic-usage.md#installing-dependencies",
         "This file is @generated automatically"
     ],
-<<<<<<< HEAD
-    "content-hash": "41896d174538e1b6a5038af02f3b2c84",
-=======
-    "content-hash": "457dc962454d4a004601f9c83f1588f4",
->>>>>>> 8e924565
+    "content-hash": "d024028c022cc015de8eb4aa0e626be8",
     "packages": [
         {
             "name": "ahand/mobileesp",
@@ -5437,16 +5433,16 @@
         },
         {
             "name": "nikic/php-parser",
-            "version": "v4.15.4",
+            "version": "v4.15.5",
             "source": {
                 "type": "git",
                 "url": "https://github.com/nikic/PHP-Parser.git",
-                "reference": "6bb5176bc4af8bcb7d926f88718db9b96a2d4290"
-            },
-            "dist": {
-                "type": "zip",
-                "url": "https://api.github.com/repos/nikic/PHP-Parser/zipball/6bb5176bc4af8bcb7d926f88718db9b96a2d4290",
-                "reference": "6bb5176bc4af8bcb7d926f88718db9b96a2d4290",
+                "reference": "11e2663a5bc9db5d714eedb4277ee300403b4a9e"
+            },
+            "dist": {
+                "type": "zip",
+                "url": "https://api.github.com/repos/nikic/PHP-Parser/zipball/11e2663a5bc9db5d714eedb4277ee300403b4a9e",
+                "reference": "11e2663a5bc9db5d714eedb4277ee300403b4a9e",
                 "shasum": ""
             },
             "require": {
@@ -5487,9 +5483,9 @@
             ],
             "support": {
                 "issues": "https://github.com/nikic/PHP-Parser/issues",
-                "source": "https://github.com/nikic/PHP-Parser/tree/v4.15.4"
-            },
-            "time": "2023-03-05T19:49:14+00:00"
+                "source": "https://github.com/nikic/PHP-Parser/tree/v4.15.5"
+            },
+            "time": "2023-05-19T20:20:00+00:00"
         },
         {
             "name": "ocramius/proxy-manager",
