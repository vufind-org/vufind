--- conflicted
+++ resolved
@@ -4,11 +4,7 @@
         "Read more about it at https://getcomposer.org/doc/01-basic-usage.md#composer-lock-the-lock-file",
         "This file is @generated automatically"
     ],
-<<<<<<< HEAD
-    "content-hash": "a64da06bca4e0dc6582bbbeafe239be2",
-=======
-    "content-hash": "6b28ba78c0ed1a34882d7b7025c5bef7",
->>>>>>> db17011c
+    "content-hash": "4ca6cbb0520d1db4f0a0d27a859628e3",
     "packages": [
         {
             "name": "aferrandini/phpqrcode",
@@ -465,16 +461,16 @@
         },
         {
             "name": "paragonie/random_compat",
-            "version": "v2.0.9",
+            "version": "v2.0.10",
             "source": {
                 "type": "git",
                 "url": "https://github.com/paragonie/random_compat.git",
-                "reference": "6968531206671f94377b01dc7888d5d1b858a01b"
-            },
-            "dist": {
-                "type": "zip",
-                "url": "https://api.github.com/repos/paragonie/random_compat/zipball/6968531206671f94377b01dc7888d5d1b858a01b",
-                "reference": "6968531206671f94377b01dc7888d5d1b858a01b",
+                "reference": "634bae8e911eefa89c1abfbf1b66da679ac8f54d"
+            },
+            "dist": {
+                "type": "zip",
+                "url": "https://api.github.com/repos/paragonie/random_compat/zipball/634bae8e911eefa89c1abfbf1b66da679ac8f54d",
+                "reference": "634bae8e911eefa89c1abfbf1b66da679ac8f54d",
                 "shasum": ""
             },
             "require": {
@@ -509,7 +505,7 @@
                 "pseudorandom",
                 "random"
             ],
-            "time": "2017-03-03T20:43:42+00:00"
+            "time": "2017-03-13T16:27:32+00:00"
         },
         {
             "name": "pear/file_marc",
@@ -2419,40 +2415,35 @@
         },
         {
             "name": "zendframework/zend-json",
-            "version": "2.6.1",
+            "version": "3.0.0",
             "source": {
                 "type": "git",
                 "url": "https://github.com/zendframework/zend-json.git",
-                "reference": "4c8705dbe4ad7d7e51b2876c5b9eea0ef916ba28"
-            },
-            "dist": {
-                "type": "zip",
-                "url": "https://api.github.com/repos/zendframework/zend-json/zipball/4c8705dbe4ad7d7e51b2876c5b9eea0ef916ba28",
-                "reference": "4c8705dbe4ad7d7e51b2876c5b9eea0ef916ba28",
+                "reference": "f42a1588e75c2a3e338cd94c37906231e616daab"
+            },
+            "dist": {
+                "type": "zip",
+                "url": "https://api.github.com/repos/zendframework/zend-json/zipball/f42a1588e75c2a3e338cd94c37906231e616daab",
+                "reference": "f42a1588e75c2a3e338cd94c37906231e616daab",
                 "shasum": ""
             },
             "require": {
                 "php": "^5.5 || ^7.0"
             },
             "require-dev": {
-                "fabpot/php-cs-fixer": "1.7.*",
                 "phpunit/phpunit": "~4.0",
-                "zendframework/zend-http": "^2.5.4",
-                "zendframework/zend-server": "^2.6.1",
-                "zendframework/zend-stdlib": "^2.5 || ^3.0",
-                "zendframework/zendxml": "^1.0.2"
+                "squizlabs/php_codesniffer": "^2.3",
+                "zendframework/zend-stdlib": "^2.7 || ^3.0"
             },
             "suggest": {
-                "zendframework/zend-http": "Zend\\Http component, required to use Zend\\Json\\Server",
-                "zendframework/zend-server": "Zend\\Server component, required to use Zend\\Json\\Server",
-                "zendframework/zend-stdlib": "Zend\\Stdlib component, for use with caching Zend\\Json\\Server responses",
-                "zendframework/zendxml": "To support Zend\\Json\\Json::fromXml() usage"
-            },
-            "type": "library",
-            "extra": {
-                "branch-alias": {
-                    "dev-master": "2.6-dev",
-                    "dev-develop": "2.7-dev"
+                "zendframework/zend-json-server": "For implementing JSON-RPC servers",
+                "zendframework/zend-xml2json": "For converting XML documents to JSON"
+            },
+            "type": "library",
+            "extra": {
+                "branch-alias": {
+                    "dev-master": "3.0-dev",
+                    "dev-develop": "3.1-dev"
                 }
             },
             "autoload": {
@@ -2470,7 +2461,7 @@
                 "json",
                 "zf2"
             ],
-            "time": "2016-02-04T21:20:26+00:00"
+            "time": "2016-04-01T02:34:00+00:00"
         },
         {
             "name": "zendframework/zend-loader",
@@ -3504,56 +3495,6 @@
                 "zf2"
             ],
             "time": "2017-01-29T17:24:24+00:00"
-        },
-        {
-            "name": "zendframework/zend-version",
-            "version": "2.5.1",
-            "source": {
-                "type": "git",
-                "url": "https://github.com/zendframework/zend-version.git",
-                "reference": "e30c55dc394eaf396f0347887af0a7bef471fe08"
-            },
-            "dist": {
-                "type": "zip",
-                "url": "https://api.github.com/repos/zendframework/zend-version/zipball/e30c55dc394eaf396f0347887af0a7bef471fe08",
-                "reference": "e30c55dc394eaf396f0347887af0a7bef471fe08",
-                "shasum": ""
-            },
-            "require": {
-                "php": ">=5.3.23",
-                "zendframework/zend-json": "~2.5"
-            },
-            "require-dev": {
-                "fabpot/php-cs-fixer": "1.7.*",
-                "phpunit/phpunit": "~4.0",
-                "zendframework/zend-http": "~2.5"
-            },
-            "suggest": {
-                "zendframework/zend-http": "Allows use of Zend\\Http\\Client to check version information",
-                "zendframework/zend-json": "To check latest version hosted in GitHub"
-            },
-            "type": "library",
-            "extra": {
-                "branch-alias": {
-                    "dev-master": "2.5-dev",
-                    "dev-develop": "2.6-dev"
-                }
-            },
-            "autoload": {
-                "psr-4": {
-                    "Zend\\Version\\": "src/"
-                }
-            },
-            "notification-url": "https://packagist.org/downloads/",
-            "license": [
-                "BSD-3-Clause"
-            ],
-            "homepage": "https://github.com/zendframework/zend-version",
-            "keywords": [
-                "version",
-                "zf2"
-            ],
-            "time": "2015-06-04T15:41:05+00:00"
         },
         {
             "name": "zendframework/zend-view",
@@ -3681,16 +3622,16 @@
         },
         {
             "name": "zendframework/zendservice-amazon",
-            "version": "2.1.0",
+            "version": "2.2.0",
             "source": {
                 "type": "git",
                 "url": "https://github.com/zendframework/ZendService_Amazon.git",
-                "reference": "cb54705ce81a3790ca6bbf4b87e2fef84e255dc7"
-            },
-            "dist": {
-                "type": "zip",
-                "url": "https://api.github.com/repos/zendframework/ZendService_Amazon/zipball/cb54705ce81a3790ca6bbf4b87e2fef84e255dc7",
-                "reference": "cb54705ce81a3790ca6bbf4b87e2fef84e255dc7",
+                "reference": "5c5bde61af3f93e29f1a8deb3b3c77780ab3d5aa"
+            },
+            "dist": {
+                "type": "zip",
+                "url": "https://api.github.com/repos/zendframework/ZendService_Amazon/zipball/5c5bde61af3f93e29f1a8deb3b3c77780ab3d5aa",
+                "reference": "5c5bde61af3f93e29f1a8deb3b3c77780ab3d5aa",
                 "shasum": ""
             },
             "require": {
@@ -3702,8 +3643,9 @@
                 "zendframework/zendxml": "^1.0"
             },
             "require-dev": {
-                "fabpot/php-cs-fixer": "~1.7.0",
+                "malukenho/docheader": "^0.1.5",
                 "phpunit/phpunit": "^6.0.8 || ^5.7.15",
+                "zendframework/zend-coding-standard": "~1.0.0",
                 "zendframework/zend-i18n": "~2.0"
             },
             "suggest": {
@@ -3712,13 +3654,13 @@
             "type": "library",
             "extra": {
                 "branch-alias": {
-                    "dev-master": "2.1.x-dev",
-                    "dev-develop": "2.2.x-dev"
-                }
-            },
-            "autoload": {
-                "psr-0": {
-                    "ZendService\\Amazon\\": "library/"
+                    "dev-master": "2.2.x-dev",
+                    "dev-develop": "2.3.x-dev"
+                }
+            },
+            "autoload": {
+                "psr-4": {
+                    "ZendService\\Amazon\\": "src/"
                 }
             },
             "notification-url": "https://packagist.org/downloads/",
@@ -3735,7 +3677,7 @@
                 "sqs",
                 "zf2"
             ],
-            "time": "2017-03-09T23:32:09+00:00"
+            "time": "2017-03-15T02:47:08+00:00"
         },
         {
             "name": "zendframework/zendservice-recaptcha",
@@ -4932,16 +4874,16 @@
         },
         {
             "name": "monolog/monolog",
-            "version": "1.22.0",
+            "version": "1.22.1",
             "source": {
                 "type": "git",
                 "url": "https://github.com/Seldaek/monolog.git",
-                "reference": "bad29cb8d18ab0315e6c477751418a82c850d558"
-            },
-            "dist": {
-                "type": "zip",
-                "url": "https://api.github.com/repos/Seldaek/monolog/zipball/bad29cb8d18ab0315e6c477751418a82c850d558",
-                "reference": "bad29cb8d18ab0315e6c477751418a82c850d558",
+                "reference": "1e044bc4b34e91743943479f1be7a1d5eb93add0"
+            },
+            "dist": {
+                "type": "zip",
+                "url": "https://api.github.com/repos/Seldaek/monolog/zipball/1e044bc4b34e91743943479f1be7a1d5eb93add0",
+                "reference": "1e044bc4b34e91743943479f1be7a1d5eb93add0",
                 "shasum": ""
             },
             "require": {
@@ -5006,7 +4948,7 @@
                 "logging",
                 "psr-3"
             ],
-            "time": "2016-11-26T00:15:39+00:00"
+            "time": "2017-03-13T07:08:03+00:00"
         },
         {
             "name": "myclabs/deep-copy",
@@ -7021,7 +6963,7 @@
         },
         {
             "name": "symfony/css-selector",
-            "version": "v3.2.5",
+            "version": "v3.2.6",
             "source": {
                 "type": "git",
                 "url": "https://github.com/symfony/css-selector.git",
@@ -7131,7 +7073,7 @@
         },
         {
             "name": "symfony/dependency-injection",
-            "version": "v3.2.5",
+            "version": "v3.2.6",
             "source": {
                 "type": "git",
                 "url": "https://github.com/symfony/dependency-injection.git",
