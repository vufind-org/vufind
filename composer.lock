{
    "_readme": [
        "This file locks the dependencies of your project to a known state",
        "Read more about it at https://getcomposer.org/doc/01-basic-usage.md#installing-dependencies",
        "This file is @generated automatically"
    ],
<<<<<<< HEAD
    "content-hash": "fc182517c4cd5a4174ed51585d2be7a5",
=======
    "content-hash": "0c55cfe2ce6e9c16ecd651e46153efb7",
>>>>>>> 4ed30e70
    "packages": [
        {
            "name": "ahand/mobileesp",
            "version": "dev-master",
            "source": {
                "type": "git",
                "url": "https://github.com/ahand/mobileesp.git",
                "reference": "c02055dbe9baee63aab11438f4d7b5d25075d347"
            },
            "dist": {
                "type": "zip",
                "url": "https://api.github.com/repos/ahand/mobileesp/zipball/c02055dbe9baee63aab11438f4d7b5d25075d347",
                "reference": "c02055dbe9baee63aab11438f4d7b5d25075d347",
                "shasum": ""
            },
            "type": "library",
            "autoload": {
                "classmap": [
                    "PHP"
                ]
            },
            "notification-url": "https://packagist.org/downloads/",
            "license": [
                "Apache-2.0"
            ],
            "authors": [
                {
                    "name": "Anthony Hand",
                    "email": "anthony.hand@gmail.com",
                    "role": "Maintainer"
                }
            ],
            "description": "Since 2008, MobileESP provides web site developers an easy-to-use and lightweight API for detecting whether visitors are using a mobile device, and if so, what kind. The APIs provide simple boolean results ('true' or 'false') for identifying individual device categories (such as iPhone, BlackBerry, Android, and Windows Mobile), device capabilities (e.g., J2ME), and broad classes of devices, such as 'iPhone Tier' (iPhone/Android/Tizen) or 'Tablet Tier.' APIs are available in PHP, JavaScript, Java, C#, Ruby Python, and more.",
            "homepage": "http://www.mobileesp.org",
            "keywords": [
                "Mobile-Detect",
                "browser",
                "detect android",
                "detect ipad",
                "detect iphone",
                "detect tablet",
                "mobile",
                "mobile detect",
                "mobile detector",
                "mobile device",
                "mobile esp",
                "mobile redirect",
                "mobile view managing",
                "mobiledetect",
                "responsive web",
                "user agent",
                "useragent"
            ],
            "time": "2017-06-06T22:20:56+00:00"
        },
        {
            "name": "bacon/bacon-qr-code",
            "version": "2.0.3",
            "source": {
                "type": "git",
                "url": "https://github.com/Bacon/BaconQrCode.git",
                "reference": "3e9d791b67d0a2912922b7b7c7312f4b37af41e4"
            },
            "dist": {
                "type": "zip",
                "url": "https://api.github.com/repos/Bacon/BaconQrCode/zipball/3e9d791b67d0a2912922b7b7c7312f4b37af41e4",
                "reference": "3e9d791b67d0a2912922b7b7c7312f4b37af41e4",
                "shasum": ""
            },
            "require": {
                "dasprid/enum": "^1.0.3",
                "ext-iconv": "*",
                "php": "^7.1 || ^8.0"
            },
            "require-dev": {
                "phly/keep-a-changelog": "^1.4",
                "phpunit/phpunit": "^7 | ^8 | ^9",
                "squizlabs/php_codesniffer": "^3.4"
            },
            "suggest": {
                "ext-imagick": "to generate QR code images"
            },
            "type": "library",
            "autoload": {
                "psr-4": {
                    "BaconQrCode\\": "src/"
                }
            },
            "notification-url": "https://packagist.org/downloads/",
            "license": [
                "BSD-2-Clause"
            ],
            "authors": [
                {
                    "name": "Ben Scholzen 'DASPRiD'",
                    "email": "mail@dasprids.de",
                    "homepage": "https://dasprids.de/",
                    "role": "Developer"
                }
            ],
            "description": "BaconQrCode is a QR code generator for PHP.",
            "homepage": "https://github.com/Bacon/BaconQrCode",
            "time": "2020-10-30T02:02:47+00:00"
        },
        {
            "name": "cap60552/php-sip2",
            "version": "v1.0.0",
            "source": {
                "type": "git",
                "url": "https://github.com/cap60552/php-sip2.git",
                "reference": "9904f94e857b7d4d4fd494f2d6634dcaf0d6e2c1"
            },
            "dist": {
                "type": "zip",
                "url": "https://api.github.com/repos/cap60552/php-sip2/zipball/9904f94e857b7d4d4fd494f2d6634dcaf0d6e2c1",
                "reference": "9904f94e857b7d4d4fd494f2d6634dcaf0d6e2c1",
                "shasum": ""
            },
            "type": "library",
            "autoload": {
                "classmap": [
                    "/"
                ]
            },
            "notification-url": "https://packagist.org/downloads/",
            "license": [
                "GPL-3.0"
            ],
            "authors": [
                {
                    "name": "John Wohlers",
                    "email": "john@wohlershome.net",
                    "role": "Maintainer"
                }
            ],
            "description": "PHP class library to facilitate communication with Integrated Library System (ILS) servers via 3M's SIP2.",
            "homepage": "https://github.com/cap60552/php-sip2",
            "time": "2015-11-03T04:42:39+00:00"
        },
        {
            "name": "colinmollenhour/credis",
            "version": "1.11.1",
            "source": {
                "type": "git",
                "url": "https://github.com/colinmollenhour/credis.git",
                "reference": "bd1da4698ab1918477f9e71e5ff0062b9a345008"
            },
            "dist": {
                "type": "zip",
                "url": "https://api.github.com/repos/colinmollenhour/credis/zipball/bd1da4698ab1918477f9e71e5ff0062b9a345008",
                "reference": "bd1da4698ab1918477f9e71e5ff0062b9a345008",
                "shasum": ""
            },
            "require": {
                "php": ">=5.4.0"
            },
            "type": "library",
            "autoload": {
                "classmap": [
                    "Client.php",
                    "Cluster.php",
                    "Sentinel.php",
                    "Module.php"
                ]
            },
            "notification-url": "https://packagist.org/downloads/",
            "license": [
                "MIT"
            ],
            "authors": [
                {
                    "name": "Colin Mollenhour",
                    "email": "colin@mollenhour.com"
                }
            ],
            "description": "Credis is a lightweight interface to the Redis key-value store which wraps the phpredis library when available for better performance.",
            "homepage": "https://github.com/colinmollenhour/credis",
            "time": "2019-11-26T18:09:45+00:00"
        },
        {
            "name": "container-interop/container-interop",
            "version": "1.2.0",
            "source": {
                "type": "git",
                "url": "https://github.com/container-interop/container-interop.git",
                "reference": "79cbf1341c22ec75643d841642dd5d6acd83bdb8"
            },
            "dist": {
                "type": "zip",
                "url": "https://api.github.com/repos/container-interop/container-interop/zipball/79cbf1341c22ec75643d841642dd5d6acd83bdb8",
                "reference": "79cbf1341c22ec75643d841642dd5d6acd83bdb8",
                "shasum": ""
            },
            "require": {
                "psr/container": "^1.0"
            },
            "type": "library",
            "autoload": {
                "psr-4": {
                    "Interop\\Container\\": "src/Interop/Container/"
                }
            },
            "notification-url": "https://packagist.org/downloads/",
            "license": [
                "MIT"
            ],
            "description": "Promoting the interoperability of container objects (DIC, SL, etc.)",
            "homepage": "https://github.com/container-interop/container-interop",
            "abandoned": "psr/container",
            "time": "2017-02-14T19:40:03+00:00"
        },
        {
            "name": "dasprid/enum",
            "version": "1.0.3",
            "source": {
                "type": "git",
                "url": "https://github.com/DASPRiD/Enum.git",
                "reference": "5abf82f213618696dda8e3bf6f64dd042d8542b2"
            },
            "dist": {
                "type": "zip",
                "url": "https://api.github.com/repos/DASPRiD/Enum/zipball/5abf82f213618696dda8e3bf6f64dd042d8542b2",
                "reference": "5abf82f213618696dda8e3bf6f64dd042d8542b2",
                "shasum": ""
            },
            "require-dev": {
                "phpunit/phpunit": "^7 | ^8 | ^9",
                "squizlabs/php_codesniffer": "^3.4"
            },
            "type": "library",
            "autoload": {
                "psr-4": {
                    "DASPRiD\\Enum\\": "src/"
                }
            },
            "notification-url": "https://packagist.org/downloads/",
            "license": [
                "BSD-2-Clause"
            ],
            "authors": [
                {
                    "name": "Ben Scholzen 'DASPRiD'",
                    "email": "mail@dasprids.de",
                    "homepage": "https://dasprids.de/",
                    "role": "Developer"
                }
            ],
            "description": "PHP 7.1 enum implementation",
            "keywords": [
                "enum",
                "map"
            ],
            "time": "2020-10-02T16:03:48+00:00"
        },
        {
            "name": "endroid/qr-code",
            "version": "3.9.1",
            "source": {
                "type": "git",
                "url": "https://github.com/endroid/qr-code.git",
                "reference": "8605e2c958ed568788da4e16bd8a9502e32f375f"
            },
            "dist": {
                "type": "zip",
                "url": "https://api.github.com/repos/endroid/qr-code/zipball/8605e2c958ed568788da4e16bd8a9502e32f375f",
                "reference": "8605e2c958ed568788da4e16bd8a9502e32f375f",
                "shasum": ""
            },
            "require": {
                "bacon/bacon-qr-code": "^2.0",
                "ext-gd": "*",
                "khanamiryan/qrcode-detector-decoder": "^1.0.2",
                "myclabs/php-enum": "^1.5",
                "php": ">=7.2",
                "symfony/options-resolver": "^3.4||^4.4||^5.0",
                "symfony/property-access": "^3.4||^4.4||^5.0"
            },
            "require-dev": {
                "endroid/quality": "dev-master",
                "setasign/fpdf": "^1.8"
            },
            "suggest": {
                "roave/security-advisories": "Avoids installation of package versions with vulnerabilities",
                "setasign/fpdf": "Required to use the FPDF writer.",
                "symfony/security-checker": "Checks your composer.lock for vulnerabilities"
            },
            "type": "library",
            "extra": {
                "branch-alias": {
                    "dev-master": "3.x-dev"
                }
            },
            "autoload": {
                "psr-4": {
                    "Endroid\\QrCode\\": "src/"
                }
            },
            "notification-url": "https://packagist.org/downloads/",
            "license": [
                "MIT"
            ],
            "authors": [
                {
                    "name": "Jeroen van den Enden",
                    "email": "info@endroid.nl"
                }
            ],
            "description": "Endroid QR Code",
            "homepage": "https://github.com/endroid/qr-code",
            "keywords": [
                "bundle",
                "code",
                "endroid",
                "php",
                "qr",
                "qrcode"
            ],
            "funding": [
                {
                    "url": "https://github.com/endroid",
                    "type": "github"
                }
            ],
            "time": "2020-07-10T10:16:06+00:00"
        },
        {
            "name": "filp/whoops",
            "version": "2.9.1",
            "source": {
                "type": "git",
                "url": "https://github.com/filp/whoops.git",
                "reference": "307fb34a5ab697461ec4c9db865b20ff2fd40771"
            },
            "dist": {
                "type": "zip",
                "url": "https://api.github.com/repos/filp/whoops/zipball/307fb34a5ab697461ec4c9db865b20ff2fd40771",
                "reference": "307fb34a5ab697461ec4c9db865b20ff2fd40771",
                "shasum": ""
            },
            "require": {
                "php": "^5.5.9 || ^7.0 || ^8.0",
                "psr/log": "^1.0.1"
            },
            "require-dev": {
                "mockery/mockery": "^0.9 || ^1.0",
                "phpunit/phpunit": "^4.8.36 || ^5.7.27 || ^6.5.14 || ^7.5.20 || ^8.5.8 || ^9.3.3",
                "symfony/var-dumper": "^2.6 || ^3.0 || ^4.0 || ^5.0"
            },
            "suggest": {
                "symfony/var-dumper": "Pretty print complex values better with var-dumper available",
                "whoops/soap": "Formats errors as SOAP responses"
            },
            "type": "library",
            "extra": {
                "branch-alias": {
                    "dev-master": "2.7-dev"
                }
            },
            "autoload": {
                "psr-4": {
                    "Whoops\\": "src/Whoops/"
                }
            },
            "notification-url": "https://packagist.org/downloads/",
            "license": [
                "MIT"
            ],
            "authors": [
                {
                    "name": "Filipe Dobreira",
                    "homepage": "https://github.com/filp",
                    "role": "Developer"
                }
            ],
            "description": "php error handling for cool kids",
            "homepage": "https://filp.github.io/whoops/",
            "keywords": [
                "error",
                "exception",
                "handling",
                "library",
                "throwable",
                "whoops"
            ],
            "time": "2020-11-01T12:00:00+00:00"
        },
        {
            "name": "jasig/phpcas",
            "version": "1.3.8",
            "source": {
                "type": "git",
                "url": "https://github.com/apereo/phpCAS.git",
                "reference": "40c0769ce05a30c8172b36ceab11124375c8366e"
            },
            "dist": {
                "type": "zip",
                "url": "https://api.github.com/repos/apereo/phpCAS/zipball/40c0769ce05a30c8172b36ceab11124375c8366e",
                "reference": "40c0769ce05a30c8172b36ceab11124375c8366e",
                "shasum": ""
            },
            "require": {
                "ext-curl": "*",
                "php": ">=5.4.0"
            },
            "require-dev": {
                "phpunit/phpunit": "~3.7.10"
            },
            "type": "library",
            "extra": {
                "branch-alias": {
                    "dev-master": "1.3.x-dev"
                }
            },
            "autoload": {
                "classmap": [
                    "source/"
                ]
            },
            "notification-url": "https://packagist.org/downloads/",
            "license": [
                "Apache-2.0"
            ],
            "authors": [
                {
                    "name": "Joachim Fritschi",
                    "homepage": "https://wiki.jasig.org/display/~fritschi"
                },
                {
                    "name": "Adam Franco",
                    "homepage": "https://wiki.jasig.org/display/~adamfranco"
                }
            ],
            "description": "Provides a simple API for authenticating users against a CAS server",
            "homepage": "https://wiki.jasig.org/display/CASC/phpCAS",
            "keywords": [
                "apereo",
                "cas",
                "jasig"
            ],
            "time": "2019-08-18T20:01:55+00:00"
        },
        {
            "name": "khanamiryan/qrcode-detector-decoder",
            "version": "1.0.4",
            "source": {
                "type": "git",
                "url": "https://github.com/khanamiryan/php-qrcode-detector-decoder.git",
                "reference": "07fceefb79d895e858e52921afb9c1433d2f3d5e"
            },
            "dist": {
                "type": "zip",
                "url": "https://api.github.com/repos/khanamiryan/php-qrcode-detector-decoder/zipball/07fceefb79d895e858e52921afb9c1433d2f3d5e",
                "reference": "07fceefb79d895e858e52921afb9c1433d2f3d5e",
                "shasum": ""
            },
            "require": {
                "php": ">=5.6"
            },
            "require-dev": {
                "phpunit/phpunit": "^9.0"
            },
            "type": "library",
            "autoload": {
                "psr-4": {
                    "Zxing\\": "lib/"
                },
                "files": [
                    "lib/Common/customFunctions.php"
                ]
            },
            "notification-url": "https://packagist.org/downloads/",
            "license": [
                "MIT"
            ],
            "authors": [
                {
                    "name": "Ashot Khanamiryan",
                    "email": "a.khanamiryan@gmail.com",
                    "homepage": "https://github.com/khanamiryan",
                    "role": "Developer"
                }
            ],
            "description": "QR code decoder / reader",
            "homepage": "https://github.com/khanamiryan/php-qrcode-detector-decoder/",
            "keywords": [
                "barcode",
                "qr",
                "zxing"
            ],
            "time": "2020-11-29T18:50:26+00:00"
        },
        {
            "name": "laminas/laminas-cache",
<<<<<<< HEAD
            "version": "2.10.0",
            "source": {
                "type": "git",
                "url": "https://github.com/laminas/laminas-cache.git",
                "reference": "060b2a71d42b12122a3546594727e7d4b870abd5"
            },
            "dist": {
                "type": "zip",
                "url": "https://api.github.com/repos/laminas/laminas-cache/zipball/060b2a71d42b12122a3546594727e7d4b870abd5",
                "reference": "060b2a71d42b12122a3546594727e7d4b870abd5",
                "shasum": ""
            },
            "require": {
                "laminas/laminas-cache-storage-adapter-apc": "^1.0",
                "laminas/laminas-cache-storage-adapter-apcu": "^1.0",
                "laminas/laminas-cache-storage-adapter-blackhole": "^1.0",
                "laminas/laminas-cache-storage-adapter-dba": "^1.0",
                "laminas/laminas-cache-storage-adapter-ext-mongodb": "^1.0",
                "laminas/laminas-cache-storage-adapter-filesystem": "^1.0",
                "laminas/laminas-cache-storage-adapter-memcache": "^1.0",
                "laminas/laminas-cache-storage-adapter-memcached": "^1.0",
                "laminas/laminas-cache-storage-adapter-memory": "^1.0",
                "laminas/laminas-cache-storage-adapter-mongodb": "^1.0",
                "laminas/laminas-cache-storage-adapter-redis": "^1.0",
                "laminas/laminas-cache-storage-adapter-session": "^1.0",
                "laminas/laminas-cache-storage-adapter-wincache": "^1.0",
                "laminas/laminas-cache-storage-adapter-xcache": "^1.0",
                "laminas/laminas-cache-storage-adapter-zend-server": "^1.0",
                "laminas/laminas-eventmanager": "^2.6.3 || ^3.2",
                "laminas/laminas-servicemanager": "^2.7.8 || ^3.3",
                "laminas/laminas-stdlib": "^3.2.1",
                "laminas/laminas-zendframework-bridge": "^1.0",
                "php": "^5.6 || ^7.0",
                "psr/cache": "^1.0",
                "psr/simple-cache": "^1.0"
            },
            "provide": {
                "psr/cache-implementation": "1.0",
                "psr/simple-cache-implementation": "1.0"
            },
            "replace": {
                "zendframework/zend-cache": "^2.9.0"
            },
            "require-dev": {
                "cache/integration-tests": "^0.16",
                "laminas/laminas-coding-standard": "~1.0.0",
                "laminas/laminas-serializer": "^2.6",
                "phpbench/phpbench": "^0.13",
                "phpunit/phpunit": "^5.7.27 || ^6.5.8 || ^7.1.2"
            },
            "suggest": {
                "laminas/laminas-serializer": "Laminas\\Serializer component"
            },
            "type": "library",
            "extra": {
                "laminas": {
                    "component": "Laminas\\Cache",
                    "config-provider": "Laminas\\Cache\\ConfigProvider"
                }
            },
            "autoload": {
                "files": [
                    "autoload/patternPluginManagerPolyfill.php"
                ],
                "psr-4": {
                    "Laminas\\Cache\\": "src/"
                }
            },
            "notification-url": "https://packagist.org/downloads/",
            "license": [
                "BSD-3-Clause"
            ],
            "description": "Caching implementation with a variety of storage options, as well as codified caching strategies for callbacks, classes, and output",
            "homepage": "https://laminas.dev",
            "keywords": [
                "cache",
                "laminas",
                "psr-16",
                "psr-6"
            ],
            "funding": [
                {
                    "url": "https://funding.communitybridge.org/projects/laminas-project",
                    "type": "community_bridge"
                }
            ],
            "time": "2020-11-08T13:01:19+00:00"
        },
        {
            "name": "laminas/laminas-cache-storage-adapter-apc",
            "version": "1.0.1",
            "source": {
                "type": "git",
                "url": "https://github.com/laminas/laminas-cache-storage-adapter-apc.git",
                "reference": "8b375d994f6e67534f6ae6e995249e706faa30c1"
            },
            "dist": {
                "type": "zip",
                "url": "https://api.github.com/repos/laminas/laminas-cache-storage-adapter-apc/zipball/8b375d994f6e67534f6ae6e995249e706faa30c1",
                "reference": "8b375d994f6e67534f6ae6e995249e706faa30c1",
                "shasum": ""
            },
            "require": {
                "php": "^5.6 || ^7.0"
            },
            "conflict": {
                "laminas/laminas-cache": "<2.10"
            },
            "provide": {
                "laminas/laminas-cache-storage-implementation": "1.0"
            },
            "require-dev": {
                "laminas/laminas-cache": "^2.10",
                "laminas/laminas-cache-storage-adapter-test": "^1.0@dev",
                "laminas/laminas-coding-standard": "~1.0.0",
                "phpunit/phpunit": "^5.7.27 || ^6.5.8 || ^7.1.2"
            },
            "suggest": {
                "ext-apc": "APC or compatible extension, to use the APC storage adapter"
            },
            "type": "library",
            "autoload": {
                "psr-4": {
                    "Laminas\\Cache\\Storage\\Adapter\\": "src/"
                }
            },
            "notification-url": "https://packagist.org/downloads/",
            "license": [
                "BSD-3-Clause"
            ],
            "description": "Laminas cache adapter",
            "keywords": [
                "cache",
                "laminas"
            ],
            "funding": [
                {
                    "url": "https://funding.communitybridge.org/projects/laminas-project",
                    "type": "community_bridge"
                }
            ],
            "time": "2020-10-12T16:04:12+00:00"
        },
        {
            "name": "laminas/laminas-cache-storage-adapter-apcu",
            "version": "1.0.1",
            "source": {
                "type": "git",
                "url": "https://github.com/laminas/laminas-cache-storage-adapter-apcu.git",
                "reference": "1fdd7585042c1a577f6e630535df1e86e23cf5dc"
            },
            "dist": {
                "type": "zip",
                "url": "https://api.github.com/repos/laminas/laminas-cache-storage-adapter-apcu/zipball/1fdd7585042c1a577f6e630535df1e86e23cf5dc",
                "reference": "1fdd7585042c1a577f6e630535df1e86e23cf5dc",
                "shasum": ""
            },
            "require": {
                "php": "^5.6 || ^7.0"
            },
            "conflict": {
                "laminas/laminas-cache": "<2.10"
            },
            "provide": {
                "laminas/laminas-cache-storage-implementation": "1.0"
            },
            "require-dev": {
                "laminas/laminas-cache": "^2.10",
                "laminas/laminas-cache-storage-adapter-test": "^1.0@dev",
                "laminas/laminas-coding-standard": "~1.0.0",
                "squizlabs/php_codesniffer": "^2.7"
            },
            "suggest": {
                "ext-apcu": "APCU >= 5.1.0, to use the APCu storage adapter"
            },
            "type": "library",
            "autoload": {
                "psr-4": {
                    "Laminas\\Cache\\Storage\\Adapter\\": "src/"
                }
            },
            "notification-url": "https://packagist.org/downloads/",
            "license": [
                "BSD-3-Clause"
            ],
            "description": "Laminas cache adapter for apcu",
            "keywords": [
                "cache",
                "laminas"
            ],
            "funding": [
                {
                    "url": "https://funding.communitybridge.org/projects/laminas-project",
                    "type": "community_bridge"
                }
            ],
            "time": "2020-10-12T16:05:19+00:00"
        },
        {
            "name": "laminas/laminas-cache-storage-adapter-blackhole",
            "version": "1.0.1",
            "source": {
                "type": "git",
                "url": "https://github.com/laminas/laminas-cache-storage-adapter-blackhole.git",
                "reference": "5f2cb437160fbc01d7f216b11e4f1ff4c9b95c49"
            },
            "dist": {
                "type": "zip",
                "url": "https://api.github.com/repos/laminas/laminas-cache-storage-adapter-blackhole/zipball/5f2cb437160fbc01d7f216b11e4f1ff4c9b95c49",
                "reference": "5f2cb437160fbc01d7f216b11e4f1ff4c9b95c49",
                "shasum": ""
            },
            "require": {
                "php": "^5.6 || ^7.0"
            },
            "conflict": {
                "laminas/laminas-cache": "<2.10"
            },
            "provide": {
                "laminas/laminas-cache-storage-implementation": "1.0"
            },
            "require-dev": {
                "laminas/laminas-cache": "^2.10",
                "laminas/laminas-cache-storage-adapter-test": "^1.0@dev",
                "laminas/laminas-coding-standard": "~1.0.0",
                "squizlabs/php_codesniffer": "^2.7"
            },
            "type": "library",
            "autoload": {
                "psr-4": {
                    "Laminas\\Cache\\Storage\\Adapter\\": "src/"
                }
            },
            "notification-url": "https://packagist.org/downloads/",
            "license": [
                "BSD-3-Clause"
            ],
            "description": "Laminas cache adapter for blackhole",
            "keywords": [
                "cache",
                "laminas"
            ],
            "funding": [
                {
                    "url": "https://funding.communitybridge.org/projects/laminas-project",
                    "type": "community_bridge"
                }
            ],
            "time": "2020-10-12T16:07:07+00:00"
        },
        {
            "name": "laminas/laminas-cache-storage-adapter-dba",
            "version": "1.0.1",
            "source": {
                "type": "git",
                "url": "https://github.com/laminas/laminas-cache-storage-adapter-dba.git",
                "reference": "ad968d3d8a0350af8e6717be58bb96e5a9e77f3b"
            },
            "dist": {
                "type": "zip",
                "url": "https://api.github.com/repos/laminas/laminas-cache-storage-adapter-dba/zipball/ad968d3d8a0350af8e6717be58bb96e5a9e77f3b",
                "reference": "ad968d3d8a0350af8e6717be58bb96e5a9e77f3b",
                "shasum": ""
            },
            "require": {
                "php": "^5.6 || ^7.0"
            },
            "conflict": {
                "laminas/laminas-cache": "<2.10"
            },
            "provide": {
                "laminas/laminas-cache-storage-implementation": "1.0"
            },
            "require-dev": {
                "laminas/laminas-cache": "^2.10",
                "laminas/laminas-cache-storage-adapter-test": "^1.0@dev",
                "laminas/laminas-coding-standard": "~1.0.0",
                "squizlabs/php_codesniffer": "^2.7"
            },
            "suggest": {
                "ext-dba": "DBA, to use the DBA storage adapter"
            },
            "type": "library",
            "autoload": {
                "psr-4": {
                    "Laminas\\Cache\\Storage\\Adapter\\": "src/"
                }
            },
            "notification-url": "https://packagist.org/downloads/",
            "license": [
                "BSD-3-Clause"
            ],
            "description": "Laminas cache adapter for dba",
            "keywords": [
                "cache",
                "laminas"
            ],
            "funding": [
                {
                    "url": "https://funding.communitybridge.org/projects/laminas-project",
                    "type": "community_bridge"
                }
            ],
            "time": "2020-10-12T16:08:58+00:00"
        },
        {
            "name": "laminas/laminas-cache-storage-adapter-ext-mongodb",
            "version": "1.0.1",
            "source": {
                "type": "git",
                "url": "https://github.com/laminas/laminas-cache-storage-adapter-ext-mongodb.git",
                "reference": "011ec5a8ca721ba012d232b1a01b50a55904b99f"
            },
            "dist": {
                "type": "zip",
                "url": "https://api.github.com/repos/laminas/laminas-cache-storage-adapter-ext-mongodb/zipball/011ec5a8ca721ba012d232b1a01b50a55904b99f",
                "reference": "011ec5a8ca721ba012d232b1a01b50a55904b99f",
                "shasum": ""
            },
            "require": {
                "php": "^5.6 || ^7.0"
            },
            "conflict": {
                "laminas/laminas-cache": "<2.10"
            },
            "provide": {
                "laminas/laminas-cache-storage-implementation": "1.0"
            },
            "require-dev": {
                "laminas/laminas-cache": "^2.10",
                "laminas/laminas-cache-storage-adapter-test": "^1.0@dev",
                "laminas/laminas-coding-standard": "~1.0.0",
                "squizlabs/php_codesniffer": "^2.7"
            },
            "suggest": {
                "ext-mongodb": "MongoDB, to use the ExtMongoDb storage adapter"
            },
            "type": "library",
            "autoload": {
                "psr-4": {
                    "Laminas\\Cache\\Storage\\Adapter\\": "src/"
                }
            },
            "notification-url": "https://packagist.org/downloads/",
            "license": [
                "BSD-3-Clause"
            ],
            "description": "Laminas cache adapter for ext-mongodb",
            "keywords": [
                "cache",
                "laminas"
            ],
            "funding": [
                {
                    "url": "https://funding.communitybridge.org/projects/laminas-project",
                    "type": "community_bridge"
                }
            ],
            "time": "2020-10-12T16:11:06+00:00"
        },
        {
            "name": "laminas/laminas-cache-storage-adapter-filesystem",
            "version": "1.0.1",
            "source": {
                "type": "git",
                "url": "https://github.com/laminas/laminas-cache-storage-adapter-filesystem.git",
                "reference": "ae1723bcd84efbdae8f20cbb1bacb9ce9c13dbde"
            },
            "dist": {
                "type": "zip",
                "url": "https://api.github.com/repos/laminas/laminas-cache-storage-adapter-filesystem/zipball/ae1723bcd84efbdae8f20cbb1bacb9ce9c13dbde",
                "reference": "ae1723bcd84efbdae8f20cbb1bacb9ce9c13dbde",
                "shasum": ""
            },
            "require": {
                "php": "^5.6 || ^7.0"
            },
            "conflict": {
                "laminas/laminas-cache": "<2.10"
            },
            "provide": {
                "laminas/laminas-cache-storage-implementation": "1.0"
            },
            "require-dev": {
                "laminas/laminas-cache": "^2.10",
                "laminas/laminas-cache-storage-adapter-test": "^1.0@dev",
                "laminas/laminas-coding-standard": "~1.0.0",
                "squizlabs/php_codesniffer": "^2.7"
            },
            "type": "library",
            "autoload": {
                "psr-4": {
                    "Laminas\\Cache\\Storage\\Adapter\\": "src/"
                }
            },
            "notification-url": "https://packagist.org/downloads/",
            "license": [
                "BSD-3-Clause"
            ],
            "description": "Laminas cache adapter for filesystem",
            "keywords": [
                "cache",
                "laminas"
            ],
            "funding": [
                {
                    "url": "https://funding.communitybridge.org/projects/laminas-project",
                    "type": "community_bridge"
                }
            ],
            "time": "2020-10-12T16:12:14+00:00"
        },
        {
            "name": "laminas/laminas-cache-storage-adapter-memcache",
            "version": "1.0.1",
            "source": {
                "type": "git",
                "url": "https://github.com/laminas/laminas-cache-storage-adapter-memcache.git",
                "reference": "62d0fab1cd261b44a81821e986c0110d7dda896b"
            },
            "dist": {
                "type": "zip",
                "url": "https://api.github.com/repos/laminas/laminas-cache-storage-adapter-memcache/zipball/62d0fab1cd261b44a81821e986c0110d7dda896b",
                "reference": "62d0fab1cd261b44a81821e986c0110d7dda896b",
                "shasum": ""
            },
            "require": {
                "php": "^5.6 || ^7.0"
            },
            "conflict": {
                "laminas/laminas-cache": "<2.10"
            },
            "provide": {
                "laminas/laminas-cache-storage-implementation": "1.0"
            },
            "require-dev": {
                "laminas/laminas-cache": "^2.10",
                "laminas/laminas-cache-storage-adapter-test": "^1.0@dev",
                "laminas/laminas-coding-standard": "~1.0.0",
                "squizlabs/php_codesniffer": "^2.7"
            },
            "suggest": {
                "ext-memcache": "Memcache >= 2.0.0 to use the Memcache storage adapter"
            },
            "type": "library",
            "autoload": {
                "psr-4": {
                    "Laminas\\Cache\\Storage\\Adapter\\": "src/"
                }
            },
            "notification-url": "https://packagist.org/downloads/",
            "license": [
                "BSD-3-Clause"
            ],
            "description": "Laminas cache adapter for memcache",
            "keywords": [
                "cache",
                "laminas"
            ],
            "funding": [
                {
                    "url": "https://funding.communitybridge.org/projects/laminas-project",
                    "type": "community_bridge"
                }
            ],
            "time": "2020-10-12T16:13:36+00:00"
        },
        {
            "name": "laminas/laminas-cache-storage-adapter-memcached",
            "version": "1.0.1",
            "source": {
                "type": "git",
                "url": "https://github.com/laminas/laminas-cache-storage-adapter-memcached.git",
                "reference": "29599106bb501eb96207b175c460c95487518db1"
            },
            "dist": {
                "type": "zip",
                "url": "https://api.github.com/repos/laminas/laminas-cache-storage-adapter-memcached/zipball/29599106bb501eb96207b175c460c95487518db1",
                "reference": "29599106bb501eb96207b175c460c95487518db1",
                "shasum": ""
            },
            "require": {
                "php": "^5.6 || ^7.0"
            },
            "conflict": {
                "laminas/laminas-cache": "<2.10"
            },
            "provide": {
                "laminas/laminas-cache-storage-implementation": "1.0"
            },
            "require-dev": {
                "laminas/laminas-cache": "^2.10",
                "laminas/laminas-cache-storage-adapter-test": "^1.0@dev",
                "laminas/laminas-coding-standard": "~1.0.0",
                "squizlabs/php_codesniffer": "^2.7"
            },
            "type": "library",
            "autoload": {
                "psr-4": {
                    "Laminas\\Cache\\Storage\\Adapter\\": "src/"
                }
            },
            "notification-url": "https://packagist.org/downloads/",
            "license": [
                "BSD-3-Clause"
            ],
            "description": "Laminas cache adapter for memcached",
            "keywords": [
                "cache",
                "laminas"
            ],
            "funding": [
                {
                    "url": "https://funding.communitybridge.org/projects/laminas-project",
                    "type": "community_bridge"
                }
            ],
            "time": "2020-10-12T16:16:42+00:00"
        },
        {
            "name": "laminas/laminas-cache-storage-adapter-memory",
            "version": "1.0.1",
            "source": {
                "type": "git",
                "url": "https://github.com/laminas/laminas-cache-storage-adapter-memory.git",
                "reference": "58f4b45281552bb6673c900fadddad21e0ed05c8"
            },
            "dist": {
                "type": "zip",
                "url": "https://api.github.com/repos/laminas/laminas-cache-storage-adapter-memory/zipball/58f4b45281552bb6673c900fadddad21e0ed05c8",
                "reference": "58f4b45281552bb6673c900fadddad21e0ed05c8",
                "shasum": ""
            },
            "require": {
                "php": "^5.6 || ^7.0"
            },
            "conflict": {
                "laminas/laminas-cache": "<2.10"
            },
            "provide": {
                "laminas/laminas-cache-storage-implementation": "1.0"
            },
            "require-dev": {
                "laminas/laminas-cache": "^2.10",
                "laminas/laminas-cache-storage-adapter-test": "^1.0@dev",
                "laminas/laminas-coding-standard": "~1.0.0",
                "squizlabs/php_codesniffer": "^2.7"
            },
            "type": "library",
            "autoload": {
                "psr-4": {
                    "Laminas\\Cache\\Storage\\Adapter\\": "src/"
                }
            },
            "notification-url": "https://packagist.org/downloads/",
            "license": [
                "BSD-3-Clause"
            ],
            "description": "Laminas cache adapter for memory",
            "keywords": [
                "cache",
                "laminas"
            ],
            "funding": [
                {
                    "url": "https://funding.communitybridge.org/projects/laminas-project",
                    "type": "community_bridge"
                }
            ],
            "time": "2020-10-12T16:17:47+00:00"
        },
        {
            "name": "laminas/laminas-cache-storage-adapter-mongodb",
            "version": "1.0.1",
            "source": {
                "type": "git",
                "url": "https://github.com/laminas/laminas-cache-storage-adapter-mongodb.git",
                "reference": "ef4aa396b55533b8eb3e1d4126c39a78a22e49a6"
            },
            "dist": {
                "type": "zip",
                "url": "https://api.github.com/repos/laminas/laminas-cache-storage-adapter-mongodb/zipball/ef4aa396b55533b8eb3e1d4126c39a78a22e49a6",
                "reference": "ef4aa396b55533b8eb3e1d4126c39a78a22e49a6",
                "shasum": ""
            },
            "require": {
                "php": "^5.6 || ^7.0"
            },
            "conflict": {
                "laminas/laminas-cache": "<2.10"
            },
            "provide": {
                "laminas/laminas-cache-storage-implementation": "1.0"
            },
            "require-dev": {
                "laminas/laminas-cache": "^2.10",
                "laminas/laminas-cache-storage-adapter-test": "^1.0@dev",
                "laminas/laminas-coding-standard": "~1.0.0",
                "squizlabs/php_codesniffer": "^2.7"
            },
            "type": "library",
            "autoload": {
                "psr-4": {
                    "Laminas\\Cache\\Storage\\Adapter\\": "src/"
                }
            },
            "notification-url": "https://packagist.org/downloads/",
            "license": [
                "BSD-3-Clause"
            ],
            "description": "Laminas cache adapter for mongodb",
            "keywords": [
                "cache",
                "laminas"
            ],
            "funding": [
                {
                    "url": "https://funding.communitybridge.org/projects/laminas-project",
                    "type": "community_bridge"
                }
            ],
            "time": "2020-10-12T16:19:10+00:00"
        },
        {
            "name": "laminas/laminas-cache-storage-adapter-redis",
            "version": "1.0.1",
            "source": {
                "type": "git",
                "url": "https://github.com/laminas/laminas-cache-storage-adapter-redis.git",
                "reference": "3fe904953d17728d7fdaa87be603231f23fb0a4d"
            },
            "dist": {
                "type": "zip",
                "url": "https://api.github.com/repos/laminas/laminas-cache-storage-adapter-redis/zipball/3fe904953d17728d7fdaa87be603231f23fb0a4d",
                "reference": "3fe904953d17728d7fdaa87be603231f23fb0a4d",
                "shasum": ""
            },
            "require": {
                "php": "^5.6 || ^7.0"
            },
            "conflict": {
                "laminas/laminas-cache": "<2.10"
            },
            "provide": {
                "laminas/laminas-cache-storage-implementation": "1.0"
            },
            "require-dev": {
                "laminas/laminas-cache": "^2.10",
                "laminas/laminas-cache-storage-adapter-test": "^1.0@dev",
                "laminas/laminas-coding-standard": "~1.0.0",
                "squizlabs/php_codesniffer": "^2.7"
            },
            "type": "library",
            "autoload": {
                "psr-4": {
                    "Laminas\\Cache\\Storage\\Adapter\\": "src/"
                }
            },
            "notification-url": "https://packagist.org/downloads/",
            "license": [
                "BSD-3-Clause"
            ],
            "description": "Laminas cache adapter for redis",
            "keywords": [
                "cache",
                "laminas"
            ],
            "funding": [
                {
                    "url": "https://funding.communitybridge.org/projects/laminas-project",
                    "type": "community_bridge"
                }
            ],
            "time": "2020-10-12T16:20:13+00:00"
        },
        {
            "name": "laminas/laminas-cache-storage-adapter-session",
            "version": "1.0.1",
            "source": {
                "type": "git",
                "url": "https://github.com/laminas/laminas-cache-storage-adapter-session.git",
                "reference": "0d2276cd61bd162cd38c53aaa22f18137621dc0c"
            },
            "dist": {
                "type": "zip",
                "url": "https://api.github.com/repos/laminas/laminas-cache-storage-adapter-session/zipball/0d2276cd61bd162cd38c53aaa22f18137621dc0c",
                "reference": "0d2276cd61bd162cd38c53aaa22f18137621dc0c",
                "shasum": ""
            },
            "require": {
                "php": "^5.6 || ^7.0"
            },
            "conflict": {
                "laminas/laminas-cache": "<2.10"
            },
            "provide": {
                "laminas/laminas-cache-storage-implementation": "1.0"
            },
            "require-dev": {
                "laminas/laminas-cache": "^2.10",
                "laminas/laminas-cache-storage-adapter-test": "^1.0@dev",
                "laminas/laminas-coding-standard": "~1.0.0",
                "laminas/laminas-session": "^2.7.4",
                "squizlabs/php_codesniffer": "^2.7"
            },
            "suggest": {
                "laminas/laminas-session": "Laminas\\Session component"
            },
            "type": "library",
            "autoload": {
                "psr-4": {
                    "Laminas\\Cache\\Storage\\Adapter\\": "src/"
                }
            },
            "notification-url": "https://packagist.org/downloads/",
            "license": [
                "BSD-3-Clause"
            ],
            "description": "Laminas cache adapter for session",
            "keywords": [
                "cache",
                "laminas"
            ],
            "funding": [
                {
                    "url": "https://funding.communitybridge.org/projects/laminas-project",
                    "type": "community_bridge"
                }
            ],
            "time": "2020-10-12T16:21:28+00:00"
        },
        {
            "name": "laminas/laminas-cache-storage-adapter-wincache",
            "version": "1.0.1",
            "source": {
                "type": "git",
                "url": "https://github.com/laminas/laminas-cache-storage-adapter-wincache.git",
                "reference": "0f54599c5d9aff11b01adadd2742097f923170ba"
            },
            "dist": {
                "type": "zip",
                "url": "https://api.github.com/repos/laminas/laminas-cache-storage-adapter-wincache/zipball/0f54599c5d9aff11b01adadd2742097f923170ba",
                "reference": "0f54599c5d9aff11b01adadd2742097f923170ba",
                "shasum": ""
            },
            "require": {
                "php": "^5.6 || ^7.0"
            },
            "conflict": {
                "laminas/laminas-cache": "<2.10"
            },
            "provide": {
                "laminas/laminas-cache-storage-implementation": "1.0"
            },
            "require-dev": {
                "laminas/laminas-cache": "^2.10",
                "laminas/laminas-cache-storage-adapter-test": "^1.0@dev",
                "laminas/laminas-coding-standard": "~1.0.0",
                "squizlabs/php_codesniffer": "^2.7"
            },
            "suggest": {
                "ext-wincache": "WinCache, to use the WinCache storage adapter"
            },
            "type": "library",
            "autoload": {
                "psr-4": {
                    "Laminas\\Cache\\Storage\\Adapter\\": "src/"
                }
            },
            "notification-url": "https://packagist.org/downloads/",
            "license": [
                "BSD-3-Clause"
            ],
            "description": "Laminas cache adapter for wincache",
            "keywords": [
                "cache",
                "laminas"
            ],
            "funding": [
                {
                    "url": "https://funding.communitybridge.org/projects/laminas-project",
                    "type": "community_bridge"
                }
            ],
            "time": "2020-10-12T16:22:49+00:00"
        },
        {
            "name": "laminas/laminas-cache-storage-adapter-xcache",
            "version": "1.0.1",
            "source": {
                "type": "git",
                "url": "https://github.com/laminas/laminas-cache-storage-adapter-xcache.git",
                "reference": "24049557aa796ec7527bcc8032ed68346232b219"
            },
            "dist": {
                "type": "zip",
                "url": "https://api.github.com/repos/laminas/laminas-cache-storage-adapter-xcache/zipball/24049557aa796ec7527bcc8032ed68346232b219",
                "reference": "24049557aa796ec7527bcc8032ed68346232b219",
                "shasum": ""
            },
            "require": {
                "php": "^5.6 || ^7.0"
            },
            "conflict": {
                "laminas/laminas-cache": "<2.10"
            },
            "provide": {
                "laminas/laminas-cache-storage-implementation": "1.0"
            },
            "require-dev": {
                "laminas/laminas-cache": "^2.10",
                "laminas/laminas-cache-storage-adapter-test": "^1.0@dev",
                "laminas/laminas-coding-standard": "~1.0.0",
                "laminas/laminas-serializer": "^2.9",
                "squizlabs/php_codesniffer": "^2.7"
            },
            "suggest": {
                "ext-xcache": "XCache, to use the XCache storage adapter"
            },
            "type": "library",
            "autoload": {
                "psr-4": {
                    "Laminas\\Cache\\Storage\\Adapter\\": "src/"
                }
            },
            "notification-url": "https://packagist.org/downloads/",
            "license": [
                "BSD-3-Clause"
            ],
            "description": "Laminas cache adapter for xcache",
            "keywords": [
                "cache",
                "laminas"
            ],
            "funding": [
                {
                    "url": "https://funding.communitybridge.org/projects/laminas-project",
                    "type": "community_bridge"
                }
            ],
            "time": "2020-10-12T16:23:46+00:00"
        },
        {
            "name": "laminas/laminas-cache-storage-adapter-zend-server",
            "version": "1.0.1",
=======
            "version": "2.9.0",
>>>>>>> 4ed30e70
            "source": {
                "type": "git",
                "url": "https://github.com/laminas/laminas-cache-storage-adapter-zend-server.git",
                "reference": "8d0b0d219a048a92472d89a5e527990f3ea2decc"
            },
            "dist": {
                "type": "zip",
                "url": "https://api.github.com/repos/laminas/laminas-cache-storage-adapter-zend-server/zipball/8d0b0d219a048a92472d89a5e527990f3ea2decc",
                "reference": "8d0b0d219a048a92472d89a5e527990f3ea2decc",
                "shasum": ""
            },
            "require": {
                "php": "^5.6 || ^7.0"
            },
            "conflict": {
                "laminas/laminas-cache": "<2.10"
            },
            "provide": {
                "laminas/laminas-cache-storage-implementation": "1.0"
            },
            "require-dev": {
                "laminas/laminas-cache": "^2.10",
                "laminas/laminas-cache-storage-adapter-test": "^1.0@dev",
                "laminas/laminas-coding-standard": "~1.0.0",
                "squizlabs/php_codesniffer": "^2.7"
            },
            "type": "library",
            "autoload": {
                "psr-4": {
                    "Laminas\\Cache\\Storage\\Adapter\\": "src/"
                }
            },
            "notification-url": "https://packagist.org/downloads/",
            "license": [
                "BSD-3-Clause"
            ],
            "description": "Laminas cache adapter for zend-server",
            "keywords": [
                "cache",
                "laminas"
            ],
            "funding": [
                {
                    "url": "https://funding.communitybridge.org/projects/laminas-project",
                    "type": "community_bridge"
                }
            ],
            "time": "2020-10-12T16:24:25+00:00"
        },
        {
            "name": "laminas/laminas-captcha",
            "version": "2.9.0",
            "source": {
                "type": "git",
                "url": "https://github.com/laminas/laminas-captcha.git",
                "reference": "b88f650f3adf2d902ef56f6377cceb5cd87b9876"
            },
            "dist": {
                "type": "zip",
                "url": "https://api.github.com/repos/laminas/laminas-captcha/zipball/b88f650f3adf2d902ef56f6377cceb5cd87b9876",
                "reference": "b88f650f3adf2d902ef56f6377cceb5cd87b9876",
                "shasum": ""
            },
            "require": {
                "laminas/laminas-math": "^2.7 || ^3.0",
                "laminas/laminas-stdlib": "^3.2.1",
                "laminas/laminas-zendframework-bridge": "^1.0",
                "php": "^5.6 || ^7.0"
            },
            "replace": {
                "zendframework/zend-captcha": "self.version"
            },
            "require-dev": {
                "laminas/laminas-coding-standard": "~1.0.0",
                "laminas/laminas-recaptcha": "^3.0",
                "laminas/laminas-session": "^2.8",
                "laminas/laminas-text": "^2.6",
                "laminas/laminas-validator": "^2.10.1",
                "phpunit/phpunit": "^5.7.27 || ^6.5.8 || ^7.1.2"
            },
            "suggest": {
                "laminas/laminas-i18n-resources": "Translations of captcha messages",
                "laminas/laminas-recaptcha": "Laminas\\ReCaptcha component",
                "laminas/laminas-session": "Laminas\\Session component",
                "laminas/laminas-text": "Laminas\\Text component",
                "laminas/laminas-validator": "Laminas\\Validator component"
            },
            "type": "library",
            "extra": {
                "branch-alias": {
                    "dev-master": "2.9.x-dev",
                    "dev-develop": "2.10.x-dev"
                }
            },
            "autoload": {
                "psr-4": {
                    "Laminas\\Captcha\\": "src/"
                }
            },
            "notification-url": "https://packagist.org/downloads/",
            "license": [
                "BSD-3-Clause"
            ],
            "description": "Generate and validate CAPTCHAs using Figlets, images, ReCaptcha, and more",
            "homepage": "https://laminas.dev",
            "keywords": [
                "captcha",
                "laminas"
            ],
            "time": "2019-12-31T16:24:14+00:00"
        },
        {
            "name": "laminas/laminas-code",
            "version": "3.4.1",
            "source": {
                "type": "git",
                "url": "https://github.com/laminas/laminas-code.git",
                "reference": "1cb8f203389ab1482bf89c0e70a04849bacd7766"
            },
            "dist": {
                "type": "zip",
                "url": "https://api.github.com/repos/laminas/laminas-code/zipball/1cb8f203389ab1482bf89c0e70a04849bacd7766",
                "reference": "1cb8f203389ab1482bf89c0e70a04849bacd7766",
                "shasum": ""
            },
            "require": {
                "laminas/laminas-eventmanager": "^2.6 || ^3.0",
                "laminas/laminas-zendframework-bridge": "^1.0",
                "php": "^7.1"
            },
            "conflict": {
                "phpspec/prophecy": "<1.9.0"
            },
            "replace": {
                "zendframework/zend-code": "self.version"
            },
            "require-dev": {
                "doctrine/annotations": "^1.7",
                "ext-phar": "*",
                "laminas/laminas-coding-standard": "^1.0",
                "laminas/laminas-stdlib": "^2.7 || ^3.0",
                "phpunit/phpunit": "^7.5.16 || ^8.4"
            },
            "suggest": {
                "doctrine/annotations": "Doctrine\\Common\\Annotations >=1.0 for annotation features",
                "laminas/laminas-stdlib": "Laminas\\Stdlib component"
            },
            "type": "library",
            "extra": {
                "branch-alias": {
                    "dev-master": "3.4.x-dev",
                    "dev-develop": "3.5.x-dev",
                    "dev-dev-4.0": "4.0.x-dev"
                }
            },
            "autoload": {
                "psr-4": {
                    "Laminas\\Code\\": "src/"
                }
            },
            "notification-url": "https://packagist.org/downloads/",
            "license": [
                "BSD-3-Clause"
            ],
            "description": "Extensions to the PHP Reflection API, static code scanning, and code generation",
            "homepage": "https://laminas.dev",
            "keywords": [
                "code",
                "laminas"
            ],
            "time": "2019-12-31T16:28:24+00:00"
        },
        {
            "name": "laminas/laminas-config",
            "version": "3.3.0",
            "source": {
                "type": "git",
                "url": "https://github.com/laminas/laminas-config.git",
                "reference": "b8fe057f55e69a0e7a2e4ced79218a43f58606a8"
            },
            "dist": {
                "type": "zip",
                "url": "https://api.github.com/repos/laminas/laminas-config/zipball/b8fe057f55e69a0e7a2e4ced79218a43f58606a8",
                "reference": "b8fe057f55e69a0e7a2e4ced79218a43f58606a8",
                "shasum": ""
            },
            "require": {
                "ext-json": "*",
                "laminas/laminas-stdlib": "^2.7.7 || ^3.1",
                "laminas/laminas-zendframework-bridge": "^1.0",
                "php": "^5.6 || ^7.0",
                "psr/container": "^1.0"
            },
            "conflict": {
                "container-interop/container-interop": "<1.2.0"
            },
            "replace": {
                "zendframework/zend-config": "self.version"
            },
            "require-dev": {
                "laminas/laminas-coding-standard": "~1.0.0",
                "laminas/laminas-filter": "^2.7.2",
                "laminas/laminas-i18n": "^2.7.4",
                "laminas/laminas-servicemanager": "^2.7.8 || ^3.3",
                "malukenho/docheader": "^0.1.6",
                "phpunit/phpunit": "^5.7.27 || ^6.5.8 || ^7.1.2"
            },
            "suggest": {
                "laminas/laminas-filter": "^2.7.2; install if you want to use the Filter processor",
                "laminas/laminas-i18n": "^2.7.4; install if you want to use the Translator processor",
                "laminas/laminas-servicemanager": "^2.7.8 || ^3.3; if you need an extensible plugin manager for use with the Config Factory"
            },
            "type": "library",
            "extra": {
                "branch-alias": {
                    "dev-master": "3.3.x-dev",
                    "dev-develop": "3.4.x-dev"
                }
            },
            "autoload": {
                "psr-4": {
                    "Laminas\\Config\\": "src/"
                }
            },
            "notification-url": "https://packagist.org/downloads/",
            "license": [
                "BSD-3-Clause"
            ],
            "description": "provides a nested object property based user interface for accessing this configuration data within application code",
            "homepage": "https://laminas.dev",
            "keywords": [
                "config",
                "laminas"
            ],
            "time": "2019-12-31T16:30:11+00:00"
        },
        {
            "name": "laminas/laminas-console",
            "version": "2.8.0",
            "source": {
                "type": "git",
                "url": "https://github.com/laminas/laminas-console.git",
                "reference": "478a6ceac3e31fb38d6314088abda8b239ee23a5"
            },
            "dist": {
                "type": "zip",
                "url": "https://api.github.com/repos/laminas/laminas-console/zipball/478a6ceac3e31fb38d6314088abda8b239ee23a5",
                "reference": "478a6ceac3e31fb38d6314088abda8b239ee23a5",
                "shasum": ""
            },
            "require": {
                "laminas/laminas-stdlib": "^3.2.1",
                "laminas/laminas-zendframework-bridge": "^1.0",
                "php": "^5.6 || ^7.0"
            },
            "replace": {
                "zendframework/zend-console": "self.version"
            },
            "require-dev": {
                "laminas/laminas-coding-standard": "~1.0.0",
                "laminas/laminas-filter": "^2.7.2",
                "laminas/laminas-json": "^2.6 || ^3.0",
                "laminas/laminas-validator": "^2.10.1",
                "phpunit/phpunit": "^5.7.23 || ^6.4.3"
            },
            "suggest": {
                "laminas/laminas-filter": "To support DefaultRouteMatcher usage",
                "laminas/laminas-validator": "To support DefaultRouteMatcher usage"
            },
            "type": "library",
            "extra": {
                "branch-alias": {
                    "dev-master": "2.8.x-dev",
                    "dev-develop": "2.9.x-dev"
                }
            },
            "autoload": {
                "psr-4": {
                    "Laminas\\Console\\": "src/"
                }
            },
            "notification-url": "https://packagist.org/downloads/",
            "license": [
                "BSD-3-Clause"
            ],
            "description": "Build console applications using getopt syntax or routing, complete with prompts",
            "homepage": "https://laminas.dev",
            "keywords": [
                "console",
                "laminas"
            ],
            "time": "2019-12-31T16:31:45+00:00"
        },
        {
            "name": "laminas/laminas-crypt",
            "version": "3.3.1",
            "source": {
                "type": "git",
                "url": "https://github.com/laminas/laminas-crypt.git",
                "reference": "5f5dfe3ca08c965cc1f44f95831a83a81a93bf78"
            },
            "dist": {
                "type": "zip",
                "url": "https://api.github.com/repos/laminas/laminas-crypt/zipball/5f5dfe3ca08c965cc1f44f95831a83a81a93bf78",
                "reference": "5f5dfe3ca08c965cc1f44f95831a83a81a93bf78",
                "shasum": ""
            },
            "require": {
                "container-interop/container-interop": "^1.2",
                "ext-mbstring": "*",
                "laminas/laminas-math": "^3.0",
                "laminas/laminas-stdlib": "^2.7.7 || ^3.1",
                "laminas/laminas-zendframework-bridge": "^1.0",
                "php": "^5.6 || ^7.0"
            },
            "replace": {
                "zendframework/zend-crypt": "self.version"
            },
            "require-dev": {
                "laminas/laminas-coding-standard": "~1.0.0",
                "phpunit/phpunit": "^5.7.27 || ^6.5.8 || ^7.1.2"
            },
            "suggest": {
                "ext-openssl": "Required for most features of Laminas\\Crypt"
            },
            "type": "library",
            "extra": {
                "branch-alias": {
                    "dev-master": "3.3.x-dev",
                    "dev-develop": "3.4.x-dev"
                }
            },
            "autoload": {
                "psr-4": {
                    "Laminas\\Crypt\\": "src/"
                }
            },
            "notification-url": "https://packagist.org/downloads/",
            "license": [
                "BSD-3-Clause"
            ],
            "description": "Strong cryptography tools and password hashing",
            "homepage": "https://laminas.dev",
            "keywords": [
                "crypt",
                "laminas"
            ],
            "time": "2019-12-31T16:33:24+00:00"
        },
        {
            "name": "laminas/laminas-db",
            "version": "2.11.3",
            "source": {
                "type": "git",
                "url": "https://github.com/laminas/laminas-db.git",
                "reference": "6c4238918b9204db1eb8cafae2c1940d40f4c007"
            },
            "dist": {
                "type": "zip",
                "url": "https://api.github.com/repos/laminas/laminas-db/zipball/6c4238918b9204db1eb8cafae2c1940d40f4c007",
                "reference": "6c4238918b9204db1eb8cafae2c1940d40f4c007",
                "shasum": ""
            },
            "require": {
                "laminas/laminas-stdlib": "^2.7 || ^3.0",
                "laminas/laminas-zendframework-bridge": "^1.0",
                "php": "^5.6 || ^7.0"
            },
            "replace": {
                "zendframework/zend-db": "^2.11.0"
            },
            "require-dev": {
                "laminas/laminas-coding-standard": "~1.0.0",
                "laminas/laminas-eventmanager": "^2.6.2 || ^3.0",
                "laminas/laminas-hydrator": "^1.1 || ^2.1 || ^3.0",
                "laminas/laminas-servicemanager": "^2.7.5 || ^3.0.3",
                "phpunit/phpunit": "^5.7.27 || ^6.5.14"
            },
            "suggest": {
                "laminas/laminas-eventmanager": "Laminas\\EventManager component",
                "laminas/laminas-hydrator": "Laminas\\Hydrator component for using HydratingResultSets",
                "laminas/laminas-servicemanager": "Laminas\\ServiceManager component"
            },
            "type": "library",
            "extra": {
                "branch-alias": {
                    "dev-master": "2.11.x-dev",
                    "dev-develop": "2.12.x-dev"
                },
                "laminas": {
                    "component": "Laminas\\Db",
                    "config-provider": "Laminas\\Db\\ConfigProvider"
                }
            },
            "autoload": {
                "psr-4": {
                    "Laminas\\Db\\": "src/"
                }
            },
            "notification-url": "https://packagist.org/downloads/",
            "license": [
                "BSD-3-Clause"
            ],
            "description": "Database abstraction layer, SQL abstraction, result set abstraction, and RowDataGateway and TableDataGateway implementations",
            "homepage": "https://laminas.dev",
            "keywords": [
                "db",
                "laminas"
            ],
            "time": "2020-03-29T12:08:51+00:00"
        },
        {
            "name": "laminas/laminas-dependency-plugin",
            "version": "1.0.4",
            "source": {
                "type": "git",
                "url": "https://github.com/laminas/laminas-dependency-plugin.git",
                "reference": "38bf91861f5b4d49f9a1c530327c997f7a7fb2db"
            },
            "dist": {
                "type": "zip",
                "url": "https://api.github.com/repos/laminas/laminas-dependency-plugin/zipball/38bf91861f5b4d49f9a1c530327c997f7a7fb2db",
                "reference": "38bf91861f5b4d49f9a1c530327c997f7a7fb2db",
                "shasum": ""
            },
            "require": {
                "composer-plugin-api": "^1.1",
                "php": "^5.6 || ^7.0"
            },
            "require-dev": {
                "composer/composer": "^1.9",
                "dealerdirect/phpcodesniffer-composer-installer": "^0.5.0",
                "phpcompatibility/php-compatibility": "^9.3",
                "phpunit/phpunit": "^8.4",
                "roave/security-advisories": "dev-master",
                "webimpress/coding-standard": "^1.0"
            },
            "type": "composer-plugin",
            "extra": {
                "branch-alias": {
                    "dev-master": "1.0.x-dev",
                    "dev-develop": "1.1.x-dev"
                },
                "class": "Laminas\\DependencyPlugin\\DependencyRewriterPlugin"
            },
            "autoload": {
                "psr-4": {
                    "Laminas\\DependencyPlugin\\": "src/"
                }
            },
            "notification-url": "https://packagist.org/downloads/",
            "license": [
                "BSD-3-Clause"
            ],
            "description": "Replace zendframework and zfcampus packages with their Laminas Project equivalents.",
            "funding": [
                {
                    "url": "https://funding.communitybridge.org/projects/laminas-project",
                    "type": "community_bridge"
                }
            ],
            "time": "2020-05-20T13:45:39+00:00"
        },
        {
            "name": "laminas/laminas-dom",
            "version": "2.7.2",
            "source": {
                "type": "git",
                "url": "https://github.com/laminas/laminas-dom.git",
                "reference": "631fa74ae6f68e9019b73512f1b3b139d43f3572"
            },
            "dist": {
                "type": "zip",
                "url": "https://api.github.com/repos/laminas/laminas-dom/zipball/631fa74ae6f68e9019b73512f1b3b139d43f3572",
                "reference": "631fa74ae6f68e9019b73512f1b3b139d43f3572",
                "shasum": ""
            },
            "require": {
                "laminas/laminas-zendframework-bridge": "^1.0",
                "php": "^5.6 || ^7.0"
            },
            "replace": {
                "zendframework/zend-dom": "self.version"
            },
            "require-dev": {
                "laminas/laminas-coding-standard": "~1.0.0",
                "phpunit/phpunit": "^5.7.23 || ^6.4.3"
            },
            "type": "library",
            "extra": {
                "branch-alias": {
                    "dev-master": "2.7.x-dev",
                    "dev-develop": "2.8.x-dev"
                }
            },
            "autoload": {
                "psr-4": {
                    "Laminas\\Dom\\": "src/"
                }
            },
            "notification-url": "https://packagist.org/downloads/",
            "license": [
                "BSD-3-Clause"
            ],
            "description": "provides tools for working with DOM documents and structures",
            "homepage": "https://laminas.dev",
            "keywords": [
                "dom",
                "laminas"
            ],
            "time": "2019-12-31T16:43:02+00:00"
        },
        {
            "name": "laminas/laminas-escaper",
            "version": "2.6.1",
            "source": {
                "type": "git",
                "url": "https://github.com/laminas/laminas-escaper.git",
                "reference": "25f2a053eadfa92ddacb609dcbbc39362610da70"
            },
            "dist": {
                "type": "zip",
                "url": "https://api.github.com/repos/laminas/laminas-escaper/zipball/25f2a053eadfa92ddacb609dcbbc39362610da70",
                "reference": "25f2a053eadfa92ddacb609dcbbc39362610da70",
                "shasum": ""
            },
            "require": {
                "laminas/laminas-zendframework-bridge": "^1.0",
                "php": "^5.6 || ^7.0"
            },
            "replace": {
                "zendframework/zend-escaper": "self.version"
            },
            "require-dev": {
                "laminas/laminas-coding-standard": "~1.0.0",
                "phpunit/phpunit": "^5.7.27 || ^6.5.8 || ^7.1.2"
            },
            "type": "library",
            "extra": {
                "branch-alias": {
                    "dev-master": "2.6.x-dev",
                    "dev-develop": "2.7.x-dev"
                }
            },
            "autoload": {
                "psr-4": {
                    "Laminas\\Escaper\\": "src/"
                }
            },
            "notification-url": "https://packagist.org/downloads/",
            "license": [
                "BSD-3-Clause"
            ],
            "description": "Securely and safely escape HTML, HTML attributes, JavaScript, CSS, and URLs",
            "homepage": "https://laminas.dev",
            "keywords": [
                "escaper",
                "laminas"
            ],
            "time": "2019-12-31T16:43:30+00:00"
        },
        {
            "name": "laminas/laminas-eventmanager",
            "version": "3.2.1",
            "source": {
                "type": "git",
                "url": "https://github.com/laminas/laminas-eventmanager.git",
                "reference": "ce4dc0bdf3b14b7f9815775af9dfee80a63b4748"
            },
            "dist": {
                "type": "zip",
                "url": "https://api.github.com/repos/laminas/laminas-eventmanager/zipball/ce4dc0bdf3b14b7f9815775af9dfee80a63b4748",
                "reference": "ce4dc0bdf3b14b7f9815775af9dfee80a63b4748",
                "shasum": ""
            },
            "require": {
                "laminas/laminas-zendframework-bridge": "^1.0",
                "php": "^5.6 || ^7.0"
            },
            "replace": {
                "zendframework/zend-eventmanager": "self.version"
            },
            "require-dev": {
                "athletic/athletic": "^0.1",
                "container-interop/container-interop": "^1.1.0",
                "laminas/laminas-coding-standard": "~1.0.0",
                "laminas/laminas-stdlib": "^2.7.3 || ^3.0",
                "phpunit/phpunit": "^5.7.27 || ^6.5.8 || ^7.1.2"
            },
            "suggest": {
                "container-interop/container-interop": "^1.1.0, to use the lazy listeners feature",
                "laminas/laminas-stdlib": "^2.7.3 || ^3.0, to use the FilterChain feature"
            },
            "type": "library",
            "extra": {
                "branch-alias": {
                    "dev-master": "3.2-dev",
                    "dev-develop": "3.3-dev"
                }
            },
            "autoload": {
                "psr-4": {
                    "Laminas\\EventManager\\": "src/"
                }
            },
            "notification-url": "https://packagist.org/downloads/",
            "license": [
                "BSD-3-Clause"
            ],
            "description": "Trigger and listen to events within a PHP application",
            "homepage": "https://laminas.dev",
            "keywords": [
                "event",
                "eventmanager",
                "events",
                "laminas"
            ],
            "time": "2019-12-31T16:44:52+00:00"
        },
        {
            "name": "laminas/laminas-feed",
            "version": "2.12.3",
            "source": {
                "type": "git",
                "url": "https://github.com/laminas/laminas-feed.git",
                "reference": "3c91415633cb1be6f9d78683d69b7dcbfe6b4012"
            },
            "dist": {
                "type": "zip",
                "url": "https://api.github.com/repos/laminas/laminas-feed/zipball/3c91415633cb1be6f9d78683d69b7dcbfe6b4012",
                "reference": "3c91415633cb1be6f9d78683d69b7dcbfe6b4012",
                "shasum": ""
            },
            "require": {
                "ext-dom": "*",
                "ext-libxml": "*",
                "laminas/laminas-escaper": "^2.5.2",
                "laminas/laminas-stdlib": "^3.2.1",
                "laminas/laminas-zendframework-bridge": "^1.0",
                "php": "^5.6 || ^7.0"
            },
            "replace": {
                "zendframework/zend-feed": "^2.12.0"
            },
            "require-dev": {
                "laminas/laminas-cache": "^2.7.2",
                "laminas/laminas-coding-standard": "~1.0.0",
                "laminas/laminas-db": "^2.8.2",
                "laminas/laminas-http": "^2.7",
                "laminas/laminas-servicemanager": "^2.7.8 || ^3.3",
                "laminas/laminas-validator": "^2.10.1",
                "phpunit/phpunit": "^5.7.27 || ^6.5.14 || ^7.5.20",
                "psr/http-message": "^1.0.1"
            },
            "suggest": {
                "laminas/laminas-cache": "Laminas\\Cache component, for optionally caching feeds between requests",
                "laminas/laminas-db": "Laminas\\Db component, for use with PubSubHubbub",
                "laminas/laminas-http": "Laminas\\Http for PubSubHubbub, and optionally for use with Laminas\\Feed\\Reader",
                "laminas/laminas-servicemanager": "Laminas\\ServiceManager component, for easily extending ExtensionManager implementations",
                "laminas/laminas-validator": "Laminas\\Validator component, for validating email addresses used in Atom feeds and entries when using the Writer subcomponent",
                "psr/http-message": "PSR-7 ^1.0.1, if you wish to use Laminas\\Feed\\Reader\\Http\\Psr7ResponseDecorator"
            },
            "type": "library",
            "extra": {
                "branch-alias": {
                    "dev-master": "2.12.x-dev",
                    "dev-develop": "2.13.x-dev"
                }
            },
            "autoload": {
                "psr-4": {
                    "Laminas\\Feed\\": "src/"
                }
            },
            "notification-url": "https://packagist.org/downloads/",
            "license": [
                "BSD-3-Clause"
            ],
            "description": "provides functionality for consuming RSS and Atom feeds",
            "homepage": "https://laminas.dev",
            "keywords": [
                "feed",
                "laminas"
            ],
            "funding": [
                {
                    "url": "https://funding.communitybridge.org/projects/laminas-project",
                    "type": "community_bridge"
                }
            ],
            "time": "2020-08-18T13:45:04+00:00"
        },
        {
            "name": "laminas/laminas-filter",
            "version": "2.9.4",
            "source": {
                "type": "git",
                "url": "https://github.com/laminas/laminas-filter.git",
                "reference": "3c4476e772a062cef7531c6793377ae585d89c82"
            },
            "dist": {
                "type": "zip",
                "url": "https://api.github.com/repos/laminas/laminas-filter/zipball/3c4476e772a062cef7531c6793377ae585d89c82",
                "reference": "3c4476e772a062cef7531c6793377ae585d89c82",
                "shasum": ""
            },
            "require": {
                "laminas/laminas-stdlib": "^2.7.7 || ^3.1",
                "laminas/laminas-zendframework-bridge": "^1.0",
                "php": "^5.6 || ^7.0"
            },
            "conflict": {
                "laminas/laminas-validator": "<2.10.1"
            },
            "replace": {
                "zendframework/zend-filter": "^2.9.2"
            },
            "require-dev": {
                "laminas/laminas-coding-standard": "~1.0.0",
                "laminas/laminas-crypt": "^3.2.1",
                "laminas/laminas-servicemanager": "^2.7.8 || ^3.3",
                "laminas/laminas-uri": "^2.6",
                "pear/archive_tar": "^1.4.3",
                "phpunit/phpunit": "^5.7.23 || ^6.4.3",
                "psr/http-factory": "^1.0"
            },
            "suggest": {
                "laminas/laminas-crypt": "Laminas\\Crypt component, for encryption filters",
                "laminas/laminas-i18n": "Laminas\\I18n component for filters depending on i18n functionality",
                "laminas/laminas-servicemanager": "Laminas\\ServiceManager component, for using the filter chain functionality",
                "laminas/laminas-uri": "Laminas\\Uri component, for the UriNormalize filter",
                "psr/http-factory-implementation": "psr/http-factory-implementation, for creating file upload instances when consuming PSR-7 in file upload filters"
            },
            "type": "library",
            "extra": {
                "branch-alias": {
                    "dev-master": "2.9.x-dev",
                    "dev-develop": "2.10.x-dev"
                },
                "laminas": {
                    "component": "Laminas\\Filter",
                    "config-provider": "Laminas\\Filter\\ConfigProvider"
                }
            },
            "autoload": {
                "psr-4": {
                    "Laminas\\Filter\\": "src/"
                }
            },
            "notification-url": "https://packagist.org/downloads/",
            "license": [
                "BSD-3-Clause"
            ],
            "description": "Programmatically filter and normalize data and files",
            "homepage": "https://laminas.dev",
            "keywords": [
                "filter",
                "laminas"
            ],
            "time": "2020-03-29T12:41:29+00:00"
        },
        {
            "name": "laminas/laminas-form",
            "version": "2.15.0",
            "source": {
                "type": "git",
                "url": "https://github.com/laminas/laminas-form.git",
                "reference": "359cd372c565e18a17f32ccfeacdf21bba091ce2"
            },
            "dist": {
                "type": "zip",
                "url": "https://api.github.com/repos/laminas/laminas-form/zipball/359cd372c565e18a17f32ccfeacdf21bba091ce2",
                "reference": "359cd372c565e18a17f32ccfeacdf21bba091ce2",
                "shasum": ""
            },
            "require": {
                "laminas/laminas-hydrator": "^1.1 || ^2.1 || ^3.0",
                "laminas/laminas-inputfilter": "^2.8",
                "laminas/laminas-stdlib": "^3.2.1",
                "laminas/laminas-zendframework-bridge": "^1.0",
                "php": "^5.6 || ^7.0"
            },
            "replace": {
                "zendframework/zend-form": "^2.14.3"
            },
            "require-dev": {
                "doctrine/annotations": "~1.0",
                "laminas/laminas-cache": "^2.6.1",
                "laminas/laminas-captcha": "^2.7.1",
                "laminas/laminas-code": "^2.6 || ^3.0",
                "laminas/laminas-coding-standard": "~1.0.0",
                "laminas/laminas-escaper": "^2.5",
                "laminas/laminas-eventmanager": "^2.6.2 || ^3.0",
                "laminas/laminas-filter": "^2.6",
                "laminas/laminas-i18n": "^2.6",
                "laminas/laminas-recaptcha": "^3.0.0",
                "laminas/laminas-servicemanager": "^2.7.5 || ^3.0.3",
                "laminas/laminas-session": "^2.8.1",
                "laminas/laminas-text": "^2.6",
                "laminas/laminas-validator": "^2.6",
                "laminas/laminas-view": "^2.6.2",
                "phpunit/phpunit": "^5.7.27 || ^6.5.14 || ^7.5.20"
            },
            "suggest": {
                "laminas/laminas-captcha": "^2.7.1, required for using CAPTCHA form elements",
                "laminas/laminas-code": "^2.6 || ^3.0, required to use laminas-form annotations support",
                "laminas/laminas-eventmanager": "^2.6.2 || ^3.0, reuired for laminas-form annotations support",
                "laminas/laminas-i18n": "^2.6, required when using laminas-form view helpers",
                "laminas/laminas-recaptcha": "in order to use the ReCaptcha form element",
                "laminas/laminas-servicemanager": "^2.7.5 || ^3.0.3, required to use the form factories or provide services",
                "laminas/laminas-view": "^2.6.2, required for using the laminas-form view helpers"
            },
            "type": "library",
            "extra": {
                "branch-alias": {
                    "dev-master": "2.15.x-dev",
                    "dev-develop": "2.16.x-dev"
                },
                "laminas": {
                    "component": "Laminas\\Form",
                    "config-provider": "Laminas\\Form\\ConfigProvider"
                }
            },
            "autoload": {
                "psr-4": {
                    "Laminas\\Form\\": "src/"
                },
                "files": [
                    "autoload/formElementManagerPolyfill.php"
                ]
            },
            "notification-url": "https://packagist.org/downloads/",
            "license": [
                "BSD-3-Clause"
            ],
            "description": "Validate and display simple and complex forms, casting forms to business objects and vice versa",
            "homepage": "https://laminas.dev",
            "keywords": [
                "form",
                "laminas"
            ],
            "funding": [
                {
                    "url": "https://funding.communitybridge.org/projects/laminas-project",
                    "type": "community_bridge"
                }
            ],
            "time": "2020-07-14T13:53:27+00:00"
        },
        {
            "name": "laminas/laminas-http",
            "version": "2.13.0",
            "source": {
                "type": "git",
                "url": "https://github.com/laminas/laminas-http.git",
                "reference": "33b7942f51ce905ce9bfc8bf28badc501d3904b5"
            },
            "dist": {
                "type": "zip",
                "url": "https://api.github.com/repos/laminas/laminas-http/zipball/33b7942f51ce905ce9bfc8bf28badc501d3904b5",
                "reference": "33b7942f51ce905ce9bfc8bf28badc501d3904b5",
                "shasum": ""
            },
            "require": {
                "laminas/laminas-loader": "^2.5.1",
                "laminas/laminas-stdlib": "^3.2.1",
                "laminas/laminas-uri": "^2.5.2",
                "laminas/laminas-validator": "^2.10.1",
                "laminas/laminas-zendframework-bridge": "^1.0",
                "php": "^5.6 || ^7.0"
            },
            "replace": {
                "zendframework/zend-http": "^2.11.2"
            },
            "require-dev": {
                "laminas/laminas-coding-standard": "~1.0.0",
                "laminas/laminas-config": "^3.1 || ^2.6",
                "phpunit/phpunit": "^5.7.27 || ^6.5.8 || ^7.1.3"
            },
            "suggest": {
                "paragonie/certainty": "For automated management of cacert.pem"
            },
            "type": "library",
            "autoload": {
                "psr-4": {
                    "Laminas\\Http\\": "src/"
                }
            },
            "notification-url": "https://packagist.org/downloads/",
            "license": [
                "BSD-3-Clause"
            ],
            "description": "Provides an easy interface for performing Hyper-Text Transfer Protocol (HTTP) requests",
            "homepage": "https://laminas.dev",
            "keywords": [
                "http",
                "http client",
                "laminas"
            ],
            "funding": [
                {
                    "url": "https://funding.communitybridge.org/projects/laminas-project",
                    "type": "community_bridge"
                }
            ],
            "time": "2020-08-18T17:11:58+00:00"
        },
        {
            "name": "laminas/laminas-hydrator",
            "version": "3.1.1",
            "source": {
                "type": "git",
                "url": "https://github.com/laminas/laminas-hydrator.git",
                "reference": "e75fbff6ce3cbd2b72796a3a9890c3a150d452f5"
            },
            "dist": {
                "type": "zip",
                "url": "https://api.github.com/repos/laminas/laminas-hydrator/zipball/e75fbff6ce3cbd2b72796a3a9890c3a150d452f5",
                "reference": "e75fbff6ce3cbd2b72796a3a9890c3a150d452f5",
                "shasum": ""
            },
            "require": {
                "laminas/laminas-stdlib": "^3.2.1",
                "laminas/laminas-zendframework-bridge": "^1.0",
                "php": "^7.2"
            },
            "replace": {
                "zendframework/zend-hydrator": "^3.0.2"
            },
            "require-dev": {
                "laminas/laminas-coding-standard": "~1.0.0",
                "laminas/laminas-eventmanager": "^3.2.1",
                "laminas/laminas-modulemanager": "^2.8",
                "laminas/laminas-serializer": "^2.9",
                "laminas/laminas-servicemanager": "^3.3.2",
                "phpspec/prophecy": ">=1.10.2",
                "phpstan/phpstan": "^0.10.5",
                "phpunit/phpunit": "^8.5.2 || ^9.0"
            },
            "suggest": {
                "laminas/laminas-eventmanager": "^3.2, to support aggregate hydrator usage",
                "laminas/laminas-serializer": "^2.9, to use the SerializableStrategy",
                "laminas/laminas-servicemanager": "^3.3, to support hydrator plugin manager usage"
            },
            "type": "library",
            "extra": {
                "laminas": {
                    "component": "Laminas\\Hydrator",
                    "config-provider": "Laminas\\Hydrator\\ConfigProvider"
                }
            },
            "autoload": {
                "psr-4": {
                    "Laminas\\Hydrator\\": "src/"
                }
            },
            "notification-url": "https://packagist.org/downloads/",
            "license": [
                "BSD-3-Clause"
            ],
            "description": "Serialize objects to arrays, and vice versa",
            "homepage": "https://laminas.dev",
            "keywords": [
                "hydrator",
                "laminas"
            ],
            "funding": [
                {
                    "url": "https://funding.communitybridge.org/projects/laminas-project",
                    "type": "community_bridge"
                }
            ],
            "time": "2020-10-06T14:59:01+00:00"
        },
        {
            "name": "laminas/laminas-i18n",
            "version": "2.10.3",
            "source": {
                "type": "git",
                "url": "https://github.com/laminas/laminas-i18n.git",
                "reference": "94ff957a1366f5be94f3d3a9b89b50386649e3ae"
            },
            "dist": {
                "type": "zip",
                "url": "https://api.github.com/repos/laminas/laminas-i18n/zipball/94ff957a1366f5be94f3d3a9b89b50386649e3ae",
                "reference": "94ff957a1366f5be94f3d3a9b89b50386649e3ae",
                "shasum": ""
            },
            "require": {
                "ext-intl": "*",
                "laminas/laminas-stdlib": "^2.7 || ^3.0",
                "laminas/laminas-zendframework-bridge": "^1.0",
                "php": "^5.6 || ^7.0"
            },
            "conflict": {
                "phpspec/prophecy": "<1.9.0"
            },
            "replace": {
                "zendframework/zend-i18n": "^2.10.1"
            },
            "require-dev": {
                "laminas/laminas-cache": "^2.6.1",
                "laminas/laminas-coding-standard": "~1.0.0",
                "laminas/laminas-config": "^2.6",
                "laminas/laminas-eventmanager": "^2.6.2 || ^3.0",
                "laminas/laminas-filter": "^2.6.1",
                "laminas/laminas-servicemanager": "^2.7.5 || ^3.0.3",
                "laminas/laminas-validator": "^2.6",
                "laminas/laminas-view": "^2.6.3",
                "phpunit/phpunit": "^5.7.27 || ^6.5.14 || ^7.5.16"
            },
            "suggest": {
                "laminas/laminas-cache": "Laminas\\Cache component",
                "laminas/laminas-config": "Laminas\\Config component",
                "laminas/laminas-eventmanager": "You should install this package to use the events in the translator",
                "laminas/laminas-filter": "You should install this package to use the provided filters",
                "laminas/laminas-i18n-resources": "Translation resources",
                "laminas/laminas-servicemanager": "Laminas\\ServiceManager component",
                "laminas/laminas-validator": "You should install this package to use the provided validators",
                "laminas/laminas-view": "You should install this package to use the provided view helpers"
            },
            "type": "library",
            "extra": {
                "branch-alias": {
                    "dev-master": "2.10.x-dev",
                    "dev-develop": "2.11.x-dev"
                },
                "laminas": {
                    "component": "Laminas\\I18n",
                    "config-provider": "Laminas\\I18n\\ConfigProvider"
                }
            },
            "autoload": {
                "psr-4": {
                    "Laminas\\I18n\\": "src/"
                }
            },
            "notification-url": "https://packagist.org/downloads/",
            "license": [
                "BSD-3-Clause"
            ],
            "description": "Provide translations for your application, and filter and validate internationalized values",
            "homepage": "https://laminas.dev",
            "keywords": [
                "i18n",
                "laminas"
            ],
            "time": "2020-03-29T12:51:08+00:00"
        },
        {
            "name": "laminas/laminas-inputfilter",
            "version": "2.10.1",
            "source": {
                "type": "git",
                "url": "git@github.com:laminas/laminas-inputfilter.git",
                "reference": "b29ce8f512c966468eee37ea4873ae5fb545d00a"
            },
            "dist": {
                "type": "zip",
                "url": "https://api.github.com/repos/laminas/laminas-inputfilter/zipball/b29ce8f512c966468eee37ea4873ae5fb545d00a",
                "reference": "b29ce8f512c966468eee37ea4873ae5fb545d00a",
                "shasum": ""
            },
            "require": {
                "laminas/laminas-filter": "^2.9.1",
                "laminas/laminas-servicemanager": "^2.7.10 || ^3.3.1",
                "laminas/laminas-stdlib": "^2.7 || ^3.0",
                "laminas/laminas-validator": "^2.11",
                "laminas/laminas-zendframework-bridge": "^1.0",
                "php": "^5.6 || ^7.0"
            },
            "replace": {
                "zendframework/zend-inputfilter": "self.version"
            },
            "require-dev": {
                "laminas/laminas-coding-standard": "~1.0.0",
                "phpunit/phpunit": "^5.7.27 || ^6.5.14 || ^7.5.15",
                "psr/http-message": "^1.0"
            },
            "suggest": {
                "psr/http-message-implementation": "PSR-7 is required if you wish to validate PSR-7 UploadedFileInterface payloads"
            },
            "type": "library",
            "extra": {
                "branch-alias": {
                    "dev-master": "2.10.x-dev",
                    "dev-develop": "2.11.x-dev"
                },
                "laminas": {
                    "component": "Laminas\\InputFilter",
                    "config-provider": "Laminas\\InputFilter\\ConfigProvider"
                }
            },
            "autoload": {
                "psr-4": {
                    "Laminas\\InputFilter\\": "src/"
                }
            },
            "notification-url": "https://packagist.org/downloads/",
            "license": [
                "BSD-3-Clause"
            ],
            "description": "Normalize and validate input sets from the web, APIs, the CLI, and more, including files",
            "homepage": "https://laminas.dev",
            "keywords": [
                "inputfilter",
                "laminas"
            ],
            "time": "2019-12-31T17:11:54+00:00"
        },
        {
            "name": "laminas/laminas-json",
            "version": "3.1.2",
            "source": {
                "type": "git",
                "url": "https://github.com/laminas/laminas-json.git",
                "reference": "00dc0da7b5e5018904c5c4a8e80a5faa16c2c1c6"
            },
            "dist": {
                "type": "zip",
                "url": "https://api.github.com/repos/laminas/laminas-json/zipball/00dc0da7b5e5018904c5c4a8e80a5faa16c2c1c6",
                "reference": "00dc0da7b5e5018904c5c4a8e80a5faa16c2c1c6",
                "shasum": ""
            },
            "require": {
                "laminas/laminas-zendframework-bridge": "^1.0",
                "php": "^5.6 || ^7.0"
            },
            "replace": {
                "zendframework/zend-json": "self.version"
            },
            "require-dev": {
                "laminas/laminas-coding-standard": "~1.0.0",
                "laminas/laminas-stdlib": "^2.7.7 || ^3.1",
                "phpunit/phpunit": "^5.7.23 || ^6.4.3"
            },
            "suggest": {
                "laminas/laminas-json-server": "For implementing JSON-RPC servers",
                "laminas/laminas-xml2json": "For converting XML documents to JSON"
            },
            "type": "library",
            "extra": {
                "branch-alias": {
                    "dev-master": "3.1.x-dev",
                    "dev-develop": "3.2.x-dev"
                }
            },
            "autoload": {
                "psr-4": {
                    "Laminas\\Json\\": "src/"
                }
            },
            "notification-url": "https://packagist.org/downloads/",
            "license": [
                "BSD-3-Clause"
            ],
            "description": "provides convenience methods for serializing native PHP to JSON and decoding JSON to native PHP",
            "homepage": "https://laminas.dev",
            "keywords": [
                "json",
                "laminas"
            ],
            "time": "2019-12-31T17:15:04+00:00"
        },
        {
            "name": "laminas/laminas-loader",
            "version": "2.6.1",
            "source": {
                "type": "git",
                "url": "https://github.com/laminas/laminas-loader.git",
                "reference": "5d01c2c237ae9e68bec262f339947e2ea18979bc"
            },
            "dist": {
                "type": "zip",
                "url": "https://api.github.com/repos/laminas/laminas-loader/zipball/5d01c2c237ae9e68bec262f339947e2ea18979bc",
                "reference": "5d01c2c237ae9e68bec262f339947e2ea18979bc",
                "shasum": ""
            },
            "require": {
                "laminas/laminas-zendframework-bridge": "^1.0",
                "php": "^5.6 || ^7.0"
            },
            "replace": {
                "zendframework/zend-loader": "self.version"
            },
            "require-dev": {
                "laminas/laminas-coding-standard": "~1.0.0",
                "phpunit/phpunit": "^5.7.27 || ^6.5.8 || ^7.1.4"
            },
            "type": "library",
            "extra": {
                "branch-alias": {
                    "dev-master": "2.6.x-dev",
                    "dev-develop": "2.7.x-dev"
                }
            },
            "autoload": {
                "psr-4": {
                    "Laminas\\Loader\\": "src/"
                }
            },
            "notification-url": "https://packagist.org/downloads/",
            "license": [
                "BSD-3-Clause"
            ],
            "description": "Autoloading and plugin loading strategies",
            "homepage": "https://laminas.dev",
            "keywords": [
                "laminas",
                "loader"
            ],
            "time": "2019-12-31T17:18:27+00:00"
        },
        {
            "name": "laminas/laminas-log",
            "version": "2.12.0",
            "source": {
                "type": "git",
                "url": "https://github.com/laminas/laminas-log.git",
                "reference": "4e92d841b48868714a070b10866e94be80fc92ff"
            },
            "dist": {
                "type": "zip",
                "url": "https://api.github.com/repos/laminas/laminas-log/zipball/4e92d841b48868714a070b10866e94be80fc92ff",
                "reference": "4e92d841b48868714a070b10866e94be80fc92ff",
                "shasum": ""
            },
            "require": {
                "laminas/laminas-servicemanager": "^2.7.5 || ^3.0.3",
                "laminas/laminas-stdlib": "^2.7 || ^3.0",
                "laminas/laminas-zendframework-bridge": "^1.0",
                "php": "^5.6 || ^7.0",
                "psr/log": "^1.1.2"
            },
            "provide": {
                "psr/log-implementation": "1.0.0"
            },
            "replace": {
                "zendframework/zend-log": "self.version"
            },
            "require-dev": {
                "laminas/laminas-coding-standard": "~1.0.0",
                "laminas/laminas-db": "^2.6",
                "laminas/laminas-escaper": "^2.5",
                "laminas/laminas-filter": "^2.5",
                "laminas/laminas-mail": "^2.6.1",
                "laminas/laminas-validator": "^2.10.1",
                "mikey179/vfsstream": "^1.6.7",
                "phpunit/phpunit": "^5.7.27 || ^6.5.14 || ^7.5.15"
            },
            "suggest": {
                "ext-mongo": "mongo extension to use Mongo writer",
                "ext-mongodb": "mongodb extension to use MongoDB writer",
                "laminas/laminas-db": "Laminas\\Db component to use the database log writer",
                "laminas/laminas-escaper": "Laminas\\Escaper component, for use in the XML log formatter",
                "laminas/laminas-mail": "Laminas\\Mail component to use the email log writer",
                "laminas/laminas-validator": "Laminas\\Validator component to block invalid log messages"
            },
            "type": "library",
            "extra": {
                "branch-alias": {
                    "dev-master": "2.12.x-dev",
                    "dev-develop": "2.13.x-dev"
                },
                "laminas": {
                    "component": "Laminas\\Log",
                    "config-provider": "Laminas\\Log\\ConfigProvider"
                }
            },
            "autoload": {
                "psr-4": {
                    "Laminas\\Log\\": "src/"
                }
            },
            "notification-url": "https://packagist.org/downloads/",
            "license": [
                "BSD-3-Clause"
            ],
            "description": "Robust, composite logger with filtering, formatting, and PSR-3 support",
            "homepage": "https://laminas.dev",
            "keywords": [
                "laminas",
                "log",
                "logging"
            ],
            "time": "2019-12-31T17:18:59+00:00"
        },
        {
            "name": "laminas/laminas-mail",
            "version": "2.12.5",
            "source": {
                "type": "git",
                "url": "https://github.com/laminas/laminas-mail.git",
                "reference": "ed5b36a0deef4ffafe6138c2ae9cafcffafab856"
            },
            "dist": {
                "type": "zip",
                "url": "https://api.github.com/repos/laminas/laminas-mail/zipball/ed5b36a0deef4ffafe6138c2ae9cafcffafab856",
                "reference": "ed5b36a0deef4ffafe6138c2ae9cafcffafab856",
                "shasum": ""
            },
            "require": {
                "ext-iconv": "*",
                "laminas/laminas-loader": "^2.5",
                "laminas/laminas-mime": "^2.5",
                "laminas/laminas-stdlib": "^2.7 || ^3.0",
                "laminas/laminas-validator": "^2.10.2",
                "laminas/laminas-zendframework-bridge": "^1.0",
                "php": "^7.1",
                "true/punycode": "^2.1"
            },
            "replace": {
                "zendframework/zend-mail": "^2.10.0"
            },
            "require-dev": {
                "laminas/laminas-coding-standard": "~1.0.0",
                "laminas/laminas-config": "^2.6",
                "laminas/laminas-crypt": "^2.6 || ^3.0",
                "laminas/laminas-servicemanager": "^3.2.1",
                "phpunit/phpunit": "^7.5.20"
            },
            "suggest": {
                "laminas/laminas-crypt": "Crammd5 support in SMTP Auth",
                "laminas/laminas-servicemanager": "^2.7.10 || ^3.3.1 when using SMTP to deliver messages"
            },
            "type": "library",
            "extra": {
                "laminas": {
                    "component": "Laminas\\Mail",
                    "config-provider": "Laminas\\Mail\\ConfigProvider"
                }
            },
            "autoload": {
                "psr-4": {
                    "Laminas\\Mail\\": "src/"
                }
            },
            "notification-url": "https://packagist.org/downloads/",
            "license": [
                "BSD-3-Clause"
            ],
            "description": "Provides generalized functionality to compose and send both text and MIME-compliant multipart e-mail messages",
            "homepage": "https://laminas.dev",
            "keywords": [
                "laminas",
                "mail"
            ],
            "funding": [
                {
                    "url": "https://funding.communitybridge.org/projects/laminas-project",
                    "type": "community_bridge"
                }
            ],
            "time": "2020-12-31T11:41:57+00:00"
        },
        {
            "name": "laminas/laminas-math",
            "version": "3.2.0",
            "source": {
                "type": "git",
                "url": "https://github.com/laminas/laminas-math.git",
                "reference": "dd603c7d151d46eafd243a405d5b7eefa4222d74"
            },
            "dist": {
                "type": "zip",
                "url": "https://api.github.com/repos/laminas/laminas-math/zipball/dd603c7d151d46eafd243a405d5b7eefa4222d74",
                "reference": "dd603c7d151d46eafd243a405d5b7eefa4222d74",
                "shasum": ""
            },
            "require": {
                "ext-mbstring": "*",
                "laminas/laminas-zendframework-bridge": "^1.0",
                "paragonie/random_compat": "^2.0.11 || 9.99.99",
                "php": "^5.6 || ^7.0"
            },
            "replace": {
                "zendframework/zend-math": "self.version"
            },
            "require-dev": {
                "laminas/laminas-coding-standard": "~1.0.0",
                "phpunit/phpunit": "^5.7.27 || ^6.5.8 || ^7.1.2"
            },
            "suggest": {
                "ext-bcmath": "If using the bcmath functionality",
                "ext-gmp": "If using the gmp functionality"
            },
            "type": "library",
            "extra": {
                "branch-alias": {
                    "dev-master": "3.2.x-dev",
                    "dev-develop": "3.3.x-dev"
                }
            },
            "autoload": {
                "psr-4": {
                    "Laminas\\Math\\": "src/"
                }
            },
            "notification-url": "https://packagist.org/downloads/",
            "license": [
                "BSD-3-Clause"
            ],
            "description": "Create cryptographically secure pseudo-random numbers, and manage big integers",
            "homepage": "https://laminas.dev",
            "keywords": [
                "laminas",
                "math"
            ],
            "time": "2019-12-31T17:24:18+00:00"
        },
        {
            "name": "laminas/laminas-mime",
            "version": "2.7.4",
            "source": {
                "type": "git",
                "url": "https://github.com/laminas/laminas-mime.git",
                "reference": "e45a7d856bf7b4a7b5bd00d6371f9961dc233add"
            },
            "dist": {
                "type": "zip",
                "url": "https://api.github.com/repos/laminas/laminas-mime/zipball/e45a7d856bf7b4a7b5bd00d6371f9961dc233add",
                "reference": "e45a7d856bf7b4a7b5bd00d6371f9961dc233add",
                "shasum": ""
            },
            "require": {
                "laminas/laminas-stdlib": "^2.7 || ^3.0",
                "laminas/laminas-zendframework-bridge": "^1.0",
                "php": "^5.6 || ^7.0"
            },
            "replace": {
                "zendframework/zend-mime": "^2.7.2"
            },
            "require-dev": {
                "laminas/laminas-coding-standard": "~1.0.0",
                "laminas/laminas-mail": "^2.6",
                "phpunit/phpunit": "^5.7.27 || ^6.5.14 || ^7.5.20"
            },
            "suggest": {
                "laminas/laminas-mail": "Laminas\\Mail component"
            },
            "type": "library",
            "extra": {
                "branch-alias": {
                    "dev-master": "2.7.x-dev",
                    "dev-develop": "2.8.x-dev"
                }
            },
            "autoload": {
                "psr-4": {
                    "Laminas\\Mime\\": "src/"
                }
            },
            "notification-url": "https://packagist.org/downloads/",
            "license": [
                "BSD-3-Clause"
            ],
            "description": "Create and parse MIME messages and parts",
            "homepage": "https://laminas.dev",
            "keywords": [
                "laminas",
                "mime"
            ],
            "time": "2020-03-29T13:12:07+00:00"
        },
        {
            "name": "laminas/laminas-modulemanager",
            "version": "2.9.0",
            "source": {
                "type": "git",
                "url": "https://github.com/laminas/laminas-modulemanager.git",
                "reference": "789bbd4ab391da9221f265f6bb2d594f8f11855b"
            },
            "dist": {
                "type": "zip",
                "url": "https://api.github.com/repos/laminas/laminas-modulemanager/zipball/789bbd4ab391da9221f265f6bb2d594f8f11855b",
                "reference": "789bbd4ab391da9221f265f6bb2d594f8f11855b",
                "shasum": ""
            },
            "require": {
                "laminas/laminas-config": "^3.1 || ^2.6",
                "laminas/laminas-eventmanager": "^3.2 || ^2.6.3",
                "laminas/laminas-stdlib": "^3.1 || ^2.7",
                "laminas/laminas-zendframework-bridge": "^1.0",
                "php": "^5.6 || ^7.0",
                "webimpress/safe-writer": "^1.0.2 || ^2.1"
            },
            "replace": {
                "zendframework/zend-modulemanager": "^2.8.4"
            },
            "require-dev": {
                "laminas/laminas-coding-standard": "~1.0.0",
                "laminas/laminas-console": "^2.6",
                "laminas/laminas-di": "^2.6",
                "laminas/laminas-loader": "^2.5",
                "laminas/laminas-mvc": "^3.0 || ^2.7",
                "laminas/laminas-servicemanager": "^3.0.3 || ^2.7.5",
                "phpunit/phpunit": "^5.7.27 || ^6.5.14 || ^7.5.16"
            },
            "suggest": {
                "laminas/laminas-console": "Laminas\\Console component",
                "laminas/laminas-loader": "Laminas\\Loader component if you are not using Composer autoloading for your modules",
                "laminas/laminas-mvc": "Laminas\\Mvc component",
                "laminas/laminas-servicemanager": "Laminas\\ServiceManager component"
            },
            "type": "library",
            "extra": {
                "branch-alias": {
                    "dev-master": "2.9.x-dev",
                    "dev-develop": "2.10.x-dev"
                }
            },
            "autoload": {
                "psr-4": {
                    "Laminas\\ModuleManager\\": "src/"
                }
            },
            "notification-url": "https://packagist.org/downloads/",
            "license": [
                "BSD-3-Clause"
            ],
            "description": "Modular application system for laminas-mvc applications",
            "homepage": "https://laminas.dev",
            "keywords": [
                "laminas",
                "modulemanager"
            ],
            "funding": [
                {
                    "url": "https://funding.communitybridge.org/projects/laminas-project",
                    "type": "community_bridge"
                }
            ],
            "time": "2020-08-25T09:29:22+00:00"
        },
        {
            "name": "laminas/laminas-mvc",
            "version": "3.1.1",
            "source": {
                "type": "git",
                "url": "https://github.com/laminas/laminas-mvc.git",
                "reference": "ead09f8ab5ff0e562dbd0198c7f67523c2f61980"
            },
            "dist": {
                "type": "zip",
                "url": "https://api.github.com/repos/laminas/laminas-mvc/zipball/ead09f8ab5ff0e562dbd0198c7f67523c2f61980",
                "reference": "ead09f8ab5ff0e562dbd0198c7f67523c2f61980",
                "shasum": ""
            },
            "require": {
                "container-interop/container-interop": "^1.2",
                "laminas/laminas-eventmanager": "^3.2",
                "laminas/laminas-http": "^2.7",
                "laminas/laminas-modulemanager": "^2.8",
                "laminas/laminas-router": "^3.0.2",
                "laminas/laminas-servicemanager": "^3.3",
                "laminas/laminas-stdlib": "^3.1",
                "laminas/laminas-view": "^2.9",
                "laminas/laminas-zendframework-bridge": "^1.0",
                "php": "^5.6 || ^7.0"
            },
            "replace": {
                "zendframework/zend-mvc": "self.version"
            },
            "require-dev": {
                "http-interop/http-middleware": "^0.4.1",
                "laminas/laminas-coding-standard": "~1.0.0",
                "laminas/laminas-json": "^2.6.1 || ^3.0",
                "laminas/laminas-psr7bridge": "^1.0",
                "laminas/laminas-stratigility": "^2.0.1",
                "phpunit/phpunit": "^6.4.4 || ^5.7.14"
            },
            "suggest": {
                "http-interop/http-middleware": "^0.4.1 to be used together with laminas-stratigility",
                "laminas/laminas-json": "(^2.6.1 || ^3.0) To auto-deserialize JSON body content in AbstractRestfulController extensions, when json_decode is unavailable",
                "laminas/laminas-log": "^2.9.1  To provide log functionality via LogFilterManager, LogFormatterManager, and LogProcessorManager",
                "laminas/laminas-mvc-console": "laminas-mvc-console provides the ability to expose laminas-mvc as a console application",
                "laminas/laminas-mvc-i18n": "laminas-mvc-i18n provides integration with laminas-i18n, including a translation bridge and translatable route segments",
                "laminas/laminas-mvc-plugin-fileprg": "To provide Post/Redirect/Get functionality around forms that container file uploads",
                "laminas/laminas-mvc-plugin-flashmessenger": "To provide flash messaging capabilities between requests",
                "laminas/laminas-mvc-plugin-identity": "To access the authenticated identity (per laminas-authentication) in controllers",
                "laminas/laminas-mvc-plugin-prg": "To provide Post/Redirect/Get functionality within controllers",
                "laminas/laminas-paginator": "^2.7 To provide pagination functionality via PaginatorPluginManager",
                "laminas/laminas-psr7bridge": "(^0.2) To consume PSR-7 middleware within the MVC workflow",
                "laminas/laminas-servicemanager-di": "laminas-servicemanager-di provides utilities for integrating laminas-di and laminas-servicemanager in your laminas-mvc application",
                "laminas/laminas-stratigility": "laminas-stratigility is required to use middleware pipes in the MiddlewareListener"
            },
            "type": "library",
            "extra": {
                "branch-alias": {
                    "dev-master": "3.1-dev",
                    "dev-develop": "3.2-dev"
                }
            },
            "autoload": {
                "psr-4": {
                    "Laminas\\Mvc\\": "src/"
                }
            },
            "notification-url": "https://packagist.org/downloads/",
            "license": [
                "BSD-3-Clause"
            ],
            "description": "Laminas's event-driven MVC layer, including MVC Applications, Controllers, and Plugins",
            "homepage": "https://laminas.dev",
            "keywords": [
                "laminas",
                "mvc"
            ],
            "time": "2019-12-31T17:33:14+00:00"
        },
        {
            "name": "laminas/laminas-mvc-i18n",
            "version": "1.1.1",
            "source": {
                "type": "git",
                "url": "https://github.com/laminas/laminas-mvc-i18n.git",
                "reference": "4184f6572b5244a5f5781604f1e03d7955e304a0"
            },
            "dist": {
                "type": "zip",
                "url": "https://api.github.com/repos/laminas/laminas-mvc-i18n/zipball/4184f6572b5244a5f5781604f1e03d7955e304a0",
                "reference": "4184f6572b5244a5f5781604f1e03d7955e304a0",
                "shasum": ""
            },
            "require": {
                "container-interop/container-interop": "^1.1",
                "laminas/laminas-i18n": "^2.7",
                "laminas/laminas-router": "^3.0",
                "laminas/laminas-servicemanager": "^2.7.10 || ^3.0.3",
                "laminas/laminas-stdlib": "^2.7.6 || ^3.0",
                "laminas/laminas-validator": "^2.6",
                "laminas/laminas-zendframework-bridge": "^1.0",
                "php": "^5.6 || ^7.0"
            },
            "conflict": {
                "laminas/laminas-mvc": "<3.0.0",
                "phpspec/prophecy": "<1.8.0"
            },
            "replace": {
                "zendframework/zend-mvc-i18n": "self.version"
            },
            "require-dev": {
                "laminas/laminas-cache": "^2.6.1",
                "laminas/laminas-coding-standard": "~1.0.0",
                "phpunit/phpunit": "^5.7.27 || ^6.5.8 || ^7.1.5"
            },
            "suggest": {
                "laminas/laminas-cache": "To enable caching of translation strings"
            },
            "type": "library",
            "extra": {
                "branch-alias": {
                    "dev-master": "1.1.x-dev",
                    "dev-develop": "1.2.x-dev"
                },
                "laminas": {
                    "component": "Laminas\\Mvc\\I18n",
                    "config-provider": "Laminas\\Mvc\\I18n\\ConfigProvider"
                }
            },
            "autoload": {
                "psr-4": {
                    "Laminas\\Mvc\\I18n\\": "src/"
                }
            },
            "notification-url": "https://packagist.org/downloads/",
            "license": [
                "BSD-3-Clause"
            ],
            "description": "Integration between laminas-mvc and laminas-i18n",
            "homepage": "https://laminas.dev",
            "keywords": [
                "i18n",
                "laminas",
                "mvc"
            ],
            "time": "2019-12-31T17:33:41+00:00"
        },
        {
            "name": "laminas/laminas-mvc-plugin-flashmessenger",
            "version": "1.2.0",
            "source": {
                "type": "git",
                "url": "https://github.com/laminas/laminas-mvc-plugin-flashmessenger.git",
                "reference": "f5a522c3aab215a9b89a0630beb91582f4a3f202"
            },
            "dist": {
                "type": "zip",
                "url": "https://api.github.com/repos/laminas/laminas-mvc-plugin-flashmessenger/zipball/f5a522c3aab215a9b89a0630beb91582f4a3f202",
                "reference": "f5a522c3aab215a9b89a0630beb91582f4a3f202",
                "shasum": ""
            },
            "require": {
                "laminas/laminas-mvc": "^3.0",
                "laminas/laminas-session": "^2.8.5",
                "laminas/laminas-stdlib": "^3.2.1",
                "laminas/laminas-view": "^2.10",
                "laminas/laminas-zendframework-bridge": "^1.0",
                "php": "^5.6 || ^7.0"
            },
            "conflict": {
                "laminas/laminas-mvc": "<3.0.0"
            },
            "replace": {
                "zendframework/zend-mvc-plugin-flashmessenger": "self.version"
            },
            "require-dev": {
                "laminas/laminas-coding-standard": "~1.0.0",
                "laminas/laminas-i18n": "^2.8",
                "phpunit/phpunit": "^5.7.27 || ^6.5.8 || ^7.1.4"
            },
            "type": "library",
            "extra": {
                "branch-alias": {
                    "dev-master": "1.2.x-dev",
                    "dev-develop": "1.3.x-dev"
                },
                "laminas": {
                    "component": "Laminas\\Mvc\\Plugin\\FlashMessenger"
                }
            },
            "autoload": {
                "psr-4": {
                    "Laminas\\Mvc\\Plugin\\FlashMessenger\\": "src/"
                }
            },
            "notification-url": "https://packagist.org/downloads/",
            "license": [
                "BSD-3-Clause"
            ],
            "description": "Plugin for creating and exposing flash messages via laminas-mvc controllers",
            "homepage": "https://laminas.dev",
            "keywords": [
                "laminas",
                "mvc"
            ],
            "time": "2019-12-31T17:33:46+00:00"
        },
        {
            "name": "laminas/laminas-paginator",
            "version": "2.8.4",
            "source": {
                "type": "git",
                "url": "https://github.com/laminas/laminas-paginator.git",
                "reference": "8f77f51b508a5f5ccf0d67dddd42bb52d9aa43f1"
            },
            "dist": {
                "type": "zip",
                "url": "https://api.github.com/repos/laminas/laminas-paginator/zipball/8f77f51b508a5f5ccf0d67dddd42bb52d9aa43f1",
                "reference": "8f77f51b508a5f5ccf0d67dddd42bb52d9aa43f1",
                "shasum": ""
            },
            "require": {
                "laminas/laminas-stdlib": "^2.7 || ^3.0",
                "laminas/laminas-zendframework-bridge": "^1.0",
                "php": "^7.0 || ^5.6"
            },
            "replace": {
                "zendframework/zend-paginator": "^2.8.2"
            },
            "require-dev": {
                "laminas/laminas-cache": "^2.6.1",
                "laminas/laminas-coding-standard": "~1.0.0",
                "laminas/laminas-config": "^2.6.0",
                "laminas/laminas-db": "^2.9.2",
                "laminas/laminas-filter": "^2.6.1",
                "laminas/laminas-json": "^2.6.1",
                "laminas/laminas-servicemanager": "^2.7.5 || ^3.0.3",
                "laminas/laminas-view": "^2.6.3",
                "phpunit/phpunit": "^6.2.1 || ^5.7.15"
            },
            "suggest": {
                "laminas/laminas-cache": "Laminas\\Cache component to support cache features",
                "laminas/laminas-db": "Laminas\\Db component",
                "laminas/laminas-filter": "Laminas\\Filter component",
                "laminas/laminas-json": "Laminas\\Json component",
                "laminas/laminas-servicemanager": "Laminas\\ServiceManager component",
                "laminas/laminas-view": "Laminas\\View component"
            },
            "type": "library",
            "extra": {
                "branch-alias": {
                    "dev-master": "2.8.x-dev",
                    "dev-develop": "2.9.x-dev"
                },
                "laminas": {
                    "component": "Laminas\\Paginator",
                    "config-provider": "Laminas\\Paginator\\ConfigProvider"
                }
            },
            "autoload": {
                "psr-4": {
                    "Laminas\\Paginator\\": "src/"
                }
            },
            "notification-url": "https://packagist.org/downloads/",
            "license": [
                "BSD-3-Clause"
            ],
            "description": "Paginate collections of data from arbitrary sources",
            "homepage": "https://laminas.dev",
            "keywords": [
                "laminas",
                "paginator"
            ],
            "funding": [
                {
                    "url": "https://funding.communitybridge.org/projects/laminas-project",
                    "type": "community_bridge"
                }
            ],
            "time": "2020-09-10T14:44:15+00:00"
        },
        {
            "name": "laminas/laminas-recaptcha",
            "version": "3.2.0",
            "source": {
                "type": "git",
                "url": "https://github.com/laminas/laminas-recaptcha.git",
                "reference": "f84222c958c9784db8bcc5b37a8021e5ffcb9557"
            },
            "dist": {
                "type": "zip",
                "url": "https://api.github.com/repos/laminas/laminas-recaptcha/zipball/f84222c958c9784db8bcc5b37a8021e5ffcb9557",
                "reference": "f84222c958c9784db8bcc5b37a8021e5ffcb9557",
                "shasum": ""
            },
            "require": {
                "laminas/laminas-http": "^2.5.4",
                "laminas/laminas-json": "^2.6.1 || ^3.0",
                "laminas/laminas-stdlib": "^3.2.1",
                "laminas/laminas-zendframework-bridge": "^1.0",
                "php": "^5.6 || ^7.0"
            },
            "replace": {
                "zendframework/zendservice-recaptcha": "self.version"
            },
            "require-dev": {
                "laminas/laminas-coding-standard": "~1.0.0",
                "laminas/laminas-config": "^2.0",
                "laminas/laminas-validator": "^2.8.2",
                "phpunit/phpunit": "^5.7.27 || ^6.5.8 || ^7.1.5"
            },
            "suggest": {
                "laminas/laminas-validator": "~2.0, if using ReCaptcha's Mailhide API"
            },
            "type": "library",
            "extra": {
                "branch-alias": {
                    "dev-master": "3.2.x-dev",
                    "dev-develop": "3.3.x-dev"
                }
            },
            "autoload": {
                "psr-4": {
                    "Laminas\\ReCaptcha\\": "src/"
                }
            },
            "notification-url": "https://packagist.org/downloads/",
            "license": [
                "BSD-3-Clause"
            ],
            "description": "OOP wrapper for the ReCaptcha web service",
            "homepage": "https://laminas.dev",
            "keywords": [
                "laminas",
                "recaptcha"
            ],
            "time": "2019-12-31T17:38:56+00:00"
        },
        {
            "name": "laminas/laminas-router",
            "version": "3.3.2",
            "source": {
                "type": "git",
                "url": "https://github.com/laminas/laminas-router.git",
                "reference": "01a6905202ad41a42ba63d60260eba32b89e18c7"
            },
            "dist": {
                "type": "zip",
                "url": "https://api.github.com/repos/laminas/laminas-router/zipball/01a6905202ad41a42ba63d60260eba32b89e18c7",
                "reference": "01a6905202ad41a42ba63d60260eba32b89e18c7",
                "shasum": ""
            },
            "require": {
                "container-interop/container-interop": "^1.2",
                "laminas/laminas-http": "^2.8.1",
                "laminas/laminas-servicemanager": "^2.7.8 || ^3.3",
                "laminas/laminas-stdlib": "^3.2.1",
                "laminas/laminas-zendframework-bridge": "^1.0",
                "php": "^5.6 || ^7.0"
            },
            "conflict": {
                "laminas/laminas-mvc": "<3.0.0"
            },
            "replace": {
                "zendframework/zend-router": "^3.3.0"
            },
            "require-dev": {
                "laminas/laminas-coding-standard": "~1.0.0",
                "laminas/laminas-i18n": "^2.7.4",
                "phpunit/phpunit": "^5.7.22 || ^6.4.1 || ^7.5.18"
            },
            "suggest": {
                "laminas/laminas-i18n": "^2.7.4, if defining translatable HTTP path segments"
            },
            "type": "library",
            "extra": {
                "branch-alias": {
                    "dev-master": "3.3.x-dev",
                    "dev-develop": "4.0.x-dev"
                },
                "laminas": {
                    "component": "Laminas\\Router",
                    "config-provider": "Laminas\\Router\\ConfigProvider"
                }
            },
            "autoload": {
                "psr-4": {
                    "Laminas\\Router\\": "src/"
                }
            },
            "notification-url": "https://packagist.org/downloads/",
            "license": [
                "BSD-3-Clause"
            ],
            "description": "Flexible routing system for HTTP and console applications",
            "homepage": "https://laminas.dev",
            "keywords": [
                "laminas",
                "mvc",
                "routing"
            ],
            "time": "2020-03-29T13:21:03+00:00"
        },
        {
            "name": "laminas/laminas-serializer",
            "version": "2.9.1",
            "source": {
                "type": "git",
                "url": "https://github.com/laminas/laminas-serializer.git",
                "reference": "c1c9361f114271b0736db74e0083a919081af5e0"
            },
            "dist": {
                "type": "zip",
                "url": "https://api.github.com/repos/laminas/laminas-serializer/zipball/c1c9361f114271b0736db74e0083a919081af5e0",
                "reference": "c1c9361f114271b0736db74e0083a919081af5e0",
                "shasum": ""
            },
            "require": {
                "laminas/laminas-json": "^2.5 || ^3.0",
                "laminas/laminas-stdlib": "^2.7 || ^3.0",
                "laminas/laminas-zendframework-bridge": "^1.0",
                "php": "^5.6 || ^7.0"
            },
            "replace": {
                "zendframework/zend-serializer": "self.version"
            },
            "require-dev": {
                "laminas/laminas-coding-standard": "~1.0.0",
                "laminas/laminas-math": "^2.6 || ^3.0",
                "laminas/laminas-servicemanager": "^2.7.5 || ^3.0.3",
                "phpunit/phpunit": "^5.7.27 || ^6.5.14 || ^7.5.16"
            },
            "suggest": {
                "laminas/laminas-math": "(^2.6 || ^3.0) To support Python Pickle serialization",
                "laminas/laminas-servicemanager": "(^2.7.5 || ^3.0.3) To support plugin manager support"
            },
            "type": "library",
            "extra": {
                "branch-alias": {
                    "dev-master": "2.9.x-dev",
                    "dev-develop": "2.10.x-dev"
                },
                "laminas": {
                    "component": "Laminas\\Serializer",
                    "config-provider": "Laminas\\Serializer\\ConfigProvider"
                }
            },
            "autoload": {
                "psr-4": {
                    "Laminas\\Serializer\\": "src/"
                }
            },
            "notification-url": "https://packagist.org/downloads/",
            "license": [
                "BSD-3-Clause"
            ],
            "description": "Serialize and deserialize PHP structures to a variety of representations",
            "homepage": "https://laminas.dev",
            "keywords": [
                "laminas",
                "serializer"
            ],
            "time": "2019-12-31T17:42:11+00:00"
        },
        {
            "name": "laminas/laminas-server",
            "version": "2.8.1",
            "source": {
                "type": "git",
                "url": "https://github.com/laminas/laminas-server.git",
                "reference": "4aaca9174c40a2fab2e2aa77999da99f71bdd88e"
            },
            "dist": {
                "type": "zip",
                "url": "https://api.github.com/repos/laminas/laminas-server/zipball/4aaca9174c40a2fab2e2aa77999da99f71bdd88e",
                "reference": "4aaca9174c40a2fab2e2aa77999da99f71bdd88e",
                "shasum": ""
            },
            "require": {
                "laminas/laminas-code": "^2.5 || ^3.0",
                "laminas/laminas-stdlib": "^2.5 || ^3.0",
                "laminas/laminas-zendframework-bridge": "^1.0",
                "php": "^5.6 || ^7.0"
            },
            "replace": {
                "zendframework/zend-server": "self.version"
            },
            "require-dev": {
                "laminas/laminas-coding-standard": "~1.0.0",
                "phpunit/phpunit": "^5.7.27 || ^6.5.8 || ^7.1.4"
            },
            "type": "library",
            "extra": {
                "branch-alias": {
                    "dev-master": "2.8.x-dev",
                    "dev-develop": "2.9.x-dev"
                }
            },
            "autoload": {
                "psr-4": {
                    "Laminas\\Server\\": "src/"
                }
            },
            "notification-url": "https://packagist.org/downloads/",
            "license": [
                "BSD-3-Clause"
            ],
            "description": "Create Reflection-based RPC servers",
            "homepage": "https://laminas.dev",
            "keywords": [
                "laminas",
                "server"
            ],
            "time": "2019-12-31T17:43:03+00:00"
        },
        {
            "name": "laminas/laminas-servicemanager",
            "version": "3.5.2",
            "source": {
                "type": "git",
                "url": "https://github.com/laminas/laminas-servicemanager.git",
                "reference": "0669e1eec8d9f61e35a5bc5012796d49f418b259"
            },
            "dist": {
                "type": "zip",
                "url": "https://api.github.com/repos/laminas/laminas-servicemanager/zipball/0669e1eec8d9f61e35a5bc5012796d49f418b259",
                "reference": "0669e1eec8d9f61e35a5bc5012796d49f418b259",
                "shasum": ""
            },
            "require": {
                "container-interop/container-interop": "^1.2",
                "laminas/laminas-stdlib": "^3.2.1",
                "laminas/laminas-zendframework-bridge": "^1.0",
                "php": "^5.6 || ^7.0",
                "psr/container": "^1.0"
            },
            "provide": {
                "container-interop/container-interop-implementation": "^1.2",
                "psr/container-implementation": "^1.0"
            },
            "replace": {
                "zendframework/zend-servicemanager": "^3.4.0"
            },
            "require-dev": {
                "laminas/laminas-coding-standard": "~1.0.0",
                "mikey179/vfsstream": "^1.6.5",
                "ocramius/proxy-manager": "^1.0 || ^2.0",
                "phpbench/phpbench": "^0.13.0",
                "phpunit/phpunit": "^5.7.25 || ^6.4.4"
            },
            "suggest": {
                "laminas/laminas-stdlib": "laminas-stdlib ^2.5 if you wish to use the MergeReplaceKey or MergeRemoveKey features in Config instances",
                "ocramius/proxy-manager": "ProxyManager 1.* to handle lazy initialization of services"
            },
            "bin": [
                "bin/generate-deps-for-config-factory",
                "bin/generate-factory-for-class"
            ],
            "type": "library",
            "extra": {
                "branch-alias": {
                    "dev-master": "3.3-dev",
                    "dev-develop": "4.0-dev"
                }
            },
            "autoload": {
                "psr-4": {
                    "Laminas\\ServiceManager\\": "src/"
                }
            },
            "notification-url": "https://packagist.org/downloads/",
            "license": [
                "BSD-3-Clause"
            ],
            "description": "Factory-Driven Dependency Injection Container",
            "homepage": "https://laminas.dev",
            "keywords": [
                "PSR-11",
                "dependency-injection",
                "di",
                "dic",
                "laminas",
                "service-manager",
                "servicemanager"
            ],
            "funding": [
                {
                    "url": "https://funding.communitybridge.org/projects/laminas-project",
                    "type": "community_bridge"
                }
            ],
            "time": "2021-01-17T16:54:43+00:00"
        },
        {
            "name": "laminas/laminas-session",
            "version": "2.9.3",
            "source": {
                "type": "git",
                "url": "https://github.com/laminas/laminas-session.git",
                "reference": "519e8966146536cd97c1cc3d59a21b095fb814d7"
            },
            "dist": {
                "type": "zip",
                "url": "https://api.github.com/repos/laminas/laminas-session/zipball/519e8966146536cd97c1cc3d59a21b095fb814d7",
                "reference": "519e8966146536cd97c1cc3d59a21b095fb814d7",
                "shasum": ""
            },
            "require": {
                "laminas/laminas-eventmanager": "^2.6.2 || ^3.0",
                "laminas/laminas-stdlib": "^3.2.1",
                "laminas/laminas-zendframework-bridge": "^1.0",
                "php": "^5.6 || ^7.0"
            },
            "replace": {
                "zendframework/zend-session": "^2.9.1"
            },
            "require-dev": {
                "container-interop/container-interop": "^1.1",
                "laminas/laminas-cache": "^2.6.1",
                "laminas/laminas-coding-standard": "~1.0.0",
                "laminas/laminas-db": "^2.7",
                "laminas/laminas-http": "^2.5.4",
                "laminas/laminas-servicemanager": "^2.7.5 || ^3.0.3",
                "laminas/laminas-validator": "^2.6",
                "mongodb/mongodb": "^1.0.1",
                "php-mock/php-mock-phpunit": "^1.1.2 || ^2.0",
                "phpunit/phpunit": "^5.7.27 || ^6.5.14 || ^7.5.20"
            },
            "suggest": {
                "laminas/laminas-cache": "Laminas\\Cache component",
                "laminas/laminas-db": "Laminas\\Db component",
                "laminas/laminas-http": "Laminas\\Http component",
                "laminas/laminas-servicemanager": "Laminas\\ServiceManager component",
                "laminas/laminas-validator": "Laminas\\Validator component",
                "mongodb/mongodb": "If you want to use the MongoDB session save handler"
            },
            "type": "library",
            "extra": {
                "branch-alias": {
                    "dev-master": "2.9.x-dev",
                    "dev-develop": "2.10.x-dev"
                },
                "laminas": {
                    "component": "Laminas\\Session",
                    "config-provider": "Laminas\\Session\\ConfigProvider"
                }
            },
            "autoload": {
                "psr-4": {
                    "Laminas\\Session\\": "src/"
                }
            },
            "notification-url": "https://packagist.org/downloads/",
            "license": [
                "BSD-3-Clause"
            ],
            "description": "Object-oriented interface to PHP sessions and storage",
            "homepage": "https://laminas.dev",
            "keywords": [
                "laminas",
                "session"
            ],
            "time": "2020-03-29T13:26:04+00:00"
        },
        {
            "name": "laminas/laminas-soap",
            "version": "2.8.0",
            "source": {
                "type": "git",
                "url": "https://github.com/laminas/laminas-soap.git",
                "reference": "34f91d5c4c0a78bc5689cca2d1eaf829b27edd72"
            },
            "dist": {
                "type": "zip",
                "url": "https://api.github.com/repos/laminas/laminas-soap/zipball/34f91d5c4c0a78bc5689cca2d1eaf829b27edd72",
                "reference": "34f91d5c4c0a78bc5689cca2d1eaf829b27edd72",
                "shasum": ""
            },
            "require": {
                "ext-soap": "*",
                "laminas/laminas-server": "^2.6.1",
                "laminas/laminas-stdlib": "^2.7 || ^3.0",
                "laminas/laminas-uri": "^2.5.2",
                "laminas/laminas-zendframework-bridge": "^1.0",
                "php": "^5.6 || ^7.0"
            },
            "replace": {
                "zendframework/zend-soap": "self.version"
            },
            "require-dev": {
                "laminas/laminas-coding-standard": "~1.0.0",
                "laminas/laminas-config": "^2.6",
                "laminas/laminas-http": "^2.5.4",
                "phpunit/phpunit": "^5.7.21 || ^6.3"
            },
            "suggest": {
                "laminas/laminas-http": "Laminas\\Http component"
            },
            "type": "library",
            "extra": {
                "branch-alias": {
                    "dev-master": "2.7.x-dev",
                    "dev-develop": "2.8.x-dev"
                }
            },
            "autoload": {
                "psr-4": {
                    "Laminas\\Soap\\": "src/"
                }
            },
            "notification-url": "https://packagist.org/downloads/",
            "license": [
                "BSD-3-Clause"
            ],
            "homepage": "https://laminas.dev",
            "keywords": [
                "laminas",
                "soap"
            ],
            "time": "2019-12-31T17:48:49+00:00"
        },
        {
            "name": "laminas/laminas-stdlib",
            "version": "3.2.1",
            "source": {
                "type": "git",
                "url": "https://github.com/laminas/laminas-stdlib.git",
                "reference": "2b18347625a2f06a1a485acfbc870f699dbe51c6"
            },
            "dist": {
                "type": "zip",
                "url": "https://api.github.com/repos/laminas/laminas-stdlib/zipball/2b18347625a2f06a1a485acfbc870f699dbe51c6",
                "reference": "2b18347625a2f06a1a485acfbc870f699dbe51c6",
                "shasum": ""
            },
            "require": {
                "laminas/laminas-zendframework-bridge": "^1.0",
                "php": "^5.6 || ^7.0"
            },
            "replace": {
                "zendframework/zend-stdlib": "self.version"
            },
            "require-dev": {
                "laminas/laminas-coding-standard": "~1.0.0",
                "phpbench/phpbench": "^0.13",
                "phpunit/phpunit": "^5.7.27 || ^6.5.8 || ^7.1.2"
            },
            "type": "library",
            "extra": {
                "branch-alias": {
                    "dev-master": "3.2.x-dev",
                    "dev-develop": "3.3.x-dev"
                }
            },
            "autoload": {
                "psr-4": {
                    "Laminas\\Stdlib\\": "src/"
                }
            },
            "notification-url": "https://packagist.org/downloads/",
            "license": [
                "BSD-3-Clause"
            ],
            "description": "SPL extensions, array utilities, error handlers, and more",
            "homepage": "https://laminas.dev",
            "keywords": [
                "laminas",
                "stdlib"
            ],
            "time": "2019-12-31T17:51:15+00:00"
        },
        {
            "name": "laminas/laminas-text",
            "version": "2.7.1",
            "source": {
                "type": "git",
                "url": "https://github.com/laminas/laminas-text.git",
                "reference": "3601b5eacb06ed0a12f658df860cc0f9613cf4db"
            },
            "dist": {
                "type": "zip",
                "url": "https://api.github.com/repos/laminas/laminas-text/zipball/3601b5eacb06ed0a12f658df860cc0f9613cf4db",
                "reference": "3601b5eacb06ed0a12f658df860cc0f9613cf4db",
                "shasum": ""
            },
            "require": {
                "laminas/laminas-servicemanager": "^2.7.5 || ^3.0.3",
                "laminas/laminas-stdlib": "^2.7 || ^3.0",
                "laminas/laminas-zendframework-bridge": "^1.0",
                "php": "^5.6 || ^7.0"
            },
            "replace": {
                "zendframework/zend-text": "self.version"
            },
            "require-dev": {
                "laminas/laminas-coding-standard": "~1.0.0",
                "laminas/laminas-config": "^2.6",
                "phpunit/phpunit": "^5.7.27 || ^6.5.8 || ^7.1.4"
            },
            "type": "library",
            "extra": {
                "branch-alias": {
                    "dev-master": "2.7.x-dev",
                    "dev-develop": "2.8.x-dev"
                }
            },
            "autoload": {
                "psr-4": {
                    "Laminas\\Text\\": "src/"
                }
            },
            "notification-url": "https://packagist.org/downloads/",
            "license": [
                "BSD-3-Clause"
            ],
            "description": "Create FIGlets and text-based tables",
            "homepage": "https://laminas.dev",
            "keywords": [
                "laminas",
                "text"
            ],
            "time": "2019-12-31T17:54:52+00:00"
        },
        {
            "name": "laminas/laminas-uri",
            "version": "2.7.1",
            "source": {
                "type": "git",
                "url": "https://github.com/laminas/laminas-uri.git",
                "reference": "6be8ce19622f359b048ce4faebf1aa1bca73a7ff"
            },
            "dist": {
                "type": "zip",
                "url": "https://api.github.com/repos/laminas/laminas-uri/zipball/6be8ce19622f359b048ce4faebf1aa1bca73a7ff",
                "reference": "6be8ce19622f359b048ce4faebf1aa1bca73a7ff",
                "shasum": ""
            },
            "require": {
                "laminas/laminas-escaper": "^2.5",
                "laminas/laminas-validator": "^2.10",
                "laminas/laminas-zendframework-bridge": "^1.0",
                "php": "^5.6 || ^7.0"
            },
            "replace": {
                "zendframework/zend-uri": "self.version"
            },
            "require-dev": {
                "laminas/laminas-coding-standard": "~1.0.0",
                "phpunit/phpunit": "^5.7.27 || ^6.5.8 || ^7.1.4"
            },
            "type": "library",
            "extra": {
                "branch-alias": {
                    "dev-master": "2.7.x-dev",
                    "dev-develop": "2.8.x-dev"
                }
            },
            "autoload": {
                "psr-4": {
                    "Laminas\\Uri\\": "src/"
                }
            },
            "notification-url": "https://packagist.org/downloads/",
            "license": [
                "BSD-3-Clause"
            ],
            "description": "A component that aids in manipulating and validating » Uniform Resource Identifiers (URIs)",
            "homepage": "https://laminas.dev",
            "keywords": [
                "laminas",
                "uri"
            ],
            "time": "2019-12-31T17:56:00+00:00"
        },
        {
            "name": "laminas/laminas-validator",
            "version": "2.13.5",
            "source": {
                "type": "git",
                "url": "https://github.com/laminas/laminas-validator.git",
                "reference": "d334dddda43af263d6a7e5024fd2b013cb6981f7"
            },
            "dist": {
                "type": "zip",
                "url": "https://api.github.com/repos/laminas/laminas-validator/zipball/d334dddda43af263d6a7e5024fd2b013cb6981f7",
                "reference": "d334dddda43af263d6a7e5024fd2b013cb6981f7",
                "shasum": ""
            },
            "require": {
                "container-interop/container-interop": "^1.1",
                "laminas/laminas-stdlib": "^3.2.1",
                "laminas/laminas-zendframework-bridge": "^1.0",
                "php": "^7.1"
            },
            "replace": {
                "zendframework/zend-validator": "^2.13.0"
            },
            "require-dev": {
                "laminas/laminas-cache": "^2.6.1",
                "laminas/laminas-coding-standard": "~1.0.0",
                "laminas/laminas-config": "^2.6",
                "laminas/laminas-db": "^2.7",
                "laminas/laminas-filter": "^2.6",
                "laminas/laminas-http": "^2.5.4",
                "laminas/laminas-i18n": "^2.6",
                "laminas/laminas-math": "^2.6",
                "laminas/laminas-servicemanager": "^2.7.5 || ^3.0.3",
                "laminas/laminas-session": "^2.8",
                "laminas/laminas-uri": "^2.5",
                "phpunit/phpunit": "^7.5.20 || ^8.5.2",
                "psr/http-client": "^1.0",
                "psr/http-factory": "^1.0",
                "psr/http-message": "^1.0"
            },
            "suggest": {
                "laminas/laminas-db": "Laminas\\Db component, required by the (No)RecordExists validator",
                "laminas/laminas-filter": "Laminas\\Filter component, required by the Digits validator",
                "laminas/laminas-i18n": "Laminas\\I18n component to allow translation of validation error messages",
                "laminas/laminas-i18n-resources": "Translations of validator messages",
                "laminas/laminas-math": "Laminas\\Math component, required by the Csrf validator",
                "laminas/laminas-servicemanager": "Laminas\\ServiceManager component to allow using the ValidatorPluginManager and validator chains",
                "laminas/laminas-session": "Laminas\\Session component, ^2.8; required by the Csrf validator",
                "laminas/laminas-uri": "Laminas\\Uri component, required by the Uri and Sitemap\\Loc validators",
                "psr/http-message": "psr/http-message, required when validating PSR-7 UploadedFileInterface instances via the Upload and UploadFile validators"
            },
            "type": "library",
            "extra": {
                "laminas": {
                    "component": "Laminas\\Validator",
                    "config-provider": "Laminas\\Validator\\ConfigProvider"
                }
            },
            "autoload": {
                "psr-4": {
                    "Laminas\\Validator\\": "src/"
                }
            },
            "notification-url": "https://packagist.org/downloads/",
            "license": [
                "BSD-3-Clause"
            ],
            "description": "Validation classes for a wide range of domains, and the ability to chain validators to create complex validation criteria",
            "homepage": "https://laminas.dev",
            "keywords": [
                "laminas",
                "validator"
            ],
            "funding": [
                {
                    "url": "https://funding.communitybridge.org/projects/laminas-project",
                    "type": "community_bridge"
                }
            ],
            "time": "2021-01-06T15:05:04+00:00"
        },
        {
            "name": "laminas/laminas-view",
            "version": "2.11.5",
            "source": {
                "type": "git",
                "url": "https://github.com/laminas/laminas-view.git",
                "reference": "16611035d7b3a6ef2c636a9268c213146123b663"
            },
            "dist": {
                "type": "zip",
                "url": "https://api.github.com/repos/laminas/laminas-view/zipball/16611035d7b3a6ef2c636a9268c213146123b663",
                "reference": "16611035d7b3a6ef2c636a9268c213146123b663",
                "shasum": ""
            },
            "require": {
                "laminas/laminas-eventmanager": "^2.6.2 || ^3.0",
                "laminas/laminas-json": "^2.6.1 || ^3.0",
                "laminas/laminas-loader": "^2.5",
                "laminas/laminas-stdlib": "^2.7 || ^3.0",
                "laminas/laminas-zendframework-bridge": "^1.0",
                "php": "^5.6 || ^7.0"
            },
            "replace": {
                "zendframework/zend-view": "^2.11.4"
            },
            "require-dev": {
                "laminas/laminas-authentication": "^2.5",
                "laminas/laminas-cache": "^2.6.1",
                "laminas/laminas-coding-standard": "~1.0.0",
                "laminas/laminas-config": "^2.6",
                "laminas/laminas-console": "^2.6",
                "laminas/laminas-escaper": "^2.5",
                "laminas/laminas-feed": "^2.7",
                "laminas/laminas-filter": "^2.6.1",
                "laminas/laminas-http": "^2.5.4",
                "laminas/laminas-i18n": "^2.6",
                "laminas/laminas-log": "^2.7",
                "laminas/laminas-modulemanager": "^2.7.1",
                "laminas/laminas-mvc": "^2.7.14 || ^3.0",
                "laminas/laminas-navigation": "^2.5",
                "laminas/laminas-paginator": "^2.5",
                "laminas/laminas-permissions-acl": "^2.6",
                "laminas/laminas-router": "^3.0.1",
                "laminas/laminas-serializer": "^2.6.1",
                "laminas/laminas-servicemanager": "^2.7.5 || ^3.0.3",
                "laminas/laminas-session": "^2.8.1",
                "laminas/laminas-uri": "^2.5",
                "phpunit/phpunit": "^5.7.27 || ^6.5.14 || ^7.5.18"
            },
            "suggest": {
                "laminas/laminas-authentication": "Laminas\\Authentication component",
                "laminas/laminas-escaper": "Laminas\\Escaper component",
                "laminas/laminas-feed": "Laminas\\Feed component",
                "laminas/laminas-filter": "Laminas\\Filter component",
                "laminas/laminas-http": "Laminas\\Http component",
                "laminas/laminas-i18n": "Laminas\\I18n component",
                "laminas/laminas-mvc": "Laminas\\Mvc component",
                "laminas/laminas-mvc-plugin-flashmessenger": "laminas-mvc-plugin-flashmessenger component, if you want to use the FlashMessenger view helper with laminas-mvc versions 3 and up",
                "laminas/laminas-navigation": "Laminas\\Navigation component",
                "laminas/laminas-paginator": "Laminas\\Paginator component",
                "laminas/laminas-permissions-acl": "Laminas\\Permissions\\Acl component",
                "laminas/laminas-servicemanager": "Laminas\\ServiceManager component",
                "laminas/laminas-uri": "Laminas\\Uri component"
            },
            "bin": [
                "bin/templatemap_generator.php"
            ],
            "type": "library",
            "autoload": {
                "psr-4": {
                    "Laminas\\View\\": "src/"
                }
            },
            "notification-url": "https://packagist.org/downloads/",
            "license": [
                "BSD-3-Clause"
            ],
            "description": "Flexible view layer supporting and providing multiple view layers, helpers, and more",
            "homepage": "https://laminas.dev",
            "keywords": [
                "laminas",
                "view"
            ],
            "funding": [
                {
                    "url": "https://funding.communitybridge.org/projects/laminas-project",
                    "type": "community_bridge"
                }
            ],
            "time": "2020-12-15T14:57:08+00:00"
        },
        {
            "name": "laminas/laminas-zendframework-bridge",
            "version": "1.1.1",
            "source": {
                "type": "git",
                "url": "https://github.com/laminas/laminas-zendframework-bridge.git",
                "reference": "6ede70583e101030bcace4dcddd648f760ddf642"
            },
            "dist": {
                "type": "zip",
                "url": "https://api.github.com/repos/laminas/laminas-zendframework-bridge/zipball/6ede70583e101030bcace4dcddd648f760ddf642",
                "reference": "6ede70583e101030bcace4dcddd648f760ddf642",
                "shasum": ""
            },
            "require": {
                "php": "^5.6 || ^7.0 || ^8.0"
            },
            "require-dev": {
                "phpunit/phpunit": "^5.7 || ^6.5 || ^7.5 || ^8.1 || ^9.3",
                "squizlabs/php_codesniffer": "^3.5"
            },
            "type": "library",
            "extra": {
                "laminas": {
                    "module": "Laminas\\ZendFrameworkBridge"
                }
            },
            "autoload": {
                "files": [
                    "src/autoload.php"
                ],
                "psr-4": {
                    "Laminas\\ZendFrameworkBridge\\": "src//"
                }
            },
            "notification-url": "https://packagist.org/downloads/",
            "license": [
                "BSD-3-Clause"
            ],
            "description": "Alias legacy ZF class names to Laminas Project equivalents.",
            "keywords": [
                "ZendFramework",
                "autoloading",
                "laminas",
                "zf"
            ],
            "funding": [
                {
                    "url": "https://funding.communitybridge.org/projects/laminas-project",
                    "type": "community_bridge"
                }
            ],
            "time": "2020-09-14T14:23:00+00:00"
        },
        {
            "name": "league/commonmark",
            "version": "1.5.5",
            "source": {
                "type": "git",
                "url": "https://github.com/thephpleague/commonmark.git",
                "reference": "45832dfed6007b984c0d40addfac48d403dc6432"
            },
            "dist": {
                "type": "zip",
                "url": "https://api.github.com/repos/thephpleague/commonmark/zipball/45832dfed6007b984c0d40addfac48d403dc6432",
                "reference": "45832dfed6007b984c0d40addfac48d403dc6432",
                "shasum": ""
            },
            "require": {
                "ext-mbstring": "*",
                "php": "^7.1 || ^8.0"
            },
            "conflict": {
                "scrutinizer/ocular": "1.7.*"
            },
            "require-dev": {
                "cebe/markdown": "~1.0",
                "commonmark/commonmark.js": "0.29.2",
                "erusev/parsedown": "~1.0",
                "ext-json": "*",
                "github/gfm": "0.29.0",
                "michelf/php-markdown": "~1.4",
                "mikehaertl/php-shellcommand": "^1.4",
                "phpstan/phpstan": "^0.12",
                "phpunit/phpunit": "^7.5 || ^8.5 || ^9.2",
                "scrutinizer/ocular": "^1.5",
                "symfony/finder": "^4.2"
            },
            "bin": [
                "bin/commonmark"
            ],
            "type": "library",
            "autoload": {
                "psr-4": {
                    "League\\CommonMark\\": "src"
                }
            },
            "notification-url": "https://packagist.org/downloads/",
            "license": [
                "BSD-3-Clause"
            ],
            "authors": [
                {
                    "name": "Colin O'Dell",
                    "email": "colinodell@gmail.com",
                    "homepage": "https://www.colinodell.com",
                    "role": "Lead Developer"
                }
            ],
            "description": "Highly-extensible PHP Markdown parser which fully supports the CommonMark spec and Github-Flavored Markdown (GFM)",
            "homepage": "https://commonmark.thephpleague.com",
            "keywords": [
                "commonmark",
                "flavored",
                "gfm",
                "github",
                "github-flavored",
                "markdown",
                "md",
                "parser"
            ],
            "funding": [
                {
                    "url": "https://enjoy.gitstore.app/repositories/thephpleague/commonmark",
                    "type": "custom"
                },
                {
                    "url": "https://www.colinodell.com/sponsor",
                    "type": "custom"
                },
                {
                    "url": "https://www.paypal.me/colinpodell/10.00",
                    "type": "custom"
                },
                {
                    "url": "https://github.com/colinodell",
                    "type": "github"
                },
                {
                    "url": "https://www.patreon.com/colinodell",
                    "type": "patreon"
                },
                {
                    "url": "https://tidelift.com/funding/github/packagist/league/commonmark",
                    "type": "tidelift"
                }
            ],
            "time": "2020-09-13T14:44:46+00:00"
        },
        {
            "name": "lm-commons/lmc-rbac-mvc",
            "version": "v3.1.2",
            "source": {
                "type": "git",
                "url": "https://github.com/LM-Commons/LmcRbacMvc.git",
                "reference": "c2b1a336ec6f5dee01cf4289c0f2df6f776697cc"
            },
            "dist": {
                "type": "zip",
                "url": "https://api.github.com/repos/LM-Commons/LmcRbacMvc/zipball/c2b1a336ec6f5dee01cf4289c0f2df6f776697cc",
                "reference": "c2b1a336ec6f5dee01cf4289c0f2df6f776697cc",
                "shasum": ""
            },
            "require": {
                "laminas/laminas-config": "^3.1",
                "laminas/laminas-eventmanager": "^3.0",
                "laminas/laminas-mvc": "^3.0",
                "laminas/laminas-servicemanager": "^3.0.3",
                "php": "~7.2",
                "zfr/rbac": "~1.2"
            },
            "replace": {
                "laminas-commons/lmc-rbac-mvc": "3.0.1"
            },
            "require-dev": {
                "doctrine/doctrine-orm-module": "^3.0",
                "laminas/laminas-authentication": "~2.2",
                "laminas/laminas-developer-tools": "~1.1",
                "laminas/laminas-http": "~2.2",
                "laminas/laminas-i18n": "~2.7.3",
                "laminas/laminas-log": "~2.2",
                "laminas/laminas-serializer": "~2.2",
                "laminas/laminas-view": "~2.2",
                "php-coveralls/php-coveralls": "^2.2",
                "phpunit/phpunit": "8.5.8",
                "squizlabs/php_codesniffer": "3.5.5"
            },
            "suggest": {
                "doctrine/doctrine-module": "if you want to use Doctrine role provider",
                "laminas/laminas-developer-tools": "if you want to show information about the roles"
            },
            "type": "library",
            "autoload": {
                "psr-4": {
                    "LmcRbacMvc\\": "src"
                }
            },
            "notification-url": "https://packagist.org/downloads/",
            "license": [
                "MIT"
            ],
            "authors": [
                {
                    "name": "Kyle Spraggs",
                    "email": "theman@spiffyjr.me",
                    "homepage": "http://www.spiffyjr.me/"
                },
                {
                    "name": "Michaël Gallego",
                    "email": "mic.gallego@gmail.com",
                    "homepage": "http://www.michaelgallego.fr"
                },
                {
                    "name": "Jean-Marie Leroux",
                    "email": "jmleroux.pro@gmail.com"
                }
            ],
            "description": "Laminas Framework MVC Module that provides a layer of features of Laminas\\Permissions\\Rbac",
            "homepage": "http://www.github.com/Laminas-Commons/LmcRbacMvc",
            "keywords": [
                "laminas",
                "module",
                "permissions",
                "rbac"
            ],
            "time": "2021-01-14T02:34:32+00:00"
        },
        {
            "name": "matthiasmullie/minify",
            "version": "1.3.63",
            "source": {
                "type": "git",
                "url": "https://github.com/matthiasmullie/minify.git",
                "reference": "9ba1b459828adc13430f4dd6c49dae4950dc4117"
            },
            "dist": {
                "type": "zip",
                "url": "https://api.github.com/repos/matthiasmullie/minify/zipball/9ba1b459828adc13430f4dd6c49dae4950dc4117",
                "reference": "9ba1b459828adc13430f4dd6c49dae4950dc4117",
                "shasum": ""
            },
            "require": {
                "ext-pcre": "*",
                "matthiasmullie/path-converter": "~1.1",
                "php": ">=5.3.0"
            },
            "require-dev": {
                "friendsofphp/php-cs-fixer": "~2.0",
                "matthiasmullie/scrapbook": "~1.0",
                "phpunit/phpunit": "~4.8"
            },
            "suggest": {
                "psr/cache-implementation": "Cache implementation to use with Minify::cache"
            },
            "bin": [
                "bin/minifycss",
                "bin/minifyjs"
            ],
            "type": "library",
            "autoload": {
                "psr-4": {
                    "MatthiasMullie\\Minify\\": "src/"
                }
            },
            "notification-url": "https://packagist.org/downloads/",
            "license": [
                "MIT"
            ],
            "authors": [
                {
                    "name": "Matthias Mullie",
                    "email": "minify@mullie.eu",
                    "homepage": "http://www.mullie.eu",
                    "role": "Developer"
                }
            ],
            "description": "CSS & JavaScript minifier, in PHP. Removes whitespace, strips comments, combines files (incl. @import statements and small assets in CSS files), and optimizes/shortens a few common programming patterns.",
            "homepage": "http://www.minifier.org",
            "keywords": [
                "JS",
                "css",
                "javascript",
                "minifier",
                "minify"
            ],
            "time": "2020-01-21T20:21:08+00:00"
        },
        {
            "name": "matthiasmullie/path-converter",
            "version": "1.1.3",
            "source": {
                "type": "git",
                "url": "https://github.com/matthiasmullie/path-converter.git",
                "reference": "e7d13b2c7e2f2268e1424aaed02085518afa02d9"
            },
            "dist": {
                "type": "zip",
                "url": "https://api.github.com/repos/matthiasmullie/path-converter/zipball/e7d13b2c7e2f2268e1424aaed02085518afa02d9",
                "reference": "e7d13b2c7e2f2268e1424aaed02085518afa02d9",
                "shasum": ""
            },
            "require": {
                "ext-pcre": "*",
                "php": ">=5.3.0"
            },
            "require-dev": {
                "phpunit/phpunit": "~4.8"
            },
            "type": "library",
            "autoload": {
                "psr-4": {
                    "MatthiasMullie\\PathConverter\\": "src/"
                }
            },
            "notification-url": "https://packagist.org/downloads/",
            "license": [
                "MIT"
            ],
            "authors": [
                {
                    "name": "Matthias Mullie",
                    "email": "pathconverter@mullie.eu",
                    "homepage": "http://www.mullie.eu",
                    "role": "Developer"
                }
            ],
            "description": "Relative path converter",
            "homepage": "http://github.com/matthiasmullie/path-converter",
            "keywords": [
                "converter",
                "path",
                "paths",
                "relative"
            ],
            "time": "2019-02-05T23:41:09+00:00"
        },
        {
            "name": "misd/linkify",
            "version": "v1.1.4",
            "source": {
                "type": "git",
                "url": "https://github.com/misd-service-development/php-linkify.git",
                "reference": "3481b148806a23b4001712de645247a1a4dcc10a"
            },
            "dist": {
                "type": "zip",
                "url": "https://api.github.com/repos/misd-service-development/php-linkify/zipball/3481b148806a23b4001712de645247a1a4dcc10a",
                "reference": "3481b148806a23b4001712de645247a1a4dcc10a",
                "shasum": ""
            },
            "require": {
                "php": ">=5.3.0"
            },
            "require-dev": {
                "phpunit/phpunit": "^4.0 || ^5.0"
            },
            "type": "library",
            "extra": {
                "branch-alias": {
                    "dev-master": "1.1.x-dev"
                }
            },
            "autoload": {
                "psr-4": {
                    "Misd\\Linkify\\": "src/Misd/Linkify"
                }
            },
            "notification-url": "https://packagist.org/downloads/",
            "license": [
                "MIT"
            ],
            "description": "Converts URLs and email addresses in text into HTML links",
            "homepage": "https://github.com/misd-service-development/php-linkify",
            "keywords": [
                "convert",
                "email address",
                "link",
                "url"
            ],
            "time": "2017-08-17T08:33:35+00:00"
        },
        {
            "name": "myclabs/php-enum",
            "version": "1.7.7",
            "source": {
                "type": "git",
                "url": "https://github.com/myclabs/php-enum.git",
                "reference": "d178027d1e679832db9f38248fcc7200647dc2b7"
            },
            "dist": {
                "type": "zip",
                "url": "https://api.github.com/repos/myclabs/php-enum/zipball/d178027d1e679832db9f38248fcc7200647dc2b7",
                "reference": "d178027d1e679832db9f38248fcc7200647dc2b7",
                "shasum": ""
            },
            "require": {
                "ext-json": "*",
                "php": ">=7.1"
            },
            "require-dev": {
                "phpunit/phpunit": "^7",
                "squizlabs/php_codesniffer": "1.*",
                "vimeo/psalm": "^3.8"
            },
            "type": "library",
            "autoload": {
                "psr-4": {
                    "MyCLabs\\Enum\\": "src/"
                }
            },
            "notification-url": "https://packagist.org/downloads/",
            "license": [
                "MIT"
            ],
            "authors": [
                {
                    "name": "PHP Enum contributors",
                    "homepage": "https://github.com/myclabs/php-enum/graphs/contributors"
                }
            ],
            "description": "PHP Enum implementation",
            "homepage": "http://github.com/myclabs/php-enum",
            "keywords": [
                "enum"
            ],
            "funding": [
                {
                    "url": "https://github.com/mnapoli",
                    "type": "github"
                },
                {
                    "url": "https://tidelift.com/funding/github/packagist/myclabs/php-enum",
                    "type": "tidelift"
                }
            ],
            "time": "2020-11-14T18:14:52+00:00"
        },
        {
            "name": "ocramius/package-versions",
            "version": "1.4.2",
            "source": {
                "type": "git",
                "url": "https://github.com/Ocramius/PackageVersions.git",
                "reference": "44af6f3a2e2e04f2af46bcb302ad9600cba41c7d"
            },
            "dist": {
                "type": "zip",
                "url": "https://api.github.com/repos/Ocramius/PackageVersions/zipball/44af6f3a2e2e04f2af46bcb302ad9600cba41c7d",
                "reference": "44af6f3a2e2e04f2af46bcb302ad9600cba41c7d",
                "shasum": ""
            },
            "require": {
                "composer-plugin-api": "^1.0.0",
                "php": "^7.1.0"
            },
            "require-dev": {
                "composer/composer": "^1.6.3",
                "doctrine/coding-standard": "^5.0.1",
                "ext-zip": "*",
                "infection/infection": "^0.7.1",
                "phpunit/phpunit": "^7.5.17"
            },
            "type": "composer-plugin",
            "extra": {
                "class": "PackageVersions\\Installer",
                "branch-alias": {
                    "dev-master": "2.0.x-dev"
                }
            },
            "autoload": {
                "psr-4": {
                    "PackageVersions\\": "src/PackageVersions"
                }
            },
            "notification-url": "https://packagist.org/downloads/",
            "license": [
                "MIT"
            ],
            "authors": [
                {
                    "name": "Marco Pivetta",
                    "email": "ocramius@gmail.com"
                }
            ],
            "description": "Composer plugin that provides efficient querying for installed package versions (no runtime IO)",
            "time": "2019-11-15T16:17:10+00:00"
        },
        {
            "name": "ocramius/proxy-manager",
            "version": "2.2.3",
            "source": {
                "type": "git",
                "url": "https://github.com/Ocramius/ProxyManager.git",
                "reference": "4d154742e31c35137d5374c998e8f86b54db2e2f"
            },
            "dist": {
                "type": "zip",
                "url": "https://api.github.com/repos/Ocramius/ProxyManager/zipball/4d154742e31c35137d5374c998e8f86b54db2e2f",
                "reference": "4d154742e31c35137d5374c998e8f86b54db2e2f",
                "shasum": ""
            },
            "require": {
                "ocramius/package-versions": "^1.1.3",
                "php": "^7.2.0",
                "zendframework/zend-code": "^3.3.0"
            },
            "require-dev": {
                "couscous/couscous": "^1.6.1",
                "ext-phar": "*",
                "humbug/humbug": "1.0.0-RC.0@RC",
                "nikic/php-parser": "^3.1.1",
                "padraic/phpunit-accelerator": "dev-master@DEV",
                "phpbench/phpbench": "^0.12.2",
                "phpstan/phpstan": "dev-master#856eb10a81c1d27c701a83f167dc870fd8f4236a as 0.9.999",
                "phpstan/phpstan-phpunit": "dev-master#5629c0a1f4a9c417cb1077cf6693ad9753895761",
                "phpunit/phpunit": "^6.4.3",
                "squizlabs/php_codesniffer": "^2.9.1"
            },
            "suggest": {
                "ocramius/generated-hydrator": "To have very fast object to array to object conversion for ghost objects",
                "zendframework/zend-json": "To have the JsonRpc adapter (Remote Object feature)",
                "zendframework/zend-soap": "To have the Soap adapter (Remote Object feature)",
                "zendframework/zend-xmlrpc": "To have the XmlRpc adapter (Remote Object feature)"
            },
            "type": "library",
            "extra": {
                "branch-alias": {
                    "dev-master": "3.0.x-dev"
                }
            },
            "autoload": {
                "psr-0": {
                    "ProxyManager\\": "src"
                }
            },
            "notification-url": "https://packagist.org/downloads/",
            "license": [
                "MIT"
            ],
            "authors": [
                {
                    "name": "Marco Pivetta",
                    "email": "ocramius@gmail.com",
                    "homepage": "http://ocramius.github.io/"
                }
            ],
            "description": "A library providing utilities to generate, instantiate and generally operate with Object Proxies",
            "homepage": "https://github.com/Ocramius/ProxyManager",
            "keywords": [
                "aop",
                "lazy loading",
                "proxy",
                "proxy pattern",
                "service proxies"
            ],
            "time": "2019-08-10T08:37:15+00:00"
        },
        {
            "name": "paragonie/random_compat",
            "version": "v9.99.99",
            "source": {
                "type": "git",
                "url": "https://github.com/paragonie/random_compat.git",
                "reference": "84b4dfb120c6f9b4ff7b3685f9b8f1aa365a0c95"
            },
            "dist": {
                "type": "zip",
                "url": "https://api.github.com/repos/paragonie/random_compat/zipball/84b4dfb120c6f9b4ff7b3685f9b8f1aa365a0c95",
                "reference": "84b4dfb120c6f9b4ff7b3685f9b8f1aa365a0c95",
                "shasum": ""
            },
            "require": {
                "php": "^7"
            },
            "require-dev": {
                "phpunit/phpunit": "4.*|5.*",
                "vimeo/psalm": "^1"
            },
            "suggest": {
                "ext-libsodium": "Provides a modern crypto API that can be used to generate random bytes."
            },
            "type": "library",
            "notification-url": "https://packagist.org/downloads/",
            "license": [
                "MIT"
            ],
            "authors": [
                {
                    "name": "Paragon Initiative Enterprises",
                    "email": "security@paragonie.com",
                    "homepage": "https://paragonie.com"
                }
            ],
            "description": "PHP 5.x polyfill for random_bytes() and random_int() from PHP 7",
            "keywords": [
                "csprng",
                "polyfill",
                "pseudorandom",
                "random"
            ],
            "time": "2018-07-02T15:55:56+00:00"
        },
        {
            "name": "pear/archive_tar",
            "version": "1.4.12",
            "source": {
                "type": "git",
                "url": "https://github.com/pear/Archive_Tar.git",
                "reference": "19bb8e95490d3e3ad92fcac95500ca80bdcc7495"
            },
            "dist": {
                "type": "zip",
                "url": "https://api.github.com/repos/pear/Archive_Tar/zipball/19bb8e95490d3e3ad92fcac95500ca80bdcc7495",
                "reference": "19bb8e95490d3e3ad92fcac95500ca80bdcc7495",
                "shasum": ""
            },
            "require": {
                "pear/pear-core-minimal": "^1.10.0alpha2",
                "php": ">=5.2.0"
            },
            "require-dev": {
                "phpunit/phpunit": "*"
            },
            "suggest": {
                "ext-bz2": "Bz2 compression support.",
                "ext-xz": "Lzma2 compression support.",
                "ext-zlib": "Gzip compression support."
            },
            "type": "library",
            "extra": {
                "branch-alias": {
                    "dev-master": "1.4.x-dev"
                }
            },
            "autoload": {
                "psr-0": {
                    "Archive_Tar": ""
                }
            },
            "notification-url": "https://packagist.org/downloads/",
            "include-path": [
                "./"
            ],
            "license": [
                "BSD-3-Clause"
            ],
            "authors": [
                {
                    "name": "Vincent Blavet",
                    "email": "vincent@phpconcept.net"
                },
                {
                    "name": "Greg Beaver",
                    "email": "greg@chiaraquartet.net"
                },
                {
                    "name": "Michiel Rook",
                    "email": "mrook@php.net"
                }
            ],
            "description": "Tar file management class with compression support (gzip, bzip2, lzma2)",
            "homepage": "https://github.com/pear/Archive_Tar",
            "keywords": [
                "archive",
                "tar"
            ],
            "funding": [
                {
                    "url": "https://github.com/mrook",
                    "type": "github"
                },
                {
                    "url": "https://www.patreon.com/michielrook",
                    "type": "patreon"
                }
            ],
            "time": "2021-01-18T19:32:54+00:00"
        },
        {
            "name": "pear/console_getopt",
            "version": "v1.4.3",
            "source": {
                "type": "git",
                "url": "https://github.com/pear/Console_Getopt.git",
                "reference": "a41f8d3e668987609178c7c4a9fe48fecac53fa0"
            },
            "dist": {
                "type": "zip",
                "url": "https://api.github.com/repos/pear/Console_Getopt/zipball/a41f8d3e668987609178c7c4a9fe48fecac53fa0",
                "reference": "a41f8d3e668987609178c7c4a9fe48fecac53fa0",
                "shasum": ""
            },
            "type": "library",
            "autoload": {
                "psr-0": {
                    "Console": "./"
                }
            },
            "notification-url": "https://packagist.org/downloads/",
            "include-path": [
                "./"
            ],
            "license": [
                "BSD-2-Clause"
            ],
            "authors": [
                {
                    "name": "Andrei Zmievski",
                    "email": "andrei@php.net",
                    "role": "Lead"
                },
                {
                    "name": "Stig Bakken",
                    "email": "stig@php.net",
                    "role": "Developer"
                },
                {
                    "name": "Greg Beaver",
                    "email": "cellog@php.net",
                    "role": "Helper"
                }
            ],
            "description": "More info available on: http://pear.php.net/package/Console_Getopt",
            "time": "2019-11-20T18:27:48+00:00"
        },
        {
            "name": "pear/file_marc",
            "version": "1.4.1",
            "source": {
                "type": "git",
                "url": "https://github.com/pear/File_MARC.git",
                "reference": "a4997f93d13933ad478cd8b6f43c6345d7388a70"
            },
            "dist": {
                "type": "zip",
                "url": "https://api.github.com/repos/pear/File_MARC/zipball/a4997f93d13933ad478cd8b6f43c6345d7388a70",
                "reference": "a4997f93d13933ad478cd8b6f43c6345d7388a70",
                "shasum": ""
            },
            "require": {
                "pear/pear_exception": "1.*"
            },
            "require-dev": {
                "phpunit/phpunit": "*",
                "squizlabs/php_codesniffer": "*"
            },
            "suggest": {
                "pear/validate_ispn": "Install optionally via your project's composer.json"
            },
            "type": "library",
            "autoload": {
                "psr-0": {
                    "File": "./"
                },
                "classmap": [
                    "./File/MARC/Data_Field.php",
                    "./File/MARC/Control_Field.php"
                ]
            },
            "notification-url": "https://packagist.org/downloads/",
            "include-path": [
                "./"
            ],
            "license": [
                "LGPL-2.1"
            ],
            "authors": [
                {
                    "name": "Dan Scott",
                    "email": "dbs@php.net",
                    "homepage": "https://coffeecode.net",
                    "role": "Lead"
                }
            ],
            "description": "Supports the MAchine Readable Cataloging (MARC) file format documented at http://loc.gov/marc/",
            "time": "2019-11-13T17:33:56+00:00"
        },
        {
            "name": "pear/http_request2",
            "version": "v2.4.2",
            "source": {
                "type": "git",
                "url": "https://github.com/pear/HTTP_Request2.git",
                "reference": "84da432fbbf615593bd8aa25408aca3478b77502"
            },
            "dist": {
                "type": "zip",
                "url": "https://api.github.com/repos/pear/HTTP_Request2/zipball/84da432fbbf615593bd8aa25408aca3478b77502",
                "reference": "84da432fbbf615593bd8aa25408aca3478b77502",
                "shasum": ""
            },
            "require": {
                "pear/net_url2": "^2.2.0",
                "pear/pear_exception": "^1.0.0",
                "php": ">=5.6.0"
            },
            "require-dev": {
                "phpunit/phpunit": "^3.7|^4.8|^5.7"
            },
            "suggest": {
                "ext-curl": "Allows using cURL as a request backend.",
                "ext-fileinfo": "Adds support for looking up mime-types using finfo.",
                "ext-openssl": "Allows handling SSL requests when not using cURL.",
                "ext-zlib": "Allows handling gzip compressed responses."
            },
            "type": "library",
            "autoload": {
                "psr-0": {
                    "HTTP_Request2": ""
                }
            },
            "notification-url": "https://packagist.org/downloads/",
            "license": [
                "BSD-3-Clause"
            ],
            "authors": [
                {
                    "name": "Alexey Borzov",
                    "email": "avb@php.net"
                }
            ],
            "description": "Provides an easy way to perform HTTP requests.",
            "homepage": "https://pear.php.net/package/HTTP_Request2",
            "keywords": [
                "PEAR",
                "curl",
                "http",
                "request"
            ],
            "time": "2020-09-24T22:07:33+00:00"
        },
        {
            "name": "pear/net_url2",
            "version": "v2.2.2",
            "source": {
                "type": "git",
                "url": "https://github.com/pear/Net_URL2.git",
                "reference": "07fd055820dbf466ee3990abe96d0e40a8791f9d"
            },
            "dist": {
                "type": "zip",
                "url": "https://api.github.com/repos/pear/Net_URL2/zipball/07fd055820dbf466ee3990abe96d0e40a8791f9d",
                "reference": "07fd055820dbf466ee3990abe96d0e40a8791f9d",
                "shasum": ""
            },
            "require": {
                "php": ">=5.1.4"
            },
            "require-dev": {
                "phpunit/phpunit": ">=3.3.0"
            },
            "type": "library",
            "extra": {
                "branch-alias": {
                    "dev-master": "2.2.x-dev"
                }
            },
            "autoload": {
                "classmap": [
                    "Net/URL2.php"
                ]
            },
            "notification-url": "https://packagist.org/downloads/",
            "include-path": [
                "./"
            ],
            "license": [
                "BSD-3-Clause"
            ],
            "authors": [
                {
                    "name": "David Coallier",
                    "email": "davidc@php.net"
                },
                {
                    "name": "Tom Klingenberg",
                    "email": "tkli@php.net"
                },
                {
                    "name": "Christian Schmidt",
                    "email": "chmidt@php.net"
                }
            ],
            "description": "Class for parsing and handling URL. Provides parsing of URLs into their constituent parts (scheme, host, path etc.), URL generation, and resolving of relative URLs.",
            "homepage": "https://github.com/pear/Net_URL2",
            "keywords": [
                "PEAR",
                "net",
                "networking",
                "rfc3986",
                "uri",
                "url"
            ],
            "time": "2017-08-25T06:16:11+00:00"
        },
        {
            "name": "pear/pear-core-minimal",
            "version": "v1.10.10",
            "source": {
                "type": "git",
                "url": "https://github.com/pear/pear-core-minimal.git",
                "reference": "625a3c429d9b2c1546438679074cac1b089116a7"
            },
            "dist": {
                "type": "zip",
                "url": "https://api.github.com/repos/pear/pear-core-minimal/zipball/625a3c429d9b2c1546438679074cac1b089116a7",
                "reference": "625a3c429d9b2c1546438679074cac1b089116a7",
                "shasum": ""
            },
            "require": {
                "pear/console_getopt": "~1.4",
                "pear/pear_exception": "~1.0"
            },
            "replace": {
                "rsky/pear-core-min": "self.version"
            },
            "type": "library",
            "autoload": {
                "psr-0": {
                    "": "src/"
                }
            },
            "notification-url": "https://packagist.org/downloads/",
            "include-path": [
                "src/"
            ],
            "license": [
                "BSD-3-Clause"
            ],
            "authors": [
                {
                    "name": "Christian Weiske",
                    "email": "cweiske@php.net",
                    "role": "Lead"
                }
            ],
            "description": "Minimal set of PEAR core files to be used as composer dependency",
            "time": "2019-11-19T19:00:24+00:00"
        },
        {
            "name": "pear/pear_exception",
            "version": "v1.0.1",
            "source": {
                "type": "git",
                "url": "https://github.com/pear/PEAR_Exception.git",
                "reference": "dbb42a5a0e45f3adcf99babfb2a1ba77b8ac36a7"
            },
            "dist": {
                "type": "zip",
                "url": "https://api.github.com/repos/pear/PEAR_Exception/zipball/dbb42a5a0e45f3adcf99babfb2a1ba77b8ac36a7",
                "reference": "dbb42a5a0e45f3adcf99babfb2a1ba77b8ac36a7",
                "shasum": ""
            },
            "require": {
                "php": ">=4.4.0"
            },
            "require-dev": {
                "phpunit/phpunit": "*"
            },
            "type": "class",
            "extra": {
                "branch-alias": {
                    "dev-master": "1.0.x-dev"
                }
            },
            "autoload": {
                "classmap": [
                    "PEAR/"
                ]
            },
            "notification-url": "https://packagist.org/downloads/",
            "include-path": [
                "."
            ],
            "license": [
                "BSD-2-Clause"
            ],
            "authors": [
                {
                    "name": "Helgi Thormar",
                    "email": "dufuz@php.net"
                },
                {
                    "name": "Greg Beaver",
                    "email": "cellog@php.net"
                }
            ],
            "description": "The PEAR Exception base class.",
            "homepage": "https://github.com/pear/PEAR_Exception",
            "keywords": [
                "exception"
            ],
            "time": "2019-12-10T10:24:42+00:00"
        },
        {
            "name": "pear/validate",
            "version": "v0.8.5",
            "source": {
                "type": "git",
                "url": "https://github.com/pear/Validate.git",
                "reference": "d055541ee2d7165329d5e5b8e91907d7fae1cff2"
            },
            "dist": {
                "type": "zip",
                "url": "https://api.github.com/repos/pear/Validate/zipball/d055541ee2d7165329d5e5b8e91907d7fae1cff2",
                "reference": "d055541ee2d7165329d5e5b8e91907d7fae1cff2",
                "shasum": ""
            },
            "suggest": {
                "pear/date": "Install optionally via your project's composer.json"
            },
            "type": "library",
            "autoload": {
                "psr-0": {
                    "Validate": "./"
                }
            },
            "notification-url": "https://packagist.org/downloads/",
            "include-path": [
                "./"
            ],
            "license": [
                "New BSD"
            ],
            "authors": [
                {
                    "name": "Pierre-Alain Joye",
                    "email": "pierre.php@gmail.com",
                    "role": "Lead"
                },
                {
                    "name": "Thomas V.V.Cox",
                    "email": "cox@php.net",
                    "role": "Lead"
                },
                {
                    "name": "Helgi Þormar Þorbjörnsson",
                    "email": "dufuz@php.net",
                    "role": "Lead"
                },
                {
                    "name": "Amir Mohammad Saied",
                    "email": "amirsaied@gmail.com",
                    "role": "Lead"
                },
                {
                    "name": "David Coallier",
                    "email": "david@echolibre.com",
                    "role": "Lead"
                },
                {
                    "name": "bertrand Gugger",
                    "email": "bertrand@toggg.com",
                    "role": "Lead"
                },
                {
                    "name": "Stefan Neufeind",
                    "email": "pear.neufeind@speedpartner.de",
                    "role": "Developer"
                }
            ],
            "description": "Validate numbers, email, strings, dates, URIs and more",
            "homepage": "http://pear.php.net/package/Validate",
            "time": "2015-02-20T09:16:13+00:00"
        },
        {
            "name": "pear/validate_ispn",
            "version": "dev-master",
            "source": {
                "type": "git",
                "url": "https://github.com/pear/Validate_ISPN.git",
                "reference": "9b06777cc7b6fea4d6d5c9469f21c4b029d58ab5"
            },
            "dist": {
                "type": "zip",
                "url": "https://api.github.com/repos/pear/Validate_ISPN/zipball/9b06777cc7b6fea4d6d5c9469f21c4b029d58ab5",
                "reference": "9b06777cc7b6fea4d6d5c9469f21c4b029d58ab5",
                "shasum": ""
            },
            "require": {
                "pear/validate": "*"
            },
            "require-dev": {
                "phpunit/phpunit": "*"
            },
            "type": "library",
            "autoload": {
                "psr-0": {
                    "Validate": "./"
                }
            },
            "notification-url": "https://packagist.org/downloads/",
            "include-path": [
                "./"
            ],
            "license": [
                "BSD-2-Clause"
            ],
            "authors": [
                {
                    "name": "Helgi Þormar",
                    "email": "dufuz@php.net",
                    "role": "Lead"
                },
                {
                    "name": "Piotr Klaban",
                    "email": "makler@man.torun.pl",
                    "role": "Lead"
                }
            ],
            "description": "More info available on: http://pear.php.net/package/Validate_ISPN",
            "time": "2020-04-19T19:25:23+00:00"
        },
        {
            "name": "phing/phing",
            "version": "2.16.3",
            "source": {
                "type": "git",
                "url": "https://github.com/phingofficial/phing.git",
                "reference": "b34c2bf9cd6abd39b4287dee31e68673784c8567"
            },
            "dist": {
                "type": "zip",
                "url": "https://api.github.com/repos/phingofficial/phing/zipball/b34c2bf9cd6abd39b4287dee31e68673784c8567",
                "reference": "b34c2bf9cd6abd39b4287dee31e68673784c8567",
                "shasum": ""
            },
            "require": {
                "php": ">=5.2.0"
            },
            "require-dev": {
                "ext-pdo_sqlite": "*",
                "mikey179/vfsstream": "^1.6",
                "pdepend/pdepend": "2.x",
                "pear/archive_tar": "1.4.x",
                "pear/http_request2": "dev-trunk",
                "pear/net_growl": "dev-trunk",
                "pear/pear-core-minimal": "1.10.1",
                "pear/versioncontrol_git": "@dev",
                "pear/versioncontrol_svn": "~0.5",
                "phpdocumentor/phpdocumentor": "2.x",
                "phploc/phploc": "~2.0.6",
                "phpmd/phpmd": "~2.2",
                "phpunit/phpunit": ">=3.7",
                "sebastian/git": "~1.0",
                "sebastian/phpcpd": "2.x",
                "siad007/versioncontrol_hg": "^1.0",
                "simpletest/simpletest": "^1.1",
                "squizlabs/php_codesniffer": "~2.2",
                "symfony/yaml": "^2.8 || ^3.1 || ^4.0"
            },
            "suggest": {
                "pdepend/pdepend": "PHP version of JDepend",
                "pear/archive_tar": "Tar file management class",
                "pear/versioncontrol_git": "A library that provides OO interface to handle Git repository",
                "pear/versioncontrol_svn": "A simple OO-style interface for Subversion, the free/open-source version control system",
                "phpdocumentor/phpdocumentor": "Documentation Generator for PHP",
                "phploc/phploc": "A tool for quickly measuring the size of a PHP project",
                "phpmd/phpmd": "PHP version of PMD tool",
                "phpunit/php-code-coverage": "Library that provides collection, processing, and rendering functionality for PHP code coverage information",
                "phpunit/phpunit": "The PHP Unit Testing Framework",
                "sebastian/phpcpd": "Copy/Paste Detector (CPD) for PHP code",
                "siad007/versioncontrol_hg": "A library for interfacing with Mercurial repositories.",
                "tedivm/jshrink": "Javascript Minifier built in PHP"
            },
            "bin": [
                "bin/phing"
            ],
            "type": "library",
            "extra": {
                "branch-alias": {
                    "dev-master": "2.16.x-dev"
                }
            },
            "autoload": {
                "classmap": [
                    "classes/phing/"
                ]
            },
            "notification-url": "https://packagist.org/downloads/",
            "include-path": [
                "classes"
            ],
            "license": [
                "LGPL-3.0-only"
            ],
            "authors": [
                {
                    "name": "Michiel Rook",
                    "email": "mrook@php.net"
                },
                {
                    "name": "Phing Community",
                    "homepage": "https://www.phing.info/trac/wiki/Development/Contributors"
                }
            ],
            "description": "PHing Is Not GNU make; it's a PHP project build system or build tool based on Apache Ant.",
            "homepage": "https://www.phing.info/",
            "keywords": [
                "build",
                "phing",
                "task",
                "tool"
            ],
            "time": "2020-02-03T18:50:54+00:00"
        },
        {
            "name": "ppito/laminas-whoops",
            "version": "2.0.0",
            "source": {
                "type": "git",
                "url": "https://github.com/Ppito/laminas-whoops.git",
                "reference": "3276d736f50ccd2be6b79999e985207b7d546c5d"
            },
            "dist": {
                "type": "zip",
                "url": "https://api.github.com/repos/Ppito/laminas-whoops/zipball/3276d736f50ccd2be6b79999e985207b7d546c5d",
                "reference": "3276d736f50ccd2be6b79999e985207b7d546c5d",
                "shasum": ""
            },
            "require": {
                "filp/whoops": "^2.7",
                "laminas/laminas-console": "^2.8",
                "laminas/laminas-eventmanager": "^3.2",
                "laminas/laminas-mvc": "^3.1",
                "laminas/laminas-servicemanager": "^3.4",
                "php": "^7.2"
            },
            "type": "module",
            "autoload": {
                "psr-4": {
                    "WhoopsErrorHandler\\": "src/"
                }
            },
            "notification-url": "https://packagist.org/downloads/",
            "license": [
                "MIT"
            ],
            "authors": [
                {
                    "name": "Mickael TONNELIER",
                    "role": "Developer"
                }
            ],
            "description": "Laminas-Whoops, integrated whoops in Laminas Framework",
            "homepage": "https://github.com/ppito/laminas-whoops",
            "keywords": [
                "laminas",
                "php error",
                "whoops"
            ],
            "time": "2020-01-14T18:57:23+00:00"
        },
        {
            "name": "psr/cache",
            "version": "1.0.1",
            "source": {
                "type": "git",
                "url": "https://github.com/php-fig/cache.git",
                "reference": "d11b50ad223250cf17b86e38383413f5a6764bf8"
            },
            "dist": {
                "type": "zip",
                "url": "https://api.github.com/repos/php-fig/cache/zipball/d11b50ad223250cf17b86e38383413f5a6764bf8",
                "reference": "d11b50ad223250cf17b86e38383413f5a6764bf8",
                "shasum": ""
            },
            "require": {
                "php": ">=5.3.0"
            },
            "type": "library",
            "extra": {
                "branch-alias": {
                    "dev-master": "1.0.x-dev"
                }
            },
            "autoload": {
                "psr-4": {
                    "Psr\\Cache\\": "src/"
                }
            },
            "notification-url": "https://packagist.org/downloads/",
            "license": [
                "MIT"
            ],
            "authors": [
                {
                    "name": "PHP-FIG",
                    "homepage": "http://www.php-fig.org/"
                }
            ],
            "description": "Common interface for caching libraries",
            "keywords": [
                "cache",
                "psr",
                "psr-6"
            ],
            "time": "2016-08-06T20:24:11+00:00"
        },
        {
            "name": "psr/container",
            "version": "1.0.0",
            "source": {
                "type": "git",
                "url": "https://github.com/php-fig/container.git",
                "reference": "b7ce3b176482dbbc1245ebf52b181af44c2cf55f"
            },
            "dist": {
                "type": "zip",
                "url": "https://api.github.com/repos/php-fig/container/zipball/b7ce3b176482dbbc1245ebf52b181af44c2cf55f",
                "reference": "b7ce3b176482dbbc1245ebf52b181af44c2cf55f",
                "shasum": ""
            },
            "require": {
                "php": ">=5.3.0"
            },
            "type": "library",
            "extra": {
                "branch-alias": {
                    "dev-master": "1.0.x-dev"
                }
            },
            "autoload": {
                "psr-4": {
                    "Psr\\Container\\": "src/"
                }
            },
            "notification-url": "https://packagist.org/downloads/",
            "license": [
                "MIT"
            ],
            "authors": [
                {
                    "name": "PHP-FIG",
                    "homepage": "http://www.php-fig.org/"
                }
            ],
            "description": "Common Container Interface (PHP FIG PSR-11)",
            "homepage": "https://github.com/php-fig/container",
            "keywords": [
                "PSR-11",
                "container",
                "container-interface",
                "container-interop",
                "psr"
            ],
            "time": "2017-02-14T16:28:37+00:00"
        },
        {
            "name": "psr/log",
            "version": "1.1.3",
            "source": {
                "type": "git",
                "url": "https://github.com/php-fig/log.git",
                "reference": "0f73288fd15629204f9d42b7055f72dacbe811fc"
            },
            "dist": {
                "type": "zip",
                "url": "https://api.github.com/repos/php-fig/log/zipball/0f73288fd15629204f9d42b7055f72dacbe811fc",
                "reference": "0f73288fd15629204f9d42b7055f72dacbe811fc",
                "shasum": ""
            },
            "require": {
                "php": ">=5.3.0"
            },
            "type": "library",
            "extra": {
                "branch-alias": {
                    "dev-master": "1.1.x-dev"
                }
            },
            "autoload": {
                "psr-4": {
                    "Psr\\Log\\": "Psr/Log/"
                }
            },
            "notification-url": "https://packagist.org/downloads/",
            "license": [
                "MIT"
            ],
            "authors": [
                {
                    "name": "PHP-FIG",
                    "homepage": "http://www.php-fig.org/"
                }
            ],
            "description": "Common interface for logging libraries",
            "homepage": "https://github.com/php-fig/log",
            "keywords": [
                "log",
                "psr",
                "psr-3"
            ],
            "time": "2020-03-23T09:12:05+00:00"
        },
        {
            "name": "psr/simple-cache",
            "version": "1.0.1",
            "source": {
                "type": "git",
                "url": "https://github.com/php-fig/simple-cache.git",
                "reference": "408d5eafb83c57f6365a3ca330ff23aa4a5fa39b"
            },
            "dist": {
                "type": "zip",
                "url": "https://api.github.com/repos/php-fig/simple-cache/zipball/408d5eafb83c57f6365a3ca330ff23aa4a5fa39b",
                "reference": "408d5eafb83c57f6365a3ca330ff23aa4a5fa39b",
                "shasum": ""
            },
            "require": {
                "php": ">=5.3.0"
            },
            "type": "library",
            "extra": {
                "branch-alias": {
                    "dev-master": "1.0.x-dev"
                }
            },
            "autoload": {
                "psr-4": {
                    "Psr\\SimpleCache\\": "src/"
                }
            },
            "notification-url": "https://packagist.org/downloads/",
            "license": [
                "MIT"
            ],
            "authors": [
                {
                    "name": "PHP-FIG",
                    "homepage": "http://www.php-fig.org/"
                }
            ],
            "description": "Common interfaces for simple caching",
            "keywords": [
                "cache",
                "caching",
                "psr",
                "psr-16",
                "simple-cache"
            ],
            "time": "2017-10-23T01:57:42+00:00"
        },
        {
            "name": "scssphp/scssphp",
            "version": "1.1.1",
            "source": {
                "type": "git",
                "url": "https://github.com/scssphp/scssphp.git",
                "reference": "824e4cec10b2bfa88eec5dac23991cb9106622c1"
            },
            "dist": {
                "type": "zip",
                "url": "https://api.github.com/repos/scssphp/scssphp/zipball/824e4cec10b2bfa88eec5dac23991cb9106622c1",
                "reference": "824e4cec10b2bfa88eec5dac23991cb9106622c1",
                "shasum": ""
            },
            "require": {
                "ext-ctype": "*",
                "ext-json": "*",
                "php": ">=5.6.0"
            },
            "require-dev": {
                "phpunit/phpunit": "^5.7 || ^6.5 || ^7.5 || ^8.3",
                "squizlabs/php_codesniffer": "~3.5",
                "twbs/bootstrap": "~4.3",
                "zurb/foundation": "~6.5"
            },
            "bin": [
                "bin/pscss"
            ],
            "type": "library",
            "autoload": {
                "psr-4": {
                    "ScssPhp\\ScssPhp\\": "src/"
                }
            },
            "notification-url": "https://packagist.org/downloads/",
            "license": [
                "MIT"
            ],
            "authors": [
                {
                    "name": "Anthon Pang",
                    "email": "apang@softwaredevelopment.ca",
                    "homepage": "https://github.com/robocoder"
                },
                {
                    "name": "Cédric Morin",
                    "email": "cedric@yterium.com",
                    "homepage": "https://github.com/Cerdic"
                }
            ],
            "description": "scssphp is a compiler for SCSS written in PHP.",
            "homepage": "http://scssphp.github.io/scssphp/",
            "keywords": [
                "css",
                "less",
                "sass",
                "scss",
                "stylesheet"
            ],
            "time": "2020-06-04T17:30:40+00:00"
        },
        {
            "name": "serialssolutions/summon",
            "version": "v1.3.0",
            "source": {
                "type": "git",
                "url": "https://github.com/summon/Summon.php.git",
                "reference": "e3c042813a887fd18044058ee0b039a6a0f8ab21"
            },
            "dist": {
                "type": "zip",
                "url": "https://api.github.com/repos/summon/Summon.php/zipball/e3c042813a887fd18044058ee0b039a6a0f8ab21",
                "reference": "e3c042813a887fd18044058ee0b039a6a0f8ab21",
                "shasum": ""
            },
            "type": "library",
            "autoload": {
                "psr-0": {
                    "SerialsSolutions": ""
                }
            },
            "notification-url": "https://packagist.org/downloads/",
            "license": [
                "GPL-2.0"
            ],
            "authors": [
                {
                    "name": "Demian Katz",
                    "email": "demian.katz@villanova.edu"
                }
            ],
            "description": "Library for interacting with Serials Solutions' Summon API.",
            "time": "2020-01-13T21:36:48+00:00"
        },
        {
            "name": "swagger-api/swagger-ui",
            "version": "v3.31.1",
            "source": {
                "type": "git",
                "url": "https://github.com/swagger-api/swagger-ui.git",
                "reference": "752488edf7ff5b3f98fde2d069e4cd5eff150cd0"
            },
            "dist": {
                "type": "zip",
                "url": "https://api.github.com/repos/swagger-api/swagger-ui/zipball/752488edf7ff5b3f98fde2d069e4cd5eff150cd0",
                "reference": "752488edf7ff5b3f98fde2d069e4cd5eff150cd0",
                "shasum": ""
            },
            "type": "library",
            "notification-url": "https://packagist.org/downloads/",
            "license": [
                "Apache-2.0"
            ],
            "authors": [
                {
                    "name": "Anna Bodnia",
                    "email": "anna.bodnia@gmail.com"
                },
                {
                    "name": "Buu Nguyen",
                    "email": "buunguyen@gmail.com"
                },
                {
                    "name": "Josh Ponelat",
                    "email": "jponelat@gmail.com"
                },
                {
                    "name": "Kyle Shockey",
                    "email": "kyleshockey1@gmail.com"
                },
                {
                    "name": "Robert Barnwell",
                    "email": "robert@robertismy.name"
                },
                {
                    "name": "Sahar Jafari",
                    "email": "shr.jafari@gmail.com"
                }
            ],
            "description": " Swagger UI is a collection of HTML, Javascript, and CSS assets that dynamically generate beautiful documentation from a Swagger-compliant API.",
            "homepage": "http://swagger.io",
            "keywords": [
                "api",
                "documentation",
                "openapi",
                "specification",
                "swagger",
                "ui"
            ],
            "time": "2020-07-30T18:09:18+00:00"
        },
        {
            "name": "symfony/console",
            "version": "v4.4.11",
            "source": {
                "type": "git",
                "url": "https://github.com/symfony/console.git",
                "reference": "55d07021da933dd0d633ffdab6f45d5b230c7e02"
            },
            "dist": {
                "type": "zip",
                "url": "https://api.github.com/repos/symfony/console/zipball/55d07021da933dd0d633ffdab6f45d5b230c7e02",
                "reference": "55d07021da933dd0d633ffdab6f45d5b230c7e02",
                "shasum": ""
            },
            "require": {
                "php": ">=7.1.3",
                "symfony/polyfill-mbstring": "~1.0",
                "symfony/polyfill-php73": "^1.8",
                "symfony/polyfill-php80": "^1.15",
                "symfony/service-contracts": "^1.1|^2"
            },
            "conflict": {
                "symfony/dependency-injection": "<3.4",
                "symfony/event-dispatcher": "<4.3|>=5",
                "symfony/lock": "<4.4",
                "symfony/process": "<3.3"
            },
            "provide": {
                "psr/log-implementation": "1.0"
            },
            "require-dev": {
                "psr/log": "~1.0",
                "symfony/config": "^3.4|^4.0|^5.0",
                "symfony/dependency-injection": "^3.4|^4.0|^5.0",
                "symfony/event-dispatcher": "^4.3",
                "symfony/lock": "^4.4|^5.0",
                "symfony/process": "^3.4|^4.0|^5.0",
                "symfony/var-dumper": "^4.3|^5.0"
            },
            "suggest": {
                "psr/log": "For using the console logger",
                "symfony/event-dispatcher": "",
                "symfony/lock": "",
                "symfony/process": ""
            },
            "type": "library",
            "extra": {
                "branch-alias": {
                    "dev-master": "4.4-dev"
                }
            },
            "autoload": {
                "psr-4": {
                    "Symfony\\Component\\Console\\": ""
                },
                "exclude-from-classmap": [
                    "/Tests/"
                ]
            },
            "notification-url": "https://packagist.org/downloads/",
            "license": [
                "MIT"
            ],
            "authors": [
                {
                    "name": "Fabien Potencier",
                    "email": "fabien@symfony.com"
                },
                {
                    "name": "Symfony Community",
                    "homepage": "https://symfony.com/contributors"
                }
            ],
            "description": "Symfony Console Component",
            "homepage": "https://symfony.com",
            "funding": [
                {
                    "url": "https://symfony.com/sponsor",
                    "type": "custom"
                },
                {
                    "url": "https://github.com/fabpot",
                    "type": "github"
                },
                {
                    "url": "https://tidelift.com/funding/github/packagist/symfony/symfony",
                    "type": "tidelift"
                }
            ],
            "time": "2020-07-06T13:18:39+00:00"
        },
        {
            "name": "symfony/inflector",
            "version": "v4.4.18",
            "source": {
                "type": "git",
                "url": "https://github.com/symfony/inflector.git",
                "reference": "311180fcc84daaf6f07f49acdaa2cd61becbea2d"
            },
            "dist": {
                "type": "zip",
                "url": "https://api.github.com/repos/symfony/inflector/zipball/311180fcc84daaf6f07f49acdaa2cd61becbea2d",
                "reference": "311180fcc84daaf6f07f49acdaa2cd61becbea2d",
                "shasum": ""
            },
            "require": {
                "php": ">=7.1.3",
                "symfony/polyfill-ctype": "~1.8"
            },
            "type": "library",
            "autoload": {
                "psr-4": {
                    "Symfony\\Component\\Inflector\\": ""
                },
                "exclude-from-classmap": [
                    "/Tests/"
                ]
            },
            "notification-url": "https://packagist.org/downloads/",
            "license": [
                "MIT"
            ],
            "authors": [
                {
                    "name": "Bernhard Schussek",
                    "email": "bschussek@gmail.com"
                },
                {
                    "name": "Symfony Community",
                    "homepage": "https://symfony.com/contributors"
                }
            ],
            "description": "Symfony Inflector Component",
            "homepage": "https://symfony.com",
            "keywords": [
                "inflection",
                "pluralize",
                "singularize",
                "string",
                "symfony",
                "words"
            ],
            "funding": [
                {
                    "url": "https://symfony.com/sponsor",
                    "type": "custom"
                },
                {
                    "url": "https://github.com/fabpot",
                    "type": "github"
                },
                {
                    "url": "https://tidelift.com/funding/github/packagist/symfony/symfony",
                    "type": "tidelift"
                }
            ],
            "time": "2020-12-01T15:29:30+00:00"
        },
        {
            "name": "symfony/options-resolver",
            "version": "v4.4.18",
            "source": {
                "type": "git",
                "url": "https://github.com/symfony/options-resolver.git",
                "reference": "157a252222251310fe50c71012b4e72f01325850"
            },
            "dist": {
                "type": "zip",
                "url": "https://api.github.com/repos/symfony/options-resolver/zipball/157a252222251310fe50c71012b4e72f01325850",
                "reference": "157a252222251310fe50c71012b4e72f01325850",
                "shasum": ""
            },
            "require": {
                "php": ">=7.1.3"
            },
            "type": "library",
            "autoload": {
                "psr-4": {
                    "Symfony\\Component\\OptionsResolver\\": ""
                },
                "exclude-from-classmap": [
                    "/Tests/"
                ]
            },
            "notification-url": "https://packagist.org/downloads/",
            "license": [
                "MIT"
            ],
            "authors": [
                {
                    "name": "Fabien Potencier",
                    "email": "fabien@symfony.com"
                },
                {
                    "name": "Symfony Community",
                    "homepage": "https://symfony.com/contributors"
                }
            ],
            "description": "Symfony OptionsResolver Component",
            "homepage": "https://symfony.com",
            "keywords": [
                "config",
                "configuration",
                "options"
            ],
            "funding": [
                {
                    "url": "https://symfony.com/sponsor",
                    "type": "custom"
                },
                {
                    "url": "https://github.com/fabpot",
                    "type": "github"
                },
                {
                    "url": "https://tidelift.com/funding/github/packagist/symfony/symfony",
                    "type": "tidelift"
                }
            ],
            "time": "2020-10-24T11:50:19+00:00"
        },
        {
            "name": "symfony/polyfill-ctype",
            "version": "v1.22.0",
            "source": {
                "type": "git",
                "url": "https://github.com/symfony/polyfill-ctype.git",
                "reference": "c6c942b1ac76c82448322025e084cadc56048b4e"
            },
            "dist": {
                "type": "zip",
                "url": "https://api.github.com/repos/symfony/polyfill-ctype/zipball/c6c942b1ac76c82448322025e084cadc56048b4e",
                "reference": "c6c942b1ac76c82448322025e084cadc56048b4e",
                "shasum": ""
            },
            "require": {
                "php": ">=7.1"
            },
            "suggest": {
                "ext-ctype": "For best performance"
            },
            "type": "library",
            "extra": {
                "branch-alias": {
                    "dev-main": "1.22-dev"
                },
                "thanks": {
                    "name": "symfony/polyfill",
                    "url": "https://github.com/symfony/polyfill"
                }
            },
            "autoload": {
                "psr-4": {
                    "Symfony\\Polyfill\\Ctype\\": ""
                },
                "files": [
                    "bootstrap.php"
                ]
            },
            "notification-url": "https://packagist.org/downloads/",
            "license": [
                "MIT"
            ],
            "authors": [
                {
                    "name": "Gert de Pagter",
                    "email": "BackEndTea@gmail.com"
                },
                {
                    "name": "Symfony Community",
                    "homepage": "https://symfony.com/contributors"
                }
            ],
            "description": "Symfony polyfill for ctype functions",
            "homepage": "https://symfony.com",
            "keywords": [
                "compatibility",
                "ctype",
                "polyfill",
                "portable"
            ],
            "funding": [
                {
                    "url": "https://symfony.com/sponsor",
                    "type": "custom"
                },
                {
                    "url": "https://github.com/fabpot",
                    "type": "github"
                },
                {
                    "url": "https://tidelift.com/funding/github/packagist/symfony/symfony",
                    "type": "tidelift"
                }
            ],
            "time": "2021-01-07T16:49:33+00:00"
        },
        {
            "name": "symfony/polyfill-mbstring",
            "version": "v1.22.0",
            "source": {
                "type": "git",
                "url": "https://github.com/symfony/polyfill-mbstring.git",
                "reference": "f377a3dd1fde44d37b9831d68dc8dea3ffd28e13"
            },
            "dist": {
                "type": "zip",
                "url": "https://api.github.com/repos/symfony/polyfill-mbstring/zipball/f377a3dd1fde44d37b9831d68dc8dea3ffd28e13",
                "reference": "f377a3dd1fde44d37b9831d68dc8dea3ffd28e13",
                "shasum": ""
            },
            "require": {
                "php": ">=7.1"
            },
            "suggest": {
                "ext-mbstring": "For best performance"
            },
            "type": "library",
            "extra": {
                "branch-alias": {
                    "dev-main": "1.22-dev"
                },
                "thanks": {
                    "name": "symfony/polyfill",
                    "url": "https://github.com/symfony/polyfill"
                }
            },
            "autoload": {
                "psr-4": {
                    "Symfony\\Polyfill\\Mbstring\\": ""
                },
                "files": [
                    "bootstrap.php"
                ]
            },
            "notification-url": "https://packagist.org/downloads/",
            "license": [
                "MIT"
            ],
            "authors": [
                {
                    "name": "Nicolas Grekas",
                    "email": "p@tchwork.com"
                },
                {
                    "name": "Symfony Community",
                    "homepage": "https://symfony.com/contributors"
                }
            ],
            "description": "Symfony polyfill for the Mbstring extension",
            "homepage": "https://symfony.com",
            "keywords": [
                "compatibility",
                "mbstring",
                "polyfill",
                "portable",
                "shim"
            ],
            "funding": [
                {
                    "url": "https://symfony.com/sponsor",
                    "type": "custom"
                },
                {
                    "url": "https://github.com/fabpot",
                    "type": "github"
                },
                {
                    "url": "https://tidelift.com/funding/github/packagist/symfony/symfony",
                    "type": "tidelift"
                }
            ],
            "time": "2021-01-07T16:49:33+00:00"
        },
        {
            "name": "symfony/polyfill-php73",
            "version": "v1.22.0",
            "source": {
                "type": "git",
                "url": "https://github.com/symfony/polyfill-php73.git",
                "reference": "a678b42e92f86eca04b7fa4c0f6f19d097fb69e2"
            },
            "dist": {
                "type": "zip",
                "url": "https://api.github.com/repos/symfony/polyfill-php73/zipball/a678b42e92f86eca04b7fa4c0f6f19d097fb69e2",
                "reference": "a678b42e92f86eca04b7fa4c0f6f19d097fb69e2",
                "shasum": ""
            },
            "require": {
                "php": ">=7.1"
            },
            "type": "library",
            "extra": {
                "branch-alias": {
                    "dev-main": "1.22-dev"
                },
                "thanks": {
                    "name": "symfony/polyfill",
                    "url": "https://github.com/symfony/polyfill"
                }
            },
            "autoload": {
                "psr-4": {
                    "Symfony\\Polyfill\\Php73\\": ""
                },
                "files": [
                    "bootstrap.php"
                ],
                "classmap": [
                    "Resources/stubs"
                ]
            },
            "notification-url": "https://packagist.org/downloads/",
            "license": [
                "MIT"
            ],
            "authors": [
                {
                    "name": "Nicolas Grekas",
                    "email": "p@tchwork.com"
                },
                {
                    "name": "Symfony Community",
                    "homepage": "https://symfony.com/contributors"
                }
            ],
            "description": "Symfony polyfill backporting some PHP 7.3+ features to lower PHP versions",
            "homepage": "https://symfony.com",
            "keywords": [
                "compatibility",
                "polyfill",
                "portable",
                "shim"
            ],
            "funding": [
                {
                    "url": "https://symfony.com/sponsor",
                    "type": "custom"
                },
                {
                    "url": "https://github.com/fabpot",
                    "type": "github"
                },
                {
                    "url": "https://tidelift.com/funding/github/packagist/symfony/symfony",
                    "type": "tidelift"
                }
            ],
            "time": "2021-01-07T16:49:33+00:00"
        },
        {
            "name": "symfony/polyfill-php80",
            "version": "v1.22.0",
            "source": {
                "type": "git",
                "url": "https://github.com/symfony/polyfill-php80.git",
                "reference": "dc3063ba22c2a1fd2f45ed856374d79114998f91"
            },
            "dist": {
                "type": "zip",
                "url": "https://api.github.com/repos/symfony/polyfill-php80/zipball/dc3063ba22c2a1fd2f45ed856374d79114998f91",
                "reference": "dc3063ba22c2a1fd2f45ed856374d79114998f91",
                "shasum": ""
            },
            "require": {
                "php": ">=7.1"
            },
            "type": "library",
            "extra": {
                "branch-alias": {
                    "dev-main": "1.22-dev"
                },
                "thanks": {
                    "name": "symfony/polyfill",
                    "url": "https://github.com/symfony/polyfill"
                }
            },
            "autoload": {
                "psr-4": {
                    "Symfony\\Polyfill\\Php80\\": ""
                },
                "files": [
                    "bootstrap.php"
                ],
                "classmap": [
                    "Resources/stubs"
                ]
            },
            "notification-url": "https://packagist.org/downloads/",
            "license": [
                "MIT"
            ],
            "authors": [
                {
                    "name": "Ion Bazan",
                    "email": "ion.bazan@gmail.com"
                },
                {
                    "name": "Nicolas Grekas",
                    "email": "p@tchwork.com"
                },
                {
                    "name": "Symfony Community",
                    "homepage": "https://symfony.com/contributors"
                }
            ],
            "description": "Symfony polyfill backporting some PHP 8.0+ features to lower PHP versions",
            "homepage": "https://symfony.com",
            "keywords": [
                "compatibility",
                "polyfill",
                "portable",
                "shim"
            ],
            "funding": [
                {
                    "url": "https://symfony.com/sponsor",
                    "type": "custom"
                },
                {
                    "url": "https://github.com/fabpot",
                    "type": "github"
                },
                {
                    "url": "https://tidelift.com/funding/github/packagist/symfony/symfony",
                    "type": "tidelift"
                }
            ],
            "time": "2021-01-07T16:49:33+00:00"
        },
        {
            "name": "symfony/property-access",
            "version": "v4.4.18",
            "source": {
                "type": "git",
                "url": "https://github.com/symfony/property-access.git",
                "reference": "439d92bc88fdda717f2c31335e8db41483ca5c8d"
            },
            "dist": {
                "type": "zip",
                "url": "https://api.github.com/repos/symfony/property-access/zipball/439d92bc88fdda717f2c31335e8db41483ca5c8d",
                "reference": "439d92bc88fdda717f2c31335e8db41483ca5c8d",
                "shasum": ""
            },
            "require": {
                "php": ">=7.1.3",
                "symfony/inflector": "^3.4|^4.0|^5.0"
            },
            "require-dev": {
                "symfony/cache": "^3.4|^4.0|^5.0"
            },
            "suggest": {
                "psr/cache-implementation": "To cache access methods."
            },
            "type": "library",
            "autoload": {
                "psr-4": {
                    "Symfony\\Component\\PropertyAccess\\": ""
                },
                "exclude-from-classmap": [
                    "/Tests/"
                ]
            },
            "notification-url": "https://packagist.org/downloads/",
            "license": [
                "MIT"
            ],
            "authors": [
                {
                    "name": "Fabien Potencier",
                    "email": "fabien@symfony.com"
                },
                {
                    "name": "Symfony Community",
                    "homepage": "https://symfony.com/contributors"
                }
            ],
            "description": "Symfony PropertyAccess Component",
            "homepage": "https://symfony.com",
            "keywords": [
                "access",
                "array",
                "extraction",
                "index",
                "injection",
                "object",
                "property",
                "property path",
                "reflection"
            ],
            "funding": [
                {
                    "url": "https://symfony.com/sponsor",
                    "type": "custom"
                },
                {
                    "url": "https://github.com/fabpot",
                    "type": "github"
                },
                {
                    "url": "https://tidelift.com/funding/github/packagist/symfony/symfony",
                    "type": "tidelift"
                }
            ],
            "time": "2020-12-10T16:34:26+00:00"
        },
        {
            "name": "symfony/service-contracts",
            "version": "v1.1.9",
            "source": {
                "type": "git",
                "url": "https://github.com/symfony/service-contracts.git",
                "reference": "b776d18b303a39f56c63747bcb977ad4b27aca26"
            },
            "dist": {
                "type": "zip",
                "url": "https://api.github.com/repos/symfony/service-contracts/zipball/b776d18b303a39f56c63747bcb977ad4b27aca26",
                "reference": "b776d18b303a39f56c63747bcb977ad4b27aca26",
                "shasum": ""
            },
            "require": {
                "php": ">=7.1.3",
                "psr/container": "^1.0"
            },
            "suggest": {
                "symfony/service-implementation": ""
            },
            "type": "library",
            "extra": {
                "branch-alias": {
                    "dev-master": "1.1-dev"
                },
                "thanks": {
                    "name": "symfony/contracts",
                    "url": "https://github.com/symfony/contracts"
                }
            },
            "autoload": {
                "psr-4": {
                    "Symfony\\Contracts\\Service\\": ""
                }
            },
            "notification-url": "https://packagist.org/downloads/",
            "license": [
                "MIT"
            ],
            "authors": [
                {
                    "name": "Nicolas Grekas",
                    "email": "p@tchwork.com"
                },
                {
                    "name": "Symfony Community",
                    "homepage": "https://symfony.com/contributors"
                }
            ],
            "description": "Generic abstractions related to writing services",
            "homepage": "https://symfony.com",
            "keywords": [
                "abstractions",
                "contracts",
                "decoupling",
                "interfaces",
                "interoperability",
                "standards"
            ],
            "funding": [
                {
                    "url": "https://symfony.com/sponsor",
                    "type": "custom"
                },
                {
                    "url": "https://github.com/fabpot",
                    "type": "github"
                },
                {
                    "url": "https://tidelift.com/funding/github/packagist/symfony/symfony",
                    "type": "tidelift"
                }
            ],
            "time": "2020-07-06T13:19:58+00:00"
        },
        {
            "name": "symfony/yaml",
            "version": "v4.4.12",
            "source": {
                "type": "git",
                "url": "https://github.com/symfony/yaml.git",
                "reference": "e2a69525b11a33be51cb00b8d6d13a9258a296b1"
            },
            "dist": {
                "type": "zip",
                "url": "https://api.github.com/repos/symfony/yaml/zipball/e2a69525b11a33be51cb00b8d6d13a9258a296b1",
                "reference": "e2a69525b11a33be51cb00b8d6d13a9258a296b1",
                "shasum": ""
            },
            "require": {
                "php": ">=7.1.3",
                "symfony/polyfill-ctype": "~1.8"
            },
            "conflict": {
                "symfony/console": "<3.4"
            },
            "require-dev": {
                "symfony/console": "^3.4|^4.0|^5.0"
            },
            "suggest": {
                "symfony/console": "For validating YAML files using the lint command"
            },
            "type": "library",
            "extra": {
                "branch-alias": {
                    "dev-master": "4.4-dev"
                }
            },
            "autoload": {
                "psr-4": {
                    "Symfony\\Component\\Yaml\\": ""
                },
                "exclude-from-classmap": [
                    "/Tests/"
                ]
            },
            "notification-url": "https://packagist.org/downloads/",
            "license": [
                "MIT"
            ],
            "authors": [
                {
                    "name": "Fabien Potencier",
                    "email": "fabien@symfony.com"
                },
                {
                    "name": "Symfony Community",
                    "homepage": "https://symfony.com/contributors"
                }
            ],
            "description": "Symfony Yaml Component",
            "homepage": "https://symfony.com",
            "funding": [
                {
                    "url": "https://symfony.com/sponsor",
                    "type": "custom"
                },
                {
                    "url": "https://github.com/fabpot",
                    "type": "github"
                },
                {
                    "url": "https://tidelift.com/funding/github/packagist/symfony/symfony",
                    "type": "tidelift"
                }
            ],
            "time": "2020-08-26T08:30:46+00:00"
        },
        {
            "name": "true/punycode",
            "version": "v2.1.1",
            "source": {
                "type": "git",
                "url": "https://github.com/true/php-punycode.git",
                "reference": "a4d0c11a36dd7f4e7cd7096076cab6d3378a071e"
            },
            "dist": {
                "type": "zip",
                "url": "https://api.github.com/repos/true/php-punycode/zipball/a4d0c11a36dd7f4e7cd7096076cab6d3378a071e",
                "reference": "a4d0c11a36dd7f4e7cd7096076cab6d3378a071e",
                "shasum": ""
            },
            "require": {
                "php": ">=5.3.0",
                "symfony/polyfill-mbstring": "^1.3"
            },
            "require-dev": {
                "phpunit/phpunit": "~4.7",
                "squizlabs/php_codesniffer": "~2.0"
            },
            "type": "library",
            "autoload": {
                "psr-4": {
                    "TrueBV\\": "src/"
                }
            },
            "notification-url": "https://packagist.org/downloads/",
            "license": [
                "MIT"
            ],
            "authors": [
                {
                    "name": "Renan Gonçalves",
                    "email": "renan.saddam@gmail.com"
                }
            ],
            "description": "A Bootstring encoding of Unicode for Internationalized Domain Names in Applications (IDNA)",
            "homepage": "https://github.com/true/php-punycode",
            "keywords": [
                "idna",
                "punycode"
            ],
            "time": "2016-11-16T10:37:54+00:00"
        },
        {
            "name": "vufind-org/vufindcode",
            "version": "v1.2",
            "source": {
                "type": "git",
                "url": "https://github.com/vufind-org/vufindcode.git",
                "reference": "df7f4d2188c9f2c654dfee69774b80b9d03b1ab4"
            },
            "dist": {
                "type": "zip",
                "url": "https://api.github.com/repos/vufind-org/vufindcode/zipball/df7f4d2188c9f2c654dfee69774b80b9d03b1ab4",
                "reference": "df7f4d2188c9f2c654dfee69774b80b9d03b1ab4",
                "shasum": ""
            },
            "require": {
                "php": ">=7.0.8"
            },
            "require-dev": {
                "friendsofphp/php-cs-fixer": "2.11.1",
                "pear/http_request2": "2.3.0",
                "phing/phing": "2.16.1",
                "phploc/phploc": "4.0.1",
                "phpmd/phpmd": "2.6.0",
                "phpunit/phpunit": "6.5.8",
                "sebastian/phpcpd": "3.0.1",
                "squizlabs/php_codesniffer": "3.2.3"
            },
            "type": "library",
            "autoload": {
                "psr-0": {
                    "VuFindCode\\": "src/"
                }
            },
            "notification-url": "https://packagist.org/downloads/",
            "license": [
                "GPL-2.0"
            ],
            "authors": [
                {
                    "name": "Demian Katz",
                    "email": "demian.katz@villanova.edu"
                }
            ],
            "description": "Classes for working with EANs, ISBNs and ISMNs (a VuFind support library)",
            "homepage": "https://vufind.org/",
            "time": "2019-11-07T14:29:07+00:00"
        },
        {
            "name": "vufind-org/vufinddate",
            "version": "v1.0.0",
            "source": {
                "type": "git",
                "url": "https://github.com/vufind-org/vufinddate.git",
                "reference": "1bec5458b48d96fa8ff87123584042780f4c3c24"
            },
            "dist": {
                "type": "zip",
                "url": "https://api.github.com/repos/vufind-org/vufinddate/zipball/1bec5458b48d96fa8ff87123584042780f4c3c24",
                "reference": "1bec5458b48d96fa8ff87123584042780f4c3c24",
                "shasum": ""
            },
            "require": {
                "php": ">=7.0.8"
            },
            "require-dev": {
                "friendsofphp/php-cs-fixer": "2.11.1",
                "pear/http_request2": "2.3.0",
                "phing/phing": "2.16.1",
                "phploc/phploc": "4.0.1",
                "phpmd/phpmd": "2.6.0",
                "phpunit/phpunit": "6.5.8",
                "sebastian/phpcpd": "3.0.1",
                "squizlabs/php_codesniffer": "3.2.3"
            },
            "type": "library",
            "autoload": {
                "psr-4": {
                    "VuFind\\Date\\": "src/"
                }
            },
            "notification-url": "https://packagist.org/downloads/",
            "license": [
                "GPL-2.0"
            ],
            "authors": [
                {
                    "name": "Demian Katz",
                    "email": "demian.katz@villanova.edu"
                }
            ],
            "description": "Date formatting tools for the VuFind project",
            "homepage": "https://vufind.org/",
            "time": "2018-05-23T19:59:10+00:00"
        },
        {
            "name": "vufind-org/vufindharvest",
            "version": "v4.0.1",
            "source": {
                "type": "git",
                "url": "https://github.com/vufind-org/vufindharvest.git",
                "reference": "8e12f40fd444a033178a836517973643dc04622e"
            },
            "dist": {
                "type": "zip",
                "url": "https://api.github.com/repos/vufind-org/vufindharvest/zipball/8e12f40fd444a033178a836517973643dc04622e",
                "reference": "8e12f40fd444a033178a836517973643dc04622e",
                "shasum": ""
            },
            "require": {
                "laminas/laminas-http": ">=2.2",
                "php": ">=7.0.8",
                "symfony/console": "^4.0||^5.0"
            },
            "require-dev": {
                "friendsofphp/php-cs-fixer": "2.16.1",
                "pear/http_request2": "2.3.0",
                "phing/phing": "2.16.2",
                "phploc/phploc": "4.0.1",
                "phpmd/phpmd": "2.8.1",
                "phpunit/phpunit": "8.5.2",
                "sebastian/phpcpd": "4.1.0",
                "squizlabs/php_codesniffer": "3.5.3"
            },
            "type": "library",
            "autoload": {
                "psr-4": {
                    "VuFindHarvest\\": "src/"
                }
            },
            "notification-url": "https://packagist.org/downloads/",
            "license": [
                "GPL-2.0"
            ],
            "authors": [
                {
                    "name": "Demian Katz",
                    "email": "demian.katz@villanova.edu",
                    "role": "Maintainer"
                }
            ],
            "description": "VuFind Harvest Tools",
            "homepage": "https://vufind.org/",
            "time": "2020-03-23T14:30:57+00:00"
        },
        {
            "name": "vufind-org/vufindhttp",
            "version": "v3.1.0",
            "source": {
                "type": "git",
                "url": "https://github.com/vufind-org/vufindhttp.git",
                "reference": "69aff6bcb84139598bdb42d161b7483caf69b1c2"
            },
            "dist": {
                "type": "zip",
                "url": "https://api.github.com/repos/vufind-org/vufindhttp/zipball/69aff6bcb84139598bdb42d161b7483caf69b1c2",
                "reference": "69aff6bcb84139598bdb42d161b7483caf69b1c2",
                "shasum": ""
            },
            "require": {
                "laminas/laminas-http": ">=2.2",
                "php": ">=7.0.8"
            },
            "require-dev": {
                "friendsofphp/php-cs-fixer": "2.16.1",
                "laminas/laminas-uri": ">=2.2",
                "pear/http_request2": "2.3.0",
                "phing/phing": "2.16.2",
                "phploc/phploc": "4.0.1",
                "phpmd/phpmd": "2.8.1",
                "phpunit/phpunit": "6.5.14",
                "sebastian/phpcpd": "3.0.1",
                "squizlabs/php_codesniffer": "3.5.3"
            },
            "type": "library",
            "autoload": {
                "psr-0": {
                    "VuFindHttp\\": "src/"
                }
            },
            "notification-url": "https://packagist.org/downloads/",
            "license": [
                "GPL-2.0"
            ],
            "authors": [
                {
                    "name": "David Maus",
                    "email": "maus@hab.de",
                    "role": "Developer"
                },
                {
                    "name": "Demian Katz",
                    "email": "demian.katz@villanova.edu",
                    "role": "Maintainer"
                }
            ],
            "description": "VuFind HTTP service library",
            "homepage": "https://vufind.org/",
            "time": "2020-07-01T10:47:57+00:00"
        },
        {
            "name": "webfontkit/open-sans",
            "version": "1.0.0",
            "source": {
                "type": "git",
                "url": "https://github.com/webfontkit/open-sans.git",
                "reference": "00ab31e690edfd0d88f9ffbcd998cf298b9687e9"
            },
            "dist": {
                "type": "zip",
                "url": "https://api.github.com/repos/webfontkit/open-sans/zipball/00ab31e690edfd0d88f9ffbcd998cf298b9687e9",
                "reference": "00ab31e690edfd0d88f9ffbcd998cf298b9687e9",
                "shasum": ""
            },
            "type": "library",
            "notification-url": "https://packagist.org/downloads/",
            "license": [
                "Apache-2.0"
            ],
            "description": "Open Sans is a humanist sans serif typeface designed by Steve Matteson, Type Director of Ascender Corp. This version contains the complete 897 character set, which includes the standard ISO Latin 1, Latin CE, Greek and Cyrillic character sets. Open Sans was designed with an upright stress, open forms and a neutral, yet friendly appearance. It was optimized for print, web, and mobile interfaces, and has excellent legibility characteristics in its letterforms.",
            "homepage": "http://www.google.com/fonts/specimen/Open+Sans",
            "time": "2014-08-20T20:43:34+00:00"
        },
        {
            "name": "webimpress/safe-writer",
            "version": "2.1.0",
            "source": {
                "type": "git",
                "url": "https://github.com/webimpress/safe-writer.git",
                "reference": "5cfafdec5873c389036f14bf832a5efc9390dcdd"
            },
            "dist": {
                "type": "zip",
                "url": "https://api.github.com/repos/webimpress/safe-writer/zipball/5cfafdec5873c389036f14bf832a5efc9390dcdd",
                "reference": "5cfafdec5873c389036f14bf832a5efc9390dcdd",
                "shasum": ""
            },
            "require": {
                "php": "^7.2 || ^8.0"
            },
            "require-dev": {
                "phpunit/phpunit": "^8.5.8 || ^9.3.7",
                "vimeo/psalm": "^3.14.2",
                "webimpress/coding-standard": "^1.1.5"
            },
            "type": "library",
            "extra": {
                "branch-alias": {
                    "dev-master": "2.1.x-dev",
                    "dev-develop": "2.2.x-dev",
                    "dev-release-1.0": "1.0.x-dev"
                }
            },
            "autoload": {
                "psr-4": {
                    "Webimpress\\SafeWriter\\": "src/"
                }
            },
            "notification-url": "https://packagist.org/downloads/",
            "license": [
                "BSD-2-Clause"
            ],
            "description": "Tool to write files safely, to avoid race conditions",
            "keywords": [
                "concurrent write",
                "file writer",
                "race condition",
                "safe writer",
                "webimpress"
            ],
            "funding": [
                {
                    "url": "https://github.com/michalbundyra",
                    "type": "github"
                }
            ],
            "time": "2020-08-25T07:21:11+00:00"
        },
        {
            "name": "wikimedia/composer-merge-plugin",
            "version": "v1.4.1",
            "source": {
                "type": "git",
                "url": "https://github.com/wikimedia/composer-merge-plugin.git",
                "reference": "81c6ac72a24a67383419c7eb9aa2b3437f2ab100"
            },
            "dist": {
                "type": "zip",
                "url": "https://api.github.com/repos/wikimedia/composer-merge-plugin/zipball/81c6ac72a24a67383419c7eb9aa2b3437f2ab100",
                "reference": "81c6ac72a24a67383419c7eb9aa2b3437f2ab100",
                "shasum": ""
            },
            "require": {
                "composer-plugin-api": "^1.0",
                "php": ">=5.3.2"
            },
            "require-dev": {
                "composer/composer": "~1.0.0",
                "jakub-onderka/php-parallel-lint": "~0.8",
                "phpunit/phpunit": "~4.8|~5.0",
                "squizlabs/php_codesniffer": "~2.1.0"
            },
            "type": "composer-plugin",
            "extra": {
                "branch-alias": {
                    "dev-master": "1.3.x-dev"
                },
                "class": "Wikimedia\\Composer\\MergePlugin"
            },
            "autoload": {
                "psr-4": {
                    "Wikimedia\\Composer\\": "src/"
                }
            },
            "notification-url": "https://packagist.org/downloads/",
            "license": [
                "MIT"
            ],
            "authors": [
                {
                    "name": "Bryan Davis",
                    "email": "bd808@wikimedia.org"
                }
            ],
            "description": "Composer plugin to merge multiple composer.json files",
            "time": "2017-04-25T02:31:25+00:00"
        },
        {
            "name": "wikimedia/less.php",
            "version": "v2.0.0",
            "source": {
                "type": "git",
                "url": "https://github.com/wikimedia/less.php.git",
                "reference": "c1affb4d4472c9e100fc80bf456b4334862ace3c"
            },
            "dist": {
                "type": "zip",
                "url": "https://api.github.com/repos/wikimedia/less.php/zipball/c1affb4d4472c9e100fc80bf456b4334862ace3c",
                "reference": "c1affb4d4472c9e100fc80bf456b4334862ace3c",
                "shasum": ""
            },
            "require": {
                "php": ">=7.1"
            },
            "require-dev": {
                "phpunit/phpunit": "7.5.14"
            },
            "bin": [
                "bin/lessc"
            ],
            "type": "library",
            "autoload": {
                "psr-0": {
                    "Less": "lib/"
                },
                "classmap": [
                    "lessc.inc.php"
                ]
            },
            "notification-url": "https://packagist.org/downloads/",
            "license": [
                "Apache-2.0"
            ],
            "authors": [
                {
                    "name": "Josh Schmidt",
                    "homepage": "https://github.com/oyejorge"
                },
                {
                    "name": "Matt Agar",
                    "homepage": "https://github.com/agar"
                },
                {
                    "name": "Martin Jantošovič",
                    "homepage": "https://github.com/Mordred"
                }
            ],
            "description": "PHP port of the Javascript version of LESS http://lesscss.org (Originally maintained by Josh Schmidt)",
            "keywords": [
                "css",
                "less",
                "less.js",
                "lesscss",
                "php",
                "stylesheet"
            ],
            "time": "2020-02-04T22:36:29+00:00"
        },
        {
            "name": "yajra/laravel-pdo-via-oci8",
            "version": "v2.1.1",
            "source": {
                "type": "git",
                "url": "https://github.com/yajra/pdo-via-oci8.git",
                "reference": "7295ed52a724887f66d01180a500ecdb76a22f4c"
            },
            "dist": {
                "type": "zip",
                "url": "https://api.github.com/repos/yajra/pdo-via-oci8/zipball/7295ed52a724887f66d01180a500ecdb76a22f4c",
                "reference": "7295ed52a724887f66d01180a500ecdb76a22f4c",
                "shasum": ""
            },
            "require-dev": {
                "phpunit/phpunit": "^6.4"
            },
            "type": "library",
            "extra": {
                "branch-alias": {
                    "dev-master": "2.0-dev"
                }
            },
            "autoload": {
                "psr-4": {
                    "Yajra\\": "src/"
                }
            },
            "notification-url": "https://packagist.org/downloads/",
            "license": [
                "MIT"
            ],
            "authors": [
                {
                    "name": "Arjay Angeles",
                    "email": "aqangeles@gmail.com"
                }
            ],
            "description": "PDO userspace driver proxying calls to PHP OCI8 driver",
            "time": "2019-12-05T06:00:56+00:00"
        },
        {
            "name": "zfr/rbac",
            "version": "1.2.0",
            "source": {
                "type": "git",
                "url": "https://github.com/zf-fr/rbac.git",
                "reference": "493711bfc2a637fd7c6f23b71b7b55a621c35d9d"
            },
            "dist": {
                "type": "zip",
                "url": "https://api.github.com/repos/zf-fr/rbac/zipball/493711bfc2a637fd7c6f23b71b7b55a621c35d9d",
                "reference": "493711bfc2a637fd7c6f23b71b7b55a621c35d9d",
                "shasum": ""
            },
            "require": {
                "php": ">=5.4"
            },
            "require-dev": {
                "phpunit/phpunit": "~3.7",
                "satooshi/php-coveralls": "~0.6",
                "squizlabs/php_codesniffer": "1.4.*",
                "zendframework/zend-servicemanager": "~2.2"
            },
            "type": "library",
            "autoload": {
                "psr-0": {
                    "Rbac\\": "src/"
                }
            },
            "notification-url": "https://packagist.org/downloads/",
            "license": [
                "MIT"
            ],
            "authors": [
                {
                    "name": "Michaël Gallego",
                    "email": "mic.gallego@gmail.com",
                    "homepage": "http://michaelgallego.fr"
                }
            ],
            "description": "Zend Framework 3 prototype for Zend\\Permissions\\Rbac.",
            "homepage": "https://github.com/zf-fr/rbac",
            "keywords": [
                "rbac",
                "security",
                "zf2",
                "zf3"
            ],
            "time": "2014-02-06T14:18:34+00:00"
        }
    ],
    "packages-dev": [
        {
            "name": "behat/mink",
            "version": "v1.8.1",
            "source": {
                "type": "git",
                "url": "https://github.com/minkphp/Mink.git",
                "reference": "07c6a9fe3fa98c2de074b25d9ed26c22904e3887"
            },
            "dist": {
                "type": "zip",
                "url": "https://api.github.com/repos/minkphp/Mink/zipball/07c6a9fe3fa98c2de074b25d9ed26c22904e3887",
                "reference": "07c6a9fe3fa98c2de074b25d9ed26c22904e3887",
                "shasum": ""
            },
            "require": {
                "php": ">=5.3.1",
                "symfony/css-selector": "^2.7|^3.0|^4.0|^5.0"
            },
            "require-dev": {
                "phpunit/phpunit": "^4.8.36 || ^5.7.27 || ^6.5.14 || ^7.5.20",
                "symfony/debug": "^2.7|^3.0|^4.0",
                "symfony/phpunit-bridge": "^3.4.38 || ^5.0.5"
            },
            "suggest": {
                "behat/mink-browserkit-driver": "extremely fast headless driver for Symfony\\Kernel-based apps (Sf2, Silex)",
                "behat/mink-goutte-driver": "fast headless driver for any app without JS emulation",
                "behat/mink-selenium2-driver": "slow, but JS-enabled driver for any app (requires Selenium2)",
                "behat/mink-zombie-driver": "fast and JS-enabled headless driver for any app (requires node.js)",
                "dmore/chrome-mink-driver": "fast and JS-enabled driver for any app (requires chromium or google chrome)"
            },
            "type": "library",
            "extra": {
                "branch-alias": {
                    "dev-master": "1.8.x-dev"
                }
            },
            "autoload": {
                "psr-4": {
                    "Behat\\Mink\\": "src/"
                }
            },
            "notification-url": "https://packagist.org/downloads/",
            "license": [
                "MIT"
            ],
            "authors": [
                {
                    "name": "Konstantin Kudryashov",
                    "email": "ever.zet@gmail.com",
                    "homepage": "http://everzet.com"
                }
            ],
            "description": "Browser controller/emulator abstraction for PHP",
            "homepage": "http://mink.behat.org/",
            "keywords": [
                "browser",
                "testing",
                "web"
            ],
            "time": "2020-03-11T15:45:53+00:00"
        },
        {
            "name": "behat/mink-selenium2-driver",
            "version": "v1.4.0",
            "source": {
                "type": "git",
                "url": "https://github.com/minkphp/MinkSelenium2Driver.git",
                "reference": "312a967dd527f28980cce40850339cd5316da092"
            },
            "dist": {
                "type": "zip",
                "url": "https://api.github.com/repos/minkphp/MinkSelenium2Driver/zipball/312a967dd527f28980cce40850339cd5316da092",
                "reference": "312a967dd527f28980cce40850339cd5316da092",
                "shasum": ""
            },
            "require": {
                "behat/mink": "~1.7@dev",
                "instaclick/php-webdriver": "~1.1",
                "php": ">=5.4"
            },
            "require-dev": {
                "mink/driver-testsuite": "dev-master"
            },
            "type": "mink-driver",
            "extra": {
                "branch-alias": {
                    "dev-master": "1.4.x-dev"
                }
            },
            "autoload": {
                "psr-4": {
                    "Behat\\Mink\\Driver\\": "src/"
                }
            },
            "notification-url": "https://packagist.org/downloads/",
            "license": [
                "MIT"
            ],
            "authors": [
                {
                    "name": "Pete Otaqui",
                    "email": "pete@otaqui.com",
                    "homepage": "https://github.com/pete-otaqui"
                },
                {
                    "name": "Konstantin Kudryashov",
                    "email": "ever.zet@gmail.com",
                    "homepage": "http://everzet.com"
                }
            ],
            "description": "Selenium2 (WebDriver) driver for Mink framework",
            "homepage": "http://mink.behat.org/",
            "keywords": [
                "ajax",
                "browser",
                "javascript",
                "selenium",
                "testing",
                "webdriver"
            ],
            "time": "2020-03-11T14:43:21+00:00"
        },
        {
            "name": "composer/semver",
            "version": "3.2.4",
            "source": {
                "type": "git",
                "url": "https://github.com/composer/semver.git",
                "reference": "a02fdf930a3c1c3ed3a49b5f63859c0c20e10464"
            },
            "dist": {
                "type": "zip",
                "url": "https://api.github.com/repos/composer/semver/zipball/a02fdf930a3c1c3ed3a49b5f63859c0c20e10464",
                "reference": "a02fdf930a3c1c3ed3a49b5f63859c0c20e10464",
                "shasum": ""
            },
            "require": {
                "php": "^5.3.2 || ^7.0 || ^8.0"
            },
            "require-dev": {
                "phpstan/phpstan": "^0.12.54",
                "symfony/phpunit-bridge": "^4.2 || ^5"
            },
            "type": "library",
            "extra": {
                "branch-alias": {
                    "dev-main": "3.x-dev"
                }
            },
            "autoload": {
                "psr-4": {
                    "Composer\\Semver\\": "src"
                }
            },
            "notification-url": "https://packagist.org/downloads/",
            "license": [
                "MIT"
            ],
            "authors": [
                {
                    "name": "Nils Adermann",
                    "email": "naderman@naderman.de",
                    "homepage": "http://www.naderman.de"
                },
                {
                    "name": "Jordi Boggiano",
                    "email": "j.boggiano@seld.be",
                    "homepage": "http://seld.be"
                },
                {
                    "name": "Rob Bast",
                    "email": "rob.bast@gmail.com",
                    "homepage": "http://robbast.nl"
                }
            ],
            "description": "Semver library that offers utilities, version constraint parsing and validation.",
            "keywords": [
                "semantic",
                "semver",
                "validation",
                "versioning"
            ],
            "funding": [
                {
                    "url": "https://packagist.com",
                    "type": "custom"
                },
                {
                    "url": "https://github.com/composer",
                    "type": "github"
                },
                {
                    "url": "https://tidelift.com/funding/github/packagist/composer/composer",
                    "type": "tidelift"
                }
            ],
            "time": "2020-11-13T08:59:24+00:00"
        },
        {
            "name": "composer/xdebug-handler",
            "version": "1.4.5",
            "source": {
                "type": "git",
                "url": "https://github.com/composer/xdebug-handler.git",
                "reference": "f28d44c286812c714741478d968104c5e604a1d4"
            },
            "dist": {
                "type": "zip",
                "url": "https://api.github.com/repos/composer/xdebug-handler/zipball/f28d44c286812c714741478d968104c5e604a1d4",
                "reference": "f28d44c286812c714741478d968104c5e604a1d4",
                "shasum": ""
            },
            "require": {
                "php": "^5.3.2 || ^7.0 || ^8.0",
                "psr/log": "^1.0"
            },
            "require-dev": {
                "phpunit/phpunit": "^4.8.35 || ^5.7 || 6.5 - 8"
            },
            "type": "library",
            "autoload": {
                "psr-4": {
                    "Composer\\XdebugHandler\\": "src"
                }
            },
            "notification-url": "https://packagist.org/downloads/",
            "license": [
                "MIT"
            ],
            "authors": [
                {
                    "name": "John Stevenson",
                    "email": "john-stevenson@blueyonder.co.uk"
                }
            ],
            "description": "Restarts a process without Xdebug.",
            "keywords": [
                "Xdebug",
                "performance"
            ],
            "funding": [
                {
                    "url": "https://packagist.com",
                    "type": "custom"
                },
                {
                    "url": "https://github.com/composer",
                    "type": "github"
                },
                {
                    "url": "https://tidelift.com/funding/github/packagist/composer/composer",
                    "type": "tidelift"
                }
            ],
            "time": "2020-11-13T08:04:11+00:00"
        },
        {
            "name": "dmore/chrome-mink-driver",
            "version": "2.7.0",
            "source": {
                "type": "git",
                "url": "https://gitlab.com/DMore/chrome-mink-driver.git",
                "reference": "d66765fb7f448e8b2bca2b899308a4a6d8a69264"
            },
            "dist": {
                "type": "zip",
                "url": "https://gitlab.com/api/v4/projects/DMore%2Fchrome-mink-driver/repository/archive.zip?sha=d66765fb7f448e8b2bca2b899308a4a6d8a69264",
                "reference": "d66765fb7f448e8b2bca2b899308a4a6d8a69264",
                "shasum": ""
            },
            "require": {
                "behat/mink": "^1.7",
                "ext-curl": "*",
                "ext-json": "*",
                "textalk/websocket": "^1.2.0"
            },
            "require-dev": {
                "mink/driver-testsuite": "dev-master",
                "phpunit/phpunit": "^5.0.0"
            },
            "type": "library",
            "extra": {
                "branch-alias": {
                    "dev-master": "2.0.x-dev"
                }
            },
            "autoload": {
                "psr-4": {
                    "DMore\\ChromeDriver\\": "src/"
                }
            },
            "notification-url": "https://packagist.org/downloads/",
            "license": [
                "MIT"
            ],
            "authors": [
                {
                    "name": "Dorian More",
                    "email": "doriancmore@gmail.com"
                }
            ],
            "description": "Mink driver for controlling chrome without selenium",
            "time": "2019-03-30T09:22:58+00:00"
        },
        {
            "name": "doctrine/annotations",
            "version": "1.11.1",
            "source": {
                "type": "git",
                "url": "https://github.com/doctrine/annotations.git",
                "reference": "ce77a7ba1770462cd705a91a151b6c3746f9c6ad"
            },
            "dist": {
                "type": "zip",
                "url": "https://api.github.com/repos/doctrine/annotations/zipball/ce77a7ba1770462cd705a91a151b6c3746f9c6ad",
                "reference": "ce77a7ba1770462cd705a91a151b6c3746f9c6ad",
                "shasum": ""
            },
            "require": {
                "doctrine/lexer": "1.*",
                "ext-tokenizer": "*",
                "php": "^7.1 || ^8.0"
            },
            "require-dev": {
                "doctrine/cache": "1.*",
                "doctrine/coding-standard": "^6.0 || ^8.1",
                "phpstan/phpstan": "^0.12.20",
                "phpunit/phpunit": "^7.5 || ^9.1.5"
            },
            "type": "library",
            "extra": {
                "branch-alias": {
                    "dev-master": "1.11.x-dev"
                }
            },
            "autoload": {
                "psr-4": {
                    "Doctrine\\Common\\Annotations\\": "lib/Doctrine/Common/Annotations"
                }
            },
            "notification-url": "https://packagist.org/downloads/",
            "license": [
                "MIT"
            ],
            "authors": [
                {
                    "name": "Guilherme Blanco",
                    "email": "guilhermeblanco@gmail.com"
                },
                {
                    "name": "Roman Borschel",
                    "email": "roman@code-factory.org"
                },
                {
                    "name": "Benjamin Eberlei",
                    "email": "kontakt@beberlei.de"
                },
                {
                    "name": "Jonathan Wage",
                    "email": "jonwage@gmail.com"
                },
                {
                    "name": "Johannes Schmitt",
                    "email": "schmittjoh@gmail.com"
                }
            ],
            "description": "Docblock Annotations Parser",
            "homepage": "https://www.doctrine-project.org/projects/annotations.html",
            "keywords": [
                "annotations",
                "docblock",
                "parser"
            ],
            "time": "2020-10-26T10:28:16+00:00"
        },
        {
            "name": "doctrine/instantiator",
            "version": "1.4.0",
            "source": {
                "type": "git",
                "url": "https://github.com/doctrine/instantiator.git",
                "reference": "d56bf6102915de5702778fe20f2de3b2fe570b5b"
            },
            "dist": {
                "type": "zip",
                "url": "https://api.github.com/repos/doctrine/instantiator/zipball/d56bf6102915de5702778fe20f2de3b2fe570b5b",
                "reference": "d56bf6102915de5702778fe20f2de3b2fe570b5b",
                "shasum": ""
            },
            "require": {
                "php": "^7.1 || ^8.0"
            },
            "require-dev": {
                "doctrine/coding-standard": "^8.0",
                "ext-pdo": "*",
                "ext-phar": "*",
                "phpbench/phpbench": "^0.13 || 1.0.0-alpha2",
                "phpstan/phpstan": "^0.12",
                "phpstan/phpstan-phpunit": "^0.12",
                "phpunit/phpunit": "^7.0 || ^8.0 || ^9.0"
            },
            "type": "library",
            "autoload": {
                "psr-4": {
                    "Doctrine\\Instantiator\\": "src/Doctrine/Instantiator/"
                }
            },
            "notification-url": "https://packagist.org/downloads/",
            "license": [
                "MIT"
            ],
            "authors": [
                {
                    "name": "Marco Pivetta",
                    "email": "ocramius@gmail.com",
                    "homepage": "https://ocramius.github.io/"
                }
            ],
            "description": "A small, lightweight utility to instantiate objects in PHP without invoking their constructors",
            "homepage": "https://www.doctrine-project.org/projects/instantiator.html",
            "keywords": [
                "constructor",
                "instantiate"
            ],
            "funding": [
                {
                    "url": "https://www.doctrine-project.org/sponsorship.html",
                    "type": "custom"
                },
                {
                    "url": "https://www.patreon.com/phpdoctrine",
                    "type": "patreon"
                },
                {
                    "url": "https://tidelift.com/funding/github/packagist/doctrine%2Finstantiator",
                    "type": "tidelift"
                }
            ],
            "time": "2020-11-10T18:47:58+00:00"
        },
        {
            "name": "doctrine/lexer",
            "version": "1.2.1",
            "source": {
                "type": "git",
                "url": "https://github.com/doctrine/lexer.git",
                "reference": "e864bbf5904cb8f5bb334f99209b48018522f042"
            },
            "dist": {
                "type": "zip",
                "url": "https://api.github.com/repos/doctrine/lexer/zipball/e864bbf5904cb8f5bb334f99209b48018522f042",
                "reference": "e864bbf5904cb8f5bb334f99209b48018522f042",
                "shasum": ""
            },
            "require": {
                "php": "^7.2 || ^8.0"
            },
            "require-dev": {
                "doctrine/coding-standard": "^6.0",
                "phpstan/phpstan": "^0.11.8",
                "phpunit/phpunit": "^8.2"
            },
            "type": "library",
            "extra": {
                "branch-alias": {
                    "dev-master": "1.2.x-dev"
                }
            },
            "autoload": {
                "psr-4": {
                    "Doctrine\\Common\\Lexer\\": "lib/Doctrine/Common/Lexer"
                }
            },
            "notification-url": "https://packagist.org/downloads/",
            "license": [
                "MIT"
            ],
            "authors": [
                {
                    "name": "Guilherme Blanco",
                    "email": "guilhermeblanco@gmail.com"
                },
                {
                    "name": "Roman Borschel",
                    "email": "roman@code-factory.org"
                },
                {
                    "name": "Johannes Schmitt",
                    "email": "schmittjoh@gmail.com"
                }
            ],
            "description": "PHP Doctrine Lexer parser library that can be used in Top-Down, Recursive Descent Parsers.",
            "homepage": "https://www.doctrine-project.org/projects/lexer.html",
            "keywords": [
                "annotations",
                "docblock",
                "lexer",
                "parser",
                "php"
            ],
            "funding": [
                {
                    "url": "https://www.doctrine-project.org/sponsorship.html",
                    "type": "custom"
                },
                {
                    "url": "https://www.patreon.com/phpdoctrine",
                    "type": "patreon"
                },
                {
                    "url": "https://tidelift.com/funding/github/packagist/doctrine%2Flexer",
                    "type": "tidelift"
                }
            ],
            "time": "2020-05-25T17:44:05+00:00"
        },
        {
            "name": "friendsofphp/php-cs-fixer",
            "version": "v2.18.0",
            "source": {
                "type": "git",
                "url": "https://github.com/FriendsOfPHP/PHP-CS-Fixer.git",
                "reference": "cbc5b50bfa2688a1afca20e5a8c71f058e9ccbef"
            },
            "dist": {
                "type": "zip",
                "url": "https://api.github.com/repos/FriendsOfPHP/PHP-CS-Fixer/zipball/cbc5b50bfa2688a1afca20e5a8c71f058e9ccbef",
                "reference": "cbc5b50bfa2688a1afca20e5a8c71f058e9ccbef",
                "shasum": ""
            },
            "require": {
                "composer/semver": "^1.4 || ^2.0 || ^3.0",
                "composer/xdebug-handler": "^1.2",
                "doctrine/annotations": "^1.2",
                "ext-json": "*",
                "ext-tokenizer": "*",
                "php": "^5.6 || ^7.0 || ^8.0",
                "php-cs-fixer/diff": "^1.3",
                "symfony/console": "^3.4.43 || ^4.1.6 || ^5.0",
                "symfony/event-dispatcher": "^3.0 || ^4.0 || ^5.0",
                "symfony/filesystem": "^3.0 || ^4.0 || ^5.0",
                "symfony/finder": "^3.0 || ^4.0 || ^5.0",
                "symfony/options-resolver": "^3.0 || ^4.0 || ^5.0",
                "symfony/polyfill-php70": "^1.0",
                "symfony/polyfill-php72": "^1.4",
                "symfony/process": "^3.0 || ^4.0 || ^5.0",
                "symfony/stopwatch": "^3.0 || ^4.0 || ^5.0"
            },
            "require-dev": {
                "justinrainbow/json-schema": "^5.0",
                "keradus/cli-executor": "^1.4",
                "mikey179/vfsstream": "^1.6",
                "php-coveralls/php-coveralls": "^2.4.2",
                "php-cs-fixer/accessible-object": "^1.0",
                "php-cs-fixer/phpunit-constraint-isidenticalstring": "^1.2",
                "php-cs-fixer/phpunit-constraint-xmlmatchesxsd": "^1.2.1",
                "phpspec/prophecy-phpunit": "^1.1 || ^2.0",
                "phpunit/phpunit": "^5.7.27 || ^6.5.14 || ^7.5.20 || ^8.5.13 || ^9.5",
                "phpunitgoodpractices/polyfill": "^1.5",
                "phpunitgoodpractices/traits": "^1.9.1",
                "sanmai/phpunit-legacy-adapter": "^6.4 || ^8.2.1",
                "symfony/phpunit-bridge": "^5.2.1",
                "symfony/yaml": "^3.0 || ^4.0 || ^5.0"
            },
            "suggest": {
                "ext-dom": "For handling output formats in XML",
                "ext-mbstring": "For handling non-UTF8 characters.",
                "php-cs-fixer/phpunit-constraint-isidenticalstring": "For IsIdenticalString constraint.",
                "php-cs-fixer/phpunit-constraint-xmlmatchesxsd": "For XmlMatchesXsd constraint.",
                "symfony/polyfill-mbstring": "When enabling `ext-mbstring` is not possible."
            },
            "bin": [
                "php-cs-fixer"
            ],
            "type": "application",
            "autoload": {
                "psr-4": {
                    "PhpCsFixer\\": "src/"
                },
                "classmap": [
                    "tests/Test/AbstractFixerTestCase.php",
                    "tests/Test/AbstractIntegrationCaseFactory.php",
                    "tests/Test/AbstractIntegrationTestCase.php",
                    "tests/Test/Assert/AssertTokensTrait.php",
                    "tests/Test/IntegrationCase.php",
                    "tests/Test/IntegrationCaseFactory.php",
                    "tests/Test/IntegrationCaseFactoryInterface.php",
                    "tests/Test/InternalIntegrationCaseFactory.php",
                    "tests/Test/IsIdenticalConstraint.php",
                    "tests/TestCase.php"
                ]
            },
            "notification-url": "https://packagist.org/downloads/",
            "license": [
                "MIT"
            ],
            "authors": [
                {
                    "name": "Fabien Potencier",
                    "email": "fabien@symfony.com"
                },
                {
                    "name": "Dariusz Rumiński",
                    "email": "dariusz.ruminski@gmail.com"
                }
            ],
            "description": "A tool to automatically fix PHP code style",
            "funding": [
                {
                    "url": "https://github.com/keradus",
                    "type": "github"
                }
            ],
            "time": "2021-01-18T03:31:06+00:00"
        },
        {
            "name": "instaclick/php-webdriver",
            "version": "1.4.7",
            "source": {
                "type": "git",
                "url": "https://github.com/instaclick/php-webdriver.git",
                "reference": "b5f330e900e9b3edfc18024a5ec8c07136075712"
            },
            "dist": {
                "type": "zip",
                "url": "https://api.github.com/repos/instaclick/php-webdriver/zipball/b5f330e900e9b3edfc18024a5ec8c07136075712",
                "reference": "b5f330e900e9b3edfc18024a5ec8c07136075712",
                "shasum": ""
            },
            "require": {
                "ext-curl": "*",
                "php": ">=5.3.2"
            },
            "require-dev": {
                "phpunit/phpunit": "^4.8",
                "satooshi/php-coveralls": "^1.0||^2.0"
            },
            "type": "library",
            "extra": {
                "branch-alias": {
                    "dev-master": "1.4.x-dev"
                }
            },
            "autoload": {
                "psr-0": {
                    "WebDriver": "lib/"
                }
            },
            "notification-url": "https://packagist.org/downloads/",
            "license": [
                "Apache-2.0"
            ],
            "authors": [
                {
                    "name": "Justin Bishop",
                    "email": "jubishop@gmail.com",
                    "role": "Developer"
                },
                {
                    "name": "Anthon Pang",
                    "email": "apang@softwaredevelopment.ca",
                    "role": "Fork Maintainer"
                }
            ],
            "description": "PHP WebDriver for Selenium 2",
            "homepage": "http://instaclick.com/",
            "keywords": [
                "browser",
                "selenium",
                "webdriver",
                "webtest"
            ],
            "time": "2019-09-25T09:05:11+00:00"
        },
        {
            "name": "myclabs/deep-copy",
            "version": "1.10.2",
            "source": {
                "type": "git",
                "url": "https://github.com/myclabs/DeepCopy.git",
                "reference": "776f831124e9c62e1a2c601ecc52e776d8bb7220"
            },
            "dist": {
                "type": "zip",
                "url": "https://api.github.com/repos/myclabs/DeepCopy/zipball/776f831124e9c62e1a2c601ecc52e776d8bb7220",
                "reference": "776f831124e9c62e1a2c601ecc52e776d8bb7220",
                "shasum": ""
            },
            "require": {
                "php": "^7.1 || ^8.0"
            },
            "replace": {
                "myclabs/deep-copy": "self.version"
            },
            "require-dev": {
                "doctrine/collections": "^1.0",
                "doctrine/common": "^2.6",
                "phpunit/phpunit": "^7.1"
            },
            "type": "library",
            "autoload": {
                "psr-4": {
                    "DeepCopy\\": "src/DeepCopy/"
                },
                "files": [
                    "src/DeepCopy/deep_copy.php"
                ]
            },
            "notification-url": "https://packagist.org/downloads/",
            "license": [
                "MIT"
            ],
            "description": "Create deep copies (clones) of your objects",
            "keywords": [
                "clone",
                "copy",
                "duplicate",
                "object",
                "object graph"
            ],
            "funding": [
                {
                    "url": "https://tidelift.com/funding/github/packagist/myclabs/deep-copy",
                    "type": "tidelift"
                }
            ],
            "time": "2020-11-13T09:40:50+00:00"
        },
        {
            "name": "pdepend/pdepend",
            "version": "2.8.0",
            "source": {
                "type": "git",
                "url": "https://github.com/pdepend/pdepend.git",
                "reference": "c64472f8e76ca858c79ad9a4cf1e2734b3f8cc38"
            },
            "dist": {
                "type": "zip",
                "url": "https://api.github.com/repos/pdepend/pdepend/zipball/c64472f8e76ca858c79ad9a4cf1e2734b3f8cc38",
                "reference": "c64472f8e76ca858c79ad9a4cf1e2734b3f8cc38",
                "shasum": ""
            },
            "require": {
                "php": ">=5.3.7",
                "symfony/config": "^2.3.0|^3|^4|^5",
                "symfony/dependency-injection": "^2.3.0|^3|^4|^5",
                "symfony/filesystem": "^2.3.0|^3|^4|^5"
            },
            "require-dev": {
                "easy-doc/easy-doc": "0.0.0 || ^1.2.3",
                "gregwar/rst": "^1.0",
                "phpunit/phpunit": "^4.8.35|^5.7",
                "squizlabs/php_codesniffer": "^2.0.0"
            },
            "bin": [
                "src/bin/pdepend"
            ],
            "type": "library",
            "extra": {
                "branch-alias": {
                    "dev-master": "2.x-dev"
                }
            },
            "autoload": {
                "psr-4": {
                    "PDepend\\": "src/main/php/PDepend"
                }
            },
            "notification-url": "https://packagist.org/downloads/",
            "license": [
                "BSD-3-Clause"
            ],
            "description": "Official version of pdepend to be handled with Composer",
            "funding": [
                {
                    "url": "https://tidelift.com/funding/github/packagist/pdepend/pdepend",
                    "type": "tidelift"
                }
            ],
            "time": "2020-06-20T10:53:13+00:00"
        },
        {
            "name": "phar-io/manifest",
            "version": "2.0.1",
            "source": {
                "type": "git",
                "url": "https://github.com/phar-io/manifest.git",
                "reference": "85265efd3af7ba3ca4b2a2c34dbfc5788dd29133"
            },
            "dist": {
                "type": "zip",
                "url": "https://api.github.com/repos/phar-io/manifest/zipball/85265efd3af7ba3ca4b2a2c34dbfc5788dd29133",
                "reference": "85265efd3af7ba3ca4b2a2c34dbfc5788dd29133",
                "shasum": ""
            },
            "require": {
                "ext-dom": "*",
                "ext-phar": "*",
                "ext-xmlwriter": "*",
                "phar-io/version": "^3.0.1",
                "php": "^7.2 || ^8.0"
            },
            "type": "library",
            "extra": {
                "branch-alias": {
                    "dev-master": "2.0.x-dev"
                }
            },
            "autoload": {
                "classmap": [
                    "src/"
                ]
            },
            "notification-url": "https://packagist.org/downloads/",
            "license": [
                "BSD-3-Clause"
            ],
            "authors": [
                {
                    "name": "Arne Blankerts",
                    "email": "arne@blankerts.de",
                    "role": "Developer"
                },
                {
                    "name": "Sebastian Heuer",
                    "email": "sebastian@phpeople.de",
                    "role": "Developer"
                },
                {
                    "name": "Sebastian Bergmann",
                    "email": "sebastian@phpunit.de",
                    "role": "Developer"
                }
            ],
            "description": "Component for reading phar.io manifest information from a PHP Archive (PHAR)",
            "time": "2020-06-27T14:33:11+00:00"
        },
        {
            "name": "phar-io/version",
            "version": "3.0.4",
            "source": {
                "type": "git",
                "url": "https://github.com/phar-io/version.git",
                "reference": "e4782611070e50613683d2b9a57730e9a3ba5451"
            },
            "dist": {
                "type": "zip",
                "url": "https://api.github.com/repos/phar-io/version/zipball/e4782611070e50613683d2b9a57730e9a3ba5451",
                "reference": "e4782611070e50613683d2b9a57730e9a3ba5451",
                "shasum": ""
            },
            "require": {
                "php": "^7.2 || ^8.0"
            },
            "type": "library",
            "autoload": {
                "classmap": [
                    "src/"
                ]
            },
            "notification-url": "https://packagist.org/downloads/",
            "license": [
                "BSD-3-Clause"
            ],
            "authors": [
                {
                    "name": "Arne Blankerts",
                    "email": "arne@blankerts.de",
                    "role": "Developer"
                },
                {
                    "name": "Sebastian Heuer",
                    "email": "sebastian@phpeople.de",
                    "role": "Developer"
                },
                {
                    "name": "Sebastian Bergmann",
                    "email": "sebastian@phpunit.de",
                    "role": "Developer"
                }
            ],
            "description": "Library for handling version information and constraints",
            "time": "2020-12-13T23:18:30+00:00"
        },
        {
            "name": "php-cs-fixer/diff",
            "version": "v1.3.1",
            "source": {
                "type": "git",
                "url": "https://github.com/PHP-CS-Fixer/diff.git",
                "reference": "dbd31aeb251639ac0b9e7e29405c1441907f5759"
            },
            "dist": {
                "type": "zip",
                "url": "https://api.github.com/repos/PHP-CS-Fixer/diff/zipball/dbd31aeb251639ac0b9e7e29405c1441907f5759",
                "reference": "dbd31aeb251639ac0b9e7e29405c1441907f5759",
                "shasum": ""
            },
            "require": {
                "php": "^5.6 || ^7.0 || ^8.0"
            },
            "require-dev": {
                "phpunit/phpunit": "^5.7.23 || ^6.4.3 || ^7.0",
                "symfony/process": "^3.3"
            },
            "type": "library",
            "autoload": {
                "classmap": [
                    "src/"
                ]
            },
            "notification-url": "https://packagist.org/downloads/",
            "license": [
                "BSD-3-Clause"
            ],
            "authors": [
                {
                    "name": "Sebastian Bergmann",
                    "email": "sebastian@phpunit.de"
                },
                {
                    "name": "Kore Nordmann",
                    "email": "mail@kore-nordmann.de"
                },
                {
                    "name": "SpacePossum"
                }
            ],
            "description": "sebastian/diff v2 backport support for PHP5.6",
            "homepage": "https://github.com/PHP-CS-Fixer",
            "keywords": [
                "diff"
            ],
            "time": "2020-10-14T08:39:05+00:00"
        },
        {
            "name": "phpdocumentor/reflection-common",
            "version": "2.2.0",
            "source": {
                "type": "git",
                "url": "https://github.com/phpDocumentor/ReflectionCommon.git",
                "reference": "1d01c49d4ed62f25aa84a747ad35d5a16924662b"
            },
            "dist": {
                "type": "zip",
                "url": "https://api.github.com/repos/phpDocumentor/ReflectionCommon/zipball/1d01c49d4ed62f25aa84a747ad35d5a16924662b",
                "reference": "1d01c49d4ed62f25aa84a747ad35d5a16924662b",
                "shasum": ""
            },
            "require": {
                "php": "^7.2 || ^8.0"
            },
            "type": "library",
            "extra": {
                "branch-alias": {
                    "dev-2.x": "2.x-dev"
                }
            },
            "autoload": {
                "psr-4": {
                    "phpDocumentor\\Reflection\\": "src/"
                }
            },
            "notification-url": "https://packagist.org/downloads/",
            "license": [
                "MIT"
            ],
            "authors": [
                {
                    "name": "Jaap van Otterdijk",
                    "email": "opensource@ijaap.nl"
                }
            ],
            "description": "Common reflection classes used by phpdocumentor to reflect the code structure",
            "homepage": "http://www.phpdoc.org",
            "keywords": [
                "FQSEN",
                "phpDocumentor",
                "phpdoc",
                "reflection",
                "static analysis"
            ],
            "time": "2020-06-27T09:03:43+00:00"
        },
        {
            "name": "phpdocumentor/reflection-docblock",
            "version": "5.2.2",
            "source": {
                "type": "git",
                "url": "https://github.com/phpDocumentor/ReflectionDocBlock.git",
                "reference": "069a785b2141f5bcf49f3e353548dc1cce6df556"
            },
            "dist": {
                "type": "zip",
                "url": "https://api.github.com/repos/phpDocumentor/ReflectionDocBlock/zipball/069a785b2141f5bcf49f3e353548dc1cce6df556",
                "reference": "069a785b2141f5bcf49f3e353548dc1cce6df556",
                "shasum": ""
            },
            "require": {
                "ext-filter": "*",
                "php": "^7.2 || ^8.0",
                "phpdocumentor/reflection-common": "^2.2",
                "phpdocumentor/type-resolver": "^1.3",
                "webmozart/assert": "^1.9.1"
            },
            "require-dev": {
                "mockery/mockery": "~1.3.2"
            },
            "type": "library",
            "extra": {
                "branch-alias": {
                    "dev-master": "5.x-dev"
                }
            },
            "autoload": {
                "psr-4": {
                    "phpDocumentor\\Reflection\\": "src"
                }
            },
            "notification-url": "https://packagist.org/downloads/",
            "license": [
                "MIT"
            ],
            "authors": [
                {
                    "name": "Mike van Riel",
                    "email": "me@mikevanriel.com"
                },
                {
                    "name": "Jaap van Otterdijk",
                    "email": "account@ijaap.nl"
                }
            ],
            "description": "With this component, a library can provide support for annotations via DocBlocks or otherwise retrieve information that is embedded in a DocBlock.",
            "time": "2020-09-03T19:13:55+00:00"
        },
        {
            "name": "phpdocumentor/type-resolver",
            "version": "1.4.0",
            "source": {
                "type": "git",
                "url": "https://github.com/phpDocumentor/TypeResolver.git",
                "reference": "6a467b8989322d92aa1c8bf2bebcc6e5c2ba55c0"
            },
            "dist": {
                "type": "zip",
                "url": "https://api.github.com/repos/phpDocumentor/TypeResolver/zipball/6a467b8989322d92aa1c8bf2bebcc6e5c2ba55c0",
                "reference": "6a467b8989322d92aa1c8bf2bebcc6e5c2ba55c0",
                "shasum": ""
            },
            "require": {
                "php": "^7.2 || ^8.0",
                "phpdocumentor/reflection-common": "^2.0"
            },
            "require-dev": {
                "ext-tokenizer": "*"
            },
            "type": "library",
            "extra": {
                "branch-alias": {
                    "dev-1.x": "1.x-dev"
                }
            },
            "autoload": {
                "psr-4": {
                    "phpDocumentor\\Reflection\\": "src"
                }
            },
            "notification-url": "https://packagist.org/downloads/",
            "license": [
                "MIT"
            ],
            "authors": [
                {
                    "name": "Mike van Riel",
                    "email": "me@mikevanriel.com"
                }
            ],
            "description": "A PSR-5 based resolver of Class names, Types and Structural Element Names",
            "time": "2020-09-17T18:55:26+00:00"
        },
        {
            "name": "phploc/phploc",
            "version": "5.0.0",
            "source": {
                "type": "git",
                "url": "https://github.com/sebastianbergmann/phploc.git",
                "reference": "5b714ccb7cb8ca29ccf9caf6eb1aed0131d3a884"
            },
            "dist": {
                "type": "zip",
                "url": "https://api.github.com/repos/sebastianbergmann/phploc/zipball/5b714ccb7cb8ca29ccf9caf6eb1aed0131d3a884",
                "reference": "5b714ccb7cb8ca29ccf9caf6eb1aed0131d3a884",
                "shasum": ""
            },
            "require": {
                "php": "^7.2",
                "sebastian/finder-facade": "^1.1",
                "sebastian/version": "^2.0",
                "symfony/console": "^4.0"
            },
            "bin": [
                "phploc"
            ],
            "type": "library",
            "extra": {
                "branch-alias": {
                    "dev-master": "5.0-dev"
                }
            },
            "autoload": {
                "classmap": [
                    "src/"
                ]
            },
            "notification-url": "https://packagist.org/downloads/",
            "license": [
                "BSD-3-Clause"
            ],
            "authors": [
                {
                    "name": "Sebastian Bergmann",
                    "email": "sebastian@phpunit.de",
                    "role": "lead"
                }
            ],
            "description": "A tool for quickly measuring the size of a PHP project.",
            "homepage": "https://github.com/sebastianbergmann/phploc",
            "time": "2019-03-16T10:41:19+00:00"
        },
        {
            "name": "phpmd/phpmd",
            "version": "2.8.2",
            "source": {
                "type": "git",
                "url": "https://github.com/phpmd/phpmd.git",
                "reference": "714629ed782537f638fe23c4346637659b779a77"
            },
            "dist": {
                "type": "zip",
                "url": "https://api.github.com/repos/phpmd/phpmd/zipball/714629ed782537f638fe23c4346637659b779a77",
                "reference": "714629ed782537f638fe23c4346637659b779a77",
                "shasum": ""
            },
            "require": {
                "composer/xdebug-handler": "^1.0",
                "ext-xml": "*",
                "pdepend/pdepend": "^2.7.1",
                "php": ">=5.3.9"
            },
            "require-dev": {
                "easy-doc/easy-doc": "0.0.0 || ^1.3.2",
                "gregwar/rst": "^1.0",
                "mikey179/vfsstream": "^1.6.4",
                "phpunit/phpunit": "^4.8.36 || ^5.7.27",
                "squizlabs/php_codesniffer": "^2.0"
            },
            "bin": [
                "src/bin/phpmd"
            ],
            "type": "library",
            "autoload": {
                "psr-0": {
                    "PHPMD\\": "src/main/php"
                }
            },
            "notification-url": "https://packagist.org/downloads/",
            "license": [
                "BSD-3-Clause"
            ],
            "authors": [
                {
                    "name": "Manuel Pichler",
                    "email": "github@manuel-pichler.de",
                    "homepage": "https://github.com/manuelpichler",
                    "role": "Project Founder"
                },
                {
                    "name": "Marc Würth",
                    "email": "ravage@bluewin.ch",
                    "homepage": "https://github.com/ravage84",
                    "role": "Project Maintainer"
                },
                {
                    "name": "Other contributors",
                    "homepage": "https://github.com/phpmd/phpmd/graphs/contributors",
                    "role": "Contributors"
                }
            ],
            "description": "PHPMD is a spin-off project of PHP Depend and aims to be a PHP equivalent of the well known Java tool PMD.",
            "homepage": "https://phpmd.org/",
            "keywords": [
                "mess detection",
                "mess detector",
                "pdepend",
                "phpmd",
                "pmd"
            ],
            "time": "2020-02-16T20:15:50+00:00"
        },
        {
            "name": "phpspec/prophecy",
            "version": "1.12.2",
            "source": {
                "type": "git",
                "url": "https://github.com/phpspec/prophecy.git",
                "reference": "245710e971a030f42e08f4912863805570f23d39"
            },
            "dist": {
                "type": "zip",
                "url": "https://api.github.com/repos/phpspec/prophecy/zipball/245710e971a030f42e08f4912863805570f23d39",
                "reference": "245710e971a030f42e08f4912863805570f23d39",
                "shasum": ""
            },
            "require": {
                "doctrine/instantiator": "^1.2",
                "php": "^7.2 || ~8.0, <8.1",
                "phpdocumentor/reflection-docblock": "^5.2",
                "sebastian/comparator": "^3.0 || ^4.0",
                "sebastian/recursion-context": "^3.0 || ^4.0"
            },
            "require-dev": {
                "phpspec/phpspec": "^6.0",
                "phpunit/phpunit": "^8.0 || ^9.0"
            },
            "type": "library",
            "extra": {
                "branch-alias": {
                    "dev-master": "1.11.x-dev"
                }
            },
            "autoload": {
                "psr-4": {
                    "Prophecy\\": "src/Prophecy"
                }
            },
            "notification-url": "https://packagist.org/downloads/",
            "license": [
                "MIT"
            ],
            "authors": [
                {
                    "name": "Konstantin Kudryashov",
                    "email": "ever.zet@gmail.com",
                    "homepage": "http://everzet.com"
                },
                {
                    "name": "Marcello Duarte",
                    "email": "marcello.duarte@gmail.com"
                }
            ],
            "description": "Highly opinionated mocking framework for PHP 5.3+",
            "homepage": "https://github.com/phpspec/prophecy",
            "keywords": [
                "Double",
                "Dummy",
                "fake",
                "mock",
                "spy",
                "stub"
            ],
            "time": "2020-12-19T10:15:11+00:00"
        },
        {
            "name": "phpunit/php-code-coverage",
            "version": "7.0.14",
            "source": {
                "type": "git",
                "url": "https://github.com/sebastianbergmann/php-code-coverage.git",
                "reference": "bb7c9a210c72e4709cdde67f8b7362f672f2225c"
            },
            "dist": {
                "type": "zip",
                "url": "https://api.github.com/repos/sebastianbergmann/php-code-coverage/zipball/bb7c9a210c72e4709cdde67f8b7362f672f2225c",
                "reference": "bb7c9a210c72e4709cdde67f8b7362f672f2225c",
                "shasum": ""
            },
            "require": {
                "ext-dom": "*",
                "ext-xmlwriter": "*",
                "php": ">=7.2",
                "phpunit/php-file-iterator": "^2.0.2",
                "phpunit/php-text-template": "^1.2.1",
                "phpunit/php-token-stream": "^3.1.1 || ^4.0",
                "sebastian/code-unit-reverse-lookup": "^1.0.1",
                "sebastian/environment": "^4.2.2",
                "sebastian/version": "^2.0.1",
                "theseer/tokenizer": "^1.1.3"
            },
            "require-dev": {
                "phpunit/phpunit": "^8.2.2"
            },
            "suggest": {
                "ext-xdebug": "^2.7.2"
            },
            "type": "library",
            "extra": {
                "branch-alias": {
                    "dev-master": "7.0-dev"
                }
            },
            "autoload": {
                "classmap": [
                    "src/"
                ]
            },
            "notification-url": "https://packagist.org/downloads/",
            "license": [
                "BSD-3-Clause"
            ],
            "authors": [
                {
                    "name": "Sebastian Bergmann",
                    "email": "sebastian@phpunit.de",
                    "role": "lead"
                }
            ],
            "description": "Library that provides collection, processing, and rendering functionality for PHP code coverage information.",
            "homepage": "https://github.com/sebastianbergmann/php-code-coverage",
            "keywords": [
                "coverage",
                "testing",
                "xunit"
            ],
            "funding": [
                {
                    "url": "https://github.com/sebastianbergmann",
                    "type": "github"
                }
            ],
            "time": "2020-12-02T13:39:03+00:00"
        },
        {
            "name": "phpunit/php-file-iterator",
            "version": "2.0.3",
            "source": {
                "type": "git",
                "url": "https://github.com/sebastianbergmann/php-file-iterator.git",
                "reference": "4b49fb70f067272b659ef0174ff9ca40fdaa6357"
            },
            "dist": {
                "type": "zip",
                "url": "https://api.github.com/repos/sebastianbergmann/php-file-iterator/zipball/4b49fb70f067272b659ef0174ff9ca40fdaa6357",
                "reference": "4b49fb70f067272b659ef0174ff9ca40fdaa6357",
                "shasum": ""
            },
            "require": {
                "php": ">=7.1"
            },
            "require-dev": {
                "phpunit/phpunit": "^8.5"
            },
            "type": "library",
            "extra": {
                "branch-alias": {
                    "dev-master": "2.0.x-dev"
                }
            },
            "autoload": {
                "classmap": [
                    "src/"
                ]
            },
            "notification-url": "https://packagist.org/downloads/",
            "license": [
                "BSD-3-Clause"
            ],
            "authors": [
                {
                    "name": "Sebastian Bergmann",
                    "email": "sebastian@phpunit.de",
                    "role": "lead"
                }
            ],
            "description": "FilterIterator implementation that filters files based on a list of suffixes.",
            "homepage": "https://github.com/sebastianbergmann/php-file-iterator/",
            "keywords": [
                "filesystem",
                "iterator"
            ],
            "funding": [
                {
                    "url": "https://github.com/sebastianbergmann",
                    "type": "github"
                }
            ],
            "time": "2020-11-30T08:25:21+00:00"
        },
        {
            "name": "phpunit/php-text-template",
            "version": "1.2.1",
            "source": {
                "type": "git",
                "url": "https://github.com/sebastianbergmann/php-text-template.git",
                "reference": "31f8b717e51d9a2afca6c9f046f5d69fc27c8686"
            },
            "dist": {
                "type": "zip",
                "url": "https://api.github.com/repos/sebastianbergmann/php-text-template/zipball/31f8b717e51d9a2afca6c9f046f5d69fc27c8686",
                "reference": "31f8b717e51d9a2afca6c9f046f5d69fc27c8686",
                "shasum": ""
            },
            "require": {
                "php": ">=5.3.3"
            },
            "type": "library",
            "autoload": {
                "classmap": [
                    "src/"
                ]
            },
            "notification-url": "https://packagist.org/downloads/",
            "license": [
                "BSD-3-Clause"
            ],
            "authors": [
                {
                    "name": "Sebastian Bergmann",
                    "email": "sebastian@phpunit.de",
                    "role": "lead"
                }
            ],
            "description": "Simple template engine.",
            "homepage": "https://github.com/sebastianbergmann/php-text-template/",
            "keywords": [
                "template"
            ],
            "time": "2015-06-21T13:50:34+00:00"
        },
        {
            "name": "phpunit/php-timer",
            "version": "2.1.3",
            "source": {
                "type": "git",
                "url": "https://github.com/sebastianbergmann/php-timer.git",
                "reference": "2454ae1765516d20c4ffe103d85a58a9a3bd5662"
            },
            "dist": {
                "type": "zip",
                "url": "https://api.github.com/repos/sebastianbergmann/php-timer/zipball/2454ae1765516d20c4ffe103d85a58a9a3bd5662",
                "reference": "2454ae1765516d20c4ffe103d85a58a9a3bd5662",
                "shasum": ""
            },
            "require": {
                "php": ">=7.1"
            },
            "require-dev": {
                "phpunit/phpunit": "^8.5"
            },
            "type": "library",
            "extra": {
                "branch-alias": {
                    "dev-master": "2.1-dev"
                }
            },
            "autoload": {
                "classmap": [
                    "src/"
                ]
            },
            "notification-url": "https://packagist.org/downloads/",
            "license": [
                "BSD-3-Clause"
            ],
            "authors": [
                {
                    "name": "Sebastian Bergmann",
                    "email": "sebastian@phpunit.de",
                    "role": "lead"
                }
            ],
            "description": "Utility class for timing",
            "homepage": "https://github.com/sebastianbergmann/php-timer/",
            "keywords": [
                "timer"
            ],
            "funding": [
                {
                    "url": "https://github.com/sebastianbergmann",
                    "type": "github"
                }
            ],
            "time": "2020-11-30T08:20:02+00:00"
        },
        {
            "name": "phpunit/php-token-stream",
            "version": "3.1.2",
            "source": {
                "type": "git",
                "url": "https://github.com/sebastianbergmann/php-token-stream.git",
                "reference": "472b687829041c24b25f475e14c2f38a09edf1c2"
            },
            "dist": {
                "type": "zip",
                "url": "https://api.github.com/repos/sebastianbergmann/php-token-stream/zipball/472b687829041c24b25f475e14c2f38a09edf1c2",
                "reference": "472b687829041c24b25f475e14c2f38a09edf1c2",
                "shasum": ""
            },
            "require": {
                "ext-tokenizer": "*",
                "php": ">=7.1"
            },
            "require-dev": {
                "phpunit/phpunit": "^7.0"
            },
            "type": "library",
            "extra": {
                "branch-alias": {
                    "dev-master": "3.1-dev"
                }
            },
            "autoload": {
                "classmap": [
                    "src/"
                ]
            },
            "notification-url": "https://packagist.org/downloads/",
            "license": [
                "BSD-3-Clause"
            ],
            "authors": [
                {
                    "name": "Sebastian Bergmann",
                    "email": "sebastian@phpunit.de"
                }
            ],
            "description": "Wrapper around PHP's tokenizer extension.",
            "homepage": "https://github.com/sebastianbergmann/php-token-stream/",
            "keywords": [
                "tokenizer"
            ],
            "funding": [
                {
                    "url": "https://github.com/sebastianbergmann",
                    "type": "github"
                }
            ],
            "abandoned": true,
            "time": "2020-11-30T08:38:46+00:00"
        },
        {
            "name": "phpunit/phpunit",
            "version": "8.5.14",
            "source": {
                "type": "git",
                "url": "https://github.com/sebastianbergmann/phpunit.git",
                "reference": "c25f79895d27b6ecd5abfa63de1606b786a461a3"
            },
            "dist": {
                "type": "zip",
                "url": "https://api.github.com/repos/sebastianbergmann/phpunit/zipball/c25f79895d27b6ecd5abfa63de1606b786a461a3",
                "reference": "c25f79895d27b6ecd5abfa63de1606b786a461a3",
                "shasum": ""
            },
            "require": {
                "doctrine/instantiator": "^1.3.1",
                "ext-dom": "*",
                "ext-json": "*",
                "ext-libxml": "*",
                "ext-mbstring": "*",
                "ext-xml": "*",
                "ext-xmlwriter": "*",
                "myclabs/deep-copy": "^1.10.0",
                "phar-io/manifest": "^2.0.1",
                "phar-io/version": "^3.0.2",
                "php": ">=7.2",
                "phpspec/prophecy": "^1.10.3",
                "phpunit/php-code-coverage": "^7.0.12",
                "phpunit/php-file-iterator": "^2.0.2",
                "phpunit/php-text-template": "^1.2.1",
                "phpunit/php-timer": "^2.1.2",
                "sebastian/comparator": "^3.0.2",
                "sebastian/diff": "^3.0.2",
                "sebastian/environment": "^4.2.3",
                "sebastian/exporter": "^3.1.2",
                "sebastian/global-state": "^3.0.0",
                "sebastian/object-enumerator": "^3.0.3",
                "sebastian/resource-operations": "^2.0.1",
                "sebastian/type": "^1.1.3",
                "sebastian/version": "^2.0.1"
            },
            "require-dev": {
                "ext-pdo": "*"
            },
            "suggest": {
                "ext-soap": "*",
                "ext-xdebug": "*",
                "phpunit/php-invoker": "^2.0.0"
            },
            "bin": [
                "phpunit"
            ],
            "type": "library",
            "extra": {
                "branch-alias": {
                    "dev-master": "8.5-dev"
                }
            },
            "autoload": {
                "classmap": [
                    "src/"
                ]
            },
            "notification-url": "https://packagist.org/downloads/",
            "license": [
                "BSD-3-Clause"
            ],
            "authors": [
                {
                    "name": "Sebastian Bergmann",
                    "email": "sebastian@phpunit.de",
                    "role": "lead"
                }
            ],
            "description": "The PHP Unit Testing framework.",
            "homepage": "https://phpunit.de/",
            "keywords": [
                "phpunit",
                "testing",
                "xunit"
            ],
            "funding": [
                {
                    "url": "https://phpunit.de/donate.html",
                    "type": "custom"
                },
                {
                    "url": "https://github.com/sebastianbergmann",
                    "type": "github"
                }
            ],
            "time": "2021-01-17T07:37:30+00:00"
        },
        {
            "name": "sebastian/code-unit-reverse-lookup",
            "version": "1.0.2",
            "source": {
                "type": "git",
                "url": "https://github.com/sebastianbergmann/code-unit-reverse-lookup.git",
                "reference": "1de8cd5c010cb153fcd68b8d0f64606f523f7619"
            },
            "dist": {
                "type": "zip",
                "url": "https://api.github.com/repos/sebastianbergmann/code-unit-reverse-lookup/zipball/1de8cd5c010cb153fcd68b8d0f64606f523f7619",
                "reference": "1de8cd5c010cb153fcd68b8d0f64606f523f7619",
                "shasum": ""
            },
            "require": {
                "php": ">=5.6"
            },
            "require-dev": {
                "phpunit/phpunit": "^8.5"
            },
            "type": "library",
            "extra": {
                "branch-alias": {
                    "dev-master": "1.0.x-dev"
                }
            },
            "autoload": {
                "classmap": [
                    "src/"
                ]
            },
            "notification-url": "https://packagist.org/downloads/",
            "license": [
                "BSD-3-Clause"
            ],
            "authors": [
                {
                    "name": "Sebastian Bergmann",
                    "email": "sebastian@phpunit.de"
                }
            ],
            "description": "Looks up which function or method a line of code belongs to",
            "homepage": "https://github.com/sebastianbergmann/code-unit-reverse-lookup/",
            "funding": [
                {
                    "url": "https://github.com/sebastianbergmann",
                    "type": "github"
                }
            ],
            "time": "2020-11-30T08:15:22+00:00"
        },
        {
            "name": "sebastian/comparator",
            "version": "3.0.3",
            "source": {
                "type": "git",
                "url": "https://github.com/sebastianbergmann/comparator.git",
                "reference": "1071dfcef776a57013124ff35e1fc41ccd294758"
            },
            "dist": {
                "type": "zip",
                "url": "https://api.github.com/repos/sebastianbergmann/comparator/zipball/1071dfcef776a57013124ff35e1fc41ccd294758",
                "reference": "1071dfcef776a57013124ff35e1fc41ccd294758",
                "shasum": ""
            },
            "require": {
                "php": ">=7.1",
                "sebastian/diff": "^3.0",
                "sebastian/exporter": "^3.1"
            },
            "require-dev": {
                "phpunit/phpunit": "^8.5"
            },
            "type": "library",
            "extra": {
                "branch-alias": {
                    "dev-master": "3.0-dev"
                }
            },
            "autoload": {
                "classmap": [
                    "src/"
                ]
            },
            "notification-url": "https://packagist.org/downloads/",
            "license": [
                "BSD-3-Clause"
            ],
            "authors": [
                {
                    "name": "Sebastian Bergmann",
                    "email": "sebastian@phpunit.de"
                },
                {
                    "name": "Jeff Welch",
                    "email": "whatthejeff@gmail.com"
                },
                {
                    "name": "Volker Dusch",
                    "email": "github@wallbash.com"
                },
                {
                    "name": "Bernhard Schussek",
                    "email": "bschussek@2bepublished.at"
                }
            ],
            "description": "Provides the functionality to compare PHP values for equality",
            "homepage": "https://github.com/sebastianbergmann/comparator",
            "keywords": [
                "comparator",
                "compare",
                "equality"
            ],
            "funding": [
                {
                    "url": "https://github.com/sebastianbergmann",
                    "type": "github"
                }
            ],
            "time": "2020-11-30T08:04:30+00:00"
        },
        {
            "name": "sebastian/diff",
            "version": "3.0.3",
            "source": {
                "type": "git",
                "url": "https://github.com/sebastianbergmann/diff.git",
                "reference": "14f72dd46eaf2f2293cbe79c93cc0bc43161a211"
            },
            "dist": {
                "type": "zip",
                "url": "https://api.github.com/repos/sebastianbergmann/diff/zipball/14f72dd46eaf2f2293cbe79c93cc0bc43161a211",
                "reference": "14f72dd46eaf2f2293cbe79c93cc0bc43161a211",
                "shasum": ""
            },
            "require": {
                "php": ">=7.1"
            },
            "require-dev": {
                "phpunit/phpunit": "^7.5 || ^8.0",
                "symfony/process": "^2 || ^3.3 || ^4"
            },
            "type": "library",
            "extra": {
                "branch-alias": {
                    "dev-master": "3.0-dev"
                }
            },
            "autoload": {
                "classmap": [
                    "src/"
                ]
            },
            "notification-url": "https://packagist.org/downloads/",
            "license": [
                "BSD-3-Clause"
            ],
            "authors": [
                {
                    "name": "Sebastian Bergmann",
                    "email": "sebastian@phpunit.de"
                },
                {
                    "name": "Kore Nordmann",
                    "email": "mail@kore-nordmann.de"
                }
            ],
            "description": "Diff implementation",
            "homepage": "https://github.com/sebastianbergmann/diff",
            "keywords": [
                "diff",
                "udiff",
                "unidiff",
                "unified diff"
            ],
            "funding": [
                {
                    "url": "https://github.com/sebastianbergmann",
                    "type": "github"
                }
            ],
            "time": "2020-11-30T07:59:04+00:00"
        },
        {
            "name": "sebastian/environment",
            "version": "4.2.4",
            "source": {
                "type": "git",
                "url": "https://github.com/sebastianbergmann/environment.git",
                "reference": "d47bbbad83711771f167c72d4e3f25f7fcc1f8b0"
            },
            "dist": {
                "type": "zip",
                "url": "https://api.github.com/repos/sebastianbergmann/environment/zipball/d47bbbad83711771f167c72d4e3f25f7fcc1f8b0",
                "reference": "d47bbbad83711771f167c72d4e3f25f7fcc1f8b0",
                "shasum": ""
            },
            "require": {
                "php": ">=7.1"
            },
            "require-dev": {
                "phpunit/phpunit": "^7.5"
            },
            "suggest": {
                "ext-posix": "*"
            },
            "type": "library",
            "extra": {
                "branch-alias": {
                    "dev-master": "4.2-dev"
                }
            },
            "autoload": {
                "classmap": [
                    "src/"
                ]
            },
            "notification-url": "https://packagist.org/downloads/",
            "license": [
                "BSD-3-Clause"
            ],
            "authors": [
                {
                    "name": "Sebastian Bergmann",
                    "email": "sebastian@phpunit.de"
                }
            ],
            "description": "Provides functionality to handle HHVM/PHP environments",
            "homepage": "http://www.github.com/sebastianbergmann/environment",
            "keywords": [
                "Xdebug",
                "environment",
                "hhvm"
            ],
            "funding": [
                {
                    "url": "https://github.com/sebastianbergmann",
                    "type": "github"
                }
            ],
            "time": "2020-11-30T07:53:42+00:00"
        },
        {
            "name": "sebastian/exporter",
            "version": "3.1.3",
            "source": {
                "type": "git",
                "url": "https://github.com/sebastianbergmann/exporter.git",
                "reference": "6b853149eab67d4da22291d36f5b0631c0fd856e"
            },
            "dist": {
                "type": "zip",
                "url": "https://api.github.com/repos/sebastianbergmann/exporter/zipball/6b853149eab67d4da22291d36f5b0631c0fd856e",
                "reference": "6b853149eab67d4da22291d36f5b0631c0fd856e",
                "shasum": ""
            },
            "require": {
                "php": ">=7.0",
                "sebastian/recursion-context": "^3.0"
            },
            "require-dev": {
                "ext-mbstring": "*",
                "phpunit/phpunit": "^6.0"
            },
            "type": "library",
            "extra": {
                "branch-alias": {
                    "dev-master": "3.1.x-dev"
                }
            },
            "autoload": {
                "classmap": [
                    "src/"
                ]
            },
            "notification-url": "https://packagist.org/downloads/",
            "license": [
                "BSD-3-Clause"
            ],
            "authors": [
                {
                    "name": "Sebastian Bergmann",
                    "email": "sebastian@phpunit.de"
                },
                {
                    "name": "Jeff Welch",
                    "email": "whatthejeff@gmail.com"
                },
                {
                    "name": "Volker Dusch",
                    "email": "github@wallbash.com"
                },
                {
                    "name": "Adam Harvey",
                    "email": "aharvey@php.net"
                },
                {
                    "name": "Bernhard Schussek",
                    "email": "bschussek@gmail.com"
                }
            ],
            "description": "Provides the functionality to export PHP variables for visualization",
            "homepage": "http://www.github.com/sebastianbergmann/exporter",
            "keywords": [
                "export",
                "exporter"
            ],
            "funding": [
                {
                    "url": "https://github.com/sebastianbergmann",
                    "type": "github"
                }
            ],
            "time": "2020-11-30T07:47:53+00:00"
        },
        {
            "name": "sebastian/finder-facade",
            "version": "1.2.3",
            "source": {
                "type": "git",
                "url": "https://github.com/sebastianbergmann/finder-facade.git",
                "reference": "167c45d131f7fc3d159f56f191a0a22228765e16"
            },
            "dist": {
                "type": "zip",
                "url": "https://api.github.com/repos/sebastianbergmann/finder-facade/zipball/167c45d131f7fc3d159f56f191a0a22228765e16",
                "reference": "167c45d131f7fc3d159f56f191a0a22228765e16",
                "shasum": ""
            },
            "require": {
                "php": "^7.1",
                "symfony/finder": "^2.3|^3.0|^4.0|^5.0",
                "theseer/fdomdocument": "^1.6"
            },
            "type": "library",
            "extra": {
                "branch-alias": []
            },
            "autoload": {
                "classmap": [
                    "src/"
                ]
            },
            "notification-url": "https://packagist.org/downloads/",
            "license": [
                "BSD-3-Clause"
            ],
            "authors": [
                {
                    "name": "Sebastian Bergmann",
                    "email": "sebastian@phpunit.de",
                    "role": "lead"
                }
            ],
            "description": "FinderFacade is a convenience wrapper for Symfony's Finder component.",
            "homepage": "https://github.com/sebastianbergmann/finder-facade",
            "abandoned": true,
            "time": "2020-01-16T08:08:45+00:00"
        },
        {
            "name": "sebastian/global-state",
            "version": "3.0.1",
            "source": {
                "type": "git",
                "url": "https://github.com/sebastianbergmann/global-state.git",
                "reference": "474fb9edb7ab891665d3bfc6317f42a0a150454b"
            },
            "dist": {
                "type": "zip",
                "url": "https://api.github.com/repos/sebastianbergmann/global-state/zipball/474fb9edb7ab891665d3bfc6317f42a0a150454b",
                "reference": "474fb9edb7ab891665d3bfc6317f42a0a150454b",
                "shasum": ""
            },
            "require": {
                "php": ">=7.2",
                "sebastian/object-reflector": "^1.1.1",
                "sebastian/recursion-context": "^3.0"
            },
            "require-dev": {
                "ext-dom": "*",
                "phpunit/phpunit": "^8.0"
            },
            "suggest": {
                "ext-uopz": "*"
            },
            "type": "library",
            "extra": {
                "branch-alias": {
                    "dev-master": "3.0-dev"
                }
            },
            "autoload": {
                "classmap": [
                    "src/"
                ]
            },
            "notification-url": "https://packagist.org/downloads/",
            "license": [
                "BSD-3-Clause"
            ],
            "authors": [
                {
                    "name": "Sebastian Bergmann",
                    "email": "sebastian@phpunit.de"
                }
            ],
            "description": "Snapshotting of global state",
            "homepage": "http://www.github.com/sebastianbergmann/global-state",
            "keywords": [
                "global state"
            ],
            "funding": [
                {
                    "url": "https://github.com/sebastianbergmann",
                    "type": "github"
                }
            ],
            "time": "2020-11-30T07:43:24+00:00"
        },
        {
            "name": "sebastian/object-enumerator",
            "version": "3.0.4",
            "source": {
                "type": "git",
                "url": "https://github.com/sebastianbergmann/object-enumerator.git",
                "reference": "e67f6d32ebd0c749cf9d1dbd9f226c727043cdf2"
            },
            "dist": {
                "type": "zip",
                "url": "https://api.github.com/repos/sebastianbergmann/object-enumerator/zipball/e67f6d32ebd0c749cf9d1dbd9f226c727043cdf2",
                "reference": "e67f6d32ebd0c749cf9d1dbd9f226c727043cdf2",
                "shasum": ""
            },
            "require": {
                "php": ">=7.0",
                "sebastian/object-reflector": "^1.1.1",
                "sebastian/recursion-context": "^3.0"
            },
            "require-dev": {
                "phpunit/phpunit": "^6.0"
            },
            "type": "library",
            "extra": {
                "branch-alias": {
                    "dev-master": "3.0.x-dev"
                }
            },
            "autoload": {
                "classmap": [
                    "src/"
                ]
            },
            "notification-url": "https://packagist.org/downloads/",
            "license": [
                "BSD-3-Clause"
            ],
            "authors": [
                {
                    "name": "Sebastian Bergmann",
                    "email": "sebastian@phpunit.de"
                }
            ],
            "description": "Traverses array structures and object graphs to enumerate all referenced objects",
            "homepage": "https://github.com/sebastianbergmann/object-enumerator/",
            "funding": [
                {
                    "url": "https://github.com/sebastianbergmann",
                    "type": "github"
                }
            ],
            "time": "2020-11-30T07:40:27+00:00"
        },
        {
            "name": "sebastian/object-reflector",
            "version": "1.1.2",
            "source": {
                "type": "git",
                "url": "https://github.com/sebastianbergmann/object-reflector.git",
                "reference": "9b8772b9cbd456ab45d4a598d2dd1a1bced6363d"
            },
            "dist": {
                "type": "zip",
                "url": "https://api.github.com/repos/sebastianbergmann/object-reflector/zipball/9b8772b9cbd456ab45d4a598d2dd1a1bced6363d",
                "reference": "9b8772b9cbd456ab45d4a598d2dd1a1bced6363d",
                "shasum": ""
            },
            "require": {
                "php": ">=7.0"
            },
            "require-dev": {
                "phpunit/phpunit": "^6.0"
            },
            "type": "library",
            "extra": {
                "branch-alias": {
                    "dev-master": "1.1-dev"
                }
            },
            "autoload": {
                "classmap": [
                    "src/"
                ]
            },
            "notification-url": "https://packagist.org/downloads/",
            "license": [
                "BSD-3-Clause"
            ],
            "authors": [
                {
                    "name": "Sebastian Bergmann",
                    "email": "sebastian@phpunit.de"
                }
            ],
            "description": "Allows reflection of object attributes, including inherited and non-public ones",
            "homepage": "https://github.com/sebastianbergmann/object-reflector/",
            "funding": [
                {
                    "url": "https://github.com/sebastianbergmann",
                    "type": "github"
                }
            ],
            "time": "2020-11-30T07:37:18+00:00"
        },
        {
            "name": "sebastian/phpcpd",
            "version": "4.1.0",
            "source": {
                "type": "git",
                "url": "https://github.com/sebastianbergmann/phpcpd.git",
                "reference": "0d9afa762f2400de077b2192f4a9d127de0bb78e"
            },
            "dist": {
                "type": "zip",
                "url": "https://api.github.com/repos/sebastianbergmann/phpcpd/zipball/0d9afa762f2400de077b2192f4a9d127de0bb78e",
                "reference": "0d9afa762f2400de077b2192f4a9d127de0bb78e",
                "shasum": ""
            },
            "require": {
                "ext-dom": "*",
                "php": "^7.1",
                "phpunit/php-timer": "^2.0",
                "sebastian/finder-facade": "^1.1",
                "sebastian/version": "^1.0|^2.0",
                "symfony/console": "^2.7|^3.0|^4.0"
            },
            "bin": [
                "phpcpd"
            ],
            "type": "library",
            "extra": {
                "branch-alias": {
                    "dev-master": "4.0-dev"
                }
            },
            "autoload": {
                "classmap": [
                    "src/"
                ]
            },
            "notification-url": "https://packagist.org/downloads/",
            "license": [
                "BSD-3-Clause"
            ],
            "authors": [
                {
                    "name": "Sebastian Bergmann",
                    "email": "sebastian@phpunit.de",
                    "role": "lead"
                }
            ],
            "description": "Copy/Paste Detector (CPD) for PHP code.",
            "homepage": "https://github.com/sebastianbergmann/phpcpd",
            "time": "2018-09-17T17:17:27+00:00"
        },
        {
            "name": "sebastian/recursion-context",
            "version": "3.0.1",
            "source": {
                "type": "git",
                "url": "https://github.com/sebastianbergmann/recursion-context.git",
                "reference": "367dcba38d6e1977be014dc4b22f47a484dac7fb"
            },
            "dist": {
                "type": "zip",
                "url": "https://api.github.com/repos/sebastianbergmann/recursion-context/zipball/367dcba38d6e1977be014dc4b22f47a484dac7fb",
                "reference": "367dcba38d6e1977be014dc4b22f47a484dac7fb",
                "shasum": ""
            },
            "require": {
                "php": ">=7.0"
            },
            "require-dev": {
                "phpunit/phpunit": "^6.0"
            },
            "type": "library",
            "extra": {
                "branch-alias": {
                    "dev-master": "3.0.x-dev"
                }
            },
            "autoload": {
                "classmap": [
                    "src/"
                ]
            },
            "notification-url": "https://packagist.org/downloads/",
            "license": [
                "BSD-3-Clause"
            ],
            "authors": [
                {
                    "name": "Sebastian Bergmann",
                    "email": "sebastian@phpunit.de"
                },
                {
                    "name": "Jeff Welch",
                    "email": "whatthejeff@gmail.com"
                },
                {
                    "name": "Adam Harvey",
                    "email": "aharvey@php.net"
                }
            ],
            "description": "Provides functionality to recursively process PHP variables",
            "homepage": "http://www.github.com/sebastianbergmann/recursion-context",
            "funding": [
                {
                    "url": "https://github.com/sebastianbergmann",
                    "type": "github"
                }
            ],
            "time": "2020-11-30T07:34:24+00:00"
        },
        {
            "name": "sebastian/resource-operations",
            "version": "2.0.2",
            "source": {
                "type": "git",
                "url": "https://github.com/sebastianbergmann/resource-operations.git",
                "reference": "31d35ca87926450c44eae7e2611d45a7a65ea8b3"
            },
            "dist": {
                "type": "zip",
                "url": "https://api.github.com/repos/sebastianbergmann/resource-operations/zipball/31d35ca87926450c44eae7e2611d45a7a65ea8b3",
                "reference": "31d35ca87926450c44eae7e2611d45a7a65ea8b3",
                "shasum": ""
            },
            "require": {
                "php": ">=7.1"
            },
            "type": "library",
            "extra": {
                "branch-alias": {
                    "dev-master": "2.0-dev"
                }
            },
            "autoload": {
                "classmap": [
                    "src/"
                ]
            },
            "notification-url": "https://packagist.org/downloads/",
            "license": [
                "BSD-3-Clause"
            ],
            "authors": [
                {
                    "name": "Sebastian Bergmann",
                    "email": "sebastian@phpunit.de"
                }
            ],
            "description": "Provides a list of PHP built-in functions that operate on resources",
            "homepage": "https://www.github.com/sebastianbergmann/resource-operations",
            "funding": [
                {
                    "url": "https://github.com/sebastianbergmann",
                    "type": "github"
                }
            ],
            "time": "2020-11-30T07:30:19+00:00"
        },
        {
            "name": "sebastian/type",
            "version": "1.1.4",
            "source": {
                "type": "git",
                "url": "https://github.com/sebastianbergmann/type.git",
                "reference": "0150cfbc4495ed2df3872fb31b26781e4e077eb4"
            },
            "dist": {
                "type": "zip",
                "url": "https://api.github.com/repos/sebastianbergmann/type/zipball/0150cfbc4495ed2df3872fb31b26781e4e077eb4",
                "reference": "0150cfbc4495ed2df3872fb31b26781e4e077eb4",
                "shasum": ""
            },
            "require": {
                "php": ">=7.2"
            },
            "require-dev": {
                "phpunit/phpunit": "^8.2"
            },
            "type": "library",
            "extra": {
                "branch-alias": {
                    "dev-master": "1.1-dev"
                }
            },
            "autoload": {
                "classmap": [
                    "src/"
                ]
            },
            "notification-url": "https://packagist.org/downloads/",
            "license": [
                "BSD-3-Clause"
            ],
            "authors": [
                {
                    "name": "Sebastian Bergmann",
                    "email": "sebastian@phpunit.de",
                    "role": "lead"
                }
            ],
            "description": "Collection of value objects that represent the types of the PHP type system",
            "homepage": "https://github.com/sebastianbergmann/type",
            "funding": [
                {
                    "url": "https://github.com/sebastianbergmann",
                    "type": "github"
                }
            ],
            "time": "2020-11-30T07:25:11+00:00"
        },
        {
            "name": "sebastian/version",
            "version": "2.0.1",
            "source": {
                "type": "git",
                "url": "https://github.com/sebastianbergmann/version.git",
                "reference": "99732be0ddb3361e16ad77b68ba41efc8e979019"
            },
            "dist": {
                "type": "zip",
                "url": "https://api.github.com/repos/sebastianbergmann/version/zipball/99732be0ddb3361e16ad77b68ba41efc8e979019",
                "reference": "99732be0ddb3361e16ad77b68ba41efc8e979019",
                "shasum": ""
            },
            "require": {
                "php": ">=5.6"
            },
            "type": "library",
            "extra": {
                "branch-alias": {
                    "dev-master": "2.0.x-dev"
                }
            },
            "autoload": {
                "classmap": [
                    "src/"
                ]
            },
            "notification-url": "https://packagist.org/downloads/",
            "license": [
                "BSD-3-Clause"
            ],
            "authors": [
                {
                    "name": "Sebastian Bergmann",
                    "email": "sebastian@phpunit.de",
                    "role": "lead"
                }
            ],
            "description": "Library that helps with managing the version number of Git-hosted PHP projects",
            "homepage": "https://github.com/sebastianbergmann/version",
            "time": "2016-10-03T07:35:21+00:00"
        },
        {
            "name": "squizlabs/php_codesniffer",
            "version": "3.5.8",
            "source": {
                "type": "git",
                "url": "https://github.com/squizlabs/PHP_CodeSniffer.git",
                "reference": "9d583721a7157ee997f235f327de038e7ea6dac4"
            },
            "dist": {
                "type": "zip",
                "url": "https://api.github.com/repos/squizlabs/PHP_CodeSniffer/zipball/9d583721a7157ee997f235f327de038e7ea6dac4",
                "reference": "9d583721a7157ee997f235f327de038e7ea6dac4",
                "shasum": ""
            },
            "require": {
                "ext-simplexml": "*",
                "ext-tokenizer": "*",
                "ext-xmlwriter": "*",
                "php": ">=5.4.0"
            },
            "require-dev": {
                "phpunit/phpunit": "^4.0 || ^5.0 || ^6.0 || ^7.0"
            },
            "bin": [
                "bin/phpcs",
                "bin/phpcbf"
            ],
            "type": "library",
            "extra": {
                "branch-alias": {
                    "dev-master": "3.x-dev"
                }
            },
            "notification-url": "https://packagist.org/downloads/",
            "license": [
                "BSD-3-Clause"
            ],
            "authors": [
                {
                    "name": "Greg Sherwood",
                    "role": "lead"
                }
            ],
            "description": "PHP_CodeSniffer tokenizes PHP, JavaScript and CSS files and detects violations of a defined set of coding standards.",
            "homepage": "https://github.com/squizlabs/PHP_CodeSniffer",
            "keywords": [
                "phpcs",
                "standards"
            ],
            "time": "2020-10-23T02:01:07+00:00"
        },
        {
            "name": "symfony/config",
            "version": "v4.4.18",
            "source": {
                "type": "git",
                "url": "https://github.com/symfony/config.git",
                "reference": "e501c56d2fa70798075b9811d0eb4c27de491459"
            },
            "dist": {
                "type": "zip",
                "url": "https://api.github.com/repos/symfony/config/zipball/e501c56d2fa70798075b9811d0eb4c27de491459",
                "reference": "e501c56d2fa70798075b9811d0eb4c27de491459",
                "shasum": ""
            },
            "require": {
                "php": ">=7.1.3",
                "symfony/filesystem": "^3.4|^4.0|^5.0",
                "symfony/polyfill-ctype": "~1.8"
            },
            "conflict": {
                "symfony/finder": "<3.4"
            },
            "require-dev": {
                "symfony/event-dispatcher": "^3.4|^4.0|^5.0",
                "symfony/finder": "^3.4|^4.0|^5.0",
                "symfony/messenger": "^4.1|^5.0",
                "symfony/service-contracts": "^1.1|^2",
                "symfony/yaml": "^3.4|^4.0|^5.0"
            },
            "suggest": {
                "symfony/yaml": "To use the yaml reference dumper"
            },
            "type": "library",
            "autoload": {
                "psr-4": {
                    "Symfony\\Component\\Config\\": ""
                },
                "exclude-from-classmap": [
                    "/Tests/"
                ]
            },
            "notification-url": "https://packagist.org/downloads/",
            "license": [
                "MIT"
            ],
            "authors": [
                {
                    "name": "Fabien Potencier",
                    "email": "fabien@symfony.com"
                },
                {
                    "name": "Symfony Community",
                    "homepage": "https://symfony.com/contributors"
                }
            ],
            "description": "Symfony Config Component",
            "homepage": "https://symfony.com",
            "funding": [
                {
                    "url": "https://symfony.com/sponsor",
                    "type": "custom"
                },
                {
                    "url": "https://github.com/fabpot",
                    "type": "github"
                },
                {
                    "url": "https://tidelift.com/funding/github/packagist/symfony/symfony",
                    "type": "tidelift"
                }
            ],
            "time": "2020-12-09T08:58:17+00:00"
        },
        {
            "name": "symfony/css-selector",
            "version": "v4.4.18",
            "source": {
                "type": "git",
                "url": "https://github.com/symfony/css-selector.git",
                "reference": "74bd82e75da256ad20851af6ded07823332216c7"
            },
            "dist": {
                "type": "zip",
                "url": "https://api.github.com/repos/symfony/css-selector/zipball/74bd82e75da256ad20851af6ded07823332216c7",
                "reference": "74bd82e75da256ad20851af6ded07823332216c7",
                "shasum": ""
            },
            "require": {
                "php": ">=7.1.3"
            },
            "type": "library",
            "autoload": {
                "psr-4": {
                    "Symfony\\Component\\CssSelector\\": ""
                },
                "exclude-from-classmap": [
                    "/Tests/"
                ]
            },
            "notification-url": "https://packagist.org/downloads/",
            "license": [
                "MIT"
            ],
            "authors": [
                {
                    "name": "Fabien Potencier",
                    "email": "fabien@symfony.com"
                },
                {
                    "name": "Jean-François Simon",
                    "email": "jeanfrancois.simon@sensiolabs.com"
                },
                {
                    "name": "Symfony Community",
                    "homepage": "https://symfony.com/contributors"
                }
            ],
            "description": "Symfony CssSelector Component",
            "homepage": "https://symfony.com",
            "funding": [
                {
                    "url": "https://symfony.com/sponsor",
                    "type": "custom"
                },
                {
                    "url": "https://github.com/fabpot",
                    "type": "github"
                },
                {
                    "url": "https://tidelift.com/funding/github/packagist/symfony/symfony",
                    "type": "tidelift"
                }
            ],
            "time": "2020-12-08T16:59:59+00:00"
        },
        {
            "name": "symfony/dependency-injection",
            "version": "v4.4.18",
            "source": {
                "type": "git",
                "url": "https://github.com/symfony/dependency-injection.git",
                "reference": "3860f64c6deb2cb48b1ada27460c58ae479bdc0f"
            },
            "dist": {
                "type": "zip",
                "url": "https://api.github.com/repos/symfony/dependency-injection/zipball/3860f64c6deb2cb48b1ada27460c58ae479bdc0f",
                "reference": "3860f64c6deb2cb48b1ada27460c58ae479bdc0f",
                "shasum": ""
            },
            "require": {
                "php": ">=7.1.3",
                "psr/container": "^1.0",
                "symfony/service-contracts": "^1.1.6|^2"
            },
            "conflict": {
                "symfony/config": "<4.3|>=5.0",
                "symfony/finder": "<3.4",
                "symfony/proxy-manager-bridge": "<3.4",
                "symfony/yaml": "<3.4"
            },
            "provide": {
                "psr/container-implementation": "1.0",
                "symfony/service-implementation": "1.0"
            },
            "require-dev": {
                "symfony/config": "^4.3",
                "symfony/expression-language": "^3.4|^4.0|^5.0",
                "symfony/yaml": "^3.4|^4.0|^5.0"
            },
            "suggest": {
                "symfony/config": "",
                "symfony/expression-language": "For using expressions in service container configuration",
                "symfony/finder": "For using double-star glob patterns or when GLOB_BRACE portability is required",
                "symfony/proxy-manager-bridge": "Generate service proxies to lazy load them",
                "symfony/yaml": ""
            },
            "type": "library",
            "autoload": {
                "psr-4": {
                    "Symfony\\Component\\DependencyInjection\\": ""
                },
                "exclude-from-classmap": [
                    "/Tests/"
                ]
            },
            "notification-url": "https://packagist.org/downloads/",
            "license": [
                "MIT"
            ],
            "authors": [
                {
                    "name": "Fabien Potencier",
                    "email": "fabien@symfony.com"
                },
                {
                    "name": "Symfony Community",
                    "homepage": "https://symfony.com/contributors"
                }
            ],
            "description": "Symfony DependencyInjection Component",
            "homepage": "https://symfony.com",
            "funding": [
                {
                    "url": "https://symfony.com/sponsor",
                    "type": "custom"
                },
                {
                    "url": "https://github.com/fabpot",
                    "type": "github"
                },
                {
                    "url": "https://tidelift.com/funding/github/packagist/symfony/symfony",
                    "type": "tidelift"
                }
            ],
            "time": "2020-12-18T07:41:31+00:00"
        },
        {
            "name": "symfony/event-dispatcher",
            "version": "v4.4.18",
            "source": {
                "type": "git",
                "url": "https://github.com/symfony/event-dispatcher.git",
                "reference": "5d4c874b0eb1c32d40328a09dbc37307a5a910b0"
            },
            "dist": {
                "type": "zip",
                "url": "https://api.github.com/repos/symfony/event-dispatcher/zipball/5d4c874b0eb1c32d40328a09dbc37307a5a910b0",
                "reference": "5d4c874b0eb1c32d40328a09dbc37307a5a910b0",
                "shasum": ""
            },
            "require": {
                "php": ">=7.1.3",
                "symfony/event-dispatcher-contracts": "^1.1"
            },
            "conflict": {
                "symfony/dependency-injection": "<3.4"
            },
            "provide": {
                "psr/event-dispatcher-implementation": "1.0",
                "symfony/event-dispatcher-implementation": "1.1"
            },
            "require-dev": {
                "psr/log": "~1.0",
                "symfony/config": "^3.4|^4.0|^5.0",
                "symfony/dependency-injection": "^3.4|^4.0|^5.0",
                "symfony/error-handler": "~3.4|~4.4",
                "symfony/expression-language": "^3.4|^4.0|^5.0",
                "symfony/http-foundation": "^3.4|^4.0|^5.0",
                "symfony/service-contracts": "^1.1|^2",
                "symfony/stopwatch": "^3.4|^4.0|^5.0"
            },
            "suggest": {
                "symfony/dependency-injection": "",
                "symfony/http-kernel": ""
            },
            "type": "library",
            "autoload": {
                "psr-4": {
                    "Symfony\\Component\\EventDispatcher\\": ""
                },
                "exclude-from-classmap": [
                    "/Tests/"
                ]
            },
            "notification-url": "https://packagist.org/downloads/",
            "license": [
                "MIT"
            ],
            "authors": [
                {
                    "name": "Fabien Potencier",
                    "email": "fabien@symfony.com"
                },
                {
                    "name": "Symfony Community",
                    "homepage": "https://symfony.com/contributors"
                }
            ],
            "description": "Symfony EventDispatcher Component",
            "homepage": "https://symfony.com",
            "funding": [
                {
                    "url": "https://symfony.com/sponsor",
                    "type": "custom"
                },
                {
                    "url": "https://github.com/fabpot",
                    "type": "github"
                },
                {
                    "url": "https://tidelift.com/funding/github/packagist/symfony/symfony",
                    "type": "tidelift"
                }
            ],
            "time": "2020-12-18T07:41:31+00:00"
        },
        {
            "name": "symfony/event-dispatcher-contracts",
            "version": "v1.1.9",
            "source": {
                "type": "git",
                "url": "https://github.com/symfony/event-dispatcher-contracts.git",
                "reference": "84e23fdcd2517bf37aecbd16967e83f0caee25a7"
            },
            "dist": {
                "type": "zip",
                "url": "https://api.github.com/repos/symfony/event-dispatcher-contracts/zipball/84e23fdcd2517bf37aecbd16967e83f0caee25a7",
                "reference": "84e23fdcd2517bf37aecbd16967e83f0caee25a7",
                "shasum": ""
            },
            "require": {
                "php": ">=7.1.3"
            },
            "suggest": {
                "psr/event-dispatcher": "",
                "symfony/event-dispatcher-implementation": ""
            },
            "type": "library",
            "extra": {
                "branch-alias": {
                    "dev-master": "1.1-dev"
                },
                "thanks": {
                    "name": "symfony/contracts",
                    "url": "https://github.com/symfony/contracts"
                }
            },
            "autoload": {
                "psr-4": {
                    "Symfony\\Contracts\\EventDispatcher\\": ""
                }
            },
            "notification-url": "https://packagist.org/downloads/",
            "license": [
                "MIT"
            ],
            "authors": [
                {
                    "name": "Nicolas Grekas",
                    "email": "p@tchwork.com"
                },
                {
                    "name": "Symfony Community",
                    "homepage": "https://symfony.com/contributors"
                }
            ],
            "description": "Generic abstractions related to dispatching event",
            "homepage": "https://symfony.com",
            "keywords": [
                "abstractions",
                "contracts",
                "decoupling",
                "interfaces",
                "interoperability",
                "standards"
            ],
            "funding": [
                {
                    "url": "https://symfony.com/sponsor",
                    "type": "custom"
                },
                {
                    "url": "https://github.com/fabpot",
                    "type": "github"
                },
                {
                    "url": "https://tidelift.com/funding/github/packagist/symfony/symfony",
                    "type": "tidelift"
                }
            ],
            "time": "2020-07-06T13:19:58+00:00"
        },
        {
            "name": "symfony/filesystem",
            "version": "v4.4.18",
            "source": {
                "type": "git",
                "url": "https://github.com/symfony/filesystem.git",
                "reference": "d99fbef7e0f69bf162ae6131b31132fa3cc4bcbe"
            },
            "dist": {
                "type": "zip",
                "url": "https://api.github.com/repos/symfony/filesystem/zipball/d99fbef7e0f69bf162ae6131b31132fa3cc4bcbe",
                "reference": "d99fbef7e0f69bf162ae6131b31132fa3cc4bcbe",
                "shasum": ""
            },
            "require": {
                "php": ">=7.1.3",
                "symfony/polyfill-ctype": "~1.8"
            },
            "type": "library",
            "autoload": {
                "psr-4": {
                    "Symfony\\Component\\Filesystem\\": ""
                },
                "exclude-from-classmap": [
                    "/Tests/"
                ]
            },
            "notification-url": "https://packagist.org/downloads/",
            "license": [
                "MIT"
            ],
            "authors": [
                {
                    "name": "Fabien Potencier",
                    "email": "fabien@symfony.com"
                },
                {
                    "name": "Symfony Community",
                    "homepage": "https://symfony.com/contributors"
                }
            ],
            "description": "Symfony Filesystem Component",
            "homepage": "https://symfony.com",
            "funding": [
                {
                    "url": "https://symfony.com/sponsor",
                    "type": "custom"
                },
                {
                    "url": "https://github.com/fabpot",
                    "type": "github"
                },
                {
                    "url": "https://tidelift.com/funding/github/packagist/symfony/symfony",
                    "type": "tidelift"
                }
            ],
            "time": "2020-11-30T13:04:35+00:00"
        },
        {
            "name": "symfony/finder",
            "version": "v4.4.18",
            "source": {
                "type": "git",
                "url": "https://github.com/symfony/finder.git",
                "reference": "ebd0965f2dc2d4e0f11487c16fbb041e50b5c09b"
            },
            "dist": {
                "type": "zip",
                "url": "https://api.github.com/repos/symfony/finder/zipball/ebd0965f2dc2d4e0f11487c16fbb041e50b5c09b",
                "reference": "ebd0965f2dc2d4e0f11487c16fbb041e50b5c09b",
                "shasum": ""
            },
            "require": {
                "php": ">=7.1.3"
            },
            "type": "library",
            "autoload": {
                "psr-4": {
                    "Symfony\\Component\\Finder\\": ""
                },
                "exclude-from-classmap": [
                    "/Tests/"
                ]
            },
            "notification-url": "https://packagist.org/downloads/",
            "license": [
                "MIT"
            ],
            "authors": [
                {
                    "name": "Fabien Potencier",
                    "email": "fabien@symfony.com"
                },
                {
                    "name": "Symfony Community",
                    "homepage": "https://symfony.com/contributors"
                }
            ],
            "description": "Symfony Finder Component",
            "homepage": "https://symfony.com",
            "funding": [
                {
                    "url": "https://symfony.com/sponsor",
                    "type": "custom"
                },
                {
                    "url": "https://github.com/fabpot",
                    "type": "github"
                },
                {
                    "url": "https://tidelift.com/funding/github/packagist/symfony/symfony",
                    "type": "tidelift"
                }
            ],
            "time": "2020-12-08T16:59:59+00:00"
        },
        {
            "name": "symfony/polyfill-php70",
            "version": "v1.20.0",
            "source": {
                "type": "git",
                "url": "https://github.com/symfony/polyfill-php70.git",
                "reference": "5f03a781d984aae42cebd18e7912fa80f02ee644"
            },
            "dist": {
                "type": "zip",
                "url": "https://api.github.com/repos/symfony/polyfill-php70/zipball/5f03a781d984aae42cebd18e7912fa80f02ee644",
                "reference": "5f03a781d984aae42cebd18e7912fa80f02ee644",
                "shasum": ""
            },
            "require": {
                "php": ">=7.1"
            },
            "type": "metapackage",
            "extra": {
                "branch-alias": {
                    "dev-main": "1.20-dev"
                },
                "thanks": {
                    "name": "symfony/polyfill",
                    "url": "https://github.com/symfony/polyfill"
                }
            },
            "notification-url": "https://packagist.org/downloads/",
            "license": [
                "MIT"
            ],
            "authors": [
                {
                    "name": "Nicolas Grekas",
                    "email": "p@tchwork.com"
                },
                {
                    "name": "Symfony Community",
                    "homepage": "https://symfony.com/contributors"
                }
            ],
            "description": "Symfony polyfill backporting some PHP 7.0+ features to lower PHP versions",
            "homepage": "https://symfony.com",
            "keywords": [
                "compatibility",
                "polyfill",
                "portable",
                "shim"
            ],
            "funding": [
                {
                    "url": "https://symfony.com/sponsor",
                    "type": "custom"
                },
                {
                    "url": "https://github.com/fabpot",
                    "type": "github"
                },
                {
                    "url": "https://tidelift.com/funding/github/packagist/symfony/symfony",
                    "type": "tidelift"
                }
            ],
            "time": "2020-10-23T14:02:19+00:00"
        },
        {
            "name": "symfony/polyfill-php72",
            "version": "v1.22.0",
            "source": {
                "type": "git",
                "url": "https://github.com/symfony/polyfill-php72.git",
                "reference": "cc6e6f9b39fe8075b3dabfbaf5b5f645ae1340c9"
            },
            "dist": {
                "type": "zip",
                "url": "https://api.github.com/repos/symfony/polyfill-php72/zipball/cc6e6f9b39fe8075b3dabfbaf5b5f645ae1340c9",
                "reference": "cc6e6f9b39fe8075b3dabfbaf5b5f645ae1340c9",
                "shasum": ""
            },
            "require": {
                "php": ">=7.1"
            },
            "type": "library",
            "extra": {
                "branch-alias": {
                    "dev-main": "1.22-dev"
                },
                "thanks": {
                    "name": "symfony/polyfill",
                    "url": "https://github.com/symfony/polyfill"
                }
            },
            "autoload": {
                "psr-4": {
                    "Symfony\\Polyfill\\Php72\\": ""
                },
                "files": [
                    "bootstrap.php"
                ]
            },
            "notification-url": "https://packagist.org/downloads/",
            "license": [
                "MIT"
            ],
            "authors": [
                {
                    "name": "Nicolas Grekas",
                    "email": "p@tchwork.com"
                },
                {
                    "name": "Symfony Community",
                    "homepage": "https://symfony.com/contributors"
                }
            ],
            "description": "Symfony polyfill backporting some PHP 7.2+ features to lower PHP versions",
            "homepage": "https://symfony.com",
            "keywords": [
                "compatibility",
                "polyfill",
                "portable",
                "shim"
            ],
            "funding": [
                {
                    "url": "https://symfony.com/sponsor",
                    "type": "custom"
                },
                {
                    "url": "https://github.com/fabpot",
                    "type": "github"
                },
                {
                    "url": "https://tidelift.com/funding/github/packagist/symfony/symfony",
                    "type": "tidelift"
                }
            ],
            "time": "2021-01-07T16:49:33+00:00"
        },
        {
            "name": "symfony/process",
            "version": "v4.4.18",
            "source": {
                "type": "git",
                "url": "https://github.com/symfony/process.git",
                "reference": "075316ff72233ce3d04a9743414292e834f2cb4a"
            },
            "dist": {
                "type": "zip",
                "url": "https://api.github.com/repos/symfony/process/zipball/075316ff72233ce3d04a9743414292e834f2cb4a",
                "reference": "075316ff72233ce3d04a9743414292e834f2cb4a",
                "shasum": ""
            },
            "require": {
                "php": ">=7.1.3"
            },
            "type": "library",
            "autoload": {
                "psr-4": {
                    "Symfony\\Component\\Process\\": ""
                },
                "exclude-from-classmap": [
                    "/Tests/"
                ]
            },
            "notification-url": "https://packagist.org/downloads/",
            "license": [
                "MIT"
            ],
            "authors": [
                {
                    "name": "Fabien Potencier",
                    "email": "fabien@symfony.com"
                },
                {
                    "name": "Symfony Community",
                    "homepage": "https://symfony.com/contributors"
                }
            ],
            "description": "Symfony Process Component",
            "homepage": "https://symfony.com",
            "funding": [
                {
                    "url": "https://symfony.com/sponsor",
                    "type": "custom"
                },
                {
                    "url": "https://github.com/fabpot",
                    "type": "github"
                },
                {
                    "url": "https://tidelift.com/funding/github/packagist/symfony/symfony",
                    "type": "tidelift"
                }
            ],
            "time": "2020-12-08T16:59:59+00:00"
        },
        {
            "name": "symfony/stopwatch",
            "version": "v4.4.18",
            "source": {
                "type": "git",
                "url": "https://github.com/symfony/stopwatch.git",
                "reference": "c7a594108ed01c89555c4e1bb123b4a54aee2595"
            },
            "dist": {
                "type": "zip",
                "url": "https://api.github.com/repos/symfony/stopwatch/zipball/c7a594108ed01c89555c4e1bb123b4a54aee2595",
                "reference": "c7a594108ed01c89555c4e1bb123b4a54aee2595",
                "shasum": ""
            },
            "require": {
                "php": ">=7.1.3",
                "symfony/service-contracts": "^1.0|^2"
            },
            "type": "library",
            "autoload": {
                "psr-4": {
                    "Symfony\\Component\\Stopwatch\\": ""
                },
                "exclude-from-classmap": [
                    "/Tests/"
                ]
            },
            "notification-url": "https://packagist.org/downloads/",
            "license": [
                "MIT"
            ],
            "authors": [
                {
                    "name": "Fabien Potencier",
                    "email": "fabien@symfony.com"
                },
                {
                    "name": "Symfony Community",
                    "homepage": "https://symfony.com/contributors"
                }
            ],
            "description": "Symfony Stopwatch Component",
            "homepage": "https://symfony.com",
            "funding": [
                {
                    "url": "https://symfony.com/sponsor",
                    "type": "custom"
                },
                {
                    "url": "https://github.com/fabpot",
                    "type": "github"
                },
                {
                    "url": "https://tidelift.com/funding/github/packagist/symfony/symfony",
                    "type": "tidelift"
                }
            ],
            "time": "2020-10-31T22:44:29+00:00"
        },
        {
            "name": "textalk/websocket",
            "version": "1.5.0",
            "source": {
                "type": "git",
                "url": "https://github.com/Textalk/websocket-php.git",
                "reference": "ded6832b99f378ea7869c978fdc731c261c37a2e"
            },
            "dist": {
                "type": "zip",
                "url": "https://api.github.com/repos/Textalk/websocket-php/zipball/ded6832b99f378ea7869c978fdc731c261c37a2e",
                "reference": "ded6832b99f378ea7869c978fdc731c261c37a2e",
                "shasum": ""
            },
            "require": {
                "php": "^7.2 | ^8.0",
                "psr/log": "^1.0"
            },
            "require-dev": {
                "php-coveralls/php-coveralls": "^2.0",
                "phpunit/phpunit": "^8.0|^9.0",
                "squizlabs/php_codesniffer": "^3.5"
            },
            "type": "library",
            "autoload": {
                "psr-4": {
                    "WebSocket\\": "lib"
                }
            },
            "notification-url": "https://packagist.org/downloads/",
            "license": [
                "ISC"
            ],
            "authors": [
                {
                    "name": "Fredrik Liljegren"
                },
                {
                    "name": "Sören Jensen",
                    "email": "soren@abicart.se"
                }
            ],
            "description": "WebSocket client and server",
            "time": "2020-12-13T12:20:28+00:00"
        },
        {
            "name": "theseer/fdomdocument",
            "version": "1.6.6",
            "source": {
                "type": "git",
                "url": "https://github.com/theseer/fDOMDocument.git",
                "reference": "6e8203e40a32a9c770bcb62fe37e68b948da6dca"
            },
            "dist": {
                "type": "zip",
                "url": "https://api.github.com/repos/theseer/fDOMDocument/zipball/6e8203e40a32a9c770bcb62fe37e68b948da6dca",
                "reference": "6e8203e40a32a9c770bcb62fe37e68b948da6dca",
                "shasum": ""
            },
            "require": {
                "ext-dom": "*",
                "lib-libxml": "*",
                "php": ">=5.3.3"
            },
            "type": "library",
            "autoload": {
                "classmap": [
                    "src/"
                ]
            },
            "notification-url": "https://packagist.org/downloads/",
            "license": [
                "BSD-3-Clause"
            ],
            "authors": [
                {
                    "name": "Arne Blankerts",
                    "email": "arne@blankerts.de",
                    "role": "lead"
                }
            ],
            "description": "The classes contained within this repository extend the standard DOM to use exceptions at all occasions of errors instead of PHP warnings or notices. They also add various custom methods and shortcuts for convenience and to simplify the usage of DOM.",
            "homepage": "https://github.com/theseer/fDOMDocument",
            "time": "2017-06-30T11:53:12+00:00"
        },
        {
            "name": "theseer/tokenizer",
            "version": "1.2.0",
            "source": {
                "type": "git",
                "url": "https://github.com/theseer/tokenizer.git",
                "reference": "75a63c33a8577608444246075ea0af0d052e452a"
            },
            "dist": {
                "type": "zip",
                "url": "https://api.github.com/repos/theseer/tokenizer/zipball/75a63c33a8577608444246075ea0af0d052e452a",
                "reference": "75a63c33a8577608444246075ea0af0d052e452a",
                "shasum": ""
            },
            "require": {
                "ext-dom": "*",
                "ext-tokenizer": "*",
                "ext-xmlwriter": "*",
                "php": "^7.2 || ^8.0"
            },
            "type": "library",
            "autoload": {
                "classmap": [
                    "src/"
                ]
            },
            "notification-url": "https://packagist.org/downloads/",
            "license": [
                "BSD-3-Clause"
            ],
            "authors": [
                {
                    "name": "Arne Blankerts",
                    "email": "arne@blankerts.de",
                    "role": "Developer"
                }
            ],
            "description": "A small library for converting tokenized PHP source code into XML and potentially other formats",
            "funding": [
                {
                    "url": "https://github.com/theseer",
                    "type": "github"
                }
            ],
            "time": "2020-07-12T23:59:07+00:00"
        },
        {
            "name": "webmozart/assert",
            "version": "1.9.1",
            "source": {
                "type": "git",
                "url": "https://github.com/webmozarts/assert.git",
                "reference": "bafc69caeb4d49c39fd0779086c03a3738cbb389"
            },
            "dist": {
                "type": "zip",
                "url": "https://api.github.com/repos/webmozarts/assert/zipball/bafc69caeb4d49c39fd0779086c03a3738cbb389",
                "reference": "bafc69caeb4d49c39fd0779086c03a3738cbb389",
                "shasum": ""
            },
            "require": {
                "php": "^5.3.3 || ^7.0 || ^8.0",
                "symfony/polyfill-ctype": "^1.8"
            },
            "conflict": {
                "phpstan/phpstan": "<0.12.20",
                "vimeo/psalm": "<3.9.1"
            },
            "require-dev": {
                "phpunit/phpunit": "^4.8.36 || ^7.5.13"
            },
            "type": "library",
            "autoload": {
                "psr-4": {
                    "Webmozart\\Assert\\": "src/"
                }
            },
            "notification-url": "https://packagist.org/downloads/",
            "license": [
                "MIT"
            ],
            "authors": [
                {
                    "name": "Bernhard Schussek",
                    "email": "bschussek@gmail.com"
                }
            ],
            "description": "Assertions to validate method input/output with nice error messages.",
            "keywords": [
                "assert",
                "check",
                "validate"
            ],
            "time": "2020-07-08T17:02:28+00:00"
        }
    ],
    "aliases": [],
    "minimum-stability": "stable",
    "stability-flags": {
        "ahand/mobileesp": 20,
        "pear/validate_ispn": 20
    },
    "prefer-stable": false,
    "prefer-lowest": false,
    "platform": {
        "php": ">=7.2"
    },
    "platform-dev": [],
    "platform-overrides": {
        "php": "7.2"
    },
    "plugin-api-version": "1.1.0"
}<|MERGE_RESOLUTION|>--- conflicted
+++ resolved
@@ -4,11 +4,7 @@
         "Read more about it at https://getcomposer.org/doc/01-basic-usage.md#installing-dependencies",
         "This file is @generated automatically"
     ],
-<<<<<<< HEAD
-    "content-hash": "fc182517c4cd5a4174ed51585d2be7a5",
-=======
-    "content-hash": "0c55cfe2ce6e9c16ecd651e46153efb7",
->>>>>>> 4ed30e70
+    "content-hash": "5d329dd1208f56dfa47f6815165d040b",
     "packages": [
         {
             "name": "ahand/mobileesp",
@@ -502,7 +498,6 @@
         },
         {
             "name": "laminas/laminas-cache",
-<<<<<<< HEAD
             "version": "2.10.0",
             "source": {
                 "type": "git",
@@ -1348,9 +1343,6 @@
         {
             "name": "laminas/laminas-cache-storage-adapter-zend-server",
             "version": "1.0.1",
-=======
-            "version": "2.9.0",
->>>>>>> 4ed30e70
             "source": {
                 "type": "git",
                 "url": "https://github.com/laminas/laminas-cache-storage-adapter-zend-server.git",
