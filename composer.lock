--- conflicted
+++ resolved
@@ -4,11 +4,7 @@
         "Read more about it at https://getcomposer.org/doc/01-basic-usage.md#installing-dependencies",
         "This file is @generated automatically"
     ],
-<<<<<<< HEAD
-    "content-hash": "b16133525cc04c9f865b7b250b639429",
-=======
-    "content-hash": "076154250a2abe92bcf4201868e8754e",
->>>>>>> 018405d4
+    "content-hash": "b6bc475613eb2f99e9781f71b004fa83",
     "packages": [
         {
             "name": "ahand/mobileesp",
@@ -1406,16 +1402,16 @@
         },
         {
             "name": "doctrine/orm",
-            "version": "2.10.3",
+            "version": "2.10.4",
             "source": {
                 "type": "git",
                 "url": "https://github.com/doctrine/orm.git",
-                "reference": "7b242753466508e1dd10f67c1baee95785f845c1"
-            },
-            "dist": {
-                "type": "zip",
-                "url": "https://api.github.com/repos/doctrine/orm/zipball/7b242753466508e1dd10f67c1baee95785f845c1",
-                "reference": "7b242753466508e1dd10f67c1baee95785f845c1",
+                "reference": "cccb2e2fdfed2969afb3d65c5ea82bafdefbe1a7"
+            },
+            "dist": {
+                "type": "zip",
+                "url": "https://api.github.com/repos/doctrine/orm/zipball/cccb2e2fdfed2969afb3d65c5ea82bafdefbe1a7",
+                "reference": "cccb2e2fdfed2969afb3d65c5ea82bafdefbe1a7",
                 "shasum": ""
             },
             "require": {
@@ -1447,10 +1443,10 @@
                 "phpbench/phpbench": "^0.16.10 || ^1.0",
                 "phpstan/phpstan": "1.2.0",
                 "phpunit/phpunit": "^7.5 || ^8.5 || ^9.4",
-                "squizlabs/php_codesniffer": "3.6.1",
+                "squizlabs/php_codesniffer": "3.6.2",
                 "symfony/cache": "^4.4 || ^5.2",
                 "symfony/yaml": "^3.4 || ^4.0 || ^5.0 || ^6.0",
-                "vimeo/psalm": "4.13.1"
+                "vimeo/psalm": "4.15.0"
             },
             "suggest": {
                 "symfony/cache": "Provides cache support for Setup Tool with doctrine/cache 2.0",
@@ -1499,9 +1495,9 @@
             ],
             "support": {
                 "issues": "https://github.com/doctrine/orm/issues",
-                "source": "https://github.com/doctrine/orm/tree/2.10.3"
-            },
-            "time": "2021-12-03T12:27:05+00:00"
+                "source": "https://github.com/doctrine/orm/tree/2.10.4"
+            },
+            "time": "2021-12-20T21:23:47+00:00"
         },
         {
             "name": "doctrine/persistence",
