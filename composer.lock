--- conflicted
+++ resolved
@@ -4,11 +4,7 @@
         "Read more about it at https://getcomposer.org/doc/01-basic-usage.md#installing-dependencies",
         "This file is @generated automatically"
     ],
-<<<<<<< HEAD
-    "content-hash": "047a56ae6480e75e3c1a87397c292f35",
-=======
-    "content-hash": "2903e112c6338072bdef59be67ba4cc2",
->>>>>>> 350a7430
+    "content-hash": "7d1e0767aa822831d6aaa829873b1a0e",
     "packages": [
         {
             "name": "ahand/mobileesp",
