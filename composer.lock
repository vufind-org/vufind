--- conflicted
+++ resolved
@@ -4,11 +4,7 @@
         "Read more about it at https://getcomposer.org/doc/01-basic-usage.md#installing-dependencies",
         "This file is @generated automatically"
     ],
-<<<<<<< HEAD
-    "content-hash": "d024028c022cc015de8eb4aa0e626be8",
-=======
-    "content-hash": "025ce529a057b7430304f1b8cfdb4b83",
->>>>>>> 0128f2ef
+    "content-hash": "0def3646878bc951433a2d4377b009ac",
     "packages": [
         {
             "name": "ahand/mobileesp",
