{
    "_readme": [
        "This file locks the dependencies of your project to a known state",
        "Read more about it at https://getcomposer.org/doc/01-basic-usage.md#installing-dependencies",
        "This file is @generated automatically"
    ],
<<<<<<< HEAD
    "content-hash": "5782e6bc738ce9afd282714bc582ff7b",
=======
    "content-hash": "055167e8b8194d6891e199153fbf423b",
>>>>>>> 40033c9f
    "packages": [
        {
            "name": "ahand/mobileesp",
            "version": "dev-master",
            "source": {
                "type": "git",
                "url": "https://github.com/ahand/mobileesp.git",
                "reference": "c02055dbe9baee63aab11438f4d7b5d25075d347"
            },
            "dist": {
                "type": "zip",
                "url": "https://api.github.com/repos/ahand/mobileesp/zipball/c02055dbe9baee63aab11438f4d7b5d25075d347",
                "reference": "c02055dbe9baee63aab11438f4d7b5d25075d347",
                "shasum": ""
            },
            "default-branch": true,
            "type": "library",
            "autoload": {
                "classmap": [
                    "PHP"
                ]
            },
            "notification-url": "https://packagist.org/downloads/",
            "license": [
                "Apache-2.0"
            ],
            "authors": [
                {
                    "name": "Anthony Hand",
                    "email": "anthony.hand@gmail.com",
                    "role": "Maintainer"
                }
            ],
            "description": "Since 2008, MobileESP provides web site developers an easy-to-use and lightweight API for detecting whether visitors are using a mobile device, and if so, what kind. The APIs provide simple boolean results ('true' or 'false') for identifying individual device categories (such as iPhone, BlackBerry, Android, and Windows Mobile), device capabilities (e.g., J2ME), and broad classes of devices, such as 'iPhone Tier' (iPhone/Android/Tizen) or 'Tablet Tier.' APIs are available in PHP, JavaScript, Java, C#, Ruby Python, and more.",
            "homepage": "http://www.mobileesp.org",
            "keywords": [
                "Mobile-Detect",
                "browser",
                "detect android",
                "detect ipad",
                "detect iphone",
                "detect tablet",
                "mobile",
                "mobile detect",
                "mobile detector",
                "mobile device",
                "mobile esp",
                "mobile redirect",
                "mobile view managing",
                "mobiledetect",
                "responsive web",
                "user agent",
                "useragent"
            ],
            "support": {
                "issues": "https://github.com/ahand/mobileesp/issues",
                "source": "https://github.com/ahand/mobileesp/"
            },
            "time": "2017-06-06T22:20:56+00:00"
        },
        {
            "name": "apereo/phpcas",
            "version": "1.6.1",
            "source": {
                "type": "git",
                "url": "https://github.com/apereo/phpCAS.git",
                "reference": "c129708154852656aabb13d8606cd5b12dbbabac"
            },
            "dist": {
                "type": "zip",
                "url": "https://api.github.com/repos/apereo/phpCAS/zipball/c129708154852656aabb13d8606cd5b12dbbabac",
                "reference": "c129708154852656aabb13d8606cd5b12dbbabac",
                "shasum": ""
            },
            "require": {
                "ext-curl": "*",
                "ext-dom": "*",
                "php": ">=7.1.0",
                "psr/log": "^1.0 || ^2.0 || ^3.0"
            },
            "require-dev": {
                "monolog/monolog": "^1.0.0 || ^2.0.0",
                "phpstan/phpstan": "^1.5",
                "phpunit/phpunit": ">=7.5"
            },
            "type": "library",
            "extra": {
                "branch-alias": {
                    "dev-master": "1.3.x-dev"
                }
            },
            "autoload": {
                "files": [
                    "source/CAS.php"
                ],
                "classmap": [
                    "source/"
                ]
            },
            "notification-url": "https://packagist.org/downloads/",
            "license": [
                "Apache-2.0"
            ],
            "authors": [
                {
                    "name": "Joachim Fritschi",
                    "email": "jfritschi@freenet.de",
                    "homepage": "https://github.com/jfritschi"
                },
                {
                    "name": "Adam Franco",
                    "homepage": "https://github.com/adamfranco"
                },
                {
                    "name": "Henry Pan",
                    "homepage": "https://github.com/phy25"
                }
            ],
            "description": "Provides a simple API for authenticating users against a CAS server",
            "homepage": "https://wiki.jasig.org/display/CASC/phpCAS",
            "keywords": [
                "apereo",
                "cas",
                "jasig"
            ],
            "support": {
                "issues": "https://github.com/apereo/phpCAS/issues",
                "source": "https://github.com/apereo/phpCAS/tree/1.6.1"
            },
            "time": "2023-02-19T19:52:35+00:00"
        },
        {
            "name": "bacon/bacon-qr-code",
            "version": "2.0.8",
            "source": {
                "type": "git",
                "url": "https://github.com/Bacon/BaconQrCode.git",
                "reference": "8674e51bb65af933a5ffaf1c308a660387c35c22"
            },
            "dist": {
                "type": "zip",
                "url": "https://api.github.com/repos/Bacon/BaconQrCode/zipball/8674e51bb65af933a5ffaf1c308a660387c35c22",
                "reference": "8674e51bb65af933a5ffaf1c308a660387c35c22",
                "shasum": ""
            },
            "require": {
                "dasprid/enum": "^1.0.3",
                "ext-iconv": "*",
                "php": "^7.1 || ^8.0"
            },
            "require-dev": {
                "phly/keep-a-changelog": "^2.1",
                "phpunit/phpunit": "^7 | ^8 | ^9",
                "spatie/phpunit-snapshot-assertions": "^4.2.9",
                "squizlabs/php_codesniffer": "^3.4"
            },
            "suggest": {
                "ext-imagick": "to generate QR code images"
            },
            "type": "library",
            "autoload": {
                "psr-4": {
                    "BaconQrCode\\": "src/"
                }
            },
            "notification-url": "https://packagist.org/downloads/",
            "license": [
                "BSD-2-Clause"
            ],
            "authors": [
                {
                    "name": "Ben Scholzen 'DASPRiD'",
                    "email": "mail@dasprids.de",
                    "homepage": "https://dasprids.de/",
                    "role": "Developer"
                }
            ],
            "description": "BaconQrCode is a QR code generator for PHP.",
            "homepage": "https://github.com/Bacon/BaconQrCode",
            "support": {
                "issues": "https://github.com/Bacon/BaconQrCode/issues",
                "source": "https://github.com/Bacon/BaconQrCode/tree/2.0.8"
            },
            "time": "2022-12-07T17:46:57+00:00"
        },
        {
            "name": "brick/varexporter",
            "version": "0.3.8",
            "source": {
                "type": "git",
                "url": "https://github.com/brick/varexporter.git",
                "reference": "b5853edea6204ff8fa10633c3a4cccc4058410ed"
            },
            "dist": {
                "type": "zip",
                "url": "https://api.github.com/repos/brick/varexporter/zipball/b5853edea6204ff8fa10633c3a4cccc4058410ed",
                "reference": "b5853edea6204ff8fa10633c3a4cccc4058410ed",
                "shasum": ""
            },
            "require": {
                "nikic/php-parser": "^4.0",
                "php": "^7.2 || ^8.0"
            },
            "require-dev": {
                "php-coveralls/php-coveralls": "^2.2",
                "phpunit/phpunit": "^8.5 || ^9.0",
                "vimeo/psalm": "4.23.0"
            },
            "type": "library",
            "autoload": {
                "psr-4": {
                    "Brick\\VarExporter\\": "src/"
                }
            },
            "notification-url": "https://packagist.org/downloads/",
            "license": [
                "MIT"
            ],
            "description": "A powerful alternative to var_export(), which can export closures and objects without __set_state()",
            "keywords": [
                "var_export"
            ],
            "support": {
                "issues": "https://github.com/brick/varexporter/issues",
                "source": "https://github.com/brick/varexporter/tree/0.3.8"
            },
            "funding": [
                {
                    "url": "https://github.com/BenMorel",
                    "type": "github"
                }
            ],
            "time": "2023-01-21T23:05:38+00:00"
        },
        {
            "name": "cap60552/php-sip2",
            "version": "v1.0.0",
            "source": {
                "type": "git",
                "url": "https://github.com/cap60552/php-sip2.git",
                "reference": "9904f94e857b7d4d4fd494f2d6634dcaf0d6e2c1"
            },
            "dist": {
                "type": "zip",
                "url": "https://api.github.com/repos/cap60552/php-sip2/zipball/9904f94e857b7d4d4fd494f2d6634dcaf0d6e2c1",
                "reference": "9904f94e857b7d4d4fd494f2d6634dcaf0d6e2c1",
                "shasum": ""
            },
            "type": "library",
            "autoload": {
                "classmap": [
                    "/"
                ]
            },
            "notification-url": "https://packagist.org/downloads/",
            "license": [
                "GPL-3.0"
            ],
            "authors": [
                {
                    "name": "John Wohlers",
                    "email": "john@wohlershome.net",
                    "role": "Maintainer"
                }
            ],
            "description": "PHP class library to facilitate communication with Integrated Library System (ILS) servers via 3M's SIP2.",
            "homepage": "https://github.com/cap60552/php-sip2",
            "support": {
                "issues": "https://github.com/cap60552/php-sip2/issues",
                "source": "https://github.com/cap60552/php-sip2/tree/v1.0.0"
            },
            "time": "2015-11-03T04:42:39+00:00"
        },
        {
            "name": "colinmollenhour/credis",
            "version": "v1.15.0",
            "source": {
                "type": "git",
                "url": "https://github.com/colinmollenhour/credis.git",
                "reference": "28810439de1d9597b7ba11794ed9479fb6f3de7c"
            },
            "dist": {
                "type": "zip",
                "url": "https://api.github.com/repos/colinmollenhour/credis/zipball/28810439de1d9597b7ba11794ed9479fb6f3de7c",
                "reference": "28810439de1d9597b7ba11794ed9479fb6f3de7c",
                "shasum": ""
            },
            "require": {
                "php": ">=5.6.0"
            },
            "suggest": {
                "ext-redis": "Improved performance for communicating with redis"
            },
            "type": "library",
            "autoload": {
                "classmap": [
                    "Client.php",
                    "Cluster.php",
                    "Sentinel.php",
                    "Module.php"
                ]
            },
            "notification-url": "https://packagist.org/downloads/",
            "license": [
                "MIT"
            ],
            "authors": [
                {
                    "name": "Colin Mollenhour",
                    "email": "colin@mollenhour.com"
                }
            ],
            "description": "Credis is a lightweight interface to the Redis key-value store which wraps the phpredis library when available for better performance.",
            "homepage": "https://github.com/colinmollenhour/credis",
            "support": {
                "issues": "https://github.com/colinmollenhour/credis/issues",
                "source": "https://github.com/colinmollenhour/credis/tree/v1.15.0"
            },
            "time": "2023-04-18T15:34:23+00:00"
        },
        {
            "name": "composer/package-versions-deprecated",
            "version": "1.11.99.5",
            "source": {
                "type": "git",
                "url": "https://github.com/composer/package-versions-deprecated.git",
                "reference": "b4f54f74ef3453349c24a845d22392cd31e65f1d"
            },
            "dist": {
                "type": "zip",
                "url": "https://api.github.com/repos/composer/package-versions-deprecated/zipball/b4f54f74ef3453349c24a845d22392cd31e65f1d",
                "reference": "b4f54f74ef3453349c24a845d22392cd31e65f1d",
                "shasum": ""
            },
            "require": {
                "composer-plugin-api": "^1.1.0 || ^2.0",
                "php": "^7 || ^8"
            },
            "replace": {
                "ocramius/package-versions": "1.11.99"
            },
            "require-dev": {
                "composer/composer": "^1.9.3 || ^2.0@dev",
                "ext-zip": "^1.13",
                "phpunit/phpunit": "^6.5 || ^7"
            },
            "type": "composer-plugin",
            "extra": {
                "class": "PackageVersions\\Installer",
                "branch-alias": {
                    "dev-master": "1.x-dev"
                }
            },
            "autoload": {
                "psr-4": {
                    "PackageVersions\\": "src/PackageVersions"
                }
            },
            "notification-url": "https://packagist.org/downloads/",
            "license": [
                "MIT"
            ],
            "authors": [
                {
                    "name": "Marco Pivetta",
                    "email": "ocramius@gmail.com"
                },
                {
                    "name": "Jordi Boggiano",
                    "email": "j.boggiano@seld.be"
                }
            ],
            "description": "Composer plugin that provides efficient querying for installed package versions (no runtime IO)",
            "support": {
                "issues": "https://github.com/composer/package-versions-deprecated/issues",
                "source": "https://github.com/composer/package-versions-deprecated/tree/1.11.99.5"
            },
            "funding": [
                {
                    "url": "https://packagist.com",
                    "type": "custom"
                },
                {
                    "url": "https://github.com/composer",
                    "type": "github"
                },
                {
                    "url": "https://tidelift.com/funding/github/packagist/composer/composer",
                    "type": "tidelift"
                }
            ],
            "time": "2022-01-17T14:14:24+00:00"
        },
        {
            "name": "composer/semver",
            "version": "3.3.2",
            "source": {
                "type": "git",
                "url": "https://github.com/composer/semver.git",
                "reference": "3953f23262f2bff1919fc82183ad9acb13ff62c9"
            },
            "dist": {
                "type": "zip",
                "url": "https://api.github.com/repos/composer/semver/zipball/3953f23262f2bff1919fc82183ad9acb13ff62c9",
                "reference": "3953f23262f2bff1919fc82183ad9acb13ff62c9",
                "shasum": ""
            },
            "require": {
                "php": "^5.3.2 || ^7.0 || ^8.0"
            },
            "require-dev": {
                "phpstan/phpstan": "^1.4",
                "symfony/phpunit-bridge": "^4.2 || ^5"
            },
            "type": "library",
            "extra": {
                "branch-alias": {
                    "dev-main": "3.x-dev"
                }
            },
            "autoload": {
                "psr-4": {
                    "Composer\\Semver\\": "src"
                }
            },
            "notification-url": "https://packagist.org/downloads/",
            "license": [
                "MIT"
            ],
            "authors": [
                {
                    "name": "Nils Adermann",
                    "email": "naderman@naderman.de",
                    "homepage": "http://www.naderman.de"
                },
                {
                    "name": "Jordi Boggiano",
                    "email": "j.boggiano@seld.be",
                    "homepage": "http://seld.be"
                },
                {
                    "name": "Rob Bast",
                    "email": "rob.bast@gmail.com",
                    "homepage": "http://robbast.nl"
                }
            ],
            "description": "Semver library that offers utilities, version constraint parsing and validation.",
            "keywords": [
                "semantic",
                "semver",
                "validation",
                "versioning"
            ],
            "support": {
                "irc": "irc://irc.freenode.org/composer",
                "issues": "https://github.com/composer/semver/issues",
                "source": "https://github.com/composer/semver/tree/3.3.2"
            },
            "funding": [
                {
                    "url": "https://packagist.com",
                    "type": "custom"
                },
                {
                    "url": "https://github.com/composer",
                    "type": "github"
                },
                {
                    "url": "https://tidelift.com/funding/github/packagist/composer/composer",
                    "type": "tidelift"
                }
            ],
            "time": "2022-04-01T19:23:25+00:00"
        },
        {
            "name": "dasprid/enum",
            "version": "1.0.4",
            "source": {
                "type": "git",
                "url": "https://github.com/DASPRiD/Enum.git",
                "reference": "8e6b6ea76eabbf19ea2bf5b67b98e1860474012f"
            },
            "dist": {
                "type": "zip",
                "url": "https://api.github.com/repos/DASPRiD/Enum/zipball/8e6b6ea76eabbf19ea2bf5b67b98e1860474012f",
                "reference": "8e6b6ea76eabbf19ea2bf5b67b98e1860474012f",
                "shasum": ""
            },
            "require": {
                "php": ">=7.1 <9.0"
            },
            "require-dev": {
                "phpunit/phpunit": "^7 | ^8 | ^9",
                "squizlabs/php_codesniffer": "*"
            },
            "type": "library",
            "autoload": {
                "psr-4": {
                    "DASPRiD\\Enum\\": "src/"
                }
            },
            "notification-url": "https://packagist.org/downloads/",
            "license": [
                "BSD-2-Clause"
            ],
            "authors": [
                {
                    "name": "Ben Scholzen 'DASPRiD'",
                    "email": "mail@dasprids.de",
                    "homepage": "https://dasprids.de/",
                    "role": "Developer"
                }
            ],
            "description": "PHP 7.1 enum implementation",
            "keywords": [
                "enum",
                "map"
            ],
            "support": {
                "issues": "https://github.com/DASPRiD/Enum/issues",
                "source": "https://github.com/DASPRiD/Enum/tree/1.0.4"
            },
            "time": "2023-03-01T18:44:03+00:00"
        },
        {
            "name": "defuse/php-encryption",
            "version": "v2.4.0",
            "source": {
                "type": "git",
                "url": "https://github.com/defuse/php-encryption.git",
                "reference": "f53396c2d34225064647a05ca76c1da9d99e5828"
            },
            "dist": {
                "type": "zip",
                "url": "https://api.github.com/repos/defuse/php-encryption/zipball/f53396c2d34225064647a05ca76c1da9d99e5828",
                "reference": "f53396c2d34225064647a05ca76c1da9d99e5828",
                "shasum": ""
            },
            "require": {
                "ext-openssl": "*",
                "paragonie/random_compat": ">= 2",
                "php": ">=5.6.0"
            },
            "require-dev": {
                "phpunit/phpunit": "^5|^6|^7|^8|^9|^10",
                "yoast/phpunit-polyfills": "^2.0.0"
            },
            "bin": [
                "bin/generate-defuse-key"
            ],
            "type": "library",
            "autoload": {
                "psr-4": {
                    "Defuse\\Crypto\\": "src"
                }
            },
            "notification-url": "https://packagist.org/downloads/",
            "license": [
                "MIT"
            ],
            "authors": [
                {
                    "name": "Taylor Hornby",
                    "email": "taylor@defuse.ca",
                    "homepage": "https://defuse.ca/"
                },
                {
                    "name": "Scott Arciszewski",
                    "email": "info@paragonie.com",
                    "homepage": "https://paragonie.com"
                }
            ],
            "description": "Secure PHP Encryption Library",
            "keywords": [
                "aes",
                "authenticated encryption",
                "cipher",
                "crypto",
                "cryptography",
                "encrypt",
                "encryption",
                "openssl",
                "security",
                "symmetric key cryptography"
            ],
            "support": {
                "issues": "https://github.com/defuse/php-encryption/issues",
                "source": "https://github.com/defuse/php-encryption/tree/v2.4.0"
            },
            "time": "2023-06-19T06:10:36+00:00"
        },
        {
            "name": "dflydev/dot-access-data",
            "version": "v3.0.2",
            "source": {
                "type": "git",
                "url": "https://github.com/dflydev/dflydev-dot-access-data.git",
                "reference": "f41715465d65213d644d3141a6a93081be5d3549"
            },
            "dist": {
                "type": "zip",
                "url": "https://api.github.com/repos/dflydev/dflydev-dot-access-data/zipball/f41715465d65213d644d3141a6a93081be5d3549",
                "reference": "f41715465d65213d644d3141a6a93081be5d3549",
                "shasum": ""
            },
            "require": {
                "php": "^7.1 || ^8.0"
            },
            "require-dev": {
                "phpstan/phpstan": "^0.12.42",
                "phpunit/phpunit": "^7.5 || ^8.5 || ^9.3",
                "scrutinizer/ocular": "1.6.0",
                "squizlabs/php_codesniffer": "^3.5",
                "vimeo/psalm": "^4.0.0"
            },
            "type": "library",
            "extra": {
                "branch-alias": {
                    "dev-main": "3.x-dev"
                }
            },
            "autoload": {
                "psr-4": {
                    "Dflydev\\DotAccessData\\": "src/"
                }
            },
            "notification-url": "https://packagist.org/downloads/",
            "license": [
                "MIT"
            ],
            "authors": [
                {
                    "name": "Dragonfly Development Inc.",
                    "email": "info@dflydev.com",
                    "homepage": "http://dflydev.com"
                },
                {
                    "name": "Beau Simensen",
                    "email": "beau@dflydev.com",
                    "homepage": "http://beausimensen.com"
                },
                {
                    "name": "Carlos Frutos",
                    "email": "carlos@kiwing.it",
                    "homepage": "https://github.com/cfrutos"
                },
                {
                    "name": "Colin O'Dell",
                    "email": "colinodell@gmail.com",
                    "homepage": "https://www.colinodell.com"
                }
            ],
            "description": "Given a deep data structure, access data by dot notation.",
            "homepage": "https://github.com/dflydev/dflydev-dot-access-data",
            "keywords": [
                "access",
                "data",
                "dot",
                "notation"
            ],
            "support": {
                "issues": "https://github.com/dflydev/dflydev-dot-access-data/issues",
                "source": "https://github.com/dflydev/dflydev-dot-access-data/tree/v3.0.2"
            },
            "time": "2022-10-27T11:44:00+00:00"
        },
        {
            "name": "doctrine/cache",
            "version": "2.2.0",
            "source": {
                "type": "git",
                "url": "https://github.com/doctrine/cache.git",
                "reference": "1ca8f21980e770095a31456042471a57bc4c68fb"
            },
            "dist": {
                "type": "zip",
                "url": "https://api.github.com/repos/doctrine/cache/zipball/1ca8f21980e770095a31456042471a57bc4c68fb",
                "reference": "1ca8f21980e770095a31456042471a57bc4c68fb",
                "shasum": ""
            },
            "require": {
                "php": "~7.1 || ^8.0"
            },
            "conflict": {
                "doctrine/common": ">2.2,<2.4"
            },
            "require-dev": {
                "cache/integration-tests": "dev-master",
                "doctrine/coding-standard": "^9",
                "phpunit/phpunit": "^7.5 || ^8.5 || ^9.5",
                "psr/cache": "^1.0 || ^2.0 || ^3.0",
                "symfony/cache": "^4.4 || ^5.4 || ^6",
                "symfony/var-exporter": "^4.4 || ^5.4 || ^6"
            },
            "type": "library",
            "autoload": {
                "psr-4": {
                    "Doctrine\\Common\\Cache\\": "lib/Doctrine/Common/Cache"
                }
            },
            "notification-url": "https://packagist.org/downloads/",
            "license": [
                "MIT"
            ],
            "authors": [
                {
                    "name": "Guilherme Blanco",
                    "email": "guilhermeblanco@gmail.com"
                },
                {
                    "name": "Roman Borschel",
                    "email": "roman@code-factory.org"
                },
                {
                    "name": "Benjamin Eberlei",
                    "email": "kontakt@beberlei.de"
                },
                {
                    "name": "Jonathan Wage",
                    "email": "jonwage@gmail.com"
                },
                {
                    "name": "Johannes Schmitt",
                    "email": "schmittjoh@gmail.com"
                }
            ],
            "description": "PHP Doctrine Cache library is a popular cache implementation that supports many different drivers such as redis, memcache, apc, mongodb and others.",
            "homepage": "https://www.doctrine-project.org/projects/cache.html",
            "keywords": [
                "abstraction",
                "apcu",
                "cache",
                "caching",
                "couchdb",
                "memcached",
                "php",
                "redis",
                "xcache"
            ],
            "support": {
                "issues": "https://github.com/doctrine/cache/issues",
                "source": "https://github.com/doctrine/cache/tree/2.2.0"
            },
            "funding": [
                {
                    "url": "https://www.doctrine-project.org/sponsorship.html",
                    "type": "custom"
                },
                {
                    "url": "https://www.patreon.com/phpdoctrine",
                    "type": "patreon"
                },
                {
                    "url": "https://tidelift.com/funding/github/packagist/doctrine%2Fcache",
                    "type": "tidelift"
                }
            ],
            "time": "2022-05-20T20:07:39+00:00"
        },
        {
            "name": "doctrine/collections",
            "version": "1.8.0",
            "source": {
                "type": "git",
                "url": "https://github.com/doctrine/collections.git",
                "reference": "2b44dd4cbca8b5744327de78bafef5945c7e7b5e"
            },
            "dist": {
                "type": "zip",
                "url": "https://api.github.com/repos/doctrine/collections/zipball/2b44dd4cbca8b5744327de78bafef5945c7e7b5e",
                "reference": "2b44dd4cbca8b5744327de78bafef5945c7e7b5e",
                "shasum": ""
            },
            "require": {
                "doctrine/deprecations": "^0.5.3 || ^1",
                "php": "^7.1.3 || ^8.0"
            },
            "require-dev": {
                "doctrine/coding-standard": "^9.0 || ^10.0",
                "phpstan/phpstan": "^1.4.8",
                "phpunit/phpunit": "^7.5 || ^8.5 || ^9.1.5",
                "vimeo/psalm": "^4.22"
            },
            "type": "library",
            "autoload": {
                "psr-4": {
                    "Doctrine\\Common\\Collections\\": "lib/Doctrine/Common/Collections"
                }
            },
            "notification-url": "https://packagist.org/downloads/",
            "license": [
                "MIT"
            ],
            "authors": [
                {
                    "name": "Guilherme Blanco",
                    "email": "guilhermeblanco@gmail.com"
                },
                {
                    "name": "Roman Borschel",
                    "email": "roman@code-factory.org"
                },
                {
                    "name": "Benjamin Eberlei",
                    "email": "kontakt@beberlei.de"
                },
                {
                    "name": "Jonathan Wage",
                    "email": "jonwage@gmail.com"
                },
                {
                    "name": "Johannes Schmitt",
                    "email": "schmittjoh@gmail.com"
                }
            ],
            "description": "PHP Doctrine Collections library that adds additional functionality on top of PHP arrays.",
            "homepage": "https://www.doctrine-project.org/projects/collections.html",
            "keywords": [
                "array",
                "collections",
                "iterators",
                "php"
            ],
            "support": {
                "issues": "https://github.com/doctrine/collections/issues",
                "source": "https://github.com/doctrine/collections/tree/1.8.0"
            },
            "time": "2022-09-01T20:12:10+00:00"
        },
        {
            "name": "doctrine/deprecations",
            "version": "v1.1.1",
            "source": {
                "type": "git",
                "url": "https://github.com/doctrine/deprecations.git",
                "reference": "612a3ee5ab0d5dd97b7cf3874a6efe24325efac3"
            },
            "dist": {
                "type": "zip",
                "url": "https://api.github.com/repos/doctrine/deprecations/zipball/612a3ee5ab0d5dd97b7cf3874a6efe24325efac3",
                "reference": "612a3ee5ab0d5dd97b7cf3874a6efe24325efac3",
                "shasum": ""
            },
            "require": {
                "php": "^7.1 || ^8.0"
            },
            "require-dev": {
                "doctrine/coding-standard": "^9",
                "phpstan/phpstan": "1.4.10 || 1.10.15",
                "phpstan/phpstan-phpunit": "^1.0",
                "phpunit/phpunit": "^7.5 || ^8.5 || ^9.5",
                "psalm/plugin-phpunit": "0.18.4",
                "psr/log": "^1 || ^2 || ^3",
                "vimeo/psalm": "4.30.0 || 5.12.0"
            },
            "suggest": {
                "psr/log": "Allows logging deprecations via PSR-3 logger implementation"
            },
            "type": "library",
            "autoload": {
                "psr-4": {
                    "Doctrine\\Deprecations\\": "lib/Doctrine/Deprecations"
                }
            },
            "notification-url": "https://packagist.org/downloads/",
            "license": [
                "MIT"
            ],
            "description": "A small layer on top of trigger_error(E_USER_DEPRECATED) or PSR-3 logging with options to disable all deprecations or selectively for packages.",
            "homepage": "https://www.doctrine-project.org/",
            "support": {
                "issues": "https://github.com/doctrine/deprecations/issues",
                "source": "https://github.com/doctrine/deprecations/tree/v1.1.1"
            },
            "time": "2023-06-03T09:27:29+00:00"
        },
        {
            "name": "doctrine/event-manager",
            "version": "1.2.0",
            "source": {
                "type": "git",
                "url": "https://github.com/doctrine/event-manager.git",
                "reference": "95aa4cb529f1e96576f3fda9f5705ada4056a520"
            },
            "dist": {
                "type": "zip",
                "url": "https://api.github.com/repos/doctrine/event-manager/zipball/95aa4cb529f1e96576f3fda9f5705ada4056a520",
                "reference": "95aa4cb529f1e96576f3fda9f5705ada4056a520",
                "shasum": ""
            },
            "require": {
                "doctrine/deprecations": "^0.5.3 || ^1",
                "php": "^7.1 || ^8.0"
            },
            "conflict": {
                "doctrine/common": "<2.9"
            },
            "require-dev": {
                "doctrine/coding-standard": "^9 || ^10",
                "phpstan/phpstan": "~1.4.10 || ^1.8.8",
                "phpunit/phpunit": "^7.5 || ^8.5 || ^9.5",
                "vimeo/psalm": "^4.24"
            },
            "type": "library",
            "autoload": {
                "psr-4": {
                    "Doctrine\\Common\\": "src"
                }
            },
            "notification-url": "https://packagist.org/downloads/",
            "license": [
                "MIT"
            ],
            "authors": [
                {
                    "name": "Guilherme Blanco",
                    "email": "guilhermeblanco@gmail.com"
                },
                {
                    "name": "Roman Borschel",
                    "email": "roman@code-factory.org"
                },
                {
                    "name": "Benjamin Eberlei",
                    "email": "kontakt@beberlei.de"
                },
                {
                    "name": "Jonathan Wage",
                    "email": "jonwage@gmail.com"
                },
                {
                    "name": "Johannes Schmitt",
                    "email": "schmittjoh@gmail.com"
                },
                {
                    "name": "Marco Pivetta",
                    "email": "ocramius@gmail.com"
                }
            ],
            "description": "The Doctrine Event Manager is a simple PHP event system that was built to be used with the various Doctrine projects.",
            "homepage": "https://www.doctrine-project.org/projects/event-manager.html",
            "keywords": [
                "event",
                "event dispatcher",
                "event manager",
                "event system",
                "events"
            ],
            "support": {
                "issues": "https://github.com/doctrine/event-manager/issues",
                "source": "https://github.com/doctrine/event-manager/tree/1.2.0"
            },
            "funding": [
                {
                    "url": "https://www.doctrine-project.org/sponsorship.html",
                    "type": "custom"
                },
                {
                    "url": "https://www.patreon.com/phpdoctrine",
                    "type": "patreon"
                },
                {
                    "url": "https://tidelift.com/funding/github/packagist/doctrine%2Fevent-manager",
                    "type": "tidelift"
                }
            ],
            "time": "2022-10-12T20:51:15+00:00"
        },
        {
            "name": "doctrine/persistence",
            "version": "2.5.7",
            "source": {
                "type": "git",
                "url": "https://github.com/doctrine/persistence.git",
                "reference": "e36f22765f4d10a7748228babbf73da5edfeed3c"
            },
            "dist": {
                "type": "zip",
                "url": "https://api.github.com/repos/doctrine/persistence/zipball/e36f22765f4d10a7748228babbf73da5edfeed3c",
                "reference": "e36f22765f4d10a7748228babbf73da5edfeed3c",
                "shasum": ""
            },
            "require": {
                "doctrine/cache": "^1.11 || ^2.0",
                "doctrine/collections": "^1.0",
                "doctrine/deprecations": "^0.5.3 || ^1",
                "doctrine/event-manager": "^1 || ^2",
                "php": "^7.1 || ^8.0",
                "psr/cache": "^1.0 || ^2.0 || ^3.0"
            },
            "conflict": {
                "doctrine/annotations": "<1.0 || >=3.0",
                "doctrine/common": "<2.10"
            },
            "require-dev": {
                "composer/package-versions-deprecated": "^1.11",
                "doctrine/annotations": "^1 || ^2",
                "doctrine/coding-standard": "^9 || ^11",
                "doctrine/common": "^3.0",
                "phpstan/phpstan": "~1.4.10 || 1.9.4",
                "phpunit/phpunit": "^7.5.20 || ^8.5 || ^9.5",
                "symfony/cache": "^4.4 || ^5.4 || ^6.0",
                "vimeo/psalm": "4.30.0 || 5.3.0"
            },
            "type": "library",
            "autoload": {
                "psr-4": {
                    "Doctrine\\Common\\": "src/Common",
                    "Doctrine\\Persistence\\": "src/Persistence"
                }
            },
            "notification-url": "https://packagist.org/downloads/",
            "license": [
                "MIT"
            ],
            "authors": [
                {
                    "name": "Guilherme Blanco",
                    "email": "guilhermeblanco@gmail.com"
                },
                {
                    "name": "Roman Borschel",
                    "email": "roman@code-factory.org"
                },
                {
                    "name": "Benjamin Eberlei",
                    "email": "kontakt@beberlei.de"
                },
                {
                    "name": "Jonathan Wage",
                    "email": "jonwage@gmail.com"
                },
                {
                    "name": "Johannes Schmitt",
                    "email": "schmittjoh@gmail.com"
                },
                {
                    "name": "Marco Pivetta",
                    "email": "ocramius@gmail.com"
                }
            ],
            "description": "The Doctrine Persistence project is a set of shared interfaces and functionality that the different Doctrine object mappers share.",
            "homepage": "https://doctrine-project.org/projects/persistence.html",
            "keywords": [
                "mapper",
                "object",
                "odm",
                "orm",
                "persistence"
            ],
            "support": {
                "issues": "https://github.com/doctrine/persistence/issues",
                "source": "https://github.com/doctrine/persistence/tree/2.5.7"
            },
            "funding": [
                {
                    "url": "https://www.doctrine-project.org/sponsorship.html",
                    "type": "custom"
                },
                {
                    "url": "https://www.patreon.com/phpdoctrine",
                    "type": "patreon"
                },
                {
                    "url": "https://tidelift.com/funding/github/packagist/doctrine%2Fpersistence",
                    "type": "tidelift"
                }
            ],
            "time": "2023-02-03T15:51:16+00:00"
        },
        {
            "name": "endroid/qr-code",
            "version": "4.8.2",
            "source": {
                "type": "git",
                "url": "https://github.com/endroid/qr-code.git",
                "reference": "2436c2333a3931c95e2b96eb82f16f53143d6bba"
            },
            "dist": {
                "type": "zip",
                "url": "https://api.github.com/repos/endroid/qr-code/zipball/2436c2333a3931c95e2b96eb82f16f53143d6bba",
                "reference": "2436c2333a3931c95e2b96eb82f16f53143d6bba",
                "shasum": ""
            },
            "require": {
                "bacon/bacon-qr-code": "^2.0.5",
                "php": "^8.0"
            },
            "conflict": {
                "khanamiryan/qrcode-detector-decoder": "^1.0.6"
            },
            "require-dev": {
                "endroid/quality": "dev-master",
                "ext-gd": "*",
                "khanamiryan/qrcode-detector-decoder": "^1.0.4||^2.0.2",
                "setasign/fpdf": "^1.8.2"
            },
            "suggest": {
                "ext-gd": "Enables you to write PNG images",
                "khanamiryan/qrcode-detector-decoder": "Enables you to use the image validator",
                "roave/security-advisories": "Makes sure package versions with known security issues are not installed",
                "setasign/fpdf": "Enables you to use the PDF writer"
            },
            "type": "library",
            "extra": {
                "branch-alias": {
                    "dev-master": "4.x-dev"
                }
            },
            "autoload": {
                "psr-4": {
                    "Endroid\\QrCode\\": "src/"
                }
            },
            "notification-url": "https://packagist.org/downloads/",
            "license": [
                "MIT"
            ],
            "authors": [
                {
                    "name": "Jeroen van den Enden",
                    "email": "info@endroid.nl"
                }
            ],
            "description": "Endroid QR Code",
            "homepage": "https://github.com/endroid/qr-code",
            "keywords": [
                "code",
                "endroid",
                "php",
                "qr",
                "qrcode"
            ],
            "support": {
                "issues": "https://github.com/endroid/qr-code/issues",
                "source": "https://github.com/endroid/qr-code/tree/4.8.2"
            },
            "funding": [
                {
                    "url": "https://github.com/endroid",
                    "type": "github"
                }
            ],
            "time": "2023-03-30T18:46:02+00:00"
        },
        {
            "name": "filp/whoops",
            "version": "2.15.3",
            "source": {
                "type": "git",
                "url": "https://github.com/filp/whoops.git",
                "reference": "c83e88a30524f9360b11f585f71e6b17313b7187"
            },
            "dist": {
                "type": "zip",
                "url": "https://api.github.com/repos/filp/whoops/zipball/c83e88a30524f9360b11f585f71e6b17313b7187",
                "reference": "c83e88a30524f9360b11f585f71e6b17313b7187",
                "shasum": ""
            },
            "require": {
                "php": "^5.5.9 || ^7.0 || ^8.0",
                "psr/log": "^1.0.1 || ^2.0 || ^3.0"
            },
            "require-dev": {
                "mockery/mockery": "^0.9 || ^1.0",
                "phpunit/phpunit": "^4.8.36 || ^5.7.27 || ^6.5.14 || ^7.5.20 || ^8.5.8 || ^9.3.3",
                "symfony/var-dumper": "^2.6 || ^3.0 || ^4.0 || ^5.0"
            },
            "suggest": {
                "symfony/var-dumper": "Pretty print complex values better with var-dumper available",
                "whoops/soap": "Formats errors as SOAP responses"
            },
            "type": "library",
            "extra": {
                "branch-alias": {
                    "dev-master": "2.7-dev"
                }
            },
            "autoload": {
                "psr-4": {
                    "Whoops\\": "src/Whoops/"
                }
            },
            "notification-url": "https://packagist.org/downloads/",
            "license": [
                "MIT"
            ],
            "authors": [
                {
                    "name": "Filipe Dobreira",
                    "homepage": "https://github.com/filp",
                    "role": "Developer"
                }
            ],
            "description": "php error handling for cool kids",
            "homepage": "https://filp.github.io/whoops/",
            "keywords": [
                "error",
                "exception",
                "handling",
                "library",
                "throwable",
                "whoops"
            ],
            "support": {
                "issues": "https://github.com/filp/whoops/issues",
                "source": "https://github.com/filp/whoops/tree/2.15.3"
            },
            "funding": [
                {
                    "url": "https://github.com/denis-sokolov",
                    "type": "github"
                }
            ],
            "time": "2023-07-13T12:00:00+00:00"
        },
        {
            "name": "laminas/laminas-cache",
            "version": "3.10.1",
            "source": {
                "type": "git",
                "url": "https://github.com/laminas/laminas-cache.git",
                "reference": "7bda6c5b500b916cbb03d0504069865d31b3efa5"
            },
            "dist": {
                "type": "zip",
                "url": "https://api.github.com/repos/laminas/laminas-cache/zipball/7bda6c5b500b916cbb03d0504069865d31b3efa5",
                "reference": "7bda6c5b500b916cbb03d0504069865d31b3efa5",
                "shasum": ""
            },
            "require": {
                "laminas/laminas-cache-storage-implementation": "1.0",
                "laminas/laminas-eventmanager": "^3.4",
                "laminas/laminas-servicemanager": "^3.18.0",
                "laminas/laminas-stdlib": "^3.6",
                "php": "~8.0.0 || ~8.1.0 || ~8.2.0",
                "psr/cache": "^1.0",
                "psr/simple-cache": "^1.0",
                "stella-maris/clock": "^0.1.5",
                "webmozart/assert": "^1.9"
            },
            "conflict": {
                "symfony/console": "<5.1"
            },
            "provide": {
                "psr/cache-implementation": "1.0",
                "psr/simple-cache-implementation": "1.0"
            },
            "require-dev": {
                "laminas/laminas-cache-storage-adapter-apcu": "^2.4",
                "laminas/laminas-cache-storage-adapter-blackhole": "^2.3",
                "laminas/laminas-cache-storage-adapter-filesystem": "^2.3",
                "laminas/laminas-cache-storage-adapter-memory": "^2.2",
                "laminas/laminas-cache-storage-adapter-test": "^2.4",
                "laminas/laminas-cli": "^1.7",
                "laminas/laminas-coding-standard": "~2.5.0",
                "laminas/laminas-config-aggregator": "^1.13",
                "laminas/laminas-feed": "^2.20",
                "laminas/laminas-serializer": "^2.14",
                "phpbench/phpbench": "^1.2.7",
                "phpunit/phpunit": "^9.5.27",
                "psalm/plugin-phpunit": "^0.18.4",
                "vimeo/psalm": "^5.4"
            },
            "suggest": {
                "laminas/laminas-cache-storage-adapter-apcu": "APCu implementation",
                "laminas/laminas-cache-storage-adapter-blackhole": "Blackhole/Void implementation",
                "laminas/laminas-cache-storage-adapter-ext-mongodb": "MongoDB implementation",
                "laminas/laminas-cache-storage-adapter-filesystem": "Filesystem implementation",
                "laminas/laminas-cache-storage-adapter-memcached": "Memcached implementation",
                "laminas/laminas-cache-storage-adapter-memory": "Memory implementation",
                "laminas/laminas-cache-storage-adapter-redis": "Redis implementation",
                "laminas/laminas-cache-storage-adapter-session": "Session implementation",
                "laminas/laminas-cli": "The laminas-cli binary can be used to consume commands provided by this component",
                "laminas/laminas-serializer": "Laminas\\Serializer component"
            },
            "type": "library",
            "extra": {
                "laminas": {
                    "component": "Laminas\\Cache",
                    "config-provider": "Laminas\\Cache\\ConfigProvider"
                }
            },
            "autoload": {
                "psr-4": {
                    "Laminas\\Cache\\": "src/"
                }
            },
            "notification-url": "https://packagist.org/downloads/",
            "license": [
                "BSD-3-Clause"
            ],
            "description": "Caching implementation with a variety of storage options, as well as codified caching strategies for callbacks, classes, and output",
            "homepage": "https://laminas.dev",
            "keywords": [
                "cache",
                "laminas",
                "psr-16",
                "psr-6"
            ],
            "support": {
                "chat": "https://laminas.dev/chat",
                "docs": "https://docs.laminas.dev/laminas-cache/",
                "forum": "https://discourse.laminas.dev",
                "issues": "https://github.com/laminas/laminas-cache/issues",
                "rss": "https://github.com/laminas/laminas-cache/releases.atom",
                "source": "https://github.com/laminas/laminas-cache"
            },
            "funding": [
                {
                    "url": "https://funding.communitybridge.org/projects/laminas-project",
                    "type": "community_bridge"
                }
            ],
            "time": "2023-03-31T18:59:17+00:00"
        },
        {
            "name": "laminas/laminas-cache-storage-adapter-blackhole",
            "version": "2.3.0",
            "source": {
                "type": "git",
                "url": "https://github.com/laminas/laminas-cache-storage-adapter-blackhole.git",
                "reference": "8730402201904784e6b28a1014908c6123c12d02"
            },
            "dist": {
                "type": "zip",
                "url": "https://api.github.com/repos/laminas/laminas-cache-storage-adapter-blackhole/zipball/8730402201904784e6b28a1014908c6123c12d02",
                "reference": "8730402201904784e6b28a1014908c6123c12d02",
                "shasum": ""
            },
            "require": {
                "laminas/laminas-cache": "^3.0",
                "php": "~8.0.0 || ~8.1.0 || ~8.2.0"
            },
            "conflict": {
                "laminas/laminas-servicemanager": "<3.11"
            },
            "provide": {
                "laminas/laminas-cache-storage-implementation": "1.0"
            },
            "require-dev": {
                "laminas/laminas-cache-storage-adapter-test": "^2.4",
                "laminas/laminas-coding-standard": "~2.4.0",
                "psalm/plugin-phpunit": "^0.18.4",
                "vimeo/psalm": "^5.2"
            },
            "type": "library",
            "extra": {
                "laminas": {
                    "config-provider": "Laminas\\Cache\\Storage\\Adapter\\BlackHole\\ConfigProvider",
                    "module": "Laminas\\Cache\\Storage\\Adapter\\BlackHole"
                }
            },
            "autoload": {
                "psr-4": {
                    "Laminas\\Cache\\Storage\\Adapter\\": "src/"
                }
            },
            "notification-url": "https://packagist.org/downloads/",
            "license": [
                "BSD-3-Clause"
            ],
            "description": "Laminas cache adapter for blackhole",
            "keywords": [
                "cache",
                "laminas"
            ],
            "support": {
                "docs": "https://docs.laminas.dev/laminas-cache-storage-adapter-blackhole/",
                "forum": "https://discourse.laminas.dev/",
                "issues": "https://github.com/laminas/laminas-cache-storage-adapter-blackhole/issues",
                "rss": "https://github.com/laminas/laminas-cache-storage-adapter-blackhole/releases.atom",
                "source": "https://github.com/laminas/laminas-cache-storage-adapter-blackhole"
            },
            "funding": [
                {
                    "url": "https://funding.communitybridge.org/projects/laminas-project",
                    "type": "community_bridge"
                }
            ],
            "time": "2022-12-31T16:03:12+00:00"
        },
        {
            "name": "laminas/laminas-cache-storage-adapter-filesystem",
            "version": "2.3.0",
            "source": {
                "type": "git",
                "url": "https://github.com/laminas/laminas-cache-storage-adapter-filesystem.git",
                "reference": "9881529cacc26823dc1530e8b850fd9e467ccd05"
            },
            "dist": {
                "type": "zip",
                "url": "https://api.github.com/repos/laminas/laminas-cache-storage-adapter-filesystem/zipball/9881529cacc26823dc1530e8b850fd9e467ccd05",
                "reference": "9881529cacc26823dc1530e8b850fd9e467ccd05",
                "shasum": ""
            },
            "require": {
                "laminas/laminas-cache": "^3.0",
                "php": "~8.0.0 || ~8.1.0 || ~8.2.0"
            },
            "provide": {
                "laminas/laminas-cache-storage-implementation": "1.0"
            },
            "require-dev": {
                "ext-pcntl": "*",
                "ext-posix": "*",
                "laminas/laminas-cache-storage-adapter-benchmark": "^1.0",
                "laminas/laminas-cache-storage-adapter-test": "^2.0 || 2.0.x-dev",
                "laminas/laminas-coding-standard": "~2.4",
                "laminas/laminas-serializer": "^2.14.0",
                "phpunit/phpunit": "^9.5.25",
                "psalm/plugin-phpunit": "^0.17.0",
                "vimeo/psalm": "^4.29.0"
            },
            "type": "library",
            "extra": {
                "laminas": {
                    "config-provider": "Laminas\\Cache\\Storage\\Adapter\\Filesystem\\ConfigProvider",
                    "module": "Laminas\\Cache\\Storage\\Adapter\\Filesystem"
                }
            },
            "autoload": {
                "psr-4": {
                    "Laminas\\Cache\\Storage\\Adapter\\": "src/"
                }
            },
            "notification-url": "https://packagist.org/downloads/",
            "license": [
                "BSD-3-Clause"
            ],
            "description": "Laminas cache adapter for filesystem",
            "keywords": [
                "cache",
                "laminas"
            ],
            "support": {
                "docs": "https://docs.laminas.dev/laminas-cache-storage-adapter-filesystem/",
                "forum": "https://discourse.laminas.dev/",
                "issues": "https://github.com/laminas/laminas-cache-storage-adapter-filesystem/issues",
                "rss": "https://github.com/laminas/laminas-cache-storage-adapter-filesystem/releases.atom",
                "source": "https://github.com/laminas/laminas-cache-storage-adapter-filesystem"
            },
            "funding": [
                {
                    "url": "https://funding.communitybridge.org/projects/laminas-project",
                    "type": "community_bridge"
                }
            ],
            "time": "2022-10-22T15:00:05+00:00"
        },
        {
            "name": "laminas/laminas-cache-storage-adapter-memcached",
            "version": "2.4.0",
            "source": {
                "type": "git",
                "url": "https://github.com/laminas/laminas-cache-storage-adapter-memcached.git",
                "reference": "d272cf4afa292fc70a41f298d648d5a57d130969"
            },
            "dist": {
                "type": "zip",
                "url": "https://api.github.com/repos/laminas/laminas-cache-storage-adapter-memcached/zipball/d272cf4afa292fc70a41f298d648d5a57d130969",
                "reference": "d272cf4afa292fc70a41f298d648d5a57d130969",
                "shasum": ""
            },
            "require": {
                "ext-memcached": "^3.1.5",
                "laminas/laminas-cache": "^3.0",
                "php": "~8.0.0 || ~8.1.0 || ~8.2.0"
            },
            "conflict": {
                "laminas/laminas-servicemanager": "<3.11"
            },
            "provide": {
                "laminas/laminas-cache-storage-implementation": "1.0"
            },
            "require-dev": {
                "boesing/psalm-plugin-stringf": "^1.2",
                "laminas/laminas-cache-storage-adapter-benchmark": "^1.0",
                "laminas/laminas-cache-storage-adapter-test": "^2.0",
                "laminas/laminas-coding-standard": "~2.4.0",
                "phpunit/phpunit": "^9.5.8",
                "psalm/plugin-phpunit": "^0.18.0",
                "vimeo/psalm": "^5.0"
            },
            "type": "library",
            "extra": {
                "laminas": {
                    "config-provider": "Laminas\\Cache\\Storage\\Adapter\\Memcached\\ConfigProvider",
                    "module": "Laminas\\Cache\\Storage\\Adapter\\Memcached"
                }
            },
            "autoload": {
                "psr-4": {
                    "Laminas\\Cache\\Storage\\Adapter\\": "src/"
                }
            },
            "notification-url": "https://packagist.org/downloads/",
            "license": [
                "BSD-3-Clause"
            ],
            "description": "Laminas cache adapter for memcached",
            "keywords": [
                "cache",
                "laminas",
                "memcached"
            ],
            "support": {
                "docs": "https://docs.laminas.dev/laminas-cache-storage-adapter-memcached/",
                "forum": "https://discourse.laminas.dev/",
                "issues": "https://github.com/laminas/laminas-cache-storage-adapter-memcached/issues",
                "rss": "https://github.com/laminas/laminas-cache-storage-adapter-memcached/releases.atom",
                "source": "https://github.com/laminas/laminas-cache-storage-adapter-memcached"
            },
            "funding": [
                {
                    "url": "https://funding.communitybridge.org/projects/laminas-project",
                    "type": "community_bridge"
                }
            ],
            "time": "2022-12-06T09:15:59+00:00"
        },
        {
            "name": "laminas/laminas-cache-storage-adapter-memory",
            "version": "2.2.0",
            "source": {
                "type": "git",
                "url": "https://github.com/laminas/laminas-cache-storage-adapter-memory.git",
                "reference": "e002c7d3fa0d4723589b550d7ab4586befa72366"
            },
            "dist": {
                "type": "zip",
                "url": "https://api.github.com/repos/laminas/laminas-cache-storage-adapter-memory/zipball/e002c7d3fa0d4723589b550d7ab4586befa72366",
                "reference": "e002c7d3fa0d4723589b550d7ab4586befa72366",
                "shasum": ""
            },
            "require": {
                "laminas/laminas-cache": "^3.0",
                "php": "~8.0.0 || ~8.1.0  || ~8.2.0"
            },
            "conflict": {
                "laminas/laminas-servicemanager": "<3.11"
            },
            "provide": {
                "laminas/laminas-cache-storage-implementation": "1.0"
            },
            "require-dev": {
                "laminas/laminas-cache-storage-adapter-benchmark": "^1.0",
                "laminas/laminas-cache-storage-adapter-test": "^2.0",
                "laminas/laminas-coding-standard": "~2.4.0",
                "psalm/plugin-phpunit": "^0.17.0",
                "vimeo/psalm": "^4.9"
            },
            "type": "library",
            "extra": {
                "laminas": {
                    "config-provider": "Laminas\\Cache\\Storage\\Adapter\\Memory\\ConfigProvider",
                    "module": "Laminas\\Cache\\Storage\\Adapter\\Memory"
                }
            },
            "autoload": {
                "psr-4": {
                    "Laminas\\Cache\\Storage\\Adapter\\": "src/"
                }
            },
            "notification-url": "https://packagist.org/downloads/",
            "license": [
                "BSD-3-Clause"
            ],
            "description": "Laminas cache adapter for memory",
            "keywords": [
                "cache",
                "laminas"
            ],
            "support": {
                "docs": "https://docs.laminas.dev/laminas-cache-storage-adapter-memory/",
                "forum": "https://discourse.laminas.dev/",
                "issues": "https://github.com/laminas/laminas-cache-storage-adapter-memory/issues",
                "rss": "https://github.com/laminas/laminas-cache-storage-adapter-memory/releases.atom",
                "source": "https://github.com/laminas/laminas-cache-storage-adapter-memory"
            },
            "funding": [
                {
                    "url": "https://funding.communitybridge.org/projects/laminas-project",
                    "type": "community_bridge"
                }
            ],
            "time": "2022-10-22T14:38:52+00:00"
        },
        {
            "name": "laminas/laminas-captcha",
            "version": "2.16.0",
            "source": {
                "type": "git",
                "url": "https://github.com/laminas/laminas-captcha.git",
                "reference": "8623619b1b634ba3672f91a9fb610deffec9c932"
            },
            "dist": {
                "type": "zip",
                "url": "https://api.github.com/repos/laminas/laminas-captcha/zipball/8623619b1b634ba3672f91a9fb610deffec9c932",
                "reference": "8623619b1b634ba3672f91a9fb610deffec9c932",
                "shasum": ""
            },
            "require": {
                "laminas/laminas-recaptcha": "^3.4.0",
                "laminas/laminas-session": "^2.12",
                "laminas/laminas-stdlib": "^3.10.1",
                "laminas/laminas-text": "^2.9.0",
                "laminas/laminas-validator": "^2.19.0",
                "php": "~8.0.0 || ~8.1.0 || ~8.2.0"
            },
            "conflict": {
                "zendframework/zend-captcha": "*"
            },
            "require-dev": {
                "ext-gd": "*",
                "laminas/laminas-coding-standard": "~2.4.0",
                "phpunit/phpunit": "^9.5.26",
                "psalm/plugin-phpunit": "^0.18.4",
                "vimeo/psalm": "^5.1"
            },
            "suggest": {
                "laminas/laminas-i18n-resources": "Translations of captcha messages"
            },
            "type": "library",
            "autoload": {
                "psr-4": {
                    "Laminas\\Captcha\\": "src/"
                }
            },
            "notification-url": "https://packagist.org/downloads/",
            "license": [
                "BSD-3-Clause"
            ],
            "description": "Generate and validate CAPTCHAs using Figlets, images, ReCaptcha, and more",
            "homepage": "https://laminas.dev",
            "keywords": [
                "captcha",
                "laminas"
            ],
            "support": {
                "chat": "https://laminas.dev/chat",
                "docs": "https://docs.laminas.dev/laminas-captcha/",
                "forum": "https://discourse.laminas.dev",
                "issues": "https://github.com/laminas/laminas-captcha/issues",
                "rss": "https://github.com/laminas/laminas-captcha/releases.atom",
                "source": "https://github.com/laminas/laminas-captcha"
            },
            "funding": [
                {
                    "url": "https://funding.communitybridge.org/projects/laminas-project",
                    "type": "community_bridge"
                }
            ],
            "time": "2023-01-01T13:12:40+00:00"
        },
        {
            "name": "laminas/laminas-code",
            "version": "4.7.1",
            "source": {
                "type": "git",
                "url": "https://github.com/laminas/laminas-code.git",
                "reference": "91aabc066d5620428120800c0eafc0411e441a62"
            },
            "dist": {
                "type": "zip",
                "url": "https://api.github.com/repos/laminas/laminas-code/zipball/91aabc066d5620428120800c0eafc0411e441a62",
                "reference": "91aabc066d5620428120800c0eafc0411e441a62",
                "shasum": ""
            },
            "require": {
                "php": ">=7.4, <8.2"
            },
            "require-dev": {
                "doctrine/annotations": "^1.13.2",
                "ext-phar": "*",
                "laminas/laminas-coding-standard": "^2.3.0",
                "laminas/laminas-stdlib": "^3.6.1",
                "phpunit/phpunit": "^9.5.10",
                "psalm/plugin-phpunit": "^0.17.0",
                "vimeo/psalm": "^4.13.1"
            },
            "suggest": {
                "doctrine/annotations": "Doctrine\\Common\\Annotations >=1.0 for annotation features",
                "laminas/laminas-stdlib": "Laminas\\Stdlib component"
            },
            "type": "library",
            "autoload": {
                "files": [
                    "polyfill/ReflectionEnumPolyfill.php"
                ],
                "psr-4": {
                    "Laminas\\Code\\": "src/"
                }
            },
            "notification-url": "https://packagist.org/downloads/",
            "license": [
                "BSD-3-Clause"
            ],
            "description": "Extensions to the PHP Reflection API, static code scanning, and code generation",
            "homepage": "https://laminas.dev",
            "keywords": [
                "code",
                "laminas",
                "laminasframework"
            ],
            "support": {
                "chat": "https://laminas.dev/chat",
                "docs": "https://docs.laminas.dev/laminas-code/",
                "forum": "https://discourse.laminas.dev",
                "issues": "https://github.com/laminas/laminas-code/issues",
                "rss": "https://github.com/laminas/laminas-code/releases.atom",
                "source": "https://github.com/laminas/laminas-code"
            },
            "funding": [
                {
                    "url": "https://funding.communitybridge.org/projects/laminas-project",
                    "type": "community_bridge"
                }
            ],
            "time": "2022-11-21T01:32:31+00:00"
        },
        {
            "name": "laminas/laminas-config",
            "version": "3.8.0",
            "source": {
                "type": "git",
                "url": "https://github.com/laminas/laminas-config.git",
                "reference": "46baad58d0b12cf98539e04334eff40a1fdfb9a0"
            },
            "dist": {
                "type": "zip",
                "url": "https://api.github.com/repos/laminas/laminas-config/zipball/46baad58d0b12cf98539e04334eff40a1fdfb9a0",
                "reference": "46baad58d0b12cf98539e04334eff40a1fdfb9a0",
                "shasum": ""
            },
            "require": {
                "ext-json": "*",
                "laminas/laminas-stdlib": "^3.6",
                "php": "~8.0.0 || ~8.1.0 || ~8.2.0",
                "psr/container": "^1.0"
            },
            "conflict": {
                "container-interop/container-interop": "<1.2.0",
                "zendframework/zend-config": "*"
            },
            "require-dev": {
                "laminas/laminas-coding-standard": "~2.4.0",
                "laminas/laminas-filter": "~2.23.0",
                "laminas/laminas-i18n": "~2.19.0",
                "laminas/laminas-servicemanager": "~3.19.0",
                "phpunit/phpunit": "~9.5.25"
            },
            "suggest": {
                "laminas/laminas-filter": "^2.7.2; install if you want to use the Filter processor",
                "laminas/laminas-i18n": "^2.7.4; install if you want to use the Translator processor",
                "laminas/laminas-servicemanager": "^2.7.8 || ^3.3; if you need an extensible plugin manager for use with the Config Factory"
            },
            "type": "library",
            "autoload": {
                "psr-4": {
                    "Laminas\\Config\\": "src/"
                }
            },
            "notification-url": "https://packagist.org/downloads/",
            "license": [
                "BSD-3-Clause"
            ],
            "description": "provides a nested object property based user interface for accessing this configuration data within application code",
            "homepage": "https://laminas.dev",
            "keywords": [
                "config",
                "laminas"
            ],
            "support": {
                "chat": "https://laminas.dev/chat",
                "docs": "https://docs.laminas.dev/laminas-config/",
                "forum": "https://discourse.laminas.dev",
                "issues": "https://github.com/laminas/laminas-config/issues",
                "rss": "https://github.com/laminas/laminas-config/releases.atom",
                "source": "https://github.com/laminas/laminas-config"
            },
            "funding": [
                {
                    "url": "https://funding.communitybridge.org/projects/laminas-project",
                    "type": "community_bridge"
                }
            ],
            "time": "2022-10-16T14:21:22+00:00"
        },
        {
            "name": "laminas/laminas-crypt",
            "version": "3.10.0",
            "source": {
                "type": "git",
                "url": "https://github.com/laminas/laminas-crypt.git",
                "reference": "588375caf4d505fee90d1449e9714c912ceb5051"
            },
            "dist": {
                "type": "zip",
                "url": "https://api.github.com/repos/laminas/laminas-crypt/zipball/588375caf4d505fee90d1449e9714c912ceb5051",
                "reference": "588375caf4d505fee90d1449e9714c912ceb5051",
                "shasum": ""
            },
            "require": {
                "ext-mbstring": "*",
                "laminas/laminas-math": "^3.4",
                "laminas/laminas-servicemanager": "^3.11.2",
                "laminas/laminas-stdlib": "^3.6",
                "php": "~8.0.0 || ~8.1.0 || ~8.2.0",
                "psr/container": "^1.1"
            },
            "conflict": {
                "zendframework/zend-crypt": "*"
            },
            "require-dev": {
                "laminas/laminas-coding-standard": "~2.4.0",
                "phpunit/phpunit": "^9.5.25"
            },
            "suggest": {
                "ext-openssl": "Required for most features of Laminas\\Crypt"
            },
            "type": "library",
            "autoload": {
                "psr-4": {
                    "Laminas\\Crypt\\": "src/"
                }
            },
            "notification-url": "https://packagist.org/downloads/",
            "license": [
                "BSD-3-Clause"
            ],
            "description": "Strong cryptography tools and password hashing",
            "homepage": "https://laminas.dev",
            "keywords": [
                "crypt",
                "laminas"
            ],
            "support": {
                "chat": "https://laminas.dev/chat",
                "docs": "https://docs.laminas.dev/laminas-crypt/",
                "forum": "https://discourse.laminas.dev",
                "issues": "https://github.com/laminas/laminas-crypt/issues",
                "rss": "https://github.com/laminas/laminas-crypt/releases.atom",
                "source": "https://github.com/laminas/laminas-crypt"
            },
            "funding": [
                {
                    "url": "https://funding.communitybridge.org/projects/laminas-project",
                    "type": "community_bridge"
                }
            ],
            "time": "2023-03-03T15:57:57+00:00"
        },
        {
            "name": "laminas/laminas-db",
            "version": "2.18.0",
            "source": {
                "type": "git",
                "url": "https://github.com/laminas/laminas-db.git",
                "reference": "4df7a3f7ffe268e8683306fcec125c269408b295"
            },
            "dist": {
                "type": "zip",
                "url": "https://api.github.com/repos/laminas/laminas-db/zipball/4df7a3f7ffe268e8683306fcec125c269408b295",
                "reference": "4df7a3f7ffe268e8683306fcec125c269408b295",
                "shasum": ""
            },
            "require": {
                "laminas/laminas-stdlib": "^3.7.1",
                "php": "~8.0.0 || ~8.1.0|| ~8.2.0"
            },
            "conflict": {
                "zendframework/zend-db": "*"
            },
            "require-dev": {
                "laminas/laminas-coding-standard": "^2.4.0",
                "laminas/laminas-eventmanager": "^3.6.0",
                "laminas/laminas-hydrator": "^4.7",
                "laminas/laminas-servicemanager": "^3.19.0",
                "phpunit/phpunit": "^9.5.25"
            },
            "suggest": {
                "laminas/laminas-eventmanager": "Laminas\\EventManager component",
                "laminas/laminas-hydrator": "(^3.2 || ^4.3) Laminas\\Hydrator component for using HydratingResultSets",
                "laminas/laminas-servicemanager": "Laminas\\ServiceManager component"
            },
            "type": "library",
            "extra": {
                "laminas": {
                    "component": "Laminas\\Db",
                    "config-provider": "Laminas\\Db\\ConfigProvider"
                }
            },
            "autoload": {
                "psr-4": {
                    "Laminas\\Db\\": "src/"
                }
            },
            "notification-url": "https://packagist.org/downloads/",
            "license": [
                "BSD-3-Clause"
            ],
            "description": "Database abstraction layer, SQL abstraction, result set abstraction, and RowDataGateway and TableDataGateway implementations",
            "homepage": "https://laminas.dev",
            "keywords": [
                "db",
                "laminas"
            ],
            "support": {
                "chat": "https://laminas.dev/chat",
                "docs": "https://docs.laminas.dev/laminas-db/",
                "forum": "https://discourse.laminas.dev",
                "issues": "https://github.com/laminas/laminas-db/issues",
                "rss": "https://github.com/laminas/laminas-db/releases.atom",
                "source": "https://github.com/laminas/laminas-db"
            },
            "funding": [
                {
                    "url": "https://funding.communitybridge.org/projects/laminas-project",
                    "type": "community_bridge"
                }
            ],
            "time": "2023-05-05T16:22:28+00:00"
        },
        {
            "name": "laminas/laminas-diactoros",
            "version": "2.25.2",
            "source": {
                "type": "git",
                "url": "https://github.com/laminas/laminas-diactoros.git",
                "reference": "9f3f4bf5b99c9538b6f1dbcc20f6fec357914f9e"
            },
            "dist": {
                "type": "zip",
                "url": "https://api.github.com/repos/laminas/laminas-diactoros/zipball/9f3f4bf5b99c9538b6f1dbcc20f6fec357914f9e",
                "reference": "9f3f4bf5b99c9538b6f1dbcc20f6fec357914f9e",
                "shasum": ""
            },
            "require": {
                "php": "~8.0.0 || ~8.1.0 || ~8.2.0",
                "psr/http-factory": "^1.0",
                "psr/http-message": "^1.1"
            },
            "conflict": {
                "zendframework/zend-diactoros": "*"
            },
            "provide": {
                "psr/http-factory-implementation": "1.0",
                "psr/http-message-implementation": "1.0"
            },
            "require-dev": {
                "ext-curl": "*",
                "ext-dom": "*",
                "ext-gd": "*",
                "ext-libxml": "*",
                "http-interop/http-factory-tests": "^0.9.0",
                "laminas/laminas-coding-standard": "^2.5",
                "php-http/psr7-integration-tests": "^1.2",
                "phpunit/phpunit": "^9.5.28",
                "psalm/plugin-phpunit": "^0.18.4",
                "vimeo/psalm": "^5.6"
            },
            "type": "library",
            "extra": {
                "laminas": {
                    "config-provider": "Laminas\\Diactoros\\ConfigProvider",
                    "module": "Laminas\\Diactoros"
                }
            },
            "autoload": {
                "files": [
                    "src/functions/create_uploaded_file.php",
                    "src/functions/marshal_headers_from_sapi.php",
                    "src/functions/marshal_method_from_sapi.php",
                    "src/functions/marshal_protocol_version_from_sapi.php",
                    "src/functions/marshal_uri_from_sapi.php",
                    "src/functions/normalize_server.php",
                    "src/functions/normalize_uploaded_files.php",
                    "src/functions/parse_cookie_header.php",
                    "src/functions/create_uploaded_file.legacy.php",
                    "src/functions/marshal_headers_from_sapi.legacy.php",
                    "src/functions/marshal_method_from_sapi.legacy.php",
                    "src/functions/marshal_protocol_version_from_sapi.legacy.php",
                    "src/functions/marshal_uri_from_sapi.legacy.php",
                    "src/functions/normalize_server.legacy.php",
                    "src/functions/normalize_uploaded_files.legacy.php",
                    "src/functions/parse_cookie_header.legacy.php"
                ],
                "psr-4": {
                    "Laminas\\Diactoros\\": "src/"
                }
            },
            "notification-url": "https://packagist.org/downloads/",
            "license": [
                "BSD-3-Clause"
            ],
            "description": "PSR HTTP Message implementations",
            "homepage": "https://laminas.dev",
            "keywords": [
                "http",
                "laminas",
                "psr",
                "psr-17",
                "psr-7"
            ],
            "support": {
                "chat": "https://laminas.dev/chat",
                "docs": "https://docs.laminas.dev/laminas-diactoros/",
                "forum": "https://discourse.laminas.dev",
                "issues": "https://github.com/laminas/laminas-diactoros/issues",
                "rss": "https://github.com/laminas/laminas-diactoros/releases.atom",
                "source": "https://github.com/laminas/laminas-diactoros"
            },
            "funding": [
                {
                    "url": "https://funding.communitybridge.org/projects/laminas-project",
                    "type": "community_bridge"
                }
            ],
            "time": "2023-04-17T15:44:17+00:00"
        },
        {
            "name": "laminas/laminas-dom",
            "version": "2.13.0",
            "source": {
                "type": "git",
                "url": "https://github.com/laminas/laminas-dom.git",
                "reference": "d30cbc41b970363afb66391ade3dab911487e3c0"
            },
            "dist": {
                "type": "zip",
                "url": "https://api.github.com/repos/laminas/laminas-dom/zipball/d30cbc41b970363afb66391ade3dab911487e3c0",
                "reference": "d30cbc41b970363afb66391ade3dab911487e3c0",
                "shasum": ""
            },
            "require": {
                "ext-dom": "*",
                "ext-libxml": "*",
                "php": "~8.0.0 || ~8.1.0 || ~8.2.0"
            },
            "conflict": {
                "zendframework/zend-dom": "*"
            },
            "require-dev": {
                "laminas/laminas-coding-standard": "^2.4.0",
                "phpunit/phpunit": "^9.5.25"
            },
            "type": "library",
            "extra": {
                "branch-alias": {
                    "dev-master": "2.7.x-dev",
                    "dev-develop": "2.8.x-dev"
                }
            },
            "autoload": {
                "psr-4": {
                    "Laminas\\Dom\\": "src/"
                }
            },
            "notification-url": "https://packagist.org/downloads/",
            "license": [
                "BSD-3-Clause"
            ],
            "description": "provides tools for working with DOM documents and structures",
            "homepage": "https://laminas.dev",
            "keywords": [
                "dom",
                "laminas"
            ],
            "support": {
                "chat": "https://laminas.dev/chat",
                "docs": "https://docs.laminas.dev/laminas-dom/",
                "forum": "https://discourse.laminas.dev",
                "issues": "https://github.com/laminas/laminas-dom/issues",
                "rss": "https://github.com/laminas/laminas-dom/releases.atom",
                "source": "https://github.com/laminas/laminas-dom"
            },
            "funding": [
                {
                    "url": "https://funding.communitybridge.org/projects/laminas-project",
                    "type": "community_bridge"
                }
            ],
            "time": "2022-10-16T14:25:01+00:00"
        },
        {
            "name": "laminas/laminas-escaper",
            "version": "2.12.0",
            "source": {
                "type": "git",
                "url": "https://github.com/laminas/laminas-escaper.git",
                "reference": "ee7a4c37bf3d0e8c03635d5bddb5bb3184ead490"
            },
            "dist": {
                "type": "zip",
                "url": "https://api.github.com/repos/laminas/laminas-escaper/zipball/ee7a4c37bf3d0e8c03635d5bddb5bb3184ead490",
                "reference": "ee7a4c37bf3d0e8c03635d5bddb5bb3184ead490",
                "shasum": ""
            },
            "require": {
                "ext-ctype": "*",
                "ext-mbstring": "*",
                "php": "^7.4 || ~8.0.0 || ~8.1.0 || ~8.2.0"
            },
            "conflict": {
                "zendframework/zend-escaper": "*"
            },
            "require-dev": {
                "infection/infection": "^0.26.6",
                "laminas/laminas-coding-standard": "~2.4.0",
                "maglnet/composer-require-checker": "^3.8.0",
                "phpunit/phpunit": "^9.5.18",
                "psalm/plugin-phpunit": "^0.17.0",
                "vimeo/psalm": "^4.22.0"
            },
            "type": "library",
            "autoload": {
                "psr-4": {
                    "Laminas\\Escaper\\": "src/"
                }
            },
            "notification-url": "https://packagist.org/downloads/",
            "license": [
                "BSD-3-Clause"
            ],
            "description": "Securely and safely escape HTML, HTML attributes, JavaScript, CSS, and URLs",
            "homepage": "https://laminas.dev",
            "keywords": [
                "escaper",
                "laminas"
            ],
            "support": {
                "chat": "https://laminas.dev/chat",
                "docs": "https://docs.laminas.dev/laminas-escaper/",
                "forum": "https://discourse.laminas.dev",
                "issues": "https://github.com/laminas/laminas-escaper/issues",
                "rss": "https://github.com/laminas/laminas-escaper/releases.atom",
                "source": "https://github.com/laminas/laminas-escaper"
            },
            "funding": [
                {
                    "url": "https://funding.communitybridge.org/projects/laminas-project",
                    "type": "community_bridge"
                }
            ],
            "time": "2022-10-10T10:11:09+00:00"
        },
        {
            "name": "laminas/laminas-eventmanager",
            "version": "3.10.0",
            "source": {
                "type": "git",
                "url": "https://github.com/laminas/laminas-eventmanager.git",
                "reference": "5a5114ab2d3fa4424faa46a2fb0a4e49a61f6eba"
            },
            "dist": {
                "type": "zip",
                "url": "https://api.github.com/repos/laminas/laminas-eventmanager/zipball/5a5114ab2d3fa4424faa46a2fb0a4e49a61f6eba",
                "reference": "5a5114ab2d3fa4424faa46a2fb0a4e49a61f6eba",
                "shasum": ""
            },
            "require": {
                "php": "~8.0.0 || ~8.1.0 || ~8.2.0"
            },
            "conflict": {
                "container-interop/container-interop": "<1.2",
                "zendframework/zend-eventmanager": "*"
            },
            "require-dev": {
                "laminas/laminas-coding-standard": "~2.5.0",
                "laminas/laminas-stdlib": "^3.15",
                "phpbench/phpbench": "^1.2.7",
                "phpunit/phpunit": "^9.5.26",
                "psalm/plugin-phpunit": "^0.18.0",
                "psr/container": "^1.1.2 || ^2.0.2",
                "vimeo/psalm": "^5.0.0"
            },
            "suggest": {
                "laminas/laminas-stdlib": "^2.7.3 || ^3.0, to use the FilterChain feature",
                "psr/container": "^1.1.2 || ^2.0.2, to use the lazy listeners feature"
            },
            "type": "library",
            "autoload": {
                "psr-4": {
                    "Laminas\\EventManager\\": "src/"
                }
            },
            "notification-url": "https://packagist.org/downloads/",
            "license": [
                "BSD-3-Clause"
            ],
            "description": "Trigger and listen to events within a PHP application",
            "homepage": "https://laminas.dev",
            "keywords": [
                "event",
                "eventmanager",
                "events",
                "laminas"
            ],
            "support": {
                "chat": "https://laminas.dev/chat",
                "docs": "https://docs.laminas.dev/laminas-eventmanager/",
                "forum": "https://discourse.laminas.dev",
                "issues": "https://github.com/laminas/laminas-eventmanager/issues",
                "rss": "https://github.com/laminas/laminas-eventmanager/releases.atom",
                "source": "https://github.com/laminas/laminas-eventmanager"
            },
            "funding": [
                {
                    "url": "https://funding.communitybridge.org/projects/laminas-project",
                    "type": "community_bridge"
                }
            ],
            "time": "2023-01-11T19:52:45+00:00"
        },
        {
            "name": "laminas/laminas-feed",
            "version": "2.20.0",
            "source": {
                "type": "git",
                "url": "https://github.com/laminas/laminas-feed.git",
                "reference": "508ebef6e622f2f2ce3dd0559739ffd0dfa3b938"
            },
            "dist": {
                "type": "zip",
                "url": "https://api.github.com/repos/laminas/laminas-feed/zipball/508ebef6e622f2f2ce3dd0559739ffd0dfa3b938",
                "reference": "508ebef6e622f2f2ce3dd0559739ffd0dfa3b938",
                "shasum": ""
            },
            "require": {
                "ext-dom": "*",
                "ext-libxml": "*",
                "laminas/laminas-escaper": "^2.9",
                "laminas/laminas-servicemanager": "^3.14.0",
                "laminas/laminas-stdlib": "^3.6",
                "php": "~8.0.0 || ~8.1.0 || ~8.2.0"
            },
            "conflict": {
                "laminas/laminas-servicemanager": "<3.3",
                "zendframework/zend-feed": "*"
            },
            "require-dev": {
                "laminas/laminas-cache": "^2.13.2 || ^3.6",
                "laminas/laminas-cache-storage-adapter-memory": "^1.1.0 || ^2.1",
                "laminas/laminas-coding-standard": "~2.4.0",
                "laminas/laminas-db": "^2.15",
                "laminas/laminas-http": "^2.17.0",
                "laminas/laminas-validator": "^2.26",
                "phpunit/phpunit": "^9.5.25",
                "psalm/plugin-phpunit": "^0.18.0",
                "psr/http-message": "^1.0.1",
                "vimeo/psalm": "^5.1.0"
            },
            "suggest": {
                "laminas/laminas-cache": "Laminas\\Cache component, for optionally caching feeds between requests",
                "laminas/laminas-db": "Laminas\\Db component, for use with PubSubHubbub",
                "laminas/laminas-http": "Laminas\\Http for PubSubHubbub, and optionally for use with Laminas\\Feed\\Reader",
                "laminas/laminas-servicemanager": "Laminas\\ServiceManager component, for easily extending ExtensionManager implementations",
                "laminas/laminas-validator": "Laminas\\Validator component, for validating email addresses used in Atom feeds and entries when using the Writer subcomponent",
                "psr/http-message": "PSR-7 ^1.0.1, if you wish to use Laminas\\Feed\\Reader\\Http\\Psr7ResponseDecorator"
            },
            "type": "library",
            "autoload": {
                "psr-4": {
                    "Laminas\\Feed\\": "src/"
                }
            },
            "notification-url": "https://packagist.org/downloads/",
            "license": [
                "BSD-3-Clause"
            ],
            "description": "provides functionality for creating and consuming RSS and Atom feeds",
            "homepage": "https://laminas.dev",
            "keywords": [
                "atom",
                "feed",
                "laminas",
                "rss"
            ],
            "support": {
                "chat": "https://laminas.dev/chat",
                "docs": "https://docs.laminas.dev/laminas-feed/",
                "forum": "https://discourse.laminas.dev",
                "issues": "https://github.com/laminas/laminas-feed/issues",
                "rss": "https://github.com/laminas/laminas-feed/releases.atom",
                "source": "https://github.com/laminas/laminas-feed"
            },
            "funding": [
                {
                    "url": "https://funding.communitybridge.org/projects/laminas-project",
                    "type": "community_bridge"
                }
            ],
            "time": "2022-12-03T19:40:30+00:00"
        },
        {
            "name": "laminas/laminas-filter",
            "version": "2.31.0",
            "source": {
                "type": "git",
                "url": "https://github.com/laminas/laminas-filter.git",
                "reference": "548a6597d357b0b0b139cc7bffea4dfbc50eb5a8"
            },
            "dist": {
                "type": "zip",
                "url": "https://api.github.com/repos/laminas/laminas-filter/zipball/548a6597d357b0b0b139cc7bffea4dfbc50eb5a8",
                "reference": "548a6597d357b0b0b139cc7bffea4dfbc50eb5a8",
                "shasum": ""
            },
            "require": {
                "ext-mbstring": "*",
                "laminas/laminas-servicemanager": "^3.14.0",
                "laminas/laminas-stdlib": "^3.13.0",
                "php": "~8.0.0 || ~8.1.0 || ~8.2.0"
            },
            "conflict": {
                "laminas/laminas-validator": "<2.10.1",
                "zendframework/zend-filter": "*"
            },
            "require-dev": {
                "laminas/laminas-coding-standard": "~2.5.0",
                "laminas/laminas-crypt": "^3.9",
                "laminas/laminas-uri": "^2.10",
                "pear/archive_tar": "^1.4.14",
                "phpunit/phpunit": "^9.5.27",
                "psalm/plugin-phpunit": "^0.18.4",
                "psr/http-factory": "^1.0.1",
                "vimeo/psalm": "^5.3"
            },
            "suggest": {
                "laminas/laminas-crypt": "Laminas\\Crypt component, for encryption filters",
                "laminas/laminas-i18n": "Laminas\\I18n component for filters depending on i18n functionality",
                "laminas/laminas-uri": "Laminas\\Uri component, for the UriNormalize filter",
                "psr/http-factory-implementation": "psr/http-factory-implementation, for creating file upload instances when consuming PSR-7 in file upload filters"
            },
            "type": "library",
            "extra": {
                "laminas": {
                    "component": "Laminas\\Filter",
                    "config-provider": "Laminas\\Filter\\ConfigProvider"
                }
            },
            "autoload": {
                "psr-4": {
                    "Laminas\\Filter\\": "src/"
                }
            },
            "notification-url": "https://packagist.org/downloads/",
            "license": [
                "BSD-3-Clause"
            ],
            "description": "Programmatically filter and normalize data and files",
            "homepage": "https://laminas.dev",
            "keywords": [
                "filter",
                "laminas"
            ],
            "support": {
                "chat": "https://laminas.dev/chat",
                "docs": "https://docs.laminas.dev/laminas-filter/",
                "forum": "https://discourse.laminas.dev",
                "issues": "https://github.com/laminas/laminas-filter/issues",
                "rss": "https://github.com/laminas/laminas-filter/releases.atom",
                "source": "https://github.com/laminas/laminas-filter"
            },
            "funding": [
                {
                    "url": "https://funding.communitybridge.org/projects/laminas-project",
                    "type": "community_bridge"
                }
            ],
            "time": "2023-01-12T06:17:48+00:00"
        },
        {
            "name": "laminas/laminas-form",
            "version": "3.9.0",
            "source": {
                "type": "git",
                "url": "https://github.com/laminas/laminas-form.git",
                "reference": "843056ab671477be0204ceb7f13feaab41193b52"
            },
            "dist": {
                "type": "zip",
                "url": "https://api.github.com/repos/laminas/laminas-form/zipball/843056ab671477be0204ceb7f13feaab41193b52",
                "reference": "843056ab671477be0204ceb7f13feaab41193b52",
                "shasum": ""
            },
            "require": {
                "laminas/laminas-hydrator": "^4.3.1",
                "laminas/laminas-inputfilter": "^2.19.1",
                "laminas/laminas-stdlib": "^3.7.1",
                "php": "~8.0.0 || ~8.1.0 || ~8.2.0"
            },
            "conflict": {
                "doctrine/annotations": "<1.12.0",
                "laminas/laminas-captcha": "<2.13.0",
                "laminas/laminas-eventmanager": "<3.6.0",
                "laminas/laminas-i18n": "<2.19.0",
                "laminas/laminas-recaptcha": "<3.4.0",
                "laminas/laminas-servicemanager": "<3.19.0",
                "laminas/laminas-view": "<2.24.0"
            },
            "require-dev": {
                "doctrine/annotations": "^1.13.3",
                "ext-intl": "*",
                "laminas/laminas-captcha": "^2.15",
                "laminas/laminas-coding-standard": "^2.4",
                "laminas/laminas-db": "^2.16",
                "laminas/laminas-escaper": "^2.12",
                "laminas/laminas-eventmanager": "^3.8",
                "laminas/laminas-filter": "^2.29",
                "laminas/laminas-i18n": "^2.21",
                "laminas/laminas-modulemanager": "^2.14.0",
                "laminas/laminas-recaptcha": "^3.5",
                "laminas/laminas-servicemanager": "^3.20",
                "laminas/laminas-session": "^2.16",
                "laminas/laminas-text": "^2.9.0",
                "laminas/laminas-validator": "^2.28",
                "laminas/laminas-view": "^2.25",
                "phpunit/phpunit": "^9.5.26",
                "psalm/plugin-phpunit": "^0.18.4",
                "vimeo/psalm": "^5.1"
            },
            "suggest": {
                "doctrine/annotations": "^1.12, required to use laminas-form annotations support",
                "laminas/laminas-captcha": "^2.11, required for using CAPTCHA form elements",
                "laminas/laminas-eventmanager": "^3.4, reuired for laminas-form annotations support",
                "laminas/laminas-i18n": "^2.12, required when using laminas-form view helpers",
                "laminas/laminas-recaptcha": "^3.4, in order to use the ReCaptcha form element",
                "laminas/laminas-servicemanager": "^3.10, required to use the form factories or provide services",
                "laminas/laminas-view": "^2.14, required for using the laminas-form view helpers"
            },
            "type": "library",
            "extra": {
                "laminas": {
                    "component": "Laminas\\Form",
                    "config-provider": "Laminas\\Form\\ConfigProvider"
                }
            },
            "autoload": {
                "psr-4": {
                    "Laminas\\Form\\": "src/"
                }
            },
            "notification-url": "https://packagist.org/downloads/",
            "license": [
                "BSD-3-Clause"
            ],
            "description": "Validate and display simple and complex forms, casting forms to business objects and vice versa",
            "homepage": "https://laminas.dev",
            "keywords": [
                "form",
                "laminas"
            ],
            "support": {
                "chat": "https://laminas.dev/chat",
                "docs": "https://docs.laminas.dev/laminas-form/",
                "forum": "https://discourse.laminas.dev",
                "issues": "https://github.com/laminas/laminas-form/issues",
                "rss": "https://github.com/laminas/laminas-form/releases.atom",
                "source": "https://github.com/laminas/laminas-form"
            },
            "funding": [
                {
                    "url": "https://funding.communitybridge.org/projects/laminas-project",
                    "type": "community_bridge"
                }
            ],
            "time": "2023-03-13T17:53:17+00:00"
        },
        {
            "name": "laminas/laminas-http",
            "version": "2.18.0",
            "source": {
                "type": "git",
                "url": "https://github.com/laminas/laminas-http.git",
                "reference": "76de9008f889bc7088f85a41d0d2b06c2b59c53d"
            },
            "dist": {
                "type": "zip",
                "url": "https://api.github.com/repos/laminas/laminas-http/zipball/76de9008f889bc7088f85a41d0d2b06c2b59c53d",
                "reference": "76de9008f889bc7088f85a41d0d2b06c2b59c53d",
                "shasum": ""
            },
            "require": {
                "laminas/laminas-loader": "^2.8",
                "laminas/laminas-stdlib": "^3.6",
                "laminas/laminas-uri": "^2.9.1",
                "laminas/laminas-validator": "^2.15",
                "php": "~8.0.0 || ~8.1.0 || ~8.2.0"
            },
            "conflict": {
                "zendframework/zend-http": "*"
            },
            "require-dev": {
                "ext-curl": "*",
                "laminas/laminas-coding-standard": "~2.4.0",
                "phpunit/phpunit": "^9.5.25"
            },
            "suggest": {
                "paragonie/certainty": "For automated management of cacert.pem"
            },
            "type": "library",
            "autoload": {
                "psr-4": {
                    "Laminas\\Http\\": "src/"
                }
            },
            "notification-url": "https://packagist.org/downloads/",
            "license": [
                "BSD-3-Clause"
            ],
            "description": "Provides an easy interface for performing Hyper-Text Transfer Protocol (HTTP) requests",
            "homepage": "https://laminas.dev",
            "keywords": [
                "http",
                "http client",
                "laminas"
            ],
            "support": {
                "chat": "https://laminas.dev/chat",
                "docs": "https://docs.laminas.dev/laminas-http/",
                "forum": "https://discourse.laminas.dev",
                "issues": "https://github.com/laminas/laminas-http/issues",
                "rss": "https://github.com/laminas/laminas-http/releases.atom",
                "source": "https://github.com/laminas/laminas-http"
            },
            "funding": [
                {
                    "url": "https://funding.communitybridge.org/projects/laminas-project",
                    "type": "community_bridge"
                }
            ],
            "time": "2022-11-23T15:45:41+00:00"
        },
        {
            "name": "laminas/laminas-hydrator",
            "version": "4.13.0",
            "source": {
                "type": "git",
                "url": "https://github.com/laminas/laminas-hydrator.git",
                "reference": "de6da92da20873d569532adec94afa7285f21157"
            },
            "dist": {
                "type": "zip",
                "url": "https://api.github.com/repos/laminas/laminas-hydrator/zipball/de6da92da20873d569532adec94afa7285f21157",
                "reference": "de6da92da20873d569532adec94afa7285f21157",
                "shasum": ""
            },
            "require": {
                "laminas/laminas-stdlib": "^3.3",
                "php": "~8.0.0 || ~8.1.0 || ~8.2.0",
                "webmozart/assert": "^1.10"
            },
            "conflict": {
                "laminas/laminas-servicemanager": "<3.14.0",
                "zendframework/zend-hydrator": "*"
            },
            "require-dev": {
                "laminas/laminas-coding-standard": "~2.5.0",
                "laminas/laminas-eventmanager": "^3.10",
                "laminas/laminas-modulemanager": "^2.14.0",
                "laminas/laminas-serializer": "^2.14.0",
                "laminas/laminas-servicemanager": "^3.20",
                "phpbench/phpbench": "^1.2.8",
                "phpunit/phpunit": "^9.5.28",
                "psalm/plugin-phpunit": "^0.18.4",
                "vimeo/psalm": "^5.6"
            },
            "suggest": {
                "laminas/laminas-eventmanager": "^3.2, to support aggregate hydrator usage",
                "laminas/laminas-serializer": "^2.9, to use the SerializableStrategy",
                "laminas/laminas-servicemanager": "^3.14, to support hydrator plugin manager usage"
            },
            "type": "library",
            "extra": {
                "laminas": {
                    "component": "Laminas\\Hydrator",
                    "config-provider": "Laminas\\Hydrator\\ConfigProvider"
                }
            },
            "autoload": {
                "psr-4": {
                    "Laminas\\Hydrator\\": "src/"
                }
            },
            "notification-url": "https://packagist.org/downloads/",
            "license": [
                "BSD-3-Clause"
            ],
            "description": "Serialize objects to arrays, and vice versa",
            "homepage": "https://laminas.dev",
            "keywords": [
                "hydrator",
                "laminas"
            ],
            "support": {
                "chat": "https://laminas.dev/chat",
                "docs": "https://docs.laminas.dev/laminas-hydrator/",
                "forum": "https://discourse.laminas.dev",
                "issues": "https://github.com/laminas/laminas-hydrator/issues",
                "rss": "https://github.com/laminas/laminas-hydrator/releases.atom",
                "source": "https://github.com/laminas/laminas-hydrator"
            },
            "funding": [
                {
                    "url": "https://funding.communitybridge.org/projects/laminas-project",
                    "type": "community_bridge"
                }
            ],
            "time": "2023-03-19T20:05:31+00:00"
        },
        {
            "name": "laminas/laminas-i18n",
            "version": "2.22.1",
            "source": {
                "type": "git",
                "url": "https://github.com/laminas/laminas-i18n.git",
                "reference": "075bec49f777698c6fc229eecefbe7a2364cd18e"
            },
            "dist": {
                "type": "zip",
                "url": "https://api.github.com/repos/laminas/laminas-i18n/zipball/075bec49f777698c6fc229eecefbe7a2364cd18e",
                "reference": "075bec49f777698c6fc229eecefbe7a2364cd18e",
                "shasum": ""
            },
            "require": {
                "ext-intl": "*",
                "laminas/laminas-servicemanager": "^3.14.0",
                "laminas/laminas-stdlib": "^2.7 || ^3.0",
                "php": "~8.0.0 || ~8.1.0 || ~8.2.0"
            },
            "conflict": {
                "laminas/laminas-view": "<2.20.0",
                "phpspec/prophecy": "<1.9.0",
                "zendframework/zend-i18n": "*"
            },
            "require-dev": {
                "laminas/laminas-cache": "^3.8",
                "laminas/laminas-cache-storage-adapter-memory": "^2.2.0",
                "laminas/laminas-cache-storage-deprecated-factory": "^1.0.1",
                "laminas/laminas-coding-standard": "~2.5.0",
                "laminas/laminas-config": "^3.8.0",
                "laminas/laminas-eventmanager": "^3.7",
                "laminas/laminas-filter": "^2.28.1",
                "laminas/laminas-validator": "^2.28",
                "laminas/laminas-view": "^2.25",
                "phpunit/phpunit": "^9.5.26",
                "psalm/plugin-phpunit": "^0.18.3",
                "vimeo/psalm": "^5.0.0"
            },
            "suggest": {
                "laminas/laminas-cache": "You should install this package to cache the translations",
                "laminas/laminas-config": "You should install this package to use the INI translation format",
                "laminas/laminas-eventmanager": "You should install this package to use the events in the translator",
                "laminas/laminas-filter": "You should install this package to use the provided filters",
                "laminas/laminas-i18n-resources": "This package provides validator and captcha translations",
                "laminas/laminas-validator": "You should install this package to use the provided validators",
                "laminas/laminas-view": "You should install this package to use the provided view helpers"
            },
            "type": "library",
            "extra": {
                "laminas": {
                    "component": "Laminas\\I18n",
                    "config-provider": "Laminas\\I18n\\ConfigProvider"
                }
            },
            "autoload": {
                "psr-4": {
                    "Laminas\\I18n\\": "src/"
                }
            },
            "notification-url": "https://packagist.org/downloads/",
            "license": [
                "BSD-3-Clause"
            ],
            "description": "Provide translations for your application, and filter and validate internationalized values",
            "homepage": "https://laminas.dev",
            "keywords": [
                "i18n",
                "laminas"
            ],
            "support": {
                "chat": "https://laminas.dev/chat",
                "docs": "https://docs.laminas.dev/laminas-i18n/",
                "forum": "https://discourse.laminas.dev",
                "issues": "https://github.com/laminas/laminas-i18n/issues",
                "rss": "https://github.com/laminas/laminas-i18n/releases.atom",
                "source": "https://github.com/laminas/laminas-i18n"
            },
            "funding": [
                {
                    "url": "https://funding.communitybridge.org/projects/laminas-project",
                    "type": "community_bridge"
                }
            ],
            "time": "2023-03-31T12:31:38+00:00"
        },
        {
            "name": "laminas/laminas-inputfilter",
            "version": "2.24.1",
            "source": {
                "type": "git",
                "url": "https://github.com/laminas/laminas-inputfilter.git",
                "reference": "c5a53b1e72a2270b441391728291f7136e9461d1"
            },
            "dist": {
                "type": "zip",
                "url": "https://api.github.com/repos/laminas/laminas-inputfilter/zipball/c5a53b1e72a2270b441391728291f7136e9461d1",
                "reference": "c5a53b1e72a2270b441391728291f7136e9461d1",
                "shasum": ""
            },
            "require": {
                "laminas/laminas-filter": "^2.13",
                "laminas/laminas-servicemanager": "^3.16.0",
                "laminas/laminas-stdlib": "^3.0",
                "laminas/laminas-validator": "^2.15",
                "php": "~8.0.0 || ~8.1.0 || ~8.2.0"
            },
            "conflict": {
                "zendframework/zend-inputfilter": "*"
            },
            "require-dev": {
                "ext-json": "*",
                "laminas/laminas-coding-standard": "~2.5.0",
                "phpunit/phpunit": "^9.5.27",
                "psalm/plugin-phpunit": "^0.18.4",
                "psr/http-message": "^1.0.1",
                "vimeo/psalm": "^5.4",
                "webmozart/assert": "^1.11"
            },
            "suggest": {
                "psr/http-message-implementation": "PSR-7 is required if you wish to validate PSR-7 UploadedFileInterface payloads"
            },
            "type": "library",
            "extra": {
                "laminas": {
                    "component": "Laminas\\InputFilter",
                    "config-provider": "Laminas\\InputFilter\\ConfigProvider"
                }
            },
            "autoload": {
                "psr-4": {
                    "Laminas\\InputFilter\\": "src/"
                }
            },
            "notification-url": "https://packagist.org/downloads/",
            "license": [
                "BSD-3-Clause"
            ],
            "description": "Normalize and validate input sets from the web, APIs, the CLI, and more, including files",
            "homepage": "https://laminas.dev",
            "keywords": [
                "inputfilter",
                "laminas"
            ],
            "support": {
                "chat": "https://laminas.dev/chat",
                "docs": "https://docs.laminas.dev/laminas-inputfilter/",
                "forum": "https://discourse.laminas.dev",
                "issues": "https://github.com/laminas/laminas-inputfilter/issues",
                "rss": "https://github.com/laminas/laminas-inputfilter/releases.atom",
                "source": "https://github.com/laminas/laminas-inputfilter"
            },
            "funding": [
                {
                    "url": "https://funding.communitybridge.org/projects/laminas-project",
                    "type": "community_bridge"
                }
            ],
            "time": "2023-04-05T08:44:05+00:00"
        },
        {
            "name": "laminas/laminas-json",
            "version": "3.5.0",
            "source": {
                "type": "git",
                "url": "https://github.com/laminas/laminas-json.git",
                "reference": "7a8a1d7bf2d05dd6c1fbd7c0868d3848cf2b57ec"
            },
            "dist": {
                "type": "zip",
                "url": "https://api.github.com/repos/laminas/laminas-json/zipball/7a8a1d7bf2d05dd6c1fbd7c0868d3848cf2b57ec",
                "reference": "7a8a1d7bf2d05dd6c1fbd7c0868d3848cf2b57ec",
                "shasum": ""
            },
            "require": {
                "php": "~8.0.0 || ~8.1.0 || ~8.2.0"
            },
            "conflict": {
                "zendframework/zend-json": "*"
            },
            "require-dev": {
                "laminas/laminas-coding-standard": "~2.4.0",
                "laminas/laminas-stdlib": "^2.7.7 || ^3.1",
                "phpunit/phpunit": "^9.5.25"
            },
            "suggest": {
                "laminas/laminas-json-server": "For implementing JSON-RPC servers",
                "laminas/laminas-xml2json": "For converting XML documents to JSON"
            },
            "type": "library",
            "autoload": {
                "psr-4": {
                    "Laminas\\Json\\": "src/"
                }
            },
            "notification-url": "https://packagist.org/downloads/",
            "license": [
                "BSD-3-Clause"
            ],
            "description": "provides convenience methods for serializing native PHP to JSON and decoding JSON to native PHP",
            "homepage": "https://laminas.dev",
            "keywords": [
                "json",
                "laminas"
            ],
            "support": {
                "chat": "https://laminas.dev/chat",
                "docs": "https://docs.laminas.dev/laminas-json/",
                "forum": "https://discourse.laminas.dev",
                "issues": "https://github.com/laminas/laminas-json/issues",
                "rss": "https://github.com/laminas/laminas-json/releases.atom",
                "source": "https://github.com/laminas/laminas-json"
            },
            "funding": [
                {
                    "url": "https://funding.communitybridge.org/projects/laminas-project",
                    "type": "community_bridge"
                }
            ],
            "time": "2022-10-17T04:06:45+00:00"
        },
        {
            "name": "laminas/laminas-loader",
            "version": "2.9.0",
            "source": {
                "type": "git",
                "url": "https://github.com/laminas/laminas-loader.git",
                "reference": "51ed9c3fa42d1098a9997571730c0cbf42d078d3"
            },
            "dist": {
                "type": "zip",
                "url": "https://api.github.com/repos/laminas/laminas-loader/zipball/51ed9c3fa42d1098a9997571730c0cbf42d078d3",
                "reference": "51ed9c3fa42d1098a9997571730c0cbf42d078d3",
                "shasum": ""
            },
            "require": {
                "php": "~8.0.0 || ~8.1.0 || ~8.2.0"
            },
            "conflict": {
                "zendframework/zend-loader": "*"
            },
            "require-dev": {
                "laminas/laminas-coding-standard": "~2.4.0",
                "phpunit/phpunit": "~9.5.25"
            },
            "type": "library",
            "autoload": {
                "psr-4": {
                    "Laminas\\Loader\\": "src/"
                }
            },
            "notification-url": "https://packagist.org/downloads/",
            "license": [
                "BSD-3-Clause"
            ],
            "description": "Autoloading and plugin loading strategies",
            "homepage": "https://laminas.dev",
            "keywords": [
                "laminas",
                "loader"
            ],
            "support": {
                "chat": "https://laminas.dev/chat",
                "docs": "https://docs.laminas.dev/laminas-loader/",
                "forum": "https://discourse.laminas.dev",
                "issues": "https://github.com/laminas/laminas-loader/issues",
                "rss": "https://github.com/laminas/laminas-loader/releases.atom",
                "source": "https://github.com/laminas/laminas-loader"
            },
            "funding": [
                {
                    "url": "https://funding.communitybridge.org/projects/laminas-project",
                    "type": "community_bridge"
                }
            ],
            "time": "2022-10-16T12:50:49+00:00"
        },
        {
            "name": "laminas/laminas-log",
            "version": "2.16.1",
            "source": {
                "type": "git",
                "url": "https://github.com/laminas/laminas-log.git",
                "reference": "a9c16bb161311553238b8989aa587bed4b518a7e"
            },
            "dist": {
                "type": "zip",
                "url": "https://api.github.com/repos/laminas/laminas-log/zipball/a9c16bb161311553238b8989aa587bed4b518a7e",
                "reference": "a9c16bb161311553238b8989aa587bed4b518a7e",
                "shasum": ""
            },
            "require": {
                "laminas/laminas-servicemanager": "^3.3.0",
                "laminas/laminas-stdlib": "^3.0",
                "php": "~8.0.0 || ~8.1.0 || ~8.2.0",
                "psr/log": "^1.1.2"
            },
            "conflict": {
                "zendframework/zend-log": "*"
            },
            "provide": {
                "psr/log-implementation": "1.0.0"
            },
            "require-dev": {
                "ext-dom": "*",
                "ext-json": "*",
                "ext-xml": "*",
                "firephp/firephp-core": "^0.5.3",
                "laminas/laminas-coding-standard": "~2.3.0",
                "laminas/laminas-db": "^2.6",
                "laminas/laminas-escaper": "^2.5",
                "laminas/laminas-filter": "^2.5",
                "laminas/laminas-mail": "^2.6.1",
                "laminas/laminas-validator": "^2.10.1",
                "mikey179/vfsstream": "^1.6.7",
                "phpspec/prophecy-phpunit": "^2.0",
                "phpunit/phpunit": "^9.5.10"
            },
            "suggest": {
                "ext-mongo": "mongo extension to use Mongo writer",
                "ext-mongodb": "mongodb extension to use MongoDB writer",
                "laminas/laminas-db": "Laminas\\Db component to use the database log writer",
                "laminas/laminas-escaper": "Laminas\\Escaper component, for use in the XML log formatter",
                "laminas/laminas-mail": "Laminas\\Mail component to use the email log writer",
                "laminas/laminas-validator": "Laminas\\Validator component to block invalid log messages"
            },
            "type": "library",
            "extra": {
                "laminas": {
                    "component": "Laminas\\Log",
                    "config-provider": "Laminas\\Log\\ConfigProvider"
                }
            },
            "autoload": {
                "psr-4": {
                    "Laminas\\Log\\": "src/"
                }
            },
            "notification-url": "https://packagist.org/downloads/",
            "license": [
                "BSD-3-Clause"
            ],
            "description": "Robust, composite logger with filtering, formatting, and PSR-3 support",
            "homepage": "https://laminas.dev",
            "keywords": [
                "laminas",
                "log",
                "logging"
            ],
            "support": {
                "chat": "https://laminas.dev/chat",
                "docs": "https://docs.laminas.dev/laminas-log/",
                "forum": "https://discourse.laminas.dev",
                "issues": "https://github.com/laminas/laminas-log/issues",
                "rss": "https://github.com/laminas/laminas-log/releases.atom",
                "source": "https://github.com/laminas/laminas-log"
            },
            "funding": [
                {
                    "url": "https://funding.communitybridge.org/projects/laminas-project",
                    "type": "community_bridge"
                }
            ],
            "time": "2022-12-19T16:38:15+00:00"
        },
        {
            "name": "laminas/laminas-mail",
            "version": "2.22.0",
            "source": {
                "type": "git",
                "url": "https://github.com/laminas/laminas-mail.git",
                "reference": "1d307ff65328c00117c6d90ba0084fdd0fc2bd5c"
            },
            "dist": {
                "type": "zip",
                "url": "https://api.github.com/repos/laminas/laminas-mail/zipball/1d307ff65328c00117c6d90ba0084fdd0fc2bd5c",
                "reference": "1d307ff65328c00117c6d90ba0084fdd0fc2bd5c",
                "shasum": ""
            },
            "require": {
                "ext-iconv": "*",
                "laminas/laminas-loader": "^2.8.0",
                "laminas/laminas-mime": "^2.10.0",
                "laminas/laminas-stdlib": "^3.11.0",
                "laminas/laminas-validator": "^2.23.0",
                "php": "~8.0.0 || ~8.1.0 || ~8.2.0",
                "symfony/polyfill-intl-idn": "^1.26.0",
                "symfony/polyfill-mbstring": "^1.16.0",
                "webmozart/assert": "^1.11.0"
            },
            "require-dev": {
                "laminas/laminas-coding-standard": "~2.5.0",
                "laminas/laminas-crypt": "^3.9.0",
                "laminas/laminas-db": "^2.16",
                "laminas/laminas-servicemanager": "^3.20",
                "phpunit/phpunit": "^9.5.26",
                "psalm/plugin-phpunit": "^0.18.4",
                "symfony/process": "^6.0.11",
                "vimeo/psalm": "^5.1"
            },
            "suggest": {
                "laminas/laminas-crypt": "^3.8 Crammd5 support in SMTP Auth",
                "laminas/laminas-servicemanager": "^3.16 when using SMTP to deliver messages"
            },
            "type": "library",
            "extra": {
                "laminas": {
                    "component": "Laminas\\Mail",
                    "config-provider": "Laminas\\Mail\\ConfigProvider"
                }
            },
            "autoload": {
                "psr-4": {
                    "Laminas\\Mail\\": "src/"
                }
            },
            "notification-url": "https://packagist.org/downloads/",
            "license": [
                "BSD-3-Clause"
            ],
            "description": "Provides generalized functionality to compose and send both text and MIME-compliant multipart e-mail messages",
            "homepage": "https://laminas.dev",
            "keywords": [
                "laminas",
                "mail"
            ],
            "support": {
                "chat": "https://laminas.dev/chat",
                "docs": "https://docs.laminas.dev/laminas-mail/",
                "forum": "https://discourse.laminas.dev",
                "issues": "https://github.com/laminas/laminas-mail/issues",
                "rss": "https://github.com/laminas/laminas-mail/releases.atom",
                "source": "https://github.com/laminas/laminas-mail"
            },
            "funding": [
                {
                    "url": "https://funding.communitybridge.org/projects/laminas-project",
                    "type": "community_bridge"
                }
            ],
            "time": "2023-01-18T08:33:48+00:00"
        },
        {
            "name": "laminas/laminas-math",
            "version": "3.6.0",
            "source": {
                "type": "git",
                "url": "https://github.com/laminas/laminas-math.git",
                "reference": "5770fc632a3614f5526632a8b70f41b65130460e"
            },
            "dist": {
                "type": "zip",
                "url": "https://api.github.com/repos/laminas/laminas-math/zipball/5770fc632a3614f5526632a8b70f41b65130460e",
                "reference": "5770fc632a3614f5526632a8b70f41b65130460e",
                "shasum": ""
            },
            "require": {
                "ext-mbstring": "*",
                "php": "~8.0.0 || ~8.1.0 || ~8.2.0"
            },
            "conflict": {
                "zendframework/zend-math": "*"
            },
            "require-dev": {
                "laminas/laminas-coding-standard": "~2.4.0",
                "phpunit/phpunit": "~9.5.25"
            },
            "suggest": {
                "ext-bcmath": "If using the bcmath functionality",
                "ext-gmp": "If using the gmp functionality"
            },
            "type": "library",
            "extra": {
                "branch-alias": {
                    "dev-master": "3.2.x-dev",
                    "dev-develop": "3.3.x-dev"
                }
            },
            "autoload": {
                "psr-4": {
                    "Laminas\\Math\\": "src/"
                }
            },
            "notification-url": "https://packagist.org/downloads/",
            "license": [
                "BSD-3-Clause"
            ],
            "description": "Create cryptographically secure pseudo-random numbers, and manage big integers",
            "homepage": "https://laminas.dev",
            "keywords": [
                "laminas",
                "math"
            ],
            "support": {
                "chat": "https://laminas.dev/chat",
                "docs": "https://docs.laminas.dev/laminas-math/",
                "forum": "https://discourse.laminas.dev",
                "issues": "https://github.com/laminas/laminas-math/issues",
                "rss": "https://github.com/laminas/laminas-math/releases.atom",
                "source": "https://github.com/laminas/laminas-math"
            },
            "funding": [
                {
                    "url": "https://funding.communitybridge.org/projects/laminas-project",
                    "type": "community_bridge"
                }
            ],
            "time": "2022-10-16T14:22:28+00:00"
        },
        {
            "name": "laminas/laminas-mime",
            "version": "2.11.0",
            "source": {
                "type": "git",
                "url": "https://github.com/laminas/laminas-mime.git",
                "reference": "60ec04b755821c79c1987ce291b44e69f2c0831f"
            },
            "dist": {
                "type": "zip",
                "url": "https://api.github.com/repos/laminas/laminas-mime/zipball/60ec04b755821c79c1987ce291b44e69f2c0831f",
                "reference": "60ec04b755821c79c1987ce291b44e69f2c0831f",
                "shasum": ""
            },
            "require": {
                "laminas/laminas-stdlib": "^2.7 || ^3.0",
                "php": "~8.0.0 || ~8.1.0 || ~8.2.0"
            },
            "conflict": {
                "zendframework/zend-mime": "*"
            },
            "require-dev": {
                "laminas/laminas-coding-standard": "~2.4.0",
                "laminas/laminas-mail": "^2.19.0",
                "phpunit/phpunit": "~9.5.25"
            },
            "suggest": {
                "laminas/laminas-mail": "Laminas\\Mail component"
            },
            "type": "library",
            "autoload": {
                "psr-4": {
                    "Laminas\\Mime\\": "src/"
                }
            },
            "notification-url": "https://packagist.org/downloads/",
            "license": [
                "BSD-3-Clause"
            ],
            "description": "Create and parse MIME messages and parts",
            "homepage": "https://laminas.dev",
            "keywords": [
                "laminas",
                "mime"
            ],
            "support": {
                "chat": "https://laminas.dev/chat",
                "docs": "https://docs.laminas.dev/laminas-mime/",
                "forum": "https://discourse.laminas.dev",
                "issues": "https://github.com/laminas/laminas-mime/issues",
                "rss": "https://github.com/laminas/laminas-mime/releases.atom",
                "source": "https://github.com/laminas/laminas-mime"
            },
            "funding": [
                {
                    "url": "https://funding.communitybridge.org/projects/laminas-project",
                    "type": "community_bridge"
                }
            ],
            "time": "2022-10-18T08:38:15+00:00"
        },
        {
            "name": "laminas/laminas-modulemanager",
            "version": "2.14.0",
            "source": {
                "type": "git",
                "url": "https://github.com/laminas/laminas-modulemanager.git",
                "reference": "fb0a2c34423f7d3321dd7c42dc5fc4db905a99ac"
            },
            "dist": {
                "type": "zip",
                "url": "https://api.github.com/repos/laminas/laminas-modulemanager/zipball/fb0a2c34423f7d3321dd7c42dc5fc4db905a99ac",
                "reference": "fb0a2c34423f7d3321dd7c42dc5fc4db905a99ac",
                "shasum": ""
            },
            "require": {
                "brick/varexporter": "^0.3.2",
                "laminas/laminas-config": "^3.7",
                "laminas/laminas-eventmanager": "^3.4",
                "laminas/laminas-stdlib": "^3.6",
                "php": "~8.0.0 || ~8.1.0 || ~8.2.0",
                "webimpress/safe-writer": "^1.0.2 || ^2.1"
            },
            "conflict": {
                "zendframework/zend-modulemanager": "*"
            },
            "require-dev": {
                "laminas/laminas-coding-standard": "^2.3",
                "laminas/laminas-loader": "^2.9.0",
                "laminas/laminas-mvc": "^3.5.0",
                "laminas/laminas-servicemanager": "^3.19.0",
                "phpunit/phpunit": "^9.5.25",
                "psalm/plugin-phpunit": "^0.17.0",
                "vimeo/psalm": "^4.29"
            },
            "suggest": {
                "laminas/laminas-console": "Laminas\\Console component",
                "laminas/laminas-loader": "Laminas\\Loader component if you are not using Composer autoloading for your modules",
                "laminas/laminas-mvc": "Laminas\\Mvc component",
                "laminas/laminas-servicemanager": "Laminas\\ServiceManager component"
            },
            "type": "library",
            "autoload": {
                "psr-4": {
                    "Laminas\\ModuleManager\\": "src/"
                }
            },
            "notification-url": "https://packagist.org/downloads/",
            "license": [
                "BSD-3-Clause"
            ],
            "description": "Modular application system for laminas-mvc applications",
            "homepage": "https://laminas.dev",
            "keywords": [
                "laminas",
                "modulemanager"
            ],
            "support": {
                "chat": "https://laminas.dev/chat",
                "docs": "https://docs.laminas.dev/laminas-modulemanager/",
                "forum": "https://discourse.laminas.dev",
                "issues": "https://github.com/laminas/laminas-modulemanager/issues",
                "rss": "https://github.com/laminas/laminas-modulemanager/releases.atom",
                "source": "https://github.com/laminas/laminas-modulemanager"
            },
            "funding": [
                {
                    "url": "https://funding.communitybridge.org/projects/laminas-project",
                    "type": "community_bridge"
                }
            ],
            "time": "2022-10-28T09:21:04+00:00"
        },
        {
            "name": "laminas/laminas-mvc",
            "version": "3.6.1",
            "source": {
                "type": "git",
                "url": "https://github.com/laminas/laminas-mvc.git",
                "reference": "f12e801c31c04a4b35017354ff84070f5573879f"
            },
            "dist": {
                "type": "zip",
                "url": "https://api.github.com/repos/laminas/laminas-mvc/zipball/f12e801c31c04a4b35017354ff84070f5573879f",
                "reference": "f12e801c31c04a4b35017354ff84070f5573879f",
                "shasum": ""
            },
            "require": {
                "container-interop/container-interop": "^1.2",
                "laminas/laminas-eventmanager": "^3.4",
                "laminas/laminas-http": "^2.15",
                "laminas/laminas-modulemanager": "^2.8",
                "laminas/laminas-router": "^3.11.1",
                "laminas/laminas-servicemanager": "^3.20.0",
                "laminas/laminas-stdlib": "^3.6",
                "laminas/laminas-view": "^2.14",
                "php": "~8.0.0 || ~8.1.0 || ~8.2.0"
            },
            "conflict": {
                "zendframework/zend-mvc": "*"
            },
            "require-dev": {
                "laminas/laminas-coding-standard": "^2.4.0",
                "laminas/laminas-json": "^3.3",
                "phpspec/prophecy": "^1.15.0",
                "phpspec/prophecy-phpunit": "^2.0.1",
                "phpunit/phpunit": "^9.5.25",
                "webmozart/assert": "^1.11"
            },
            "suggest": {
                "laminas/laminas-json": "(^2.6.1 || ^3.0) To auto-deserialize JSON body content in AbstractRestfulController extensions, when json_decode is unavailable",
                "laminas/laminas-log": "^2.9.1  To provide log functionality via LogFilterManager, LogFormatterManager, and LogProcessorManager",
                "laminas/laminas-mvc-console": "laminas-mvc-console provides the ability to expose laminas-mvc as a console application",
                "laminas/laminas-mvc-i18n": "laminas-mvc-i18n provides integration with laminas-i18n, including a translation bridge and translatable route segments",
                "laminas/laminas-mvc-middleware": "To dispatch middleware in your laminas-mvc application",
                "laminas/laminas-mvc-plugin-fileprg": "To provide Post/Redirect/Get functionality around forms that container file uploads",
                "laminas/laminas-mvc-plugin-flashmessenger": "To provide flash messaging capabilities between requests",
                "laminas/laminas-mvc-plugin-identity": "To access the authenticated identity (per laminas-authentication) in controllers",
                "laminas/laminas-mvc-plugin-prg": "To provide Post/Redirect/Get functionality within controllers",
                "laminas/laminas-paginator": "^2.7 To provide pagination functionality via PaginatorPluginManager",
                "laminas/laminas-servicemanager-di": "laminas-servicemanager-di provides utilities for integrating laminas-di and laminas-servicemanager in your laminas-mvc application"
            },
            "type": "library",
            "autoload": {
                "psr-4": {
                    "Laminas\\Mvc\\": "src/"
                }
            },
            "notification-url": "https://packagist.org/downloads/",
            "license": [
                "BSD-3-Clause"
            ],
            "description": "Laminas's event-driven MVC layer, including MVC Applications, Controllers, and Plugins",
            "homepage": "https://laminas.dev",
            "keywords": [
                "laminas",
                "mvc"
            ],
            "support": {
                "chat": "https://laminas.dev/chat",
                "docs": "https://docs.laminas.dev/laminas-mvc/",
                "forum": "https://discourse.laminas.dev",
                "issues": "https://github.com/laminas/laminas-mvc/issues",
                "rss": "https://github.com/laminas/laminas-mvc/releases.atom",
                "source": "https://github.com/laminas/laminas-mvc"
            },
            "funding": [
                {
                    "url": "https://funding.communitybridge.org/projects/laminas-project",
                    "type": "community_bridge"
                }
            ],
            "time": "2023-03-15T10:21:03+00:00"
        },
        {
            "name": "laminas/laminas-mvc-i18n",
            "version": "1.7.0",
            "source": {
                "type": "git",
                "url": "https://github.com/laminas/laminas-mvc-i18n.git",
                "reference": "571f3e34afbff14351677c450f872a0dd19f9d28"
            },
            "dist": {
                "type": "zip",
                "url": "https://api.github.com/repos/laminas/laminas-mvc-i18n/zipball/571f3e34afbff14351677c450f872a0dd19f9d28",
                "reference": "571f3e34afbff14351677c450f872a0dd19f9d28",
                "shasum": ""
            },
            "require": {
                "container-interop/container-interop": "^1.1",
                "ext-intl": "*",
                "laminas/laminas-i18n": "^2.13.0",
                "laminas/laminas-router": "^3.5.0",
                "laminas/laminas-servicemanager": "^3.15.1",
                "laminas/laminas-stdlib": "^3.10.1",
                "laminas/laminas-validator": "^2.19.0",
                "php": "~8.0.0 || ~8.1.0 || ~8.2.0"
            },
            "conflict": {
                "laminas/laminas-mvc": "<3.0.0",
                "phpspec/prophecy": "<1.8.0",
                "zendframework/zend-mvc-i18n": "*"
            },
            "require-dev": {
                "laminas/laminas-coding-standard": "~2.4.0",
                "phpspec/prophecy-phpunit": "^2.0.1",
                "phpunit/phpunit": "^9.5.26",
                "psalm/plugin-phpunit": "^0.18.0",
                "vimeo/psalm": "^5.0.0"
            },
            "suggest": {
                "laminas/laminas-cache": "To enable caching of translation strings"
            },
            "type": "library",
            "extra": {
                "laminas": {
                    "component": "Laminas\\Mvc\\I18n",
                    "config-provider": "Laminas\\Mvc\\I18n\\ConfigProvider"
                }
            },
            "autoload": {
                "psr-4": {
                    "Laminas\\Mvc\\I18n\\": "src/"
                }
            },
            "notification-url": "https://packagist.org/downloads/",
            "license": [
                "BSD-3-Clause"
            ],
            "description": "Integration between laminas-mvc and laminas-i18n",
            "homepage": "https://laminas.dev",
            "keywords": [
                "i18n",
                "laminas",
                "mvc"
            ],
            "support": {
                "chat": "https://laminas.dev/chat",
                "docs": "https://docs.laminas.dev/laminas-mvc-i18n/",
                "forum": "https://discourse.laminas.dev",
                "issues": "https://github.com/laminas/laminas-mvc-i18n/issues",
                "rss": "https://github.com/laminas/laminas-mvc-i18n/releases.atom",
                "source": "https://github.com/laminas/laminas-mvc-i18n"
            },
            "funding": [
                {
                    "url": "https://funding.communitybridge.org/projects/laminas-project",
                    "type": "community_bridge"
                }
            ],
            "time": "2022-12-02T15:45:50+00:00"
        },
        {
            "name": "laminas/laminas-mvc-plugin-flashmessenger",
            "version": "1.9.0",
            "source": {
                "type": "git",
                "url": "https://github.com/laminas/laminas-mvc-plugin-flashmessenger.git",
                "reference": "dc73bb6b56a0d74f9fdc0d24ec55a5f8c87c4cfa"
            },
            "dist": {
                "type": "zip",
                "url": "https://api.github.com/repos/laminas/laminas-mvc-plugin-flashmessenger/zipball/dc73bb6b56a0d74f9fdc0d24ec55a5f8c87c4cfa",
                "reference": "dc73bb6b56a0d74f9fdc0d24ec55a5f8c87c4cfa",
                "shasum": ""
            },
            "require": {
                "laminas/laminas-mvc": "^3.3",
                "laminas/laminas-session": "^2.12.0",
                "laminas/laminas-stdlib": "^3.6.4",
                "laminas/laminas-view": "^2.13.1",
                "php": "~8.0.0 || ~8.1.0 || ~8.2.0"
            },
            "conflict": {
                "laminas/laminas-mvc": "<3.0.0",
                "zendframework/zend-mvc-plugin-flashmessenger": "*"
            },
            "require-dev": {
                "laminas/laminas-coding-standard": "~2.4.0",
                "laminas/laminas-i18n": "^2.19.0",
                "phpunit/phpunit": "^9.5.25",
                "psalm/plugin-phpunit": "^0.17.0",
                "vimeo/psalm": "^4.29.0"
            },
            "type": "library",
            "extra": {
                "laminas": {
                    "component": "Laminas\\Mvc\\Plugin\\FlashMessenger"
                }
            },
            "autoload": {
                "psr-4": {
                    "Laminas\\Mvc\\Plugin\\FlashMessenger\\": "src/"
                }
            },
            "notification-url": "https://packagist.org/downloads/",
            "license": [
                "BSD-3-Clause"
            ],
            "description": "Plugin for creating and exposing flash messages via laminas-mvc controllers",
            "homepage": "https://laminas.dev",
            "keywords": [
                "laminas",
                "mvc"
            ],
            "support": {
                "chat": "https://laminas.dev/chat",
                "docs": "https://docs.laminas.dev/laminas-mvc-plugin-flashmessenger/",
                "forum": "https://discourse.laminas.dev",
                "issues": "https://github.com/laminas/laminas-mvc-plugin-flashmessenger/issues",
                "rss": "https://github.com/laminas/laminas-mvc-plugin-flashmessenger/releases.atom",
                "source": "https://github.com/laminas/laminas-mvc-plugin-flashmessenger"
            },
            "funding": [
                {
                    "url": "https://funding.communitybridge.org/projects/laminas-project",
                    "type": "community_bridge"
                }
            ],
            "time": "2022-10-22T12:47:30+00:00"
        },
        {
            "name": "laminas/laminas-paginator",
            "version": "2.17.0",
            "source": {
                "type": "git",
                "url": "https://github.com/laminas/laminas-paginator.git",
                "reference": "d0fca60a32656fe095045d76af7ad3a3bfc297f9"
            },
            "dist": {
                "type": "zip",
                "url": "https://api.github.com/repos/laminas/laminas-paginator/zipball/d0fca60a32656fe095045d76af7ad3a3bfc297f9",
                "reference": "d0fca60a32656fe095045d76af7ad3a3bfc297f9",
                "shasum": ""
            },
            "require": {
                "ext-json": "*",
                "laminas/laminas-stdlib": "^3.10.1",
                "php": "~8.0.0 || ~8.1.0 || ~8.2.0"
            },
            "conflict": {
                "zendframework/zend-paginator": "*"
            },
            "require-dev": {
                "laminas/laminas-cache": "^3.6.0",
                "laminas/laminas-cache-storage-adapter-memory": "^2.2.0",
                "laminas/laminas-coding-standard": "^2.4.0",
                "laminas/laminas-config": "^3.8.0",
                "laminas/laminas-filter": "^2.23.0",
                "laminas/laminas-servicemanager": "^3.19.0",
                "laminas/laminas-view": "^2.24.0",
                "phpunit/phpunit": "^9.5.25",
                "psalm/plugin-phpunit": "^0.18.0",
                "vimeo/psalm": "^5.0.0"
            },
            "suggest": {
                "laminas/laminas-cache": "Laminas\\Cache component to support cache features",
                "laminas/laminas-filter": "Laminas\\Filter component",
                "laminas/laminas-paginator-adapter-laminasdb": "Provides pagination adapters for Select statements and TableGateway instances",
                "laminas/laminas-servicemanager": "Laminas\\ServiceManager component",
                "laminas/laminas-view": "Laminas\\View component"
            },
            "type": "library",
            "extra": {
                "laminas": {
                    "component": "Laminas\\Paginator",
                    "config-provider": "Laminas\\Paginator\\ConfigProvider"
                }
            },
            "autoload": {
                "psr-4": {
                    "Laminas\\Paginator\\": "src/"
                }
            },
            "notification-url": "https://packagist.org/downloads/",
            "license": [
                "BSD-3-Clause"
            ],
            "description": "Paginate collections of data from arbitrary sources",
            "homepage": "https://laminas.dev",
            "keywords": [
                "laminas",
                "paginator"
            ],
            "support": {
                "chat": "https://laminas.dev/chat",
                "docs": "https://docs.laminas.dev/laminas-paginator/",
                "forum": "https://discourse.laminas.dev",
                "issues": "https://github.com/laminas/laminas-paginator/issues",
                "rss": "https://github.com/laminas/laminas-paginator/releases.atom",
                "source": "https://github.com/laminas/laminas-paginator"
            },
            "funding": [
                {
                    "url": "https://funding.communitybridge.org/projects/laminas-project",
                    "type": "community_bridge"
                }
            ],
            "time": "2022-12-05T16:02:38+00:00"
        },
        {
            "name": "laminas/laminas-paginator-adapter-laminasdb",
            "version": "1.3.0",
            "source": {
                "type": "git",
                "url": "https://github.com/laminas/laminas-paginator-adapter-laminasdb.git",
                "reference": "bbed386f6eec03ce776d798d150c456c7ab10c48"
            },
            "dist": {
                "type": "zip",
                "url": "https://api.github.com/repos/laminas/laminas-paginator-adapter-laminasdb/zipball/bbed386f6eec03ce776d798d150c456c7ab10c48",
                "reference": "bbed386f6eec03ce776d798d150c456c7ab10c48",
                "shasum": ""
            },
            "require": {
                "laminas/laminas-db": "^2.13.4",
                "laminas/laminas-paginator": "^2.12.1",
                "php": "^7.4 || ~8.0.0 || ~8.1.0 || ~8.2.0"
            },
            "require-dev": {
                "laminas/laminas-coding-standard": "~2.4.0",
                "phpunit/phpunit": "^9.5.26",
                "psalm/plugin-phpunit": "^0.18.0",
                "vimeo/psalm": "^5.0.0"
            },
            "type": "library",
            "extra": {
                "laminas": {
                    "component": "Laminas\\Paginator\\Adapter\\LaminasDb",
                    "config-provider": "Laminas\\Paginator\\Adapter\\LaminasDb\\ConfigProvider"
                }
            },
            "autoload": {
                "psr-4": {
                    "Laminas\\Paginator\\Adapter\\LaminasDb\\": "src//"
                }
            },
            "notification-url": "https://packagist.org/downloads/",
            "license": [
                "BSD-3-Clause"
            ],
            "description": "laminas-db adapters for laminas-paginator",
            "keywords": [
                "db",
                "laminas",
                "pagination"
            ],
            "support": {
                "docs": "https://docs.laminas.dev/laminas-laminas-paginator-adapter-db/",
                "forum": "https://discourse.laminas.dev/",
                "issues": "https://github.com/laminas/laminas-laminas-paginator-adapter-db/issues",
                "rss": "https://github.com/laminas/laminas-laminas-paginator-adapter-db/releases.atom",
                "source": "https://github.com/laminas/laminas-laminas-paginator-adapter-db"
            },
            "funding": [
                {
                    "url": "https://funding.communitybridge.org/projects/laminas-project",
                    "type": "community_bridge"
                }
            ],
            "time": "2022-12-07T01:20:31+00:00"
        },
        {
            "name": "laminas/laminas-psr7bridge",
            "version": "1.9.0",
            "source": {
                "type": "git",
                "url": "https://github.com/laminas/laminas-psr7bridge.git",
                "reference": "fa4bdcc88727e37d51dedb7ddd0c5e9803d792b4"
            },
            "dist": {
                "type": "zip",
                "url": "https://api.github.com/repos/laminas/laminas-psr7bridge/zipball/fa4bdcc88727e37d51dedb7ddd0c5e9803d792b4",
                "reference": "fa4bdcc88727e37d51dedb7ddd0c5e9803d792b4",
                "shasum": ""
            },
            "require": {
                "laminas/laminas-diactoros": "^2.0",
                "laminas/laminas-http": "^2.18",
                "php": "~8.0.0 || ~8.1.0 || ~8.2.0",
                "psr/http-message": "^1.0"
            },
            "conflict": {
                "laminas/laminas-stdlib": "< 3.2.1",
                "zendframework/zend-psr7bridge": "*"
            },
            "require-dev": {
                "laminas/laminas-coding-standard": "~2.4.0",
                "phpunit/phpunit": "^9.5.27",
                "psalm/plugin-phpunit": "^0.18.4",
                "vimeo/psalm": "^5.4"
            },
            "type": "library",
            "autoload": {
                "psr-4": {
                    "Laminas\\Psr7Bridge\\": "src/"
                }
            },
            "notification-url": "https://packagist.org/downloads/",
            "license": [
                "BSD-3-Clause"
            ],
            "description": "Bidirectional conversions between PSR-7 and laminas-http messages",
            "homepage": "https://laminas.dev",
            "keywords": [
                "http",
                "laminas",
                "psr",
                "psr-7"
            ],
            "support": {
                "chat": "https://laminas.dev/chat",
                "docs": "https://docs.laminas.dev/laminas-psr7bridge/",
                "forum": "https://discourse.laminas.dev",
                "issues": "https://github.com/laminas/laminas-psr7bridge/issues",
                "rss": "https://github.com/laminas/laminas-psr7bridge/releases.atom",
                "source": "https://github.com/laminas/laminas-psr7bridge"
            },
            "funding": [
                {
                    "url": "https://funding.communitybridge.org/projects/laminas-project",
                    "type": "community_bridge"
                }
            ],
            "time": "2022-12-20T12:37:06+00:00"
        },
        {
            "name": "laminas/laminas-recaptcha",
            "version": "3.6.0",
            "source": {
                "type": "git",
                "url": "https://github.com/laminas/laminas-recaptcha.git",
                "reference": "ead14136a0ded44d1a72f4885df0f3333065d919"
            },
            "dist": {
                "type": "zip",
                "url": "https://api.github.com/repos/laminas/laminas-recaptcha/zipball/ead14136a0ded44d1a72f4885df0f3333065d919",
                "reference": "ead14136a0ded44d1a72f4885df0f3333065d919",
                "shasum": ""
            },
            "require": {
                "ext-json": "*",
                "laminas/laminas-http": "^2.15",
                "laminas/laminas-stdlib": "^3.10.1",
                "php": "~8.0.0 || ~8.1.0 || ~8.2.0"
            },
            "conflict": {
                "zendframework/zendservice-recaptcha": "*"
            },
            "require-dev": {
                "laminas/laminas-coding-standard": "~2.4.0",
                "laminas/laminas-config": "^3.7",
                "laminas/laminas-validator": "^2.15",
                "phpunit/phpunit": "^9.5.26",
                "psalm/plugin-phpunit": "^0.18.0",
                "vimeo/psalm": "^5.0.0"
            },
            "suggest": {
                "laminas/laminas-validator": "~2.0, if using ReCaptcha's Mailhide API"
            },
            "type": "library",
            "autoload": {
                "psr-4": {
                    "Laminas\\ReCaptcha\\": "src/"
                }
            },
            "notification-url": "https://packagist.org/downloads/",
            "license": [
                "BSD-3-Clause"
            ],
            "description": "OOP wrapper for the ReCaptcha web service",
            "homepage": "https://laminas.dev",
            "keywords": [
                "laminas",
                "recaptcha"
            ],
            "support": {
                "chat": "https://laminas.dev/chat",
                "docs": "https://docs.laminas.dev/laminas-recaptcha/",
                "forum": "https://discourse.laminas.dev",
                "issues": "https://github.com/laminas/laminas-recaptcha/issues",
                "rss": "https://github.com/laminas/laminas-recaptcha/releases.atom",
                "source": "https://github.com/laminas/laminas-recaptcha"
            },
            "funding": [
                {
                    "url": "https://funding.communitybridge.org/projects/laminas-project",
                    "type": "community_bridge"
                }
            ],
            "time": "2022-12-05T21:28:54+00:00"
        },
        {
            "name": "laminas/laminas-router",
            "version": "3.11.1",
            "source": {
                "type": "git",
                "url": "https://github.com/laminas/laminas-router.git",
                "reference": "3512c28cb4ffd64a62bc9e8b685a50a6547b0a11"
            },
            "dist": {
                "type": "zip",
                "url": "https://api.github.com/repos/laminas/laminas-router/zipball/3512c28cb4ffd64a62bc9e8b685a50a6547b0a11",
                "reference": "3512c28cb4ffd64a62bc9e8b685a50a6547b0a11",
                "shasum": ""
            },
            "require": {
                "laminas/laminas-http": "^2.15",
                "laminas/laminas-servicemanager": "^3.14.0",
                "laminas/laminas-stdlib": "^3.10.1",
                "php": "~8.0.0 || ~8.1.0 || ~8.2.0"
            },
            "conflict": {
                "zendframework/zend-router": "*"
            },
            "require-dev": {
                "laminas/laminas-coding-standard": "~2.4.0",
                "laminas/laminas-i18n": "^2.19.0",
                "phpunit/phpunit": "^9.5.26",
                "psalm/plugin-phpunit": "^0.18.0",
                "vimeo/psalm": "^5.0.0"
            },
            "suggest": {
                "laminas/laminas-i18n": "^2.15.0 if defining translatable HTTP path segments"
            },
            "type": "library",
            "extra": {
                "laminas": {
                    "component": "Laminas\\Router",
                    "config-provider": "Laminas\\Router\\ConfigProvider"
                }
            },
            "autoload": {
                "psr-4": {
                    "Laminas\\Router\\": "src/"
                }
            },
            "notification-url": "https://packagist.org/downloads/",
            "license": [
                "BSD-3-Clause"
            ],
            "description": "Flexible routing system for HTTP and console applications",
            "homepage": "https://laminas.dev",
            "keywords": [
                "laminas",
                "routing"
            ],
            "support": {
                "chat": "https://laminas.dev/chat",
                "docs": "https://docs.laminas.dev/laminas-router/",
                "forum": "https://discourse.laminas.dev",
                "issues": "https://github.com/laminas/laminas-router/issues",
                "rss": "https://github.com/laminas/laminas-router/releases.atom",
                "source": "https://github.com/laminas/laminas-router"
            },
            "funding": [
                {
                    "url": "https://funding.communitybridge.org/projects/laminas-project",
                    "type": "community_bridge"
                }
            ],
            "time": "2022-12-29T14:47:23+00:00"
        },
        {
            "name": "laminas/laminas-serializer",
            "version": "2.14.0",
            "source": {
                "type": "git",
                "url": "https://github.com/laminas/laminas-serializer.git",
                "reference": "c4ceeb080f8d080006616072d2926949b3e5b9ea"
            },
            "dist": {
                "type": "zip",
                "url": "https://api.github.com/repos/laminas/laminas-serializer/zipball/c4ceeb080f8d080006616072d2926949b3e5b9ea",
                "reference": "c4ceeb080f8d080006616072d2926949b3e5b9ea",
                "shasum": ""
            },
            "require": {
                "laminas/laminas-json": "^3.1",
                "laminas/laminas-stdlib": "^3.2",
                "php": "~8.0.0 || ~8.1.0 || ~8.2.0"
            },
            "conflict": {
                "zendframework/zend-serializer": "*"
            },
            "require-dev": {
                "laminas/laminas-coding-standard": "~2.4.0",
                "laminas/laminas-math": "~3.6.0",
                "laminas/laminas-servicemanager": "~3.19.0",
                "phpunit/phpunit": "~9.5.25"
            },
            "suggest": {
                "laminas/laminas-math": "(^3.3) To support Python Pickle serialization",
                "laminas/laminas-servicemanager": "(^3.6) To support plugin manager support"
            },
            "type": "library",
            "extra": {
                "laminas": {
                    "component": "Laminas\\Serializer",
                    "config-provider": "Laminas\\Serializer\\ConfigProvider"
                }
            },
            "autoload": {
                "psr-4": {
                    "Laminas\\Serializer\\": "src/"
                }
            },
            "notification-url": "https://packagist.org/downloads/",
            "license": [
                "BSD-3-Clause"
            ],
            "description": "Serialize and deserialize PHP structures to a variety of representations",
            "homepage": "https://laminas.dev",
            "keywords": [
                "laminas",
                "serializer"
            ],
            "support": {
                "chat": "https://laminas.dev/chat",
                "docs": "https://docs.laminas.dev/laminas-serializer/",
                "forum": "https://discourse.laminas.dev",
                "issues": "https://github.com/laminas/laminas-serializer/issues",
                "rss": "https://github.com/laminas/laminas-serializer/releases.atom",
                "source": "https://github.com/laminas/laminas-serializer"
            },
            "funding": [
                {
                    "url": "https://funding.communitybridge.org/projects/laminas-project",
                    "type": "community_bridge"
                }
            ],
            "time": "2022-10-16T14:51:10+00:00"
        },
        {
            "name": "laminas/laminas-servicemanager",
            "version": "3.20.0",
            "source": {
                "type": "git",
                "url": "https://github.com/laminas/laminas-servicemanager.git",
                "reference": "bc2c2cbe2dd90db8b9d16b0618f542692b76ab59"
            },
            "dist": {
                "type": "zip",
                "url": "https://api.github.com/repos/laminas/laminas-servicemanager/zipball/bc2c2cbe2dd90db8b9d16b0618f542692b76ab59",
                "reference": "bc2c2cbe2dd90db8b9d16b0618f542692b76ab59",
                "shasum": ""
            },
            "require": {
                "laminas/laminas-stdlib": "^3.2.1",
                "php": "~8.0.0 || ~8.1.0 || ~8.2.0",
                "psr/container": "^1.0"
            },
            "conflict": {
                "ext-psr": "*",
                "laminas/laminas-code": "<3.3.1",
                "zendframework/zend-code": "<3.3.1",
                "zendframework/zend-servicemanager": "*"
            },
            "provide": {
                "psr/container-implementation": "^1.0"
            },
            "replace": {
                "container-interop/container-interop": "^1.2.0"
            },
            "require-dev": {
                "composer/package-versions-deprecated": "^1.11.99.5",
                "laminas/laminas-coding-standard": "~2.4.0",
                "laminas/laminas-container-config-test": "^0.8",
                "laminas/laminas-dependency-plugin": "^2.2",
                "mikey179/vfsstream": "^1.6.11@alpha",
                "ocramius/proxy-manager": "^2.14.1",
                "phpbench/phpbench": "^1.2.7",
                "phpunit/phpunit": "^9.5.26",
                "psalm/plugin-phpunit": "^0.18.0",
                "vimeo/psalm": "^5.0.0"
            },
            "suggest": {
                "ocramius/proxy-manager": "ProxyManager ^2.1.1 to handle lazy initialization of services"
            },
            "bin": [
                "bin/generate-deps-for-config-factory",
                "bin/generate-factory-for-class"
            ],
            "type": "library",
            "autoload": {
                "files": [
                    "src/autoload.php"
                ],
                "psr-4": {
                    "Laminas\\ServiceManager\\": "src/"
                }
            },
            "notification-url": "https://packagist.org/downloads/",
            "license": [
                "BSD-3-Clause"
            ],
            "description": "Factory-Driven Dependency Injection Container",
            "homepage": "https://laminas.dev",
            "keywords": [
                "PSR-11",
                "dependency-injection",
                "di",
                "dic",
                "laminas",
                "service-manager",
                "servicemanager"
            ],
            "support": {
                "chat": "https://laminas.dev/chat",
                "docs": "https://docs.laminas.dev/laminas-servicemanager/",
                "forum": "https://discourse.laminas.dev",
                "issues": "https://github.com/laminas/laminas-servicemanager/issues",
                "rss": "https://github.com/laminas/laminas-servicemanager/releases.atom",
                "source": "https://github.com/laminas/laminas-servicemanager"
            },
            "funding": [
                {
                    "url": "https://funding.communitybridge.org/projects/laminas-project",
                    "type": "community_bridge"
                }
            ],
            "time": "2022-12-01T17:03:38+00:00"
        },
        {
            "name": "laminas/laminas-session",
            "version": "2.16.0",
            "source": {
                "type": "git",
                "url": "https://github.com/laminas/laminas-session.git",
                "reference": "9c845a0361625d5775cad6f043716196201ad41f"
            },
            "dist": {
                "type": "zip",
                "url": "https://api.github.com/repos/laminas/laminas-session/zipball/9c845a0361625d5775cad6f043716196201ad41f",
                "reference": "9c845a0361625d5775cad6f043716196201ad41f",
                "shasum": ""
            },
            "require": {
                "laminas/laminas-eventmanager": "^3.5",
                "laminas/laminas-servicemanager": "^3.15.1",
                "laminas/laminas-stdlib": "^3.10.1",
                "php": "~8.0.0 || ~8.1.0 || ~8.2.0"
            },
            "conflict": {
                "zendframework/zend-session": "*"
            },
            "require-dev": {
                "laminas/laminas-cache": "^3.8",
                "laminas/laminas-cache-storage-adapter-memory": "^2.2",
                "laminas/laminas-coding-standard": "~2.4.0",
                "laminas/laminas-db": "^2.15",
                "laminas/laminas-http": "^2.17.1",
                "laminas/laminas-validator": "^2.28",
                "mongodb/mongodb": "~1.13.0",
                "phpunit/phpunit": "^9.5.26",
                "psalm/plugin-phpunit": "^0.18.0",
                "vimeo/psalm": "^5.0"
            },
            "suggest": {
                "laminas/laminas-cache": "Laminas\\Cache component",
                "laminas/laminas-db": "Laminas\\Db component",
                "laminas/laminas-http": "Laminas\\Http component",
                "laminas/laminas-servicemanager": "Laminas\\ServiceManager component",
                "laminas/laminas-validator": "Laminas\\Validator component",
                "mongodb/mongodb": "If you want to use the MongoDB session save handler"
            },
            "type": "library",
            "extra": {
                "laminas": {
                    "component": "Laminas\\Session",
                    "config-provider": "Laminas\\Session\\ConfigProvider"
                }
            },
            "autoload": {
                "psr-4": {
                    "Laminas\\Session\\": "src/"
                }
            },
            "notification-url": "https://packagist.org/downloads/",
            "license": [
                "BSD-3-Clause"
            ],
            "description": "Object-oriented interface to PHP sessions and storage",
            "homepage": "https://laminas.dev",
            "keywords": [
                "laminas",
                "session"
            ],
            "support": {
                "chat": "https://laminas.dev/chat",
                "docs": "https://docs.laminas.dev/laminas-session/",
                "forum": "https://discourse.laminas.dev",
                "issues": "https://github.com/laminas/laminas-session/issues",
                "rss": "https://github.com/laminas/laminas-session/releases.atom",
                "source": "https://github.com/laminas/laminas-session"
            },
            "funding": [
                {
                    "url": "https://funding.communitybridge.org/projects/laminas-project",
                    "type": "community_bridge"
                }
            ],
            "time": "2022-12-04T11:15:36+00:00"
        },
        {
            "name": "laminas/laminas-stdlib",
            "version": "3.16.1",
            "source": {
                "type": "git",
                "url": "https://github.com/laminas/laminas-stdlib.git",
                "reference": "f4f773641807c7ccee59b758bfe4ac4ba33ecb17"
            },
            "dist": {
                "type": "zip",
                "url": "https://api.github.com/repos/laminas/laminas-stdlib/zipball/f4f773641807c7ccee59b758bfe4ac4ba33ecb17",
                "reference": "f4f773641807c7ccee59b758bfe4ac4ba33ecb17",
                "shasum": ""
            },
            "require": {
                "php": "~8.0.0 || ~8.1.0 || ~8.2.0"
            },
            "conflict": {
                "zendframework/zend-stdlib": "*"
            },
            "require-dev": {
                "laminas/laminas-coding-standard": "^2.4.0",
                "phpbench/phpbench": "^1.2.7",
                "phpunit/phpunit": "^9.5.26",
                "psalm/plugin-phpunit": "^0.18.0",
                "vimeo/psalm": "^5.0.0"
            },
            "type": "library",
            "autoload": {
                "psr-4": {
                    "Laminas\\Stdlib\\": "src/"
                }
            },
            "notification-url": "https://packagist.org/downloads/",
            "license": [
                "BSD-3-Clause"
            ],
            "description": "SPL extensions, array utilities, error handlers, and more",
            "homepage": "https://laminas.dev",
            "keywords": [
                "laminas",
                "stdlib"
            ],
            "support": {
                "chat": "https://laminas.dev/chat",
                "docs": "https://docs.laminas.dev/laminas-stdlib/",
                "forum": "https://discourse.laminas.dev",
                "issues": "https://github.com/laminas/laminas-stdlib/issues",
                "rss": "https://github.com/laminas/laminas-stdlib/releases.atom",
                "source": "https://github.com/laminas/laminas-stdlib"
            },
            "funding": [
                {
                    "url": "https://funding.communitybridge.org/projects/laminas-project",
                    "type": "community_bridge"
                }
            ],
            "time": "2022-12-03T18:48:01+00:00"
        },
        {
            "name": "laminas/laminas-text",
            "version": "2.10.0",
            "source": {
                "type": "git",
                "url": "https://github.com/laminas/laminas-text.git",
                "reference": "40f7acdb284d41553d32db811e704d6e15e415b4"
            },
            "dist": {
                "type": "zip",
                "url": "https://api.github.com/repos/laminas/laminas-text/zipball/40f7acdb284d41553d32db811e704d6e15e415b4",
                "reference": "40f7acdb284d41553d32db811e704d6e15e415b4",
                "shasum": ""
            },
            "require": {
                "laminas/laminas-servicemanager": "^3.19.0",
                "laminas/laminas-stdlib": "^3.7.1",
                "php": "~8.0.0 || ~8.1.0 || ~8.2.0"
            },
            "conflict": {
                "zendframework/zend-text": "*"
            },
            "require-dev": {
                "laminas/laminas-coding-standard": "~2.4.0",
                "phpunit/phpunit": "^9.5",
                "psalm/plugin-phpunit": "^0.18.4",
                "vimeo/psalm": "^5.1"
            },
            "type": "library",
            "autoload": {
                "psr-4": {
                    "Laminas\\Text\\": "src/"
                }
            },
            "notification-url": "https://packagist.org/downloads/",
            "license": [
                "BSD-3-Clause"
            ],
            "description": "Create FIGlets and text-based tables",
            "homepage": "https://laminas.dev",
            "keywords": [
                "laminas",
                "text"
            ],
            "support": {
                "chat": "https://laminas.dev/chat",
                "docs": "https://docs.laminas.dev/laminas-text/",
                "forum": "https://discourse.laminas.dev",
                "issues": "https://github.com/laminas/laminas-text/issues",
                "rss": "https://github.com/laminas/laminas-text/releases.atom",
                "source": "https://github.com/laminas/laminas-text"
            },
            "funding": [
                {
                    "url": "https://funding.communitybridge.org/projects/laminas-project",
                    "type": "community_bridge"
                }
            ],
            "time": "2022-12-11T15:36:27+00:00"
        },
        {
            "name": "laminas/laminas-uri",
            "version": "2.10.0",
            "source": {
                "type": "git",
                "url": "https://github.com/laminas/laminas-uri.git",
                "reference": "663b050294945c7345cc3a61f3ca661d5f9e1f80"
            },
            "dist": {
                "type": "zip",
                "url": "https://api.github.com/repos/laminas/laminas-uri/zipball/663b050294945c7345cc3a61f3ca661d5f9e1f80",
                "reference": "663b050294945c7345cc3a61f3ca661d5f9e1f80",
                "shasum": ""
            },
            "require": {
                "laminas/laminas-escaper": "^2.9",
                "laminas/laminas-validator": "^2.15",
                "php": "~8.0.0 || ~8.1.0 || ~8.2.0"
            },
            "conflict": {
                "zendframework/zend-uri": "*"
            },
            "require-dev": {
                "laminas/laminas-coding-standard": "~2.4.0",
                "phpunit/phpunit": "^9.5.25"
            },
            "type": "library",
            "autoload": {
                "psr-4": {
                    "Laminas\\Uri\\": "src/"
                }
            },
            "notification-url": "https://packagist.org/downloads/",
            "license": [
                "BSD-3-Clause"
            ],
            "description": "A component that aids in manipulating and validating » Uniform Resource Identifiers (URIs)",
            "homepage": "https://laminas.dev",
            "keywords": [
                "laminas",
                "uri"
            ],
            "support": {
                "chat": "https://laminas.dev/chat",
                "docs": "https://docs.laminas.dev/laminas-uri/",
                "forum": "https://discourse.laminas.dev",
                "issues": "https://github.com/laminas/laminas-uri/issues",
                "rss": "https://github.com/laminas/laminas-uri/releases.atom",
                "source": "https://github.com/laminas/laminas-uri"
            },
            "funding": [
                {
                    "url": "https://funding.communitybridge.org/projects/laminas-project",
                    "type": "community_bridge"
                }
            ],
            "time": "2022-10-16T15:02:45+00:00"
        },
        {
            "name": "laminas/laminas-validator",
            "version": "2.30.1",
            "source": {
                "type": "git",
                "url": "https://github.com/laminas/laminas-validator.git",
                "reference": "b7d217b5e4951955fda9a3a5ada91b717b5c8d5c"
            },
            "dist": {
                "type": "zip",
                "url": "https://api.github.com/repos/laminas/laminas-validator/zipball/b7d217b5e4951955fda9a3a5ada91b717b5c8d5c",
                "reference": "b7d217b5e4951955fda9a3a5ada91b717b5c8d5c",
                "shasum": ""
            },
            "require": {
                "laminas/laminas-servicemanager": "^3.12.0",
                "laminas/laminas-stdlib": "^3.13",
                "php": "~8.0.0 || ~8.1.0 || ~8.2.0",
                "psr/http-message": "^1.0.1"
            },
            "conflict": {
                "zendframework/zend-validator": "*"
            },
            "require-dev": {
                "laminas/laminas-coding-standard": "^2.4.0",
                "laminas/laminas-db": "^2.16",
                "laminas/laminas-filter": "^2.28.1",
                "laminas/laminas-http": "^2.18",
                "laminas/laminas-i18n": "^2.19",
                "laminas/laminas-session": "^2.15",
                "laminas/laminas-uri": "^2.10.0",
                "phpunit/phpunit": "^9.5.26",
                "psalm/plugin-phpunit": "^0.18.3",
                "psr/http-client": "^1.0.1",
                "psr/http-factory": "^1.0.1",
                "vimeo/psalm": "^5.0"
            },
            "suggest": {
                "laminas/laminas-db": "Laminas\\Db component, required by the (No)RecordExists validator",
                "laminas/laminas-filter": "Laminas\\Filter component, required by the Digits validator",
                "laminas/laminas-i18n": "Laminas\\I18n component to allow translation of validation error messages",
                "laminas/laminas-i18n-resources": "Translations of validator messages",
                "laminas/laminas-servicemanager": "Laminas\\ServiceManager component to allow using the ValidatorPluginManager and validator chains",
                "laminas/laminas-session": "Laminas\\Session component, ^2.8; required by the Csrf validator",
                "laminas/laminas-uri": "Laminas\\Uri component, required by the Uri and Sitemap\\Loc validators",
                "psr/http-message": "psr/http-message, required when validating PSR-7 UploadedFileInterface instances via the Upload and UploadFile validators"
            },
            "type": "library",
            "extra": {
                "laminas": {
                    "component": "Laminas\\Validator",
                    "config-provider": "Laminas\\Validator\\ConfigProvider"
                }
            },
            "autoload": {
                "psr-4": {
                    "Laminas\\Validator\\": "src/"
                }
            },
            "notification-url": "https://packagist.org/downloads/",
            "license": [
                "BSD-3-Clause"
            ],
            "description": "Validation classes for a wide range of domains, and the ability to chain validators to create complex validation criteria",
            "homepage": "https://laminas.dev",
            "keywords": [
                "laminas",
                "validator"
            ],
            "support": {
                "chat": "https://laminas.dev/chat",
                "docs": "https://docs.laminas.dev/laminas-validator/",
                "forum": "https://discourse.laminas.dev",
                "issues": "https://github.com/laminas/laminas-validator/issues",
                "rss": "https://github.com/laminas/laminas-validator/releases.atom",
                "source": "https://github.com/laminas/laminas-validator"
            },
            "funding": [
                {
                    "url": "https://funding.communitybridge.org/projects/laminas-project",
                    "type": "community_bridge"
                }
            ],
            "time": "2023-01-30T22:41:19+00:00"
        },
        {
            "name": "laminas/laminas-view",
            "version": "2.27.0",
            "source": {
                "type": "git",
                "url": "https://github.com/laminas/laminas-view.git",
                "reference": "b7e66e148ccd55c815b9626ee0cfd358dbb28be4"
            },
            "dist": {
                "type": "zip",
                "url": "https://api.github.com/repos/laminas/laminas-view/zipball/b7e66e148ccd55c815b9626ee0cfd358dbb28be4",
                "reference": "b7e66e148ccd55c815b9626ee0cfd358dbb28be4",
                "shasum": ""
            },
            "require": {
                "ext-dom": "*",
                "ext-filter": "*",
                "ext-json": "*",
                "laminas/laminas-escaper": "^2.5",
                "laminas/laminas-eventmanager": "^3.4",
                "laminas/laminas-json": "^3.3",
                "laminas/laminas-servicemanager": "^3.14.0",
                "laminas/laminas-stdlib": "^3.10.1",
                "php": "~8.0.0 || ~8.1.0 || ~8.2.0",
                "psr/container": "^1 || ^2"
            },
            "conflict": {
                "container-interop/container-interop": "<1.2",
                "laminas/laminas-router": "<3.0.1",
                "laminas/laminas-session": "<2.12",
                "zendframework/zend-view": "*"
            },
            "require-dev": {
                "laminas/laminas-authentication": "^2.13",
                "laminas/laminas-coding-standard": "~2.5.0",
                "laminas/laminas-feed": "^2.20",
                "laminas/laminas-filter": "^2.31",
                "laminas/laminas-http": "^2.18",
                "laminas/laminas-i18n": "^2.21",
                "laminas/laminas-modulemanager": "^2.14",
                "laminas/laminas-mvc": "^3.6",
                "laminas/laminas-mvc-i18n": "^1.7",
                "laminas/laminas-mvc-plugin-flashmessenger": "^1.9",
                "laminas/laminas-navigation": "^2.18.1",
                "laminas/laminas-paginator": "^2.17",
                "laminas/laminas-permissions-acl": "^2.13",
                "laminas/laminas-router": "^3.11.1",
                "laminas/laminas-uri": "^2.10",
                "phpunit/phpunit": "^9.5.28",
                "psalm/plugin-phpunit": "^0.18.4",
                "vimeo/psalm": "^5.4"
            },
            "suggest": {
                "laminas/laminas-authentication": "Laminas\\Authentication component",
                "laminas/laminas-feed": "Laminas\\Feed component",
                "laminas/laminas-filter": "Laminas\\Filter component",
                "laminas/laminas-http": "Laminas\\Http component",
                "laminas/laminas-i18n": "Laminas\\I18n component",
                "laminas/laminas-mvc": "Laminas\\Mvc component",
                "laminas/laminas-mvc-plugin-flashmessenger": "laminas-mvc-plugin-flashmessenger component, if you want to use the FlashMessenger view helper with laminas-mvc versions 3 and up",
                "laminas/laminas-navigation": "Laminas\\Navigation component",
                "laminas/laminas-paginator": "Laminas\\Paginator component",
                "laminas/laminas-permissions-acl": "Laminas\\Permissions\\Acl component",
                "laminas/laminas-uri": "Laminas\\Uri component"
            },
            "bin": [
                "bin/templatemap_generator.php"
            ],
            "type": "library",
            "autoload": {
                "psr-4": {
                    "Laminas\\View\\": "src/"
                }
            },
            "notification-url": "https://packagist.org/downloads/",
            "license": [
                "BSD-3-Clause"
            ],
            "description": "Flexible view layer supporting and providing multiple view layers, helpers, and more",
            "homepage": "https://laminas.dev",
            "keywords": [
                "laminas",
                "view"
            ],
            "support": {
                "chat": "https://laminas.dev/chat",
                "docs": "https://docs.laminas.dev/laminas-view/",
                "forum": "https://discourse.laminas.dev",
                "issues": "https://github.com/laminas/laminas-view/issues",
                "rss": "https://github.com/laminas/laminas-view/releases.atom",
                "source": "https://github.com/laminas/laminas-view"
            },
            "funding": [
                {
                    "url": "https://funding.communitybridge.org/projects/laminas-project",
                    "type": "community_bridge"
                }
            ],
            "time": "2023-02-09T16:07:15+00:00"
        },
        {
            "name": "lcobucci/clock",
            "version": "2.2.0",
            "source": {
                "type": "git",
                "url": "https://github.com/lcobucci/clock.git",
                "reference": "fb533e093fd61321bfcbac08b131ce805fe183d3"
            },
            "dist": {
                "type": "zip",
                "url": "https://api.github.com/repos/lcobucci/clock/zipball/fb533e093fd61321bfcbac08b131ce805fe183d3",
                "reference": "fb533e093fd61321bfcbac08b131ce805fe183d3",
                "shasum": ""
            },
            "require": {
                "php": "^8.0",
                "stella-maris/clock": "^0.1.4"
            },
            "require-dev": {
                "infection/infection": "^0.26",
                "lcobucci/coding-standard": "^8.0",
                "phpstan/extension-installer": "^1.1",
                "phpstan/phpstan": "^0.12",
                "phpstan/phpstan-deprecation-rules": "^0.12",
                "phpstan/phpstan-phpunit": "^0.12",
                "phpstan/phpstan-strict-rules": "^0.12",
                "phpunit/phpunit": "^9.5"
            },
            "type": "library",
            "autoload": {
                "psr-4": {
                    "Lcobucci\\Clock\\": "src"
                }
            },
            "notification-url": "https://packagist.org/downloads/",
            "license": [
                "MIT"
            ],
            "authors": [
                {
                    "name": "Luís Cobucci",
                    "email": "lcobucci@gmail.com"
                }
            ],
            "description": "Yet another clock abstraction",
            "support": {
                "issues": "https://github.com/lcobucci/clock/issues",
                "source": "https://github.com/lcobucci/clock/tree/2.2.0"
            },
            "funding": [
                {
                    "url": "https://github.com/lcobucci",
                    "type": "github"
                },
                {
                    "url": "https://www.patreon.com/lcobucci",
                    "type": "patreon"
                }
            ],
            "time": "2022-04-19T19:34:17+00:00"
        },
        {
            "name": "lcobucci/jwt",
            "version": "4.3.0",
            "source": {
                "type": "git",
                "url": "https://github.com/lcobucci/jwt.git",
                "reference": "4d7de2fe0d51a96418c0d04004986e410e87f6b4"
            },
            "dist": {
                "type": "zip",
                "url": "https://api.github.com/repos/lcobucci/jwt/zipball/4d7de2fe0d51a96418c0d04004986e410e87f6b4",
                "reference": "4d7de2fe0d51a96418c0d04004986e410e87f6b4",
                "shasum": ""
            },
            "require": {
                "ext-hash": "*",
                "ext-json": "*",
                "ext-mbstring": "*",
                "ext-openssl": "*",
                "ext-sodium": "*",
                "lcobucci/clock": "^2.0 || ^3.0",
                "php": "^7.4 || ^8.0"
            },
            "require-dev": {
                "infection/infection": "^0.21",
                "lcobucci/coding-standard": "^6.0",
                "mikey179/vfsstream": "^1.6.7",
                "phpbench/phpbench": "^1.2",
                "phpstan/extension-installer": "^1.0",
                "phpstan/phpstan": "^1.4",
                "phpstan/phpstan-deprecation-rules": "^1.0",
                "phpstan/phpstan-phpunit": "^1.0",
                "phpstan/phpstan-strict-rules": "^1.0",
                "phpunit/php-invoker": "^3.1",
                "phpunit/phpunit": "^9.5"
            },
            "type": "library",
            "autoload": {
                "psr-4": {
                    "Lcobucci\\JWT\\": "src"
                }
            },
            "notification-url": "https://packagist.org/downloads/",
            "license": [
                "BSD-3-Clause"
            ],
            "authors": [
                {
                    "name": "Luís Cobucci",
                    "email": "lcobucci@gmail.com",
                    "role": "Developer"
                }
            ],
            "description": "A simple library to work with JSON Web Token and JSON Web Signature",
            "keywords": [
                "JWS",
                "jwt"
            ],
            "support": {
                "issues": "https://github.com/lcobucci/jwt/issues",
                "source": "https://github.com/lcobucci/jwt/tree/4.3.0"
            },
            "funding": [
                {
                    "url": "https://github.com/lcobucci",
                    "type": "github"
                },
                {
                    "url": "https://www.patreon.com/lcobucci",
                    "type": "patreon"
                }
            ],
            "time": "2023-01-02T13:28:00+00:00"
        },
        {
            "name": "league/commonmark",
            "version": "2.4.0",
            "source": {
                "type": "git",
                "url": "https://github.com/thephpleague/commonmark.git",
                "reference": "d44a24690f16b8c1808bf13b1bd54ae4c63ea048"
            },
            "dist": {
                "type": "zip",
                "url": "https://api.github.com/repos/thephpleague/commonmark/zipball/d44a24690f16b8c1808bf13b1bd54ae4c63ea048",
                "reference": "d44a24690f16b8c1808bf13b1bd54ae4c63ea048",
                "shasum": ""
            },
            "require": {
                "ext-mbstring": "*",
                "league/config": "^1.1.1",
                "php": "^7.4 || ^8.0",
                "psr/event-dispatcher": "^1.0",
                "symfony/deprecation-contracts": "^2.1 || ^3.0",
                "symfony/polyfill-php80": "^1.16"
            },
            "require-dev": {
                "cebe/markdown": "^1.0",
                "commonmark/cmark": "0.30.0",
                "commonmark/commonmark.js": "0.30.0",
                "composer/package-versions-deprecated": "^1.8",
                "embed/embed": "^4.4",
                "erusev/parsedown": "^1.0",
                "ext-json": "*",
                "github/gfm": "0.29.0",
                "michelf/php-markdown": "^1.4 || ^2.0",
                "nyholm/psr7": "^1.5",
                "phpstan/phpstan": "^1.8.2",
                "phpunit/phpunit": "^9.5.21",
                "scrutinizer/ocular": "^1.8.1",
                "symfony/finder": "^5.3 | ^6.0",
                "symfony/yaml": "^2.3 | ^3.0 | ^4.0 | ^5.0 | ^6.0",
                "unleashedtech/php-coding-standard": "^3.1.1",
                "vimeo/psalm": "^4.24.0 || ^5.0.0"
            },
            "suggest": {
                "symfony/yaml": "v2.3+ required if using the Front Matter extension"
            },
            "type": "library",
            "extra": {
                "branch-alias": {
                    "dev-main": "2.5-dev"
                }
            },
            "autoload": {
                "psr-4": {
                    "League\\CommonMark\\": "src"
                }
            },
            "notification-url": "https://packagist.org/downloads/",
            "license": [
                "BSD-3-Clause"
            ],
            "authors": [
                {
                    "name": "Colin O'Dell",
                    "email": "colinodell@gmail.com",
                    "homepage": "https://www.colinodell.com",
                    "role": "Lead Developer"
                }
            ],
            "description": "Highly-extensible PHP Markdown parser which fully supports the CommonMark spec and GitHub-Flavored Markdown (GFM)",
            "homepage": "https://commonmark.thephpleague.com",
            "keywords": [
                "commonmark",
                "flavored",
                "gfm",
                "github",
                "github-flavored",
                "markdown",
                "md",
                "parser"
            ],
            "support": {
                "docs": "https://commonmark.thephpleague.com/",
                "forum": "https://github.com/thephpleague/commonmark/discussions",
                "issues": "https://github.com/thephpleague/commonmark/issues",
                "rss": "https://github.com/thephpleague/commonmark/releases.atom",
                "source": "https://github.com/thephpleague/commonmark"
            },
            "funding": [
                {
                    "url": "https://www.colinodell.com/sponsor",
                    "type": "custom"
                },
                {
                    "url": "https://www.paypal.me/colinpodell/10.00",
                    "type": "custom"
                },
                {
                    "url": "https://github.com/colinodell",
                    "type": "github"
                },
                {
                    "url": "https://tidelift.com/funding/github/packagist/league/commonmark",
                    "type": "tidelift"
                }
            ],
            "time": "2023-03-24T15:16:10+00:00"
        },
        {
            "name": "league/config",
            "version": "v1.2.0",
            "source": {
                "type": "git",
                "url": "https://github.com/thephpleague/config.git",
                "reference": "754b3604fb2984c71f4af4a9cbe7b57f346ec1f3"
            },
            "dist": {
                "type": "zip",
                "url": "https://api.github.com/repos/thephpleague/config/zipball/754b3604fb2984c71f4af4a9cbe7b57f346ec1f3",
                "reference": "754b3604fb2984c71f4af4a9cbe7b57f346ec1f3",
                "shasum": ""
            },
            "require": {
                "dflydev/dot-access-data": "^3.0.1",
                "nette/schema": "^1.2",
                "php": "^7.4 || ^8.0"
            },
            "require-dev": {
                "phpstan/phpstan": "^1.8.2",
                "phpunit/phpunit": "^9.5.5",
                "scrutinizer/ocular": "^1.8.1",
                "unleashedtech/php-coding-standard": "^3.1",
                "vimeo/psalm": "^4.7.3"
            },
            "type": "library",
            "extra": {
                "branch-alias": {
                    "dev-main": "1.2-dev"
                }
            },
            "autoload": {
                "psr-4": {
                    "League\\Config\\": "src"
                }
            },
            "notification-url": "https://packagist.org/downloads/",
            "license": [
                "BSD-3-Clause"
            ],
            "authors": [
                {
                    "name": "Colin O'Dell",
                    "email": "colinodell@gmail.com",
                    "homepage": "https://www.colinodell.com",
                    "role": "Lead Developer"
                }
            ],
            "description": "Define configuration arrays with strict schemas and access values with dot notation",
            "homepage": "https://config.thephpleague.com",
            "keywords": [
                "array",
                "config",
                "configuration",
                "dot",
                "dot-access",
                "nested",
                "schema"
            ],
            "support": {
                "docs": "https://config.thephpleague.com/",
                "issues": "https://github.com/thephpleague/config/issues",
                "rss": "https://github.com/thephpleague/config/releases.atom",
                "source": "https://github.com/thephpleague/config"
            },
            "funding": [
                {
                    "url": "https://www.colinodell.com/sponsor",
                    "type": "custom"
                },
                {
                    "url": "https://www.paypal.me/colinpodell/10.00",
                    "type": "custom"
                },
                {
                    "url": "https://github.com/colinodell",
                    "type": "github"
                }
            ],
            "time": "2022-12-11T20:36:23+00:00"
        },
        {
            "name": "league/event",
            "version": "2.2.0",
            "source": {
                "type": "git",
                "url": "https://github.com/thephpleague/event.git",
                "reference": "d2cc124cf9a3fab2bb4ff963307f60361ce4d119"
            },
            "dist": {
                "type": "zip",
                "url": "https://api.github.com/repos/thephpleague/event/zipball/d2cc124cf9a3fab2bb4ff963307f60361ce4d119",
                "reference": "d2cc124cf9a3fab2bb4ff963307f60361ce4d119",
                "shasum": ""
            },
            "require": {
                "php": ">=5.4.0"
            },
            "require-dev": {
                "henrikbjorn/phpspec-code-coverage": "~1.0.1",
                "phpspec/phpspec": "^2.2"
            },
            "type": "library",
            "extra": {
                "branch-alias": {
                    "dev-master": "2.2-dev"
                }
            },
            "autoload": {
                "psr-4": {
                    "League\\Event\\": "src/"
                }
            },
            "notification-url": "https://packagist.org/downloads/",
            "license": [
                "MIT"
            ],
            "authors": [
                {
                    "name": "Frank de Jonge",
                    "email": "info@frenky.net"
                }
            ],
            "description": "Event package",
            "keywords": [
                "emitter",
                "event",
                "listener"
            ],
            "support": {
                "issues": "https://github.com/thephpleague/event/issues",
                "source": "https://github.com/thephpleague/event/tree/master"
            },
            "time": "2018-11-26T11:52:41+00:00"
        },
        {
            "name": "league/oauth2-server",
            "version": "8.5.3",
            "source": {
                "type": "git",
                "url": "https://github.com/thephpleague/oauth2-server.git",
                "reference": "eb91b4190e7f6169053ebf8ffa352d47e756b2ce"
            },
            "dist": {
                "type": "zip",
                "url": "https://api.github.com/repos/thephpleague/oauth2-server/zipball/eb91b4190e7f6169053ebf8ffa352d47e756b2ce",
                "reference": "eb91b4190e7f6169053ebf8ffa352d47e756b2ce",
                "shasum": ""
            },
            "require": {
                "defuse/php-encryption": "^2.3",
                "ext-openssl": "*",
                "lcobucci/clock": "^2.2 || ^3.0",
                "lcobucci/jwt": "^4.3 || ^5.0",
                "league/event": "^2.2",
                "league/uri": "^6.7",
                "php": "^8.0",
                "psr/http-message": "^1.0.1 || ^2.0"
            },
            "replace": {
                "league/oauth2server": "*",
                "lncd/oauth2": "*"
            },
            "require-dev": {
                "laminas/laminas-diactoros": "^3.0.0",
                "phpstan/phpstan": "^0.12.57",
                "phpstan/phpstan-phpunit": "^0.12.16",
                "phpunit/phpunit": "^9.6.6",
                "roave/security-advisories": "dev-master"
            },
            "type": "library",
            "autoload": {
                "psr-4": {
                    "League\\OAuth2\\Server\\": "src/"
                }
            },
            "notification-url": "https://packagist.org/downloads/",
            "license": [
                "MIT"
            ],
            "authors": [
                {
                    "name": "Alex Bilbie",
                    "email": "hello@alexbilbie.com",
                    "homepage": "http://www.alexbilbie.com",
                    "role": "Developer"
                },
                {
                    "name": "Andy Millington",
                    "email": "andrew@noexceptions.io",
                    "homepage": "https://www.noexceptions.io",
                    "role": "Developer"
                }
            ],
            "description": "A lightweight and powerful OAuth 2.0 authorization and resource server library with support for all the core specification grants. This library will allow you to secure your API with OAuth and allow your applications users to approve apps that want to access their data from your API.",
            "homepage": "https://oauth2.thephpleague.com/",
            "keywords": [
                "Authentication",
                "api",
                "auth",
                "authorisation",
                "authorization",
                "oauth",
                "oauth 2",
                "oauth 2.0",
                "oauth2",
                "protect",
                "resource",
                "secure",
                "server"
            ],
            "support": {
                "issues": "https://github.com/thephpleague/oauth2-server/issues",
                "source": "https://github.com/thephpleague/oauth2-server/tree/8.5.3"
            },
            "funding": [
                {
                    "url": "https://github.com/sephster",
                    "type": "github"
                }
            ],
            "time": "2023-07-05T23:01:32+00:00"
        },
        {
            "name": "league/uri",
            "version": "6.7.2",
            "source": {
                "type": "git",
                "url": "https://github.com/thephpleague/uri.git",
                "reference": "d3b50812dd51f3fbf176344cc2981db03d10fe06"
            },
            "dist": {
                "type": "zip",
                "url": "https://api.github.com/repos/thephpleague/uri/zipball/d3b50812dd51f3fbf176344cc2981db03d10fe06",
                "reference": "d3b50812dd51f3fbf176344cc2981db03d10fe06",
                "shasum": ""
            },
            "require": {
                "ext-json": "*",
                "league/uri-interfaces": "^2.3",
                "php": "^7.4 || ^8.0",
                "psr/http-message": "^1.0"
            },
            "conflict": {
                "league/uri-schemes": "^1.0"
            },
            "require-dev": {
                "friendsofphp/php-cs-fixer": "^v3.3.2",
                "nyholm/psr7": "^1.5",
                "php-http/psr7-integration-tests": "^1.1",
                "phpstan/phpstan": "^1.2.0",
                "phpstan/phpstan-deprecation-rules": "^1.0",
                "phpstan/phpstan-phpunit": "^1.0.0",
                "phpstan/phpstan-strict-rules": "^1.1.0",
                "phpunit/phpunit": "^9.5.10",
                "psr/http-factory": "^1.0"
            },
            "suggest": {
                "ext-fileinfo": "Needed to create Data URI from a filepath",
                "ext-intl": "Needed to improve host validation",
                "league/uri-components": "Needed to easily manipulate URI objects",
                "psr/http-factory": "Needed to use the URI factory"
            },
            "type": "library",
            "extra": {
                "branch-alias": {
                    "dev-master": "6.x-dev"
                }
            },
            "autoload": {
                "psr-4": {
                    "League\\Uri\\": "src"
                }
            },
            "notification-url": "https://packagist.org/downloads/",
            "license": [
                "MIT"
            ],
            "authors": [
                {
                    "name": "Ignace Nyamagana Butera",
                    "email": "nyamsprod@gmail.com",
                    "homepage": "https://nyamsprod.com"
                }
            ],
            "description": "URI manipulation library",
            "homepage": "https://uri.thephpleague.com",
            "keywords": [
                "data-uri",
                "file-uri",
                "ftp",
                "hostname",
                "http",
                "https",
                "middleware",
                "parse_str",
                "parse_url",
                "psr-7",
                "query-string",
                "querystring",
                "rfc3986",
                "rfc3987",
                "rfc6570",
                "uri",
                "uri-template",
                "url",
                "ws"
            ],
            "support": {
                "docs": "https://uri.thephpleague.com",
                "forum": "https://thephpleague.slack.com",
                "issues": "https://github.com/thephpleague/uri/issues",
                "source": "https://github.com/thephpleague/uri/tree/6.7.2"
            },
            "funding": [
                {
                    "url": "https://github.com/sponsors/nyamsprod",
                    "type": "github"
                }
            ],
            "time": "2022-09-13T19:50:42+00:00"
        },
        {
            "name": "league/uri-interfaces",
            "version": "2.3.0",
            "source": {
                "type": "git",
                "url": "https://github.com/thephpleague/uri-interfaces.git",
                "reference": "00e7e2943f76d8cb50c7dfdc2f6dee356e15e383"
            },
            "dist": {
                "type": "zip",
                "url": "https://api.github.com/repos/thephpleague/uri-interfaces/zipball/00e7e2943f76d8cb50c7dfdc2f6dee356e15e383",
                "reference": "00e7e2943f76d8cb50c7dfdc2f6dee356e15e383",
                "shasum": ""
            },
            "require": {
                "ext-json": "*",
                "php": "^7.2 || ^8.0"
            },
            "require-dev": {
                "friendsofphp/php-cs-fixer": "^2.19",
                "phpstan/phpstan": "^0.12.90",
                "phpstan/phpstan-phpunit": "^0.12.19",
                "phpstan/phpstan-strict-rules": "^0.12.9",
                "phpunit/phpunit": "^8.5.15 || ^9.5"
            },
            "suggest": {
                "ext-intl": "to use the IDNA feature",
                "symfony/intl": "to use the IDNA feature via Symfony Polyfill"
            },
            "type": "library",
            "extra": {
                "branch-alias": {
                    "dev-master": "2.x-dev"
                }
            },
            "autoload": {
                "psr-4": {
                    "League\\Uri\\": "src/"
                }
            },
            "notification-url": "https://packagist.org/downloads/",
            "license": [
                "MIT"
            ],
            "authors": [
                {
                    "name": "Ignace Nyamagana Butera",
                    "email": "nyamsprod@gmail.com",
                    "homepage": "https://nyamsprod.com"
                }
            ],
            "description": "Common interface for URI representation",
            "homepage": "http://github.com/thephpleague/uri-interfaces",
            "keywords": [
                "rfc3986",
                "rfc3987",
                "uri",
                "url"
            ],
            "support": {
                "issues": "https://github.com/thephpleague/uri-interfaces/issues",
                "source": "https://github.com/thephpleague/uri-interfaces/tree/2.3.0"
            },
            "funding": [
                {
                    "url": "https://github.com/sponsors/nyamsprod",
                    "type": "github"
                }
            ],
            "time": "2021-06-28T04:27:21+00:00"
        },
        {
            "name": "lm-commons/lmc-rbac-mvc",
            "version": "v3.3.2",
            "source": {
                "type": "git",
                "url": "https://github.com/LM-Commons/LmcRbacMvc.git",
                "reference": "1b40c3255cda749151f212bb6a3db83d92469b8c"
            },
            "dist": {
                "type": "zip",
                "url": "https://api.github.com/repos/LM-Commons/LmcRbacMvc/zipball/1b40c3255cda749151f212bb6a3db83d92469b8c",
                "reference": "1b40c3255cda749151f212bb6a3db83d92469b8c",
                "shasum": ""
            },
            "require": {
                "doctrine/persistence": "^2.1",
                "laminas/laminas-config": "^3.1",
                "laminas/laminas-eventmanager": "^3.0",
                "laminas/laminas-mvc": "^3.0",
                "laminas/laminas-servicemanager": "^3.0",
                "php": "^7.4 || ^8.0",
                "zfr/rbac": "~1.2"
            },
            "replace": {
                "laminas-commons/lmc-rbac-mvc": "3.0.1"
            },
            "require-dev": {
                "doctrine/doctrine-orm-module": "^4.1",
                "laminas/laminas-authentication": "^2.2",
                "laminas/laminas-developer-tools": "^2.1",
                "laminas/laminas-http": "^2.2",
                "laminas/laminas-i18n": "^2.7",
                "laminas/laminas-log": "^2.2",
                "laminas/laminas-serializer": "^2.2",
                "laminas/laminas-view": "^2.12",
                "php-coveralls/php-coveralls": "^2.2",
                "phpspec/prophecy-phpunit": "^2.0",
                "phpunit/phpunit": "9.5.21",
                "squizlabs/php_codesniffer": "^3.5.5"
            },
            "suggest": {
                "doctrine/doctrine-module": "if you want to use Doctrine role provider",
                "laminas/laminas-developer-tools": "if you want to show information about the roles"
            },
            "type": "library",
            "autoload": {
                "psr-4": {
                    "LmcRbacMvc\\": "src"
                }
            },
            "notification-url": "https://packagist.org/downloads/",
            "license": [
                "MIT"
            ],
            "authors": [
                {
                    "name": "Kyle Spraggs",
                    "email": "theman@spiffyjr.me",
                    "homepage": "http://www.spiffyjr.me/"
                },
                {
                    "name": "Michaël Gallego",
                    "email": "mic.gallego@gmail.com",
                    "homepage": "http://www.michaelgallego.fr"
                },
                {
                    "name": "Jean-Marie Leroux",
                    "email": "jmleroux.pro@gmail.com"
                }
            ],
            "description": "Laminas Framework MVC Module that provides a layer of features of Laminas\\Permissions\\Rbac",
            "homepage": "http://www.github.com/Laminas-Commons/LmcRbacMvc",
            "keywords": [
                "laminas",
                "module",
                "permissions",
                "rbac"
            ],
            "support": {
                "issues": "https://github.com/LM-Commons/LmcRbacMvc/issues",
                "source": "https://github.com/LM-Commons/LmcRbacMvc/tree/v3.3.2"
            },
            "time": "2023-03-09T17:58:48+00:00"
        },
        {
            "name": "matthiasmullie/minify",
            "version": "1.3.70",
            "source": {
                "type": "git",
                "url": "https://github.com/matthiasmullie/minify.git",
                "reference": "2807d9f9bece6877577ad44acb5c801bb3ae536b"
            },
            "dist": {
                "type": "zip",
                "url": "https://api.github.com/repos/matthiasmullie/minify/zipball/2807d9f9bece6877577ad44acb5c801bb3ae536b",
                "reference": "2807d9f9bece6877577ad44acb5c801bb3ae536b",
                "shasum": ""
            },
            "require": {
                "ext-pcre": "*",
                "matthiasmullie/path-converter": "~1.1",
                "php": ">=5.3.0"
            },
            "require-dev": {
                "friendsofphp/php-cs-fixer": ">=2.0",
                "matthiasmullie/scrapbook": ">=1.3",
                "phpunit/phpunit": ">=4.8",
                "squizlabs/php_codesniffer": ">=3.0"
            },
            "suggest": {
                "psr/cache-implementation": "Cache implementation to use with Minify::cache"
            },
            "bin": [
                "bin/minifycss",
                "bin/minifyjs"
            ],
            "type": "library",
            "autoload": {
                "psr-4": {
                    "MatthiasMullie\\Minify\\": "src/"
                }
            },
            "notification-url": "https://packagist.org/downloads/",
            "license": [
                "MIT"
            ],
            "authors": [
                {
                    "name": "Matthias Mullie",
                    "email": "minify@mullie.eu",
                    "homepage": "https://www.mullie.eu",
                    "role": "Developer"
                }
            ],
            "description": "CSS & JavaScript minifier, in PHP. Removes whitespace, strips comments, combines files (incl. @import statements and small assets in CSS files), and optimizes/shortens a few common programming patterns.",
            "homepage": "https://github.com/matthiasmullie/minify",
            "keywords": [
                "JS",
                "css",
                "javascript",
                "minifier",
                "minify"
            ],
            "support": {
                "issues": "https://github.com/matthiasmullie/minify/issues",
                "source": "https://github.com/matthiasmullie/minify/tree/1.3.70"
            },
            "funding": [
                {
                    "url": "https://github.com/matthiasmullie",
                    "type": "github"
                }
            ],
            "time": "2022-12-09T12:56:44+00:00"
        },
        {
            "name": "matthiasmullie/path-converter",
            "version": "1.1.3",
            "source": {
                "type": "git",
                "url": "https://github.com/matthiasmullie/path-converter.git",
                "reference": "e7d13b2c7e2f2268e1424aaed02085518afa02d9"
            },
            "dist": {
                "type": "zip",
                "url": "https://api.github.com/repos/matthiasmullie/path-converter/zipball/e7d13b2c7e2f2268e1424aaed02085518afa02d9",
                "reference": "e7d13b2c7e2f2268e1424aaed02085518afa02d9",
                "shasum": ""
            },
            "require": {
                "ext-pcre": "*",
                "php": ">=5.3.0"
            },
            "require-dev": {
                "phpunit/phpunit": "~4.8"
            },
            "type": "library",
            "autoload": {
                "psr-4": {
                    "MatthiasMullie\\PathConverter\\": "src/"
                }
            },
            "notification-url": "https://packagist.org/downloads/",
            "license": [
                "MIT"
            ],
            "authors": [
                {
                    "name": "Matthias Mullie",
                    "email": "pathconverter@mullie.eu",
                    "homepage": "http://www.mullie.eu",
                    "role": "Developer"
                }
            ],
            "description": "Relative path converter",
            "homepage": "http://github.com/matthiasmullie/path-converter",
            "keywords": [
                "converter",
                "path",
                "paths",
                "relative"
            ],
            "support": {
                "issues": "https://github.com/matthiasmullie/path-converter/issues",
                "source": "https://github.com/matthiasmullie/path-converter/tree/1.1.3"
            },
            "time": "2019-02-05T23:41:09+00:00"
        },
        {
            "name": "nette/schema",
            "version": "v1.2.4",
            "source": {
                "type": "git",
                "url": "https://github.com/nette/schema.git",
                "reference": "c9ff517a53903b3d4e29ec547fb20feecb05b8ab"
            },
            "dist": {
                "type": "zip",
                "url": "https://api.github.com/repos/nette/schema/zipball/c9ff517a53903b3d4e29ec547fb20feecb05b8ab",
                "reference": "c9ff517a53903b3d4e29ec547fb20feecb05b8ab",
                "shasum": ""
            },
            "require": {
                "nette/utils": "^2.5.7 || ^3.1.5 ||  ^4.0",
                "php": "7.1 - 8.3"
            },
            "require-dev": {
                "nette/tester": "^2.3 || ^2.4",
                "phpstan/phpstan-nette": "^1.0",
                "tracy/tracy": "^2.7"
            },
            "type": "library",
            "extra": {
                "branch-alias": {
                    "dev-master": "1.2-dev"
                }
            },
            "autoload": {
                "classmap": [
                    "src/"
                ]
            },
            "notification-url": "https://packagist.org/downloads/",
            "license": [
                "BSD-3-Clause",
                "GPL-2.0-only",
                "GPL-3.0-only"
            ],
            "authors": [
                {
                    "name": "David Grudl",
                    "homepage": "https://davidgrudl.com"
                },
                {
                    "name": "Nette Community",
                    "homepage": "https://nette.org/contributors"
                }
            ],
            "description": "📐 Nette Schema: validating data structures against a given Schema.",
            "homepage": "https://nette.org",
            "keywords": [
                "config",
                "nette"
            ],
            "support": {
                "issues": "https://github.com/nette/schema/issues",
                "source": "https://github.com/nette/schema/tree/v1.2.4"
            },
            "time": "2023-08-05T18:56:25+00:00"
        },
        {
            "name": "nette/utils",
            "version": "v4.0.1",
            "source": {
                "type": "git",
                "url": "https://github.com/nette/utils.git",
                "reference": "9124157137da01b1f5a5a22d6486cb975f26db7e"
            },
            "dist": {
                "type": "zip",
                "url": "https://api.github.com/repos/nette/utils/zipball/9124157137da01b1f5a5a22d6486cb975f26db7e",
                "reference": "9124157137da01b1f5a5a22d6486cb975f26db7e",
                "shasum": ""
            },
            "require": {
                "php": ">=8.0 <8.4"
            },
            "conflict": {
                "nette/finder": "<3",
                "nette/schema": "<1.2.2"
            },
            "require-dev": {
                "jetbrains/phpstorm-attributes": "dev-master",
                "nette/tester": "^2.5",
                "phpstan/phpstan": "^1.0",
                "tracy/tracy": "^2.9"
            },
            "suggest": {
                "ext-gd": "to use Image",
                "ext-iconv": "to use Strings::webalize(), toAscii(), chr() and reverse()",
                "ext-intl": "to use Strings::webalize(), toAscii(), normalize() and compare()",
                "ext-json": "to use Nette\\Utils\\Json",
                "ext-mbstring": "to use Strings::lower() etc...",
                "ext-tokenizer": "to use Nette\\Utils\\Reflection::getUseStatements()",
                "ext-xml": "to use Strings::length() etc. when mbstring is not available"
            },
            "type": "library",
            "extra": {
                "branch-alias": {
                    "dev-master": "4.0-dev"
                }
            },
            "autoload": {
                "classmap": [
                    "src/"
                ]
            },
            "notification-url": "https://packagist.org/downloads/",
            "license": [
                "BSD-3-Clause",
                "GPL-2.0-only",
                "GPL-3.0-only"
            ],
            "authors": [
                {
                    "name": "David Grudl",
                    "homepage": "https://davidgrudl.com"
                },
                {
                    "name": "Nette Community",
                    "homepage": "https://nette.org/contributors"
                }
            ],
            "description": "🛠  Nette Utils: lightweight utilities for string & array manipulation, image handling, safe JSON encoding/decoding, validation, slug or strong password generating etc.",
            "homepage": "https://nette.org",
            "keywords": [
                "array",
                "core",
                "datetime",
                "images",
                "json",
                "nette",
                "paginator",
                "password",
                "slugify",
                "string",
                "unicode",
                "utf-8",
                "utility",
                "validation"
            ],
            "support": {
                "issues": "https://github.com/nette/utils/issues",
                "source": "https://github.com/nette/utils/tree/v4.0.1"
            },
            "time": "2023-07-30T15:42:21+00:00"
        },
        {
            "name": "nikic/php-parser",
            "version": "v4.16.0",
            "source": {
                "type": "git",
                "url": "https://github.com/nikic/PHP-Parser.git",
                "reference": "19526a33fb561ef417e822e85f08a00db4059c17"
            },
            "dist": {
                "type": "zip",
                "url": "https://api.github.com/repos/nikic/PHP-Parser/zipball/19526a33fb561ef417e822e85f08a00db4059c17",
                "reference": "19526a33fb561ef417e822e85f08a00db4059c17",
                "shasum": ""
            },
            "require": {
                "ext-tokenizer": "*",
                "php": ">=7.0"
            },
            "require-dev": {
                "ircmaxell/php-yacc": "^0.0.7",
                "phpunit/phpunit": "^6.5 || ^7.0 || ^8.0 || ^9.0"
            },
            "bin": [
                "bin/php-parse"
            ],
            "type": "library",
            "extra": {
                "branch-alias": {
                    "dev-master": "4.9-dev"
                }
            },
            "autoload": {
                "psr-4": {
                    "PhpParser\\": "lib/PhpParser"
                }
            },
            "notification-url": "https://packagist.org/downloads/",
            "license": [
                "BSD-3-Clause"
            ],
            "authors": [
                {
                    "name": "Nikita Popov"
                }
            ],
            "description": "A PHP parser written in PHP",
            "keywords": [
                "parser",
                "php"
            ],
            "support": {
                "issues": "https://github.com/nikic/PHP-Parser/issues",
                "source": "https://github.com/nikic/PHP-Parser/tree/v4.16.0"
            },
            "time": "2023-06-25T14:52:30+00:00"
        },
        {
            "name": "ocramius/proxy-manager",
            "version": "2.14.1",
            "source": {
                "type": "git",
                "url": "https://github.com/Ocramius/ProxyManager.git",
                "reference": "3990d60ef79001badbab4927a6a811682274a0d1"
            },
            "dist": {
                "type": "zip",
                "url": "https://api.github.com/repos/Ocramius/ProxyManager/zipball/3990d60ef79001badbab4927a6a811682274a0d1",
                "reference": "3990d60ef79001badbab4927a6a811682274a0d1",
                "shasum": ""
            },
            "require": {
                "composer-runtime-api": "^2.1.0",
                "laminas/laminas-code": "^4.4.2",
                "php": "~8.0.0",
                "webimpress/safe-writer": "^2.2.0"
            },
            "conflict": {
                "thecodingmachine/safe": "<1.3.3"
            },
            "require-dev": {
                "codelicia/xulieta": "^0.1.6",
                "doctrine/coding-standard": "^9.0.0",
                "ext-phar": "*",
                "phpbench/phpbench": "^1.0.3",
                "phpunit/phpunit": "^9.5.6",
                "roave/infection-static-analysis-plugin": "^1.8",
                "squizlabs/php_codesniffer": "^3.6.0",
                "vimeo/psalm": "^4.8.1"
            },
            "suggest": {
                "laminas/laminas-json": "To have the JsonRpc adapter (Remote Object feature)",
                "laminas/laminas-soap": "To have the Soap adapter (Remote Object feature)",
                "laminas/laminas-xmlrpc": "To have the XmlRpc adapter (Remote Object feature)",
                "ocramius/generated-hydrator": "To have very fast object to array to object conversion for ghost objects"
            },
            "type": "library",
            "autoload": {
                "psr-4": {
                    "ProxyManager\\": "src/ProxyManager"
                }
            },
            "notification-url": "https://packagist.org/downloads/",
            "license": [
                "MIT"
            ],
            "authors": [
                {
                    "name": "Marco Pivetta",
                    "email": "ocramius@gmail.com",
                    "homepage": "https://ocramius.github.io/"
                }
            ],
            "description": "A library providing utilities to generate, instantiate and generally operate with Object Proxies",
            "homepage": "https://github.com/Ocramius/ProxyManager",
            "keywords": [
                "aop",
                "lazy loading",
                "proxy",
                "proxy pattern",
                "service proxies"
            ],
            "support": {
                "issues": "https://github.com/Ocramius/ProxyManager/issues",
                "source": "https://github.com/Ocramius/ProxyManager/tree/2.14.1"
            },
            "funding": [
                {
                    "url": "https://github.com/Ocramius",
                    "type": "github"
                },
                {
                    "url": "https://tidelift.com/funding/github/packagist/ocramius/proxy-manager",
                    "type": "tidelift"
                }
            ],
            "time": "2022-03-05T18:43:14+00:00"
        },
        {
            "name": "opis/json-schema",
            "version": "2.3.0",
            "source": {
                "type": "git",
                "url": "https://github.com/opis/json-schema.git",
                "reference": "c48df6d7089a45f01e1c82432348f2d5976f9bfb"
            },
            "dist": {
                "type": "zip",
                "url": "https://api.github.com/repos/opis/json-schema/zipball/c48df6d7089a45f01e1c82432348f2d5976f9bfb",
                "reference": "c48df6d7089a45f01e1c82432348f2d5976f9bfb",
                "shasum": ""
            },
            "require": {
                "ext-json": "*",
                "opis/string": "^2.0",
                "opis/uri": "^1.0",
                "php": "^7.4 || ^8.0"
            },
            "require-dev": {
                "ext-bcmath": "*",
                "ext-intl": "*",
                "phpunit/phpunit": "^9.0"
            },
            "type": "library",
            "extra": {
                "branch-alias": {
                    "dev-master": "2.x-dev"
                }
            },
            "autoload": {
                "psr-4": {
                    "Opis\\JsonSchema\\": "src/"
                }
            },
            "notification-url": "https://packagist.org/downloads/",
            "license": [
                "Apache-2.0"
            ],
            "authors": [
                {
                    "name": "Sorin Sarca",
                    "email": "sarca_sorin@hotmail.com"
                },
                {
                    "name": "Marius Sarca",
                    "email": "marius.sarca@gmail.com"
                }
            ],
            "description": "Json Schema Validator for PHP",
            "homepage": "https://opis.io/json-schema",
            "keywords": [
                "json",
                "json-schema",
                "schema",
                "validation",
                "validator"
            ],
            "support": {
                "issues": "https://github.com/opis/json-schema/issues",
                "source": "https://github.com/opis/json-schema/tree/2.3.0"
            },
            "time": "2022-01-08T20:38:03+00:00"
        },
        {
            "name": "opis/string",
            "version": "2.0.1",
            "source": {
                "type": "git",
                "url": "https://github.com/opis/string.git",
                "reference": "9ebf1a1f873f502f6859d11210b25a4bf5d141e7"
            },
            "dist": {
                "type": "zip",
                "url": "https://api.github.com/repos/opis/string/zipball/9ebf1a1f873f502f6859d11210b25a4bf5d141e7",
                "reference": "9ebf1a1f873f502f6859d11210b25a4bf5d141e7",
                "shasum": ""
            },
            "require": {
                "ext-iconv": "*",
                "ext-json": "*",
                "php": "^7.4 || ^8.0"
            },
            "require-dev": {
                "phpunit/phpunit": "^9.0"
            },
            "type": "library",
            "extra": {
                "branch-alias": {
                    "dev-master": "2.x-dev"
                }
            },
            "autoload": {
                "psr-4": {
                    "Opis\\String\\": "src/"
                }
            },
            "notification-url": "https://packagist.org/downloads/",
            "license": [
                "Apache-2.0"
            ],
            "authors": [
                {
                    "name": "Marius Sarca",
                    "email": "marius.sarca@gmail.com"
                },
                {
                    "name": "Sorin Sarca",
                    "email": "sarca_sorin@hotmail.com"
                }
            ],
            "description": "Multibyte strings as objects",
            "homepage": "https://opis.io/string",
            "keywords": [
                "multi-byte",
                "opis",
                "string",
                "string manipulation",
                "utf-8"
            ],
            "support": {
                "issues": "https://github.com/opis/string/issues",
                "source": "https://github.com/opis/string/tree/2.0.1"
            },
            "time": "2022-01-14T15:42:23+00:00"
        },
        {
            "name": "opis/uri",
            "version": "1.1.0",
            "source": {
                "type": "git",
                "url": "https://github.com/opis/uri.git",
                "reference": "0f3ca49ab1a5e4a6681c286e0b2cc081b93a7d5a"
            },
            "dist": {
                "type": "zip",
                "url": "https://api.github.com/repos/opis/uri/zipball/0f3ca49ab1a5e4a6681c286e0b2cc081b93a7d5a",
                "reference": "0f3ca49ab1a5e4a6681c286e0b2cc081b93a7d5a",
                "shasum": ""
            },
            "require": {
                "opis/string": "^2.0",
                "php": "^7.4 || ^8.0"
            },
            "require-dev": {
                "phpunit/phpunit": "^9"
            },
            "type": "library",
            "extra": {
                "branch-alias": {
                    "dev-master": "1.x-dev"
                }
            },
            "autoload": {
                "psr-4": {
                    "Opis\\Uri\\": "src/"
                }
            },
            "notification-url": "https://packagist.org/downloads/",
            "license": [
                "Apache-2.0"
            ],
            "authors": [
                {
                    "name": "Marius Sarca",
                    "email": "marius.sarca@gmail.com"
                },
                {
                    "name": "Sorin Sarca",
                    "email": "sarca_sorin@hotmail.com"
                }
            ],
            "description": "Build, parse and validate URIs and URI-templates",
            "homepage": "https://opis.io",
            "keywords": [
                "URI Template",
                "parse url",
                "punycode",
                "uri",
                "uri components",
                "url",
                "validate uri"
            ],
            "support": {
                "issues": "https://github.com/opis/uri/issues",
                "source": "https://github.com/opis/uri/tree/1.1.0"
            },
            "time": "2021-05-22T15:57:08+00:00"
        },
        {
            "name": "paragonie/random_compat",
            "version": "v9.99.100",
            "source": {
                "type": "git",
                "url": "https://github.com/paragonie/random_compat.git",
                "reference": "996434e5492cb4c3edcb9168db6fbb1359ef965a"
            },
            "dist": {
                "type": "zip",
                "url": "https://api.github.com/repos/paragonie/random_compat/zipball/996434e5492cb4c3edcb9168db6fbb1359ef965a",
                "reference": "996434e5492cb4c3edcb9168db6fbb1359ef965a",
                "shasum": ""
            },
            "require": {
                "php": ">= 7"
            },
            "require-dev": {
                "phpunit/phpunit": "4.*|5.*",
                "vimeo/psalm": "^1"
            },
            "suggest": {
                "ext-libsodium": "Provides a modern crypto API that can be used to generate random bytes."
            },
            "type": "library",
            "notification-url": "https://packagist.org/downloads/",
            "license": [
                "MIT"
            ],
            "authors": [
                {
                    "name": "Paragon Initiative Enterprises",
                    "email": "security@paragonie.com",
                    "homepage": "https://paragonie.com"
                }
            ],
            "description": "PHP 5.x polyfill for random_bytes() and random_int() from PHP 7",
            "keywords": [
                "csprng",
                "polyfill",
                "pseudorandom",
                "random"
            ],
            "support": {
                "email": "info@paragonie.com",
                "issues": "https://github.com/paragonie/random_compat/issues",
                "source": "https://github.com/paragonie/random_compat"
            },
            "time": "2020-10-15T08:29:30+00:00"
        },
        {
            "name": "pcrov/jsonreader",
            "version": "1.0.2",
            "source": {
                "type": "git",
                "url": "https://github.com/pcrov/JsonReader.git",
                "reference": "4b282c9623dfb358e57e1b36d9588deed22a1a99"
            },
            "dist": {
                "type": "zip",
                "url": "https://api.github.com/repos/pcrov/JsonReader/zipball/4b282c9623dfb358e57e1b36d9588deed22a1a99",
                "reference": "4b282c9623dfb358e57e1b36d9588deed22a1a99",
                "shasum": ""
            },
            "require": {
                "ext-intl": "*",
                "pcrov/unicode": "^0.1",
                "php": ">=7.3",
                "psr/http-message": "^1"
            },
            "require-dev": {
                "nst/jsontestsuite": "^1",
                "phpunit/phpunit": "^9.5"
            },
            "type": "library",
            "autoload": {
                "psr-4": {
                    "pcrov\\JsonReader\\": "src/"
                }
            },
            "notification-url": "https://packagist.org/downloads/",
            "license": [
                "MIT"
            ],
            "authors": [
                {
                    "name": "Paul Crovella",
                    "role": "developer"
                }
            ],
            "description": "JSON Pull Parser",
            "homepage": "https://github.com/pcrov/jsonreader",
            "keywords": [
                "json",
                "parser",
                "pull",
                "streaming"
            ],
            "support": {
                "issues": "https://github.com/pcrov/JsonReader/issues",
                "source": "https://github.com/pcrov/JsonReader/tree/1.0.2"
            },
            "time": "2021-11-21T12:11:18+00:00"
        },
        {
            "name": "pcrov/unicode",
            "version": "0.1.1",
            "source": {
                "type": "git",
                "url": "https://github.com/pcrov/Unicode.git",
                "reference": "28cef671af310806afe98abada5e12774bd0ac64"
            },
            "dist": {
                "type": "zip",
                "url": "https://api.github.com/repos/pcrov/Unicode/zipball/28cef671af310806afe98abada5e12774bd0ac64",
                "reference": "28cef671af310806afe98abada5e12774bd0ac64",
                "shasum": ""
            },
            "require": {
                "php": ">=7.3"
            },
            "require-dev": {
                "phpunit/phpunit": "^9.4.0"
            },
            "type": "library",
            "autoload": {
                "files": [
                    "src/functions.php"
                ]
            },
            "notification-url": "https://packagist.org/downloads/",
            "license": [
                "MIT"
            ],
            "authors": [
                {
                    "name": "Paul Crovella"
                }
            ],
            "description": "Miscellaneous Unicode utility functions",
            "homepage": "https://github.com/pcrov/unicode",
            "keywords": [
                "unicode",
                "utf-8"
            ],
            "support": {
                "issues": "https://github.com/pcrov/Unicode/issues",
                "source": "https://github.com/pcrov/Unicode/tree/0.1.1"
            },
            "time": "2020-10-26T13:33:18+00:00"
        },
        {
            "name": "pear/archive_tar",
            "version": "1.4.14",
            "source": {
                "type": "git",
                "url": "https://github.com/pear/Archive_Tar.git",
                "reference": "4d761c5334c790e45ef3245f0864b8955c562caa"
            },
            "dist": {
                "type": "zip",
                "url": "https://api.github.com/repos/pear/Archive_Tar/zipball/4d761c5334c790e45ef3245f0864b8955c562caa",
                "reference": "4d761c5334c790e45ef3245f0864b8955c562caa",
                "shasum": ""
            },
            "require": {
                "pear/pear-core-minimal": "^1.10.0alpha2",
                "php": ">=5.2.0"
            },
            "require-dev": {
                "phpunit/phpunit": "*"
            },
            "suggest": {
                "ext-bz2": "Bz2 compression support.",
                "ext-xz": "Lzma2 compression support.",
                "ext-zlib": "Gzip compression support."
            },
            "type": "library",
            "extra": {
                "branch-alias": {
                    "dev-master": "1.4.x-dev"
                }
            },
            "autoload": {
                "psr-0": {
                    "Archive_Tar": ""
                }
            },
            "notification-url": "https://packagist.org/downloads/",
            "include-path": [
                "./"
            ],
            "license": [
                "BSD-3-Clause"
            ],
            "authors": [
                {
                    "name": "Vincent Blavet",
                    "email": "vincent@phpconcept.net"
                },
                {
                    "name": "Greg Beaver",
                    "email": "greg@chiaraquartet.net"
                },
                {
                    "name": "Michiel Rook",
                    "email": "mrook@php.net"
                }
            ],
            "description": "Tar file management class with compression support (gzip, bzip2, lzma2)",
            "homepage": "https://github.com/pear/Archive_Tar",
            "keywords": [
                "archive",
                "tar"
            ],
            "support": {
                "issues": "http://pear.php.net/bugs/search.php?cmd=display&package_name[]=Archive_Tar",
                "source": "https://github.com/pear/Archive_Tar"
            },
            "funding": [
                {
                    "url": "https://github.com/mrook",
                    "type": "github"
                },
                {
                    "url": "https://www.patreon.com/michielrook",
                    "type": "patreon"
                }
            ],
            "time": "2021-07-20T13:53:39+00:00"
        },
        {
            "name": "pear/console_getopt",
            "version": "v1.4.3",
            "source": {
                "type": "git",
                "url": "https://github.com/pear/Console_Getopt.git",
                "reference": "a41f8d3e668987609178c7c4a9fe48fecac53fa0"
            },
            "dist": {
                "type": "zip",
                "url": "https://api.github.com/repos/pear/Console_Getopt/zipball/a41f8d3e668987609178c7c4a9fe48fecac53fa0",
                "reference": "a41f8d3e668987609178c7c4a9fe48fecac53fa0",
                "shasum": ""
            },
            "type": "library",
            "autoload": {
                "psr-0": {
                    "Console": "./"
                }
            },
            "notification-url": "https://packagist.org/downloads/",
            "include-path": [
                "./"
            ],
            "license": [
                "BSD-2-Clause"
            ],
            "authors": [
                {
                    "name": "Andrei Zmievski",
                    "email": "andrei@php.net",
                    "role": "Lead"
                },
                {
                    "name": "Stig Bakken",
                    "email": "stig@php.net",
                    "role": "Developer"
                },
                {
                    "name": "Greg Beaver",
                    "email": "cellog@php.net",
                    "role": "Helper"
                }
            ],
            "description": "More info available on: http://pear.php.net/package/Console_Getopt",
            "support": {
                "issues": "http://pear.php.net/bugs/search.php?cmd=display&package_name[]=Console_Getopt",
                "source": "https://github.com/pear/Console_Getopt"
            },
            "time": "2019-11-20T18:27:48+00:00"
        },
        {
            "name": "pear/http_request2",
            "version": "v2.5.1",
            "source": {
                "type": "git",
                "url": "https://github.com/pear/HTTP_Request2.git",
                "reference": "db4ce7844f838d3adca0513a77420c0fec22ed2d"
            },
            "dist": {
                "type": "zip",
                "url": "https://api.github.com/repos/pear/HTTP_Request2/zipball/db4ce7844f838d3adca0513a77420c0fec22ed2d",
                "reference": "db4ce7844f838d3adca0513a77420c0fec22ed2d",
                "shasum": ""
            },
            "require": {
                "pear/net_url2": "^2.2.0",
                "pear/pear_exception": "^1.0.0",
                "php": ">=5.6.0"
            },
            "require-dev": {
                "yoast/phpunit-polyfills": "^1.0.0"
            },
            "suggest": {
                "ext-curl": "Allows using cURL as a request backend.",
                "ext-fileinfo": "Adds support for looking up mime-types using finfo.",
                "ext-openssl": "Allows handling SSL requests when not using cURL.",
                "ext-zlib": "Allows handling gzip compressed responses."
            },
            "type": "library",
            "autoload": {
                "psr-0": {
                    "HTTP_Request2": ""
                }
            },
            "notification-url": "https://packagist.org/downloads/",
            "license": [
                "BSD-3-Clause"
            ],
            "authors": [
                {
                    "name": "Alexey Borzov",
                    "email": "avb@php.net"
                }
            ],
            "description": "Provides an easy way to perform HTTP requests.",
            "homepage": "https://pear.php.net/package/HTTP_Request2",
            "keywords": [
                "PEAR",
                "curl",
                "http",
                "request"
            ],
            "support": {
                "docs": "https://pear.php.net/manual/en/package.http.http-request2.php",
                "issues": "https://github.com/pear/HTTP_Request2/issues",
                "source": "https://github.com/pear/HTTP_Request2"
            },
            "time": "2022-01-06T18:20:25+00:00"
        },
        {
            "name": "pear/net_url2",
            "version": "v2.2.2",
            "source": {
                "type": "git",
                "url": "https://github.com/pear/Net_URL2.git",
                "reference": "07fd055820dbf466ee3990abe96d0e40a8791f9d"
            },
            "dist": {
                "type": "zip",
                "url": "https://api.github.com/repos/pear/Net_URL2/zipball/07fd055820dbf466ee3990abe96d0e40a8791f9d",
                "reference": "07fd055820dbf466ee3990abe96d0e40a8791f9d",
                "shasum": ""
            },
            "require": {
                "php": ">=5.1.4"
            },
            "require-dev": {
                "phpunit/phpunit": ">=3.3.0"
            },
            "type": "library",
            "extra": {
                "branch-alias": {
                    "dev-master": "2.2.x-dev"
                }
            },
            "autoload": {
                "classmap": [
                    "Net/URL2.php"
                ]
            },
            "notification-url": "https://packagist.org/downloads/",
            "include-path": [
                "./"
            ],
            "license": [
                "BSD-3-Clause"
            ],
            "authors": [
                {
                    "name": "David Coallier",
                    "email": "davidc@php.net"
                },
                {
                    "name": "Tom Klingenberg",
                    "email": "tkli@php.net"
                },
                {
                    "name": "Christian Schmidt",
                    "email": "chmidt@php.net"
                }
            ],
            "description": "Class for parsing and handling URL. Provides parsing of URLs into their constituent parts (scheme, host, path etc.), URL generation, and resolving of relative URLs.",
            "homepage": "https://github.com/pear/Net_URL2",
            "keywords": [
                "PEAR",
                "net",
                "networking",
                "rfc3986",
                "uri",
                "url"
            ],
            "support": {
                "issues": "https://pear.php.net/bugs/search.php?cmd=display&package_name[]=Net_URL2",
                "source": "https://github.com/pear/Net_URL2"
            },
            "time": "2017-08-25T06:16:11+00:00"
        },
        {
            "name": "pear/pear-core-minimal",
            "version": "v1.10.13",
            "source": {
                "type": "git",
                "url": "https://github.com/pear/pear-core-minimal.git",
                "reference": "aed862e95fd286c53cc546734868dc38ff4b5b1d"
            },
            "dist": {
                "type": "zip",
                "url": "https://api.github.com/repos/pear/pear-core-minimal/zipball/aed862e95fd286c53cc546734868dc38ff4b5b1d",
                "reference": "aed862e95fd286c53cc546734868dc38ff4b5b1d",
                "shasum": ""
            },
            "require": {
                "pear/console_getopt": "~1.4",
                "pear/pear_exception": "~1.0"
            },
            "replace": {
                "rsky/pear-core-min": "self.version"
            },
            "type": "library",
            "autoload": {
                "psr-0": {
                    "": "src/"
                }
            },
            "notification-url": "https://packagist.org/downloads/",
            "include-path": [
                "src/"
            ],
            "license": [
                "BSD-3-Clause"
            ],
            "authors": [
                {
                    "name": "Christian Weiske",
                    "email": "cweiske@php.net",
                    "role": "Lead"
                }
            ],
            "description": "Minimal set of PEAR core files to be used as composer dependency",
            "support": {
                "issues": "http://pear.php.net/bugs/search.php?cmd=display&package_name[]=PEAR",
                "source": "https://github.com/pear/pear-core-minimal"
            },
            "time": "2023-04-19T19:15:47+00:00"
        },
        {
            "name": "pear/pear_exception",
            "version": "v1.0.2",
            "source": {
                "type": "git",
                "url": "https://github.com/pear/PEAR_Exception.git",
                "reference": "b14fbe2ddb0b9f94f5b24cf08783d599f776fff0"
            },
            "dist": {
                "type": "zip",
                "url": "https://api.github.com/repos/pear/PEAR_Exception/zipball/b14fbe2ddb0b9f94f5b24cf08783d599f776fff0",
                "reference": "b14fbe2ddb0b9f94f5b24cf08783d599f776fff0",
                "shasum": ""
            },
            "require": {
                "php": ">=5.2.0"
            },
            "require-dev": {
                "phpunit/phpunit": "<9"
            },
            "type": "class",
            "extra": {
                "branch-alias": {
                    "dev-master": "1.0.x-dev"
                }
            },
            "autoload": {
                "classmap": [
                    "PEAR/"
                ]
            },
            "notification-url": "https://packagist.org/downloads/",
            "include-path": [
                "."
            ],
            "license": [
                "BSD-2-Clause"
            ],
            "authors": [
                {
                    "name": "Helgi Thormar",
                    "email": "dufuz@php.net"
                },
                {
                    "name": "Greg Beaver",
                    "email": "cellog@php.net"
                }
            ],
            "description": "The PEAR Exception base class.",
            "homepage": "https://github.com/pear/PEAR_Exception",
            "keywords": [
                "exception"
            ],
            "support": {
                "issues": "http://pear.php.net/bugs/search.php?cmd=display&package_name[]=PEAR_Exception",
                "source": "https://github.com/pear/PEAR_Exception"
            },
            "time": "2021-03-21T15:43:46+00:00"
        },
        {
            "name": "phing/phing",
            "version": "2.17.4",
            "source": {
                "type": "git",
                "url": "https://github.com/phingofficial/phing.git",
                "reference": "9f3bc8c72e65452686dcf64497e02a082f138908"
            },
            "dist": {
                "type": "zip",
                "url": "https://api.github.com/repos/phingofficial/phing/zipball/9f3bc8c72e65452686dcf64497e02a082f138908",
                "reference": "9f3bc8c72e65452686dcf64497e02a082f138908",
                "shasum": ""
            },
            "require": {
                "php": ">=5.2.0"
            },
            "require-dev": {
                "ext-pdo_sqlite": "*",
                "mikey179/vfsstream": "^1.6",
                "pdepend/pdepend": "2.x",
                "pear/archive_tar": "1.4.x",
                "pear/http_request2": "dev-trunk",
                "pear/net_growl": "dev-trunk",
                "pear/pear-core-minimal": "1.10.1",
                "pear/versioncontrol_git": "@dev",
                "pear/versioncontrol_svn": "~0.5",
                "phpdocumentor/phpdocumentor": "2.x",
                "phploc/phploc": "~2.0.6",
                "phpmd/phpmd": "~2.2",
                "phpunit/phpunit": ">=3.7",
                "sebastian/git": "~1.0",
                "sebastian/phpcpd": "2.x",
                "siad007/versioncontrol_hg": "^1.0",
                "simpletest/simpletest": "^1.1",
                "squizlabs/php_codesniffer": "~2.2",
                "symfony/yaml": "^2.8 || ^3.1 || ^4.0"
            },
            "suggest": {
                "pdepend/pdepend": "PHP version of JDepend",
                "pear/archive_tar": "Tar file management class",
                "pear/versioncontrol_git": "A library that provides OO interface to handle Git repository",
                "pear/versioncontrol_svn": "A simple OO-style interface for Subversion, the free/open-source version control system",
                "phpdocumentor/phpdocumentor": "Documentation Generator for PHP",
                "phploc/phploc": "A tool for quickly measuring the size of a PHP project",
                "phpmd/phpmd": "PHP version of PMD tool",
                "phpunit/php-code-coverage": "Library that provides collection, processing, and rendering functionality for PHP code coverage information",
                "phpunit/phpunit": "The PHP Unit Testing Framework",
                "sebastian/phpcpd": "Copy/Paste Detector (CPD) for PHP code",
                "siad007/versioncontrol_hg": "A library for interfacing with Mercurial repositories.",
                "tedivm/jshrink": "Javascript Minifier built in PHP"
            },
            "bin": [
                "bin/phing"
            ],
            "type": "library",
            "extra": {
                "branch-alias": {
                    "dev-master": "2.16.x-dev"
                }
            },
            "autoload": {
                "classmap": [
                    "classes/phing/"
                ]
            },
            "notification-url": "https://packagist.org/downloads/",
            "include-path": [
                "classes"
            ],
            "license": [
                "LGPL-3.0-only"
            ],
            "authors": [
                {
                    "name": "Michiel Rook",
                    "email": "mrook@php.net"
                },
                {
                    "name": "Phing Community",
                    "homepage": "https://www.phing.info/trac/wiki/Development/Contributors"
                }
            ],
            "description": "PHing Is Not GNU make; it's a PHP project build system or build tool based on Apache Ant.",
            "homepage": "https://www.phing.info/",
            "keywords": [
                "build",
                "phing",
                "task",
                "tool"
            ],
            "support": {
                "irc": "irc://irc.freenode.net/phing",
                "issues": "https://www.phing.info/trac/report",
                "source": "https://github.com/phingofficial/phing/tree/2.17.4"
            },
            "funding": [
                {
                    "url": "https://github.com/mrook",
                    "type": "github"
                },
                {
                    "url": "https://github.com/siad007",
                    "type": "github"
                },
                {
                    "url": "https://www.patreon.com/michielrook",
                    "type": "patreon"
                }
            ],
            "time": "2022-07-08T09:07:07+00:00"
        },
        {
            "name": "ppito/laminas-whoops",
            "version": "2.2.0",
            "source": {
                "type": "git",
                "url": "https://github.com/Ppito/laminas-whoops.git",
                "reference": "1507b42caeefc56511ab591ebd87c6700d111409"
            },
            "dist": {
                "type": "zip",
                "url": "https://api.github.com/repos/Ppito/laminas-whoops/zipball/1507b42caeefc56511ab591ebd87c6700d111409",
                "reference": "1507b42caeefc56511ab591ebd87c6700d111409",
                "shasum": ""
            },
            "require": {
                "filp/whoops": "^2.7",
                "laminas/laminas-eventmanager": "^3.2",
                "laminas/laminas-mvc": "^3.1",
                "laminas/laminas-servicemanager": "^3.4",
                "php": "^7.3 || ^8.0"
            },
            "type": "module",
            "autoload": {
                "psr-4": {
                    "WhoopsErrorHandler\\": "src/"
                }
            },
            "notification-url": "https://packagist.org/downloads/",
            "license": [
                "MIT"
            ],
            "authors": [
                {
                    "name": "Mickael TONNELIER",
                    "role": "Developer"
                }
            ],
            "description": "Laminas-Whoops, integrated whoops in Laminas Framework",
            "homepage": "https://github.com/ppito/laminas-whoops",
            "keywords": [
                "laminas",
                "php error",
                "whoops"
            ],
            "support": {
                "issues": "https://github.com/Ppito/laminas-whoops/issues",
                "source": "https://github.com/Ppito/laminas-whoops/tree/2.2.0"
            },
            "time": "2021-06-16T16:50:48+00:00"
        },
        {
            "name": "psr/cache",
            "version": "1.0.1",
            "source": {
                "type": "git",
                "url": "https://github.com/php-fig/cache.git",
                "reference": "d11b50ad223250cf17b86e38383413f5a6764bf8"
            },
            "dist": {
                "type": "zip",
                "url": "https://api.github.com/repos/php-fig/cache/zipball/d11b50ad223250cf17b86e38383413f5a6764bf8",
                "reference": "d11b50ad223250cf17b86e38383413f5a6764bf8",
                "shasum": ""
            },
            "require": {
                "php": ">=5.3.0"
            },
            "type": "library",
            "extra": {
                "branch-alias": {
                    "dev-master": "1.0.x-dev"
                }
            },
            "autoload": {
                "psr-4": {
                    "Psr\\Cache\\": "src/"
                }
            },
            "notification-url": "https://packagist.org/downloads/",
            "license": [
                "MIT"
            ],
            "authors": [
                {
                    "name": "PHP-FIG",
                    "homepage": "http://www.php-fig.org/"
                }
            ],
            "description": "Common interface for caching libraries",
            "keywords": [
                "cache",
                "psr",
                "psr-6"
            ],
            "support": {
                "source": "https://github.com/php-fig/cache/tree/master"
            },
            "time": "2016-08-06T20:24:11+00:00"
        },
        {
            "name": "psr/clock",
            "version": "1.0.0",
            "source": {
                "type": "git",
                "url": "https://github.com/php-fig/clock.git",
                "reference": "e41a24703d4560fd0acb709162f73b8adfc3aa0d"
            },
            "dist": {
                "type": "zip",
                "url": "https://api.github.com/repos/php-fig/clock/zipball/e41a24703d4560fd0acb709162f73b8adfc3aa0d",
                "reference": "e41a24703d4560fd0acb709162f73b8adfc3aa0d",
                "shasum": ""
            },
            "require": {
                "php": "^7.0 || ^8.0"
            },
            "type": "library",
            "autoload": {
                "psr-4": {
                    "Psr\\Clock\\": "src/"
                }
            },
            "notification-url": "https://packagist.org/downloads/",
            "license": [
                "MIT"
            ],
            "authors": [
                {
                    "name": "PHP-FIG",
                    "homepage": "https://www.php-fig.org/"
                }
            ],
            "description": "Common interface for reading the clock.",
            "homepage": "https://github.com/php-fig/clock",
            "keywords": [
                "clock",
                "now",
                "psr",
                "psr-20",
                "time"
            ],
            "support": {
                "issues": "https://github.com/php-fig/clock/issues",
                "source": "https://github.com/php-fig/clock/tree/1.0.0"
            },
            "time": "2022-11-25T14:36:26+00:00"
        },
        {
            "name": "psr/container",
            "version": "1.1.2",
            "source": {
                "type": "git",
                "url": "https://github.com/php-fig/container.git",
                "reference": "513e0666f7216c7459170d56df27dfcefe1689ea"
            },
            "dist": {
                "type": "zip",
                "url": "https://api.github.com/repos/php-fig/container/zipball/513e0666f7216c7459170d56df27dfcefe1689ea",
                "reference": "513e0666f7216c7459170d56df27dfcefe1689ea",
                "shasum": ""
            },
            "require": {
                "php": ">=7.4.0"
            },
            "type": "library",
            "autoload": {
                "psr-4": {
                    "Psr\\Container\\": "src/"
                }
            },
            "notification-url": "https://packagist.org/downloads/",
            "license": [
                "MIT"
            ],
            "authors": [
                {
                    "name": "PHP-FIG",
                    "homepage": "https://www.php-fig.org/"
                }
            ],
            "description": "Common Container Interface (PHP FIG PSR-11)",
            "homepage": "https://github.com/php-fig/container",
            "keywords": [
                "PSR-11",
                "container",
                "container-interface",
                "container-interop",
                "psr"
            ],
            "support": {
                "issues": "https://github.com/php-fig/container/issues",
                "source": "https://github.com/php-fig/container/tree/1.1.2"
            },
            "time": "2021-11-05T16:50:12+00:00"
        },
        {
            "name": "psr/event-dispatcher",
            "version": "1.0.0",
            "source": {
                "type": "git",
                "url": "https://github.com/php-fig/event-dispatcher.git",
                "reference": "dbefd12671e8a14ec7f180cab83036ed26714bb0"
            },
            "dist": {
                "type": "zip",
                "url": "https://api.github.com/repos/php-fig/event-dispatcher/zipball/dbefd12671e8a14ec7f180cab83036ed26714bb0",
                "reference": "dbefd12671e8a14ec7f180cab83036ed26714bb0",
                "shasum": ""
            },
            "require": {
                "php": ">=7.2.0"
            },
            "type": "library",
            "extra": {
                "branch-alias": {
                    "dev-master": "1.0.x-dev"
                }
            },
            "autoload": {
                "psr-4": {
                    "Psr\\EventDispatcher\\": "src/"
                }
            },
            "notification-url": "https://packagist.org/downloads/",
            "license": [
                "MIT"
            ],
            "authors": [
                {
                    "name": "PHP-FIG",
                    "homepage": "http://www.php-fig.org/"
                }
            ],
            "description": "Standard interfaces for event handling.",
            "keywords": [
                "events",
                "psr",
                "psr-14"
            ],
            "support": {
                "issues": "https://github.com/php-fig/event-dispatcher/issues",
                "source": "https://github.com/php-fig/event-dispatcher/tree/1.0.0"
            },
            "time": "2019-01-08T18:20:26+00:00"
        },
        {
            "name": "psr/http-factory",
            "version": "1.0.2",
            "source": {
                "type": "git",
                "url": "https://github.com/php-fig/http-factory.git",
                "reference": "e616d01114759c4c489f93b099585439f795fe35"
            },
            "dist": {
                "type": "zip",
                "url": "https://api.github.com/repos/php-fig/http-factory/zipball/e616d01114759c4c489f93b099585439f795fe35",
                "reference": "e616d01114759c4c489f93b099585439f795fe35",
                "shasum": ""
            },
            "require": {
                "php": ">=7.0.0",
                "psr/http-message": "^1.0 || ^2.0"
            },
            "type": "library",
            "extra": {
                "branch-alias": {
                    "dev-master": "1.0.x-dev"
                }
            },
            "autoload": {
                "psr-4": {
                    "Psr\\Http\\Message\\": "src/"
                }
            },
            "notification-url": "https://packagist.org/downloads/",
            "license": [
                "MIT"
            ],
            "authors": [
                {
                    "name": "PHP-FIG",
                    "homepage": "https://www.php-fig.org/"
                }
            ],
            "description": "Common interfaces for PSR-7 HTTP message factories",
            "keywords": [
                "factory",
                "http",
                "message",
                "psr",
                "psr-17",
                "psr-7",
                "request",
                "response"
            ],
            "support": {
                "source": "https://github.com/php-fig/http-factory/tree/1.0.2"
            },
            "time": "2023-04-10T20:10:41+00:00"
        },
        {
            "name": "psr/http-message",
            "version": "1.1",
            "source": {
                "type": "git",
                "url": "https://github.com/php-fig/http-message.git",
                "reference": "cb6ce4845ce34a8ad9e68117c10ee90a29919eba"
            },
            "dist": {
                "type": "zip",
                "url": "https://api.github.com/repos/php-fig/http-message/zipball/cb6ce4845ce34a8ad9e68117c10ee90a29919eba",
                "reference": "cb6ce4845ce34a8ad9e68117c10ee90a29919eba",
                "shasum": ""
            },
            "require": {
                "php": "^7.2 || ^8.0"
            },
            "type": "library",
            "extra": {
                "branch-alias": {
                    "dev-master": "1.1.x-dev"
                }
            },
            "autoload": {
                "psr-4": {
                    "Psr\\Http\\Message\\": "src/"
                }
            },
            "notification-url": "https://packagist.org/downloads/",
            "license": [
                "MIT"
            ],
            "authors": [
                {
                    "name": "PHP-FIG",
                    "homepage": "http://www.php-fig.org/"
                }
            ],
            "description": "Common interface for HTTP messages",
            "homepage": "https://github.com/php-fig/http-message",
            "keywords": [
                "http",
                "http-message",
                "psr",
                "psr-7",
                "request",
                "response"
            ],
            "support": {
                "source": "https://github.com/php-fig/http-message/tree/1.1"
            },
            "time": "2023-04-04T09:50:52+00:00"
        },
        {
            "name": "psr/log",
            "version": "1.1.4",
            "source": {
                "type": "git",
                "url": "https://github.com/php-fig/log.git",
                "reference": "d49695b909c3b7628b6289db5479a1c204601f11"
            },
            "dist": {
                "type": "zip",
                "url": "https://api.github.com/repos/php-fig/log/zipball/d49695b909c3b7628b6289db5479a1c204601f11",
                "reference": "d49695b909c3b7628b6289db5479a1c204601f11",
                "shasum": ""
            },
            "require": {
                "php": ">=5.3.0"
            },
            "type": "library",
            "extra": {
                "branch-alias": {
                    "dev-master": "1.1.x-dev"
                }
            },
            "autoload": {
                "psr-4": {
                    "Psr\\Log\\": "Psr/Log/"
                }
            },
            "notification-url": "https://packagist.org/downloads/",
            "license": [
                "MIT"
            ],
            "authors": [
                {
                    "name": "PHP-FIG",
                    "homepage": "https://www.php-fig.org/"
                }
            ],
            "description": "Common interface for logging libraries",
            "homepage": "https://github.com/php-fig/log",
            "keywords": [
                "log",
                "psr",
                "psr-3"
            ],
            "support": {
                "source": "https://github.com/php-fig/log/tree/1.1.4"
            },
            "time": "2021-05-03T11:20:27+00:00"
        },
        {
            "name": "psr/simple-cache",
            "version": "1.0.1",
            "source": {
                "type": "git",
                "url": "https://github.com/php-fig/simple-cache.git",
                "reference": "408d5eafb83c57f6365a3ca330ff23aa4a5fa39b"
            },
            "dist": {
                "type": "zip",
                "url": "https://api.github.com/repos/php-fig/simple-cache/zipball/408d5eafb83c57f6365a3ca330ff23aa4a5fa39b",
                "reference": "408d5eafb83c57f6365a3ca330ff23aa4a5fa39b",
                "shasum": ""
            },
            "require": {
                "php": ">=5.3.0"
            },
            "type": "library",
            "extra": {
                "branch-alias": {
                    "dev-master": "1.0.x-dev"
                }
            },
            "autoload": {
                "psr-4": {
                    "Psr\\SimpleCache\\": "src/"
                }
            },
            "notification-url": "https://packagist.org/downloads/",
            "license": [
                "MIT"
            ],
            "authors": [
                {
                    "name": "PHP-FIG",
                    "homepage": "http://www.php-fig.org/"
                }
            ],
            "description": "Common interfaces for simple caching",
            "keywords": [
                "cache",
                "caching",
                "psr",
                "psr-16",
                "simple-cache"
            ],
            "support": {
                "source": "https://github.com/php-fig/simple-cache/tree/master"
            },
            "time": "2017-10-23T01:57:42+00:00"
        },
        {
            "name": "scssphp/scssphp",
            "version": "v1.11.0",
            "source": {
                "type": "git",
                "url": "https://github.com/scssphp/scssphp.git",
                "reference": "33749d12c2569bb24071f94e9af828662dabb068"
            },
            "dist": {
                "type": "zip",
                "url": "https://api.github.com/repos/scssphp/scssphp/zipball/33749d12c2569bb24071f94e9af828662dabb068",
                "reference": "33749d12c2569bb24071f94e9af828662dabb068",
                "shasum": ""
            },
            "require": {
                "ext-ctype": "*",
                "ext-json": "*",
                "php": ">=5.6.0"
            },
            "require-dev": {
                "bamarni/composer-bin-plugin": "^1.4",
                "phpunit/phpunit": "^5.7 || ^6.5 || ^7.5 || ^8.3 || ^9.4",
                "sass/sass-spec": "*",
                "squizlabs/php_codesniffer": "~3.5",
                "symfony/phpunit-bridge": "^5.1",
                "thoughtbot/bourbon": "^7.0",
                "twbs/bootstrap": "~5.0",
                "twbs/bootstrap4": "4.6.1",
                "zurb/foundation": "~6.5"
            },
            "suggest": {
                "ext-iconv": "Can be used as fallback when ext-mbstring is not available",
                "ext-mbstring": "For best performance, mbstring should be installed as it is faster than ext-iconv"
            },
            "bin": [
                "bin/pscss"
            ],
            "type": "library",
            "extra": {
                "bamarni-bin": {
                    "forward-command": false,
                    "bin-links": false
                }
            },
            "autoload": {
                "psr-4": {
                    "ScssPhp\\ScssPhp\\": "src/"
                }
            },
            "notification-url": "https://packagist.org/downloads/",
            "license": [
                "MIT"
            ],
            "authors": [
                {
                    "name": "Anthon Pang",
                    "email": "apang@softwaredevelopment.ca",
                    "homepage": "https://github.com/robocoder"
                },
                {
                    "name": "Cédric Morin",
                    "email": "cedric@yterium.com",
                    "homepage": "https://github.com/Cerdic"
                }
            ],
            "description": "scssphp is a compiler for SCSS written in PHP.",
            "homepage": "http://scssphp.github.io/scssphp/",
            "keywords": [
                "css",
                "less",
                "sass",
                "scss",
                "stylesheet"
            ],
            "support": {
                "issues": "https://github.com/scssphp/scssphp/issues",
                "source": "https://github.com/scssphp/scssphp/tree/v1.11.0"
            },
            "time": "2022-09-02T21:24:55+00:00"
        },
        {
            "name": "serialssolutions/summon",
            "version": "v1.3.1",
            "source": {
                "type": "git",
                "url": "https://github.com/summon/Summon.php.git",
                "reference": "78ef74123c7c15fe3ddc92c9c1368c5dae9e590d"
            },
            "dist": {
                "type": "zip",
                "url": "https://api.github.com/repos/summon/Summon.php/zipball/78ef74123c7c15fe3ddc92c9c1368c5dae9e590d",
                "reference": "78ef74123c7c15fe3ddc92c9c1368c5dae9e590d",
                "shasum": ""
            },
            "type": "library",
            "autoload": {
                "psr-0": {
                    "SerialsSolutions": ""
                }
            },
            "notification-url": "https://packagist.org/downloads/",
            "license": [
                "GPL-2.0"
            ],
            "authors": [
                {
                    "name": "Demian Katz",
                    "email": "demian.katz@villanova.edu"
                }
            ],
            "description": "Library for interacting with Serials Solutions' Summon API.",
            "support": {
                "issues": "https://github.com/summon/Summon.php/issues",
                "source": "https://github.com/summon/Summon.php/tree/v1.3.1"
            },
            "time": "2021-04-20T15:37:50+00:00"
        },
        {
            "name": "slm/locale",
            "version": "1.0.0",
            "source": {
                "type": "git",
                "url": "https://github.com/basz/SlmLocale.git",
                "reference": "0990d2e2b2ac0f7ab37f83cedce10724eb2d0ec0"
            },
            "dist": {
                "type": "zip",
                "url": "https://api.github.com/repos/basz/SlmLocale/zipball/0990d2e2b2ac0f7ab37f83cedce10724eb2d0ec0",
                "reference": "0990d2e2b2ac0f7ab37f83cedce10724eb2d0ec0",
                "shasum": ""
            },
            "require": {
                "ext-intl": "*",
                "laminas/laminas-eventmanager": "^3.1",
                "laminas/laminas-http": "^2.7",
                "laminas/laminas-modulemanager": "^2.8.2",
                "laminas/laminas-router": "^3.0",
                "laminas/laminas-servicemanager": "^3.2",
                "laminas/laminas-stdlib": "^3.2.1",
                "laminas/laminas-view": "^2.9.0",
                "php": "^7.2 || ~8.0.0 || ~8.1.0"
            },
            "require-dev": {
                "friendsofphp/php-cs-fixer": "^3.13.0",
                "laminas/laminas-mvc": "^3.1",
                "php-coveralls/php-coveralls": "^2.4.3",
                "phpspec/prophecy-phpunit": "^2.0.1",
                "phpunit/phpunit": "^9.5.26"
            },
            "suggest": {
                "laminas/laminas-mvc": "For using the router in the UriPath strategy"
            },
            "type": "library",
            "autoload": {
                "psr-4": {
                    "SlmLocale\\": "src/SlmLocale/"
                }
            },
            "notification-url": "https://packagist.org/downloads/",
            "license": [
                "BSD-3-Clause"
            ],
            "authors": [
                {
                    "name": "Jurian Sluiman",
                    "email": "jurian@juriansluiman.nl",
                    "homepage": "http://juriansluiman.nl"
                }
            ],
            "description": "Automatic detection of locales for Laminas",
            "homepage": "https://github.com/juriansluiman/SlmLocale",
            "keywords": [
                "Zend Framework",
                "i18n",
                "laminas",
                "locale",
                "zf"
            ],
            "support": {
                "issues": "https://github.com/basz/SlmLocale/issues",
                "source": "https://github.com/basz/SlmLocale/tree/1.0.0"
            },
            "time": "2022-11-21T08:15:06+00:00"
        },
        {
            "name": "stella-maris/clock",
            "version": "0.1.7",
            "source": {
                "type": "git",
                "url": "https://github.com/stella-maris-solutions/clock.git",
                "reference": "fa23ce16019289a18bb3446fdecd45befcdd94f8"
            },
            "dist": {
                "type": "zip",
                "url": "https://api.github.com/repos/stella-maris-solutions/clock/zipball/fa23ce16019289a18bb3446fdecd45befcdd94f8",
                "reference": "fa23ce16019289a18bb3446fdecd45befcdd94f8",
                "shasum": ""
            },
            "require": {
                "php": "^7.0|^8.0",
                "psr/clock": "^1.0"
            },
            "type": "library",
            "autoload": {
                "psr-4": {
                    "StellaMaris\\Clock\\": "src"
                }
            },
            "notification-url": "https://packagist.org/downloads/",
            "license": [
                "MIT"
            ],
            "authors": [
                {
                    "name": "Andreas Heigl",
                    "role": "Maintainer"
                }
            ],
            "description": "A pre-release of the proposed PSR-20 Clock-Interface",
            "homepage": "https://gitlab.com/stella-maris/clock",
            "keywords": [
                "clock",
                "datetime",
                "point in time",
                "psr20"
            ],
            "support": {
                "source": "https://github.com/stella-maris-solutions/clock/tree/0.1.7"
            },
            "time": "2022-11-25T16:15:06+00:00"
        },
        {
            "name": "steverhoades/oauth2-openid-connect-server",
            "version": "v2.5.0",
            "source": {
                "type": "git",
                "url": "https://github.com/steverhoades/oauth2-openid-connect-server.git",
                "reference": "23381585ebb410ffa11ca9eb0fdba3895fb23119"
            },
            "dist": {
                "type": "zip",
                "url": "https://api.github.com/repos/steverhoades/oauth2-openid-connect-server/zipball/23381585ebb410ffa11ca9eb0fdba3895fb23119",
                "reference": "23381585ebb410ffa11ca9eb0fdba3895fb23119",
                "shasum": ""
            },
            "require": {
                "lcobucci/jwt": "4.1.5|^4.2",
                "league/oauth2-server": "^5.1|^6.0|^7.0|^8.0"
            },
            "require-dev": {
                "laminas/laminas-diactoros": "^1.3.2",
                "phpunit/phpunit": "^5.0|^9.5"
            },
            "type": "library",
            "autoload": {
                "psr-4": {
                    "OpenIDConnectServer\\": "src/"
                }
            },
            "notification-url": "https://packagist.org/downloads/",
            "license": [
                "MIT"
            ],
            "authors": [
                {
                    "name": "Steve Rhoades",
                    "email": "sedonami@gmail.com"
                }
            ],
            "description": "An OpenID Connect Server that sites on The PHP League's OAuth2 Server",
            "support": {
                "issues": "https://github.com/steverhoades/oauth2-openid-connect-server/issues",
                "source": "https://github.com/steverhoades/oauth2-openid-connect-server/tree/v2.5.0"
            },
            "time": "2023-01-19T16:49:09+00:00"
        },
        {
            "name": "swagger-api/swagger-ui",
            "version": "v5.2.0",
            "source": {
                "type": "git",
                "url": "https://github.com/swagger-api/swagger-ui.git",
                "reference": "3f517470114e863d1620a1261a14094b386aca64"
            },
            "dist": {
                "type": "zip",
                "url": "https://api.github.com/repos/swagger-api/swagger-ui/zipball/3f517470114e863d1620a1261a14094b386aca64",
                "reference": "3f517470114e863d1620a1261a14094b386aca64",
                "shasum": ""
            },
            "type": "library",
            "notification-url": "https://packagist.org/downloads/",
            "license": [
                "Apache-2.0"
            ],
            "authors": [
                {
                    "name": "Anna Bodnia",
                    "email": "anna.bodnia@gmail.com"
                },
                {
                    "name": "Buu Nguyen",
                    "email": "buunguyen@gmail.com"
                },
                {
                    "name": "Josh Ponelat",
                    "email": "jponelat@gmail.com"
                },
                {
                    "name": "Kyle Shockey",
                    "email": "kyleshockey1@gmail.com"
                },
                {
                    "name": "Robert Barnwell",
                    "email": "robert@robertismy.name"
                },
                {
                    "name": "Sahar Jafari",
                    "email": "shr.jafari@gmail.com"
                }
            ],
            "description": " Swagger UI is a collection of HTML, Javascript, and CSS assets that dynamically generate beautiful documentation from a Swagger-compliant API.",
            "homepage": "http://swagger.io",
            "keywords": [
                "api",
                "documentation",
                "openapi",
                "specification",
                "swagger",
                "ui"
            ],
            "support": {
                "issues": "https://github.com/swagger-api/swagger-ui/issues",
                "source": "https://github.com/swagger-api/swagger-ui/tree/v5.2.0"
            },
            "time": "2023-07-24T09:24:06+00:00"
        },
        {
            "name": "symfony/console",
            "version": "v5.4.24",
            "source": {
                "type": "git",
                "url": "https://github.com/symfony/console.git",
                "reference": "560fc3ed7a43e6d30ea94a07d77f9a60b8ed0fb8"
            },
            "dist": {
                "type": "zip",
                "url": "https://api.github.com/repos/symfony/console/zipball/560fc3ed7a43e6d30ea94a07d77f9a60b8ed0fb8",
                "reference": "560fc3ed7a43e6d30ea94a07d77f9a60b8ed0fb8",
                "shasum": ""
            },
            "require": {
                "php": ">=7.2.5",
                "symfony/deprecation-contracts": "^2.1|^3",
                "symfony/polyfill-mbstring": "~1.0",
                "symfony/polyfill-php73": "^1.9",
                "symfony/polyfill-php80": "^1.16",
                "symfony/service-contracts": "^1.1|^2|^3",
                "symfony/string": "^5.1|^6.0"
            },
            "conflict": {
                "psr/log": ">=3",
                "symfony/dependency-injection": "<4.4",
                "symfony/dotenv": "<5.1",
                "symfony/event-dispatcher": "<4.4",
                "symfony/lock": "<4.4",
                "symfony/process": "<4.4"
            },
            "provide": {
                "psr/log-implementation": "1.0|2.0"
            },
            "require-dev": {
                "psr/log": "^1|^2",
                "symfony/config": "^4.4|^5.0|^6.0",
                "symfony/dependency-injection": "^4.4|^5.0|^6.0",
                "symfony/event-dispatcher": "^4.4|^5.0|^6.0",
                "symfony/lock": "^4.4|^5.0|^6.0",
                "symfony/process": "^4.4|^5.0|^6.0",
                "symfony/var-dumper": "^4.4|^5.0|^6.0"
            },
            "suggest": {
                "psr/log": "For using the console logger",
                "symfony/event-dispatcher": "",
                "symfony/lock": "",
                "symfony/process": ""
            },
            "type": "library",
            "autoload": {
                "psr-4": {
                    "Symfony\\Component\\Console\\": ""
                },
                "exclude-from-classmap": [
                    "/Tests/"
                ]
            },
            "notification-url": "https://packagist.org/downloads/",
            "license": [
                "MIT"
            ],
            "authors": [
                {
                    "name": "Fabien Potencier",
                    "email": "fabien@symfony.com"
                },
                {
                    "name": "Symfony Community",
                    "homepage": "https://symfony.com/contributors"
                }
            ],
            "description": "Eases the creation of beautiful and testable command line interfaces",
            "homepage": "https://symfony.com",
            "keywords": [
                "cli",
                "command-line",
                "console",
                "terminal"
            ],
            "support": {
                "source": "https://github.com/symfony/console/tree/v5.4.24"
            },
            "funding": [
                {
                    "url": "https://symfony.com/sponsor",
                    "type": "custom"
                },
                {
                    "url": "https://github.com/fabpot",
                    "type": "github"
                },
                {
                    "url": "https://tidelift.com/funding/github/packagist/symfony/symfony",
                    "type": "tidelift"
                }
            ],
            "time": "2023-05-26T05:13:16+00:00"
        },
        {
            "name": "symfony/deprecation-contracts",
            "version": "v2.5.2",
            "source": {
                "type": "git",
                "url": "https://github.com/symfony/deprecation-contracts.git",
                "reference": "e8b495ea28c1d97b5e0c121748d6f9b53d075c66"
            },
            "dist": {
                "type": "zip",
                "url": "https://api.github.com/repos/symfony/deprecation-contracts/zipball/e8b495ea28c1d97b5e0c121748d6f9b53d075c66",
                "reference": "e8b495ea28c1d97b5e0c121748d6f9b53d075c66",
                "shasum": ""
            },
            "require": {
                "php": ">=7.1"
            },
            "type": "library",
            "extra": {
                "branch-alias": {
                    "dev-main": "2.5-dev"
                },
                "thanks": {
                    "name": "symfony/contracts",
                    "url": "https://github.com/symfony/contracts"
                }
            },
            "autoload": {
                "files": [
                    "function.php"
                ]
            },
            "notification-url": "https://packagist.org/downloads/",
            "license": [
                "MIT"
            ],
            "authors": [
                {
                    "name": "Nicolas Grekas",
                    "email": "p@tchwork.com"
                },
                {
                    "name": "Symfony Community",
                    "homepage": "https://symfony.com/contributors"
                }
            ],
            "description": "A generic function and convention to trigger deprecation notices",
            "homepage": "https://symfony.com",
            "support": {
                "source": "https://github.com/symfony/deprecation-contracts/tree/v2.5.2"
            },
            "funding": [
                {
                    "url": "https://symfony.com/sponsor",
                    "type": "custom"
                },
                {
                    "url": "https://github.com/fabpot",
                    "type": "github"
                },
                {
                    "url": "https://tidelift.com/funding/github/packagist/symfony/symfony",
                    "type": "tidelift"
                }
            ],
            "time": "2022-01-02T09:53:40+00:00"
        },
        {
            "name": "symfony/polyfill-ctype",
            "version": "v1.27.0",
            "source": {
                "type": "git",
                "url": "https://github.com/symfony/polyfill-ctype.git",
                "reference": "5bbc823adecdae860bb64756d639ecfec17b050a"
            },
            "dist": {
                "type": "zip",
                "url": "https://api.github.com/repos/symfony/polyfill-ctype/zipball/5bbc823adecdae860bb64756d639ecfec17b050a",
                "reference": "5bbc823adecdae860bb64756d639ecfec17b050a",
                "shasum": ""
            },
            "require": {
                "php": ">=7.1"
            },
            "provide": {
                "ext-ctype": "*"
            },
            "suggest": {
                "ext-ctype": "For best performance"
            },
            "type": "library",
            "extra": {
                "branch-alias": {
                    "dev-main": "1.27-dev"
                },
                "thanks": {
                    "name": "symfony/polyfill",
                    "url": "https://github.com/symfony/polyfill"
                }
            },
            "autoload": {
                "files": [
                    "bootstrap.php"
                ],
                "psr-4": {
                    "Symfony\\Polyfill\\Ctype\\": ""
                }
            },
            "notification-url": "https://packagist.org/downloads/",
            "license": [
                "MIT"
            ],
            "authors": [
                {
                    "name": "Gert de Pagter",
                    "email": "BackEndTea@gmail.com"
                },
                {
                    "name": "Symfony Community",
                    "homepage": "https://symfony.com/contributors"
                }
            ],
            "description": "Symfony polyfill for ctype functions",
            "homepage": "https://symfony.com",
            "keywords": [
                "compatibility",
                "ctype",
                "polyfill",
                "portable"
            ],
            "support": {
                "source": "https://github.com/symfony/polyfill-ctype/tree/v1.27.0"
            },
            "funding": [
                {
                    "url": "https://symfony.com/sponsor",
                    "type": "custom"
                },
                {
                    "url": "https://github.com/fabpot",
                    "type": "github"
                },
                {
                    "url": "https://tidelift.com/funding/github/packagist/symfony/symfony",
                    "type": "tidelift"
                }
            ],
            "time": "2022-11-03T14:55:06+00:00"
        },
        {
            "name": "symfony/polyfill-intl-grapheme",
            "version": "v1.27.0",
            "source": {
                "type": "git",
                "url": "https://github.com/symfony/polyfill-intl-grapheme.git",
                "reference": "511a08c03c1960e08a883f4cffcacd219b758354"
            },
            "dist": {
                "type": "zip",
                "url": "https://api.github.com/repos/symfony/polyfill-intl-grapheme/zipball/511a08c03c1960e08a883f4cffcacd219b758354",
                "reference": "511a08c03c1960e08a883f4cffcacd219b758354",
                "shasum": ""
            },
            "require": {
                "php": ">=7.1"
            },
            "suggest": {
                "ext-intl": "For best performance"
            },
            "type": "library",
            "extra": {
                "branch-alias": {
                    "dev-main": "1.27-dev"
                },
                "thanks": {
                    "name": "symfony/polyfill",
                    "url": "https://github.com/symfony/polyfill"
                }
            },
            "autoload": {
                "files": [
                    "bootstrap.php"
                ],
                "psr-4": {
                    "Symfony\\Polyfill\\Intl\\Grapheme\\": ""
                }
            },
            "notification-url": "https://packagist.org/downloads/",
            "license": [
                "MIT"
            ],
            "authors": [
                {
                    "name": "Nicolas Grekas",
                    "email": "p@tchwork.com"
                },
                {
                    "name": "Symfony Community",
                    "homepage": "https://symfony.com/contributors"
                }
            ],
            "description": "Symfony polyfill for intl's grapheme_* functions",
            "homepage": "https://symfony.com",
            "keywords": [
                "compatibility",
                "grapheme",
                "intl",
                "polyfill",
                "portable",
                "shim"
            ],
            "support": {
                "source": "https://github.com/symfony/polyfill-intl-grapheme/tree/v1.27.0"
            },
            "funding": [
                {
                    "url": "https://symfony.com/sponsor",
                    "type": "custom"
                },
                {
                    "url": "https://github.com/fabpot",
                    "type": "github"
                },
                {
                    "url": "https://tidelift.com/funding/github/packagist/symfony/symfony",
                    "type": "tidelift"
                }
            ],
            "time": "2022-11-03T14:55:06+00:00"
        },
        {
            "name": "symfony/polyfill-intl-idn",
            "version": "v1.27.0",
            "source": {
                "type": "git",
                "url": "https://github.com/symfony/polyfill-intl-idn.git",
                "reference": "639084e360537a19f9ee352433b84ce831f3d2da"
            },
            "dist": {
                "type": "zip",
                "url": "https://api.github.com/repos/symfony/polyfill-intl-idn/zipball/639084e360537a19f9ee352433b84ce831f3d2da",
                "reference": "639084e360537a19f9ee352433b84ce831f3d2da",
                "shasum": ""
            },
            "require": {
                "php": ">=7.1",
                "symfony/polyfill-intl-normalizer": "^1.10",
                "symfony/polyfill-php72": "^1.10"
            },
            "suggest": {
                "ext-intl": "For best performance"
            },
            "type": "library",
            "extra": {
                "branch-alias": {
                    "dev-main": "1.27-dev"
                },
                "thanks": {
                    "name": "symfony/polyfill",
                    "url": "https://github.com/symfony/polyfill"
                }
            },
            "autoload": {
                "files": [
                    "bootstrap.php"
                ],
                "psr-4": {
                    "Symfony\\Polyfill\\Intl\\Idn\\": ""
                }
            },
            "notification-url": "https://packagist.org/downloads/",
            "license": [
                "MIT"
            ],
            "authors": [
                {
                    "name": "Laurent Bassin",
                    "email": "laurent@bassin.info"
                },
                {
                    "name": "Trevor Rowbotham",
                    "email": "trevor.rowbotham@pm.me"
                },
                {
                    "name": "Symfony Community",
                    "homepage": "https://symfony.com/contributors"
                }
            ],
            "description": "Symfony polyfill for intl's idn_to_ascii and idn_to_utf8 functions",
            "homepage": "https://symfony.com",
            "keywords": [
                "compatibility",
                "idn",
                "intl",
                "polyfill",
                "portable",
                "shim"
            ],
            "support": {
                "source": "https://github.com/symfony/polyfill-intl-idn/tree/v1.27.0"
            },
            "funding": [
                {
                    "url": "https://symfony.com/sponsor",
                    "type": "custom"
                },
                {
                    "url": "https://github.com/fabpot",
                    "type": "github"
                },
                {
                    "url": "https://tidelift.com/funding/github/packagist/symfony/symfony",
                    "type": "tidelift"
                }
            ],
            "time": "2022-11-03T14:55:06+00:00"
        },
        {
            "name": "symfony/polyfill-intl-normalizer",
            "version": "v1.27.0",
            "source": {
                "type": "git",
                "url": "https://github.com/symfony/polyfill-intl-normalizer.git",
                "reference": "19bd1e4fcd5b91116f14d8533c57831ed00571b6"
            },
            "dist": {
                "type": "zip",
                "url": "https://api.github.com/repos/symfony/polyfill-intl-normalizer/zipball/19bd1e4fcd5b91116f14d8533c57831ed00571b6",
                "reference": "19bd1e4fcd5b91116f14d8533c57831ed00571b6",
                "shasum": ""
            },
            "require": {
                "php": ">=7.1"
            },
            "suggest": {
                "ext-intl": "For best performance"
            },
            "type": "library",
            "extra": {
                "branch-alias": {
                    "dev-main": "1.27-dev"
                },
                "thanks": {
                    "name": "symfony/polyfill",
                    "url": "https://github.com/symfony/polyfill"
                }
            },
            "autoload": {
                "files": [
                    "bootstrap.php"
                ],
                "psr-4": {
                    "Symfony\\Polyfill\\Intl\\Normalizer\\": ""
                },
                "classmap": [
                    "Resources/stubs"
                ]
            },
            "notification-url": "https://packagist.org/downloads/",
            "license": [
                "MIT"
            ],
            "authors": [
                {
                    "name": "Nicolas Grekas",
                    "email": "p@tchwork.com"
                },
                {
                    "name": "Symfony Community",
                    "homepage": "https://symfony.com/contributors"
                }
            ],
            "description": "Symfony polyfill for intl's Normalizer class and related functions",
            "homepage": "https://symfony.com",
            "keywords": [
                "compatibility",
                "intl",
                "normalizer",
                "polyfill",
                "portable",
                "shim"
            ],
            "support": {
                "source": "https://github.com/symfony/polyfill-intl-normalizer/tree/v1.27.0"
            },
            "funding": [
                {
                    "url": "https://symfony.com/sponsor",
                    "type": "custom"
                },
                {
                    "url": "https://github.com/fabpot",
                    "type": "github"
                },
                {
                    "url": "https://tidelift.com/funding/github/packagist/symfony/symfony",
                    "type": "tidelift"
                }
            ],
            "time": "2022-11-03T14:55:06+00:00"
        },
        {
            "name": "symfony/polyfill-mbstring",
            "version": "v1.27.0",
            "source": {
                "type": "git",
                "url": "https://github.com/symfony/polyfill-mbstring.git",
                "reference": "8ad114f6b39e2c98a8b0e3bd907732c207c2b534"
            },
            "dist": {
                "type": "zip",
                "url": "https://api.github.com/repos/symfony/polyfill-mbstring/zipball/8ad114f6b39e2c98a8b0e3bd907732c207c2b534",
                "reference": "8ad114f6b39e2c98a8b0e3bd907732c207c2b534",
                "shasum": ""
            },
            "require": {
                "php": ">=7.1"
            },
            "provide": {
                "ext-mbstring": "*"
            },
            "suggest": {
                "ext-mbstring": "For best performance"
            },
            "type": "library",
            "extra": {
                "branch-alias": {
                    "dev-main": "1.27-dev"
                },
                "thanks": {
                    "name": "symfony/polyfill",
                    "url": "https://github.com/symfony/polyfill"
                }
            },
            "autoload": {
                "files": [
                    "bootstrap.php"
                ],
                "psr-4": {
                    "Symfony\\Polyfill\\Mbstring\\": ""
                }
            },
            "notification-url": "https://packagist.org/downloads/",
            "license": [
                "MIT"
            ],
            "authors": [
                {
                    "name": "Nicolas Grekas",
                    "email": "p@tchwork.com"
                },
                {
                    "name": "Symfony Community",
                    "homepage": "https://symfony.com/contributors"
                }
            ],
            "description": "Symfony polyfill for the Mbstring extension",
            "homepage": "https://symfony.com",
            "keywords": [
                "compatibility",
                "mbstring",
                "polyfill",
                "portable",
                "shim"
            ],
            "support": {
                "source": "https://github.com/symfony/polyfill-mbstring/tree/v1.27.0"
            },
            "funding": [
                {
                    "url": "https://symfony.com/sponsor",
                    "type": "custom"
                },
                {
                    "url": "https://github.com/fabpot",
                    "type": "github"
                },
                {
                    "url": "https://tidelift.com/funding/github/packagist/symfony/symfony",
                    "type": "tidelift"
                }
            ],
            "time": "2022-11-03T14:55:06+00:00"
        },
        {
            "name": "symfony/polyfill-php72",
            "version": "v1.27.0",
            "source": {
                "type": "git",
                "url": "https://github.com/symfony/polyfill-php72.git",
                "reference": "869329b1e9894268a8a61dabb69153029b7a8c97"
            },
            "dist": {
                "type": "zip",
                "url": "https://api.github.com/repos/symfony/polyfill-php72/zipball/869329b1e9894268a8a61dabb69153029b7a8c97",
                "reference": "869329b1e9894268a8a61dabb69153029b7a8c97",
                "shasum": ""
            },
            "require": {
                "php": ">=7.1"
            },
            "type": "library",
            "extra": {
                "branch-alias": {
                    "dev-main": "1.27-dev"
                },
                "thanks": {
                    "name": "symfony/polyfill",
                    "url": "https://github.com/symfony/polyfill"
                }
            },
            "autoload": {
                "files": [
                    "bootstrap.php"
                ],
                "psr-4": {
                    "Symfony\\Polyfill\\Php72\\": ""
                }
            },
            "notification-url": "https://packagist.org/downloads/",
            "license": [
                "MIT"
            ],
            "authors": [
                {
                    "name": "Nicolas Grekas",
                    "email": "p@tchwork.com"
                },
                {
                    "name": "Symfony Community",
                    "homepage": "https://symfony.com/contributors"
                }
            ],
            "description": "Symfony polyfill backporting some PHP 7.2+ features to lower PHP versions",
            "homepage": "https://symfony.com",
            "keywords": [
                "compatibility",
                "polyfill",
                "portable",
                "shim"
            ],
            "support": {
                "source": "https://github.com/symfony/polyfill-php72/tree/v1.27.0"
            },
            "funding": [
                {
                    "url": "https://symfony.com/sponsor",
                    "type": "custom"
                },
                {
                    "url": "https://github.com/fabpot",
                    "type": "github"
                },
                {
                    "url": "https://tidelift.com/funding/github/packagist/symfony/symfony",
                    "type": "tidelift"
                }
            ],
            "time": "2022-11-03T14:55:06+00:00"
        },
        {
            "name": "symfony/polyfill-php73",
            "version": "v1.27.0",
            "source": {
                "type": "git",
                "url": "https://github.com/symfony/polyfill-php73.git",
                "reference": "9e8ecb5f92152187c4799efd3c96b78ccab18ff9"
            },
            "dist": {
                "type": "zip",
                "url": "https://api.github.com/repos/symfony/polyfill-php73/zipball/9e8ecb5f92152187c4799efd3c96b78ccab18ff9",
                "reference": "9e8ecb5f92152187c4799efd3c96b78ccab18ff9",
                "shasum": ""
            },
            "require": {
                "php": ">=7.1"
            },
            "type": "library",
            "extra": {
                "branch-alias": {
                    "dev-main": "1.27-dev"
                },
                "thanks": {
                    "name": "symfony/polyfill",
                    "url": "https://github.com/symfony/polyfill"
                }
            },
            "autoload": {
                "files": [
                    "bootstrap.php"
                ],
                "psr-4": {
                    "Symfony\\Polyfill\\Php73\\": ""
                },
                "classmap": [
                    "Resources/stubs"
                ]
            },
            "notification-url": "https://packagist.org/downloads/",
            "license": [
                "MIT"
            ],
            "authors": [
                {
                    "name": "Nicolas Grekas",
                    "email": "p@tchwork.com"
                },
                {
                    "name": "Symfony Community",
                    "homepage": "https://symfony.com/contributors"
                }
            ],
            "description": "Symfony polyfill backporting some PHP 7.3+ features to lower PHP versions",
            "homepage": "https://symfony.com",
            "keywords": [
                "compatibility",
                "polyfill",
                "portable",
                "shim"
            ],
            "support": {
                "source": "https://github.com/symfony/polyfill-php73/tree/v1.27.0"
            },
            "funding": [
                {
                    "url": "https://symfony.com/sponsor",
                    "type": "custom"
                },
                {
                    "url": "https://github.com/fabpot",
                    "type": "github"
                },
                {
                    "url": "https://tidelift.com/funding/github/packagist/symfony/symfony",
                    "type": "tidelift"
                }
            ],
            "time": "2022-11-03T14:55:06+00:00"
        },
        {
            "name": "symfony/polyfill-php80",
            "version": "v1.27.0",
            "source": {
                "type": "git",
                "url": "https://github.com/symfony/polyfill-php80.git",
                "reference": "7a6ff3f1959bb01aefccb463a0f2cd3d3d2fd936"
            },
            "dist": {
                "type": "zip",
                "url": "https://api.github.com/repos/symfony/polyfill-php80/zipball/7a6ff3f1959bb01aefccb463a0f2cd3d3d2fd936",
                "reference": "7a6ff3f1959bb01aefccb463a0f2cd3d3d2fd936",
                "shasum": ""
            },
            "require": {
                "php": ">=7.1"
            },
            "type": "library",
            "extra": {
                "branch-alias": {
                    "dev-main": "1.27-dev"
                },
                "thanks": {
                    "name": "symfony/polyfill",
                    "url": "https://github.com/symfony/polyfill"
                }
            },
            "autoload": {
                "files": [
                    "bootstrap.php"
                ],
                "psr-4": {
                    "Symfony\\Polyfill\\Php80\\": ""
                },
                "classmap": [
                    "Resources/stubs"
                ]
            },
            "notification-url": "https://packagist.org/downloads/",
            "license": [
                "MIT"
            ],
            "authors": [
                {
                    "name": "Ion Bazan",
                    "email": "ion.bazan@gmail.com"
                },
                {
                    "name": "Nicolas Grekas",
                    "email": "p@tchwork.com"
                },
                {
                    "name": "Symfony Community",
                    "homepage": "https://symfony.com/contributors"
                }
            ],
            "description": "Symfony polyfill backporting some PHP 8.0+ features to lower PHP versions",
            "homepage": "https://symfony.com",
            "keywords": [
                "compatibility",
                "polyfill",
                "portable",
                "shim"
            ],
            "support": {
                "source": "https://github.com/symfony/polyfill-php80/tree/v1.27.0"
            },
            "funding": [
                {
                    "url": "https://symfony.com/sponsor",
                    "type": "custom"
                },
                {
                    "url": "https://github.com/fabpot",
                    "type": "github"
                },
                {
                    "url": "https://tidelift.com/funding/github/packagist/symfony/symfony",
                    "type": "tidelift"
                }
            ],
            "time": "2022-11-03T14:55:06+00:00"
        },
        {
            "name": "symfony/service-contracts",
            "version": "v2.5.2",
            "source": {
                "type": "git",
                "url": "https://github.com/symfony/service-contracts.git",
                "reference": "4b426aac47d6427cc1a1d0f7e2ac724627f5966c"
            },
            "dist": {
                "type": "zip",
                "url": "https://api.github.com/repos/symfony/service-contracts/zipball/4b426aac47d6427cc1a1d0f7e2ac724627f5966c",
                "reference": "4b426aac47d6427cc1a1d0f7e2ac724627f5966c",
                "shasum": ""
            },
            "require": {
                "php": ">=7.2.5",
                "psr/container": "^1.1",
                "symfony/deprecation-contracts": "^2.1|^3"
            },
            "conflict": {
                "ext-psr": "<1.1|>=2"
            },
            "suggest": {
                "symfony/service-implementation": ""
            },
            "type": "library",
            "extra": {
                "branch-alias": {
                    "dev-main": "2.5-dev"
                },
                "thanks": {
                    "name": "symfony/contracts",
                    "url": "https://github.com/symfony/contracts"
                }
            },
            "autoload": {
                "psr-4": {
                    "Symfony\\Contracts\\Service\\": ""
                }
            },
            "notification-url": "https://packagist.org/downloads/",
            "license": [
                "MIT"
            ],
            "authors": [
                {
                    "name": "Nicolas Grekas",
                    "email": "p@tchwork.com"
                },
                {
                    "name": "Symfony Community",
                    "homepage": "https://symfony.com/contributors"
                }
            ],
            "description": "Generic abstractions related to writing services",
            "homepage": "https://symfony.com",
            "keywords": [
                "abstractions",
                "contracts",
                "decoupling",
                "interfaces",
                "interoperability",
                "standards"
            ],
            "support": {
                "source": "https://github.com/symfony/service-contracts/tree/v2.5.2"
            },
            "funding": [
                {
                    "url": "https://symfony.com/sponsor",
                    "type": "custom"
                },
                {
                    "url": "https://github.com/fabpot",
                    "type": "github"
                },
                {
                    "url": "https://tidelift.com/funding/github/packagist/symfony/symfony",
                    "type": "tidelift"
                }
            ],
            "time": "2022-05-30T19:17:29+00:00"
        },
        {
            "name": "symfony/string",
            "version": "v5.4.26",
            "source": {
                "type": "git",
                "url": "https://github.com/symfony/string.git",
                "reference": "1181fe9270e373537475e826873b5867b863883c"
            },
            "dist": {
                "type": "zip",
                "url": "https://api.github.com/repos/symfony/string/zipball/1181fe9270e373537475e826873b5867b863883c",
                "reference": "1181fe9270e373537475e826873b5867b863883c",
                "shasum": ""
            },
            "require": {
                "php": ">=7.2.5",
                "symfony/polyfill-ctype": "~1.8",
                "symfony/polyfill-intl-grapheme": "~1.0",
                "symfony/polyfill-intl-normalizer": "~1.0",
                "symfony/polyfill-mbstring": "~1.0",
                "symfony/polyfill-php80": "~1.15"
            },
            "conflict": {
                "symfony/translation-contracts": ">=3.0"
            },
            "require-dev": {
                "symfony/error-handler": "^4.4|^5.0|^6.0",
                "symfony/http-client": "^4.4|^5.0|^6.0",
                "symfony/translation-contracts": "^1.1|^2",
                "symfony/var-exporter": "^4.4|^5.0|^6.0"
            },
            "type": "library",
            "autoload": {
                "files": [
                    "Resources/functions.php"
                ],
                "psr-4": {
                    "Symfony\\Component\\String\\": ""
                },
                "exclude-from-classmap": [
                    "/Tests/"
                ]
            },
            "notification-url": "https://packagist.org/downloads/",
            "license": [
                "MIT"
            ],
            "authors": [
                {
                    "name": "Nicolas Grekas",
                    "email": "p@tchwork.com"
                },
                {
                    "name": "Symfony Community",
                    "homepage": "https://symfony.com/contributors"
                }
            ],
            "description": "Provides an object-oriented API to strings and deals with bytes, UTF-8 code points and grapheme clusters in a unified way",
            "homepage": "https://symfony.com",
            "keywords": [
                "grapheme",
                "i18n",
                "string",
                "unicode",
                "utf-8",
                "utf8"
            ],
            "support": {
                "source": "https://github.com/symfony/string/tree/v5.4.26"
            },
            "funding": [
                {
                    "url": "https://symfony.com/sponsor",
                    "type": "custom"
                },
                {
                    "url": "https://github.com/fabpot",
                    "type": "github"
                },
                {
                    "url": "https://tidelift.com/funding/github/packagist/symfony/symfony",
                    "type": "tidelift"
                }
            ],
            "time": "2023-06-28T12:46:07+00:00"
        },
        {
            "name": "symfony/yaml",
            "version": "v5.4.23",
            "source": {
                "type": "git",
                "url": "https://github.com/symfony/yaml.git",
                "reference": "4cd2e3ea301aadd76a4172756296fe552fb45b0b"
            },
            "dist": {
                "type": "zip",
                "url": "https://api.github.com/repos/symfony/yaml/zipball/4cd2e3ea301aadd76a4172756296fe552fb45b0b",
                "reference": "4cd2e3ea301aadd76a4172756296fe552fb45b0b",
                "shasum": ""
            },
            "require": {
                "php": ">=7.2.5",
                "symfony/deprecation-contracts": "^2.1|^3",
                "symfony/polyfill-ctype": "^1.8"
            },
            "conflict": {
                "symfony/console": "<5.3"
            },
            "require-dev": {
                "symfony/console": "^5.3|^6.0"
            },
            "suggest": {
                "symfony/console": "For validating YAML files using the lint command"
            },
            "bin": [
                "Resources/bin/yaml-lint"
            ],
            "type": "library",
            "autoload": {
                "psr-4": {
                    "Symfony\\Component\\Yaml\\": ""
                },
                "exclude-from-classmap": [
                    "/Tests/"
                ]
            },
            "notification-url": "https://packagist.org/downloads/",
            "license": [
                "MIT"
            ],
            "authors": [
                {
                    "name": "Fabien Potencier",
                    "email": "fabien@symfony.com"
                },
                {
                    "name": "Symfony Community",
                    "homepage": "https://symfony.com/contributors"
                }
            ],
            "description": "Loads and dumps YAML files",
            "homepage": "https://symfony.com",
            "support": {
                "source": "https://github.com/symfony/yaml/tree/v5.4.23"
            },
            "funding": [
                {
                    "url": "https://symfony.com/sponsor",
                    "type": "custom"
                },
                {
                    "url": "https://github.com/fabpot",
                    "type": "github"
                },
                {
                    "url": "https://tidelift.com/funding/github/packagist/symfony/symfony",
                    "type": "tidelift"
                }
            ],
            "time": "2023-04-23T19:33:36+00:00"
        },
        {
            "name": "vstelmakh/url-highlight",
            "version": "v3.0.2",
            "source": {
                "type": "git",
                "url": "https://github.com/vstelmakh/url-highlight.git",
                "reference": "458f1af6acdf63d33e7fb43aeeecb4bfe64bda2b"
            },
            "dist": {
                "type": "zip",
                "url": "https://api.github.com/repos/vstelmakh/url-highlight/zipball/458f1af6acdf63d33e7fb43aeeecb4bfe64bda2b",
                "reference": "458f1af6acdf63d33e7fb43aeeecb4bfe64bda2b",
                "shasum": ""
            },
            "require": {
                "ext-json": "*",
                "ext-mbstring": "*",
                "php": "^7.1 || ^8",
                "symfony/polyfill-php72": "^1.10"
            },
            "require-dev": {
                "phpbench/phpbench": "^0.16 || ^1.2.6",
                "phpstan/phpstan": "^1.4",
                "phpunit/phpunit": "^7.5.3 || ^8 || ^9.3",
                "squizlabs/php_codesniffer": "^3.7.1",
                "vstelmakh/covelyzer": "^0.2"
            },
            "type": "library",
            "autoload": {
                "psr-4": {
                    "VStelmakh\\UrlHighlight\\": "src/"
                }
            },
            "notification-url": "https://packagist.org/downloads/",
            "license": [
                "MIT"
            ],
            "authors": [
                {
                    "name": "Volodymyr Stelmakh",
                    "homepage": "https://github.com/vstelmakh"
                }
            ],
            "description": "Library to parse urls from string input",
            "homepage": "https://github.com/vstelmakh/url-highlight",
            "keywords": [
                "Linkify",
                "clickable",
                "extract",
                "html",
                "parser",
                "url"
            ],
            "support": {
                "issues": "https://github.com/vstelmakh/url-highlight/issues",
                "source": "https://github.com/vstelmakh/url-highlight/tree/v3.0.2"
            },
            "time": "2023-01-15T16:58:38+00:00"
        },
        {
            "name": "vufind-org/vufind-marc",
            "version": "v1.0.2",
            "source": {
                "type": "git",
                "url": "https://github.com/vufind-org/vufind-marc.git",
                "reference": "21e2ba512b6ce4361c5100849eda24837c488ab3"
            },
            "dist": {
                "type": "zip",
                "url": "https://api.github.com/repos/vufind-org/vufind-marc/zipball/21e2ba512b6ce4361c5100849eda24837c488ab3",
                "reference": "21e2ba512b6ce4361c5100849eda24837c488ab3",
                "shasum": ""
            },
            "require": {
                "opis/json-schema": "^2.3.0",
                "pcrov/jsonreader": "^1.0.2",
                "php": ">=7.4.1",
                "vufind-org/vufindcode": "^1.2"
            },
            "require-dev": {
                "friendsofphp/php-cs-fixer": "3.8.0",
                "pear/http_request2": "2.4.2",
                "phing/phing": "2.17.3",
                "phploc/phploc": "7.0.2",
                "phpmd/phpmd": "2.12.0",
                "phpstan/phpstan": "1.6.8",
                "phpunit/phpunit": "9.5.20",
                "sebastian/phpcpd": "6.0.3",
                "squizlabs/php_codesniffer": "3.6.2"
            },
            "type": "library",
            "autoload": {
                "psr-4": {
                    "VuFind\\Marc\\": "src/"
                }
            },
            "notification-url": "https://packagist.org/downloads/",
            "license": [
                "GPL-2.0"
            ],
            "authors": [
                {
                    "name": "Ere Maijala",
                    "email": "ere.maijala@helsinki.fi"
                },
                {
                    "name": "Demian Katz",
                    "email": "demian.katz@villanova.edu"
                }
            ],
            "description": "MARC record processing library for the VuFind project",
            "homepage": "https://vufind.org/",
            "support": {
                "issues": "https://vufind.org/jira",
                "source": "https://github.com/vufind-org/vufind-marc/tree/v1.0.2"
            },
            "time": "2022-11-25T06:43:38+00:00"
        },
        {
            "name": "vufind-org/vufindcode",
            "version": "v1.2",
            "source": {
                "type": "git",
                "url": "https://github.com/vufind-org/vufindcode.git",
                "reference": "df7f4d2188c9f2c654dfee69774b80b9d03b1ab4"
            },
            "dist": {
                "type": "zip",
                "url": "https://api.github.com/repos/vufind-org/vufindcode/zipball/df7f4d2188c9f2c654dfee69774b80b9d03b1ab4",
                "reference": "df7f4d2188c9f2c654dfee69774b80b9d03b1ab4",
                "shasum": ""
            },
            "require": {
                "php": ">=7.0.8"
            },
            "require-dev": {
                "friendsofphp/php-cs-fixer": "2.11.1",
                "pear/http_request2": "2.3.0",
                "phing/phing": "2.16.1",
                "phploc/phploc": "4.0.1",
                "phpmd/phpmd": "2.6.0",
                "phpunit/phpunit": "6.5.8",
                "sebastian/phpcpd": "3.0.1",
                "squizlabs/php_codesniffer": "3.2.3"
            },
            "type": "library",
            "autoload": {
                "psr-0": {
                    "VuFindCode\\": "src/"
                }
            },
            "notification-url": "https://packagist.org/downloads/",
            "license": [
                "GPL-2.0"
            ],
            "authors": [
                {
                    "name": "Demian Katz",
                    "email": "demian.katz@villanova.edu"
                }
            ],
            "description": "Classes for working with EANs, ISBNs and ISMNs (a VuFind support library)",
            "homepage": "https://vufind.org/",
            "support": {
                "issues": "https://vufind.org/jira",
                "source": "https://github.com/vufind-org/vufindcode/tree/v1.2"
            },
            "time": "2019-11-07T14:29:07+00:00"
        },
        {
            "name": "vufind-org/vufinddate",
            "version": "v1.2.0",
            "source": {
                "type": "git",
                "url": "https://github.com/vufind-org/vufinddate.git",
                "reference": "319b862c5a8a1352ff6cb93095fface6b40bc2e1"
            },
            "dist": {
                "type": "zip",
                "url": "https://api.github.com/repos/vufind-org/vufinddate/zipball/319b862c5a8a1352ff6cb93095fface6b40bc2e1",
                "reference": "319b862c5a8a1352ff6cb93095fface6b40bc2e1",
                "shasum": ""
            },
            "require": {
                "php": ">=7.4.1"
            },
            "require-dev": {
                "friendsofphp/php-cs-fixer": "3.8.0",
                "pear/http_request2": "2.4.2",
                "phing/phing": "2.17.3",
                "phploc/phploc": "7.0.2",
                "phpmd/phpmd": "2.12.0",
                "phpstan/phpstan": "1.6.8",
                "phpunit/phpunit": "9.5.20",
                "sebastian/phpcpd": "6.0.3",
                "squizlabs/php_codesniffer": "3.6.2"
            },
            "type": "library",
            "autoload": {
                "psr-4": {
                    "VuFind\\Date\\": "src/"
                }
            },
            "notification-url": "https://packagist.org/downloads/",
            "license": [
                "GPL-2.0"
            ],
            "authors": [
                {
                    "name": "Demian Katz",
                    "email": "demian.katz@villanova.edu"
                }
            ],
            "description": "Date formatting tools for the VuFind project",
            "homepage": "https://vufind.org/",
            "support": {
                "issues": "https://vufind.org/jira",
                "source": "https://github.com/vufind-org/vufinddate/tree/v1.2.0"
            },
            "time": "2023-01-17T14:25:21+00:00"
        },
        {
            "name": "vufind-org/vufindharvest",
            "version": "v5.2.0",
            "source": {
                "type": "git",
                "url": "https://github.com/vufind-org/vufindharvest.git",
                "reference": "aaae1a76198e8403d0436c84465508d5e87ed161"
            },
            "dist": {
                "type": "zip",
                "url": "https://api.github.com/repos/vufind-org/vufindharvest/zipball/aaae1a76198e8403d0436c84465508d5e87ed161",
                "reference": "aaae1a76198e8403d0436c84465508d5e87ed161",
                "shasum": ""
            },
            "require": {
                "laminas/laminas-http": ">=2.2",
                "php": ">=7.4.1",
                "symfony/console": "^4.0||^5.0"
            },
            "require-dev": {
                "friendsofphp/php-cs-fixer": "3.14.4",
                "pear/http_request2": "2.5.1",
                "phing/phing": "2.17.4",
                "phploc/phploc": "7.0.2",
                "phpmd/phpmd": "2.13.0",
                "phpstan/phpstan": "1.10.3",
                "phpunit/phpunit": "9.6.4",
                "sebastian/phpcpd": "6.0.3",
                "squizlabs/php_codesniffer": "3.7.2"
            },
            "type": "library",
            "autoload": {
                "psr-4": {
                    "VuFindHarvest\\": "src/"
                }
            },
            "notification-url": "https://packagist.org/downloads/",
            "license": [
                "GPL-2.0"
            ],
            "authors": [
                {
                    "name": "Demian Katz",
                    "email": "demian.katz@villanova.edu",
                    "role": "Maintainer"
                }
            ],
            "description": "VuFind Harvest Tools",
            "homepage": "https://vufind.org/",
            "support": {
                "issues": "https://vufind.org/jira",
                "source": "https://github.com/vufind-org/vufindharvest/tree/v5.2.0"
            },
            "time": "2023-03-31T17:56:46+00:00"
        },
        {
            "name": "vufind-org/vufindhttp",
            "version": "v3.2.0",
            "source": {
                "type": "git",
                "url": "https://github.com/vufind-org/vufindhttp.git",
                "reference": "53fe3781e6b2a5043417ee054bc120c63180b936"
            },
            "dist": {
                "type": "zip",
                "url": "https://api.github.com/repos/vufind-org/vufindhttp/zipball/53fe3781e6b2a5043417ee054bc120c63180b936",
                "reference": "53fe3781e6b2a5043417ee054bc120c63180b936",
                "shasum": ""
            },
            "require": {
                "laminas/laminas-http": ">=2.2",
                "php": ">=7.4.1"
            },
            "require-dev": {
                "friendsofphp/php-cs-fixer": "3.8.0",
                "laminas/laminas-uri": ">=2.2",
                "pear/http_request2": "2.5.1",
                "phing/phing": "2.17.3",
                "phploc/phploc": "7.0.2",
                "phpmd/phpmd": "2.12.0",
                "phpstan/phpstan": "1.6.8",
                "phpunit/phpunit": "9.5.20",
                "sebastian/phpcpd": "6.0.3",
                "squizlabs/php_codesniffer": "3.6.2"
            },
            "type": "library",
            "autoload": {
                "psr-0": {
                    "VuFindHttp\\": "src/"
                }
            },
            "notification-url": "https://packagist.org/downloads/",
            "license": [
                "GPL-2.0"
            ],
            "authors": [
                {
                    "name": "David Maus",
                    "email": "maus@hab.de",
                    "role": "Developer"
                },
                {
                    "name": "Demian Katz",
                    "email": "demian.katz@villanova.edu",
                    "role": "Maintainer"
                }
            ],
            "description": "VuFind HTTP service library",
            "homepage": "https://vufind.org/",
            "support": {
                "issues": "https://vufind.org/jira",
                "source": "https://github.com/vufind-org/vufindhttp/tree/v3.2.0"
            },
            "time": "2022-09-15T10:37:23+00:00"
        },
        {
            "name": "webfontkit/open-sans",
            "version": "1.0.0",
            "source": {
                "type": "git",
                "url": "https://github.com/webfontkit/open-sans.git",
                "reference": "00ab31e690edfd0d88f9ffbcd998cf298b9687e9"
            },
            "dist": {
                "type": "zip",
                "url": "https://api.github.com/repos/webfontkit/open-sans/zipball/00ab31e690edfd0d88f9ffbcd998cf298b9687e9",
                "reference": "00ab31e690edfd0d88f9ffbcd998cf298b9687e9",
                "shasum": ""
            },
            "type": "library",
            "notification-url": "https://packagist.org/downloads/",
            "license": [
                "Apache-2.0"
            ],
            "description": "Open Sans is a humanist sans serif typeface designed by Steve Matteson, Type Director of Ascender Corp. This version contains the complete 897 character set, which includes the standard ISO Latin 1, Latin CE, Greek and Cyrillic character sets. Open Sans was designed with an upright stress, open forms and a neutral, yet friendly appearance. It was optimized for print, web, and mobile interfaces, and has excellent legibility characteristics in its letterforms.",
            "homepage": "http://www.google.com/fonts/specimen/Open+Sans",
            "support": {
                "issues": "https://github.com/webfontkit/open-sans/issues",
                "source": "https://github.com/webfontkit/open-sans",
                "wiki": "https://github.com/webfontkit/open-sans"
            },
            "time": "2014-08-20T20:43:34+00:00"
        },
        {
            "name": "webimpress/safe-writer",
            "version": "2.2.0",
            "source": {
                "type": "git",
                "url": "https://github.com/webimpress/safe-writer.git",
                "reference": "9d37cc8bee20f7cb2f58f6e23e05097eab5072e6"
            },
            "dist": {
                "type": "zip",
                "url": "https://api.github.com/repos/webimpress/safe-writer/zipball/9d37cc8bee20f7cb2f58f6e23e05097eab5072e6",
                "reference": "9d37cc8bee20f7cb2f58f6e23e05097eab5072e6",
                "shasum": ""
            },
            "require": {
                "php": "^7.3 || ^8.0"
            },
            "require-dev": {
                "phpunit/phpunit": "^9.5.4",
                "vimeo/psalm": "^4.7",
                "webimpress/coding-standard": "^1.2.2"
            },
            "type": "library",
            "extra": {
                "branch-alias": {
                    "dev-master": "2.2.x-dev",
                    "dev-develop": "2.3.x-dev",
                    "dev-release-1.0": "1.0.x-dev"
                }
            },
            "autoload": {
                "psr-4": {
                    "Webimpress\\SafeWriter\\": "src/"
                }
            },
            "notification-url": "https://packagist.org/downloads/",
            "license": [
                "BSD-2-Clause"
            ],
            "description": "Tool to write files safely, to avoid race conditions",
            "keywords": [
                "concurrent write",
                "file writer",
                "race condition",
                "safe writer",
                "webimpress"
            ],
            "support": {
                "issues": "https://github.com/webimpress/safe-writer/issues",
                "source": "https://github.com/webimpress/safe-writer/tree/2.2.0"
            },
            "funding": [
                {
                    "url": "https://github.com/michalbundyra",
                    "type": "github"
                }
            ],
            "time": "2021-04-19T16:34:45+00:00"
        },
        {
            "name": "webmozart/assert",
            "version": "1.11.0",
            "source": {
                "type": "git",
                "url": "https://github.com/webmozarts/assert.git",
                "reference": "11cb2199493b2f8a3b53e7f19068fc6aac760991"
            },
            "dist": {
                "type": "zip",
                "url": "https://api.github.com/repos/webmozarts/assert/zipball/11cb2199493b2f8a3b53e7f19068fc6aac760991",
                "reference": "11cb2199493b2f8a3b53e7f19068fc6aac760991",
                "shasum": ""
            },
            "require": {
                "ext-ctype": "*",
                "php": "^7.2 || ^8.0"
            },
            "conflict": {
                "phpstan/phpstan": "<0.12.20",
                "vimeo/psalm": "<4.6.1 || 4.6.2"
            },
            "require-dev": {
                "phpunit/phpunit": "^8.5.13"
            },
            "type": "library",
            "extra": {
                "branch-alias": {
                    "dev-master": "1.10-dev"
                }
            },
            "autoload": {
                "psr-4": {
                    "Webmozart\\Assert\\": "src/"
                }
            },
            "notification-url": "https://packagist.org/downloads/",
            "license": [
                "MIT"
            ],
            "authors": [
                {
                    "name": "Bernhard Schussek",
                    "email": "bschussek@gmail.com"
                }
            ],
            "description": "Assertions to validate method input/output with nice error messages.",
            "keywords": [
                "assert",
                "check",
                "validate"
            ],
            "support": {
                "issues": "https://github.com/webmozarts/assert/issues",
                "source": "https://github.com/webmozarts/assert/tree/1.11.0"
            },
            "time": "2022-06-03T18:03:27+00:00"
        },
        {
            "name": "wikimedia/composer-merge-plugin",
            "version": "v2.1.0",
            "source": {
                "type": "git",
                "url": "https://github.com/wikimedia/composer-merge-plugin.git",
                "reference": "a03d426c8e9fb2c9c569d9deeb31a083292788bc"
            },
            "dist": {
                "type": "zip",
                "url": "https://api.github.com/repos/wikimedia/composer-merge-plugin/zipball/a03d426c8e9fb2c9c569d9deeb31a083292788bc",
                "reference": "a03d426c8e9fb2c9c569d9deeb31a083292788bc",
                "shasum": ""
            },
            "require": {
                "composer-plugin-api": "^1.1||^2.0",
                "php": ">=7.2.0"
            },
            "require-dev": {
                "composer/composer": "^1.1||^2.0",
                "ext-json": "*",
                "mediawiki/mediawiki-phan-config": "0.11.1",
                "php-parallel-lint/php-parallel-lint": "~1.3.1",
                "phpspec/prophecy": "~1.15.0",
                "phpunit/phpunit": "^8.5||^9.0",
                "squizlabs/php_codesniffer": "~3.7.1"
            },
            "type": "composer-plugin",
            "extra": {
                "branch-alias": {
                    "dev-master": "2.x-dev"
                },
                "class": "Wikimedia\\Composer\\Merge\\V2\\MergePlugin"
            },
            "autoload": {
                "psr-4": {
                    "Wikimedia\\Composer\\Merge\\V2\\": "src/"
                }
            },
            "notification-url": "https://packagist.org/downloads/",
            "license": [
                "MIT"
            ],
            "authors": [
                {
                    "name": "Bryan Davis",
                    "email": "bd808@wikimedia.org"
                }
            ],
            "description": "Composer plugin to merge multiple composer.json files",
            "support": {
                "issues": "https://github.com/wikimedia/composer-merge-plugin/issues",
                "source": "https://github.com/wikimedia/composer-merge-plugin/tree/v2.1.0"
            },
            "time": "2023-04-15T19:07:00+00:00"
        },
        {
            "name": "yajra/laravel-pdo-via-oci8",
            "version": "v3.3.1",
            "source": {
                "type": "git",
                "url": "https://github.com/yajra/pdo-via-oci8.git",
                "reference": "3483f14fc3b3185525a6f8861dc5cd67423693cd"
            },
            "dist": {
                "type": "zip",
                "url": "https://api.github.com/repos/yajra/pdo-via-oci8/zipball/3483f14fc3b3185525a6f8861dc5cd67423693cd",
                "reference": "3483f14fc3b3185525a6f8861dc5cd67423693cd",
                "shasum": ""
            },
            "require": {
                "ext-oci8": "*",
                "ext-pdo": "*",
                "php": "^8.0"
            },
            "require-dev": {
                "phpunit/phpunit": "^8.4|^9.0"
            },
            "type": "library",
            "extra": {
                "branch-alias": {
                    "dev-master": "3.x-dev"
                }
            },
            "autoload": {
                "psr-4": {
                    "Yajra\\": "src/"
                }
            },
            "notification-url": "https://packagist.org/downloads/",
            "license": [
                "MIT"
            ],
            "authors": [
                {
                    "name": "Arjay Angeles",
                    "email": "aqangeles@gmail.com"
                }
            ],
            "description": "PDO userspace driver proxying calls to PHP OCI8 driver",
            "support": {
                "issues": "https://github.com/yajra/pdo-via-oci8/issues",
                "source": "https://github.com/yajra/pdo-via-oci8/tree/v3.3.1"
            },
            "funding": [
                {
                    "url": "https://www.paypal.me/yajra",
                    "type": "custom"
                },
                {
                    "url": "https://github.com/yajra",
                    "type": "github"
                },
                {
                    "url": "https://www.patreon.com/yajra",
                    "type": "patreon"
                }
            ],
            "time": "2023-03-15T02:21:45+00:00"
        },
        {
            "name": "zfr/rbac",
            "version": "1.2.0",
            "source": {
                "type": "git",
                "url": "https://github.com/zf-fr/rbac.git",
                "reference": "493711bfc2a637fd7c6f23b71b7b55a621c35d9d"
            },
            "dist": {
                "type": "zip",
                "url": "https://api.github.com/repos/zf-fr/rbac/zipball/493711bfc2a637fd7c6f23b71b7b55a621c35d9d",
                "reference": "493711bfc2a637fd7c6f23b71b7b55a621c35d9d",
                "shasum": ""
            },
            "require": {
                "php": ">=5.4"
            },
            "require-dev": {
                "phpunit/phpunit": "~3.7",
                "satooshi/php-coveralls": "~0.6",
                "squizlabs/php_codesniffer": "1.4.*",
                "zendframework/zend-servicemanager": "~2.2"
            },
            "type": "library",
            "autoload": {
                "psr-0": {
                    "Rbac\\": "src/"
                }
            },
            "notification-url": "https://packagist.org/downloads/",
            "license": [
                "MIT"
            ],
            "authors": [
                {
                    "name": "Michaël Gallego",
                    "email": "mic.gallego@gmail.com",
                    "homepage": "http://michaelgallego.fr"
                }
            ],
            "description": "Zend Framework 3 prototype for Zend\\Permissions\\Rbac.",
            "homepage": "https://github.com/zf-fr/rbac",
            "keywords": [
                "rbac",
                "security",
                "zf2",
                "zf3"
            ],
            "support": {
                "issues": "https://github.com/zf-fr/rbac/issues",
                "source": "https://github.com/zf-fr/rbac/tree/master"
            },
            "time": "2014-02-06T14:18:34+00:00"
        }
    ],
    "packages-dev": [
        {
            "name": "behat/mink",
            "version": "v1.10.0",
            "source": {
                "type": "git",
                "url": "https://github.com/minkphp/Mink.git",
                "reference": "19e58905632e7cfdc5b2bafb9b950a3521af32c5"
            },
            "dist": {
                "type": "zip",
                "url": "https://api.github.com/repos/minkphp/Mink/zipball/19e58905632e7cfdc5b2bafb9b950a3521af32c5",
                "reference": "19e58905632e7cfdc5b2bafb9b950a3521af32c5",
                "shasum": ""
            },
            "require": {
                "php": ">=7.2",
                "symfony/css-selector": "^4.4 || ^5.0 || ^6.0"
            },
            "require-dev": {
                "phpunit/phpunit": "^8.5.22 || ^9.5.11",
                "symfony/error-handler": "^4.4 || ^5.0 || ^6.0",
                "symfony/phpunit-bridge": "^5.4 || ^6.0"
            },
            "suggest": {
                "behat/mink-browserkit-driver": "fast headless driver for any app without JS emulation",
                "behat/mink-selenium2-driver": "slow, but JS-enabled driver for any app (requires Selenium2)",
                "behat/mink-zombie-driver": "fast and JS-enabled headless driver for any app (requires node.js)",
                "dmore/chrome-mink-driver": "fast and JS-enabled driver for any app (requires chromium or google chrome)"
            },
            "type": "library",
            "extra": {
                "branch-alias": {
                    "dev-master": "1.x-dev"
                }
            },
            "autoload": {
                "psr-4": {
                    "Behat\\Mink\\": "src/"
                }
            },
            "notification-url": "https://packagist.org/downloads/",
            "license": [
                "MIT"
            ],
            "authors": [
                {
                    "name": "Konstantin Kudryashov",
                    "email": "ever.zet@gmail.com",
                    "homepage": "http://everzet.com"
                }
            ],
            "description": "Browser controller/emulator abstraction for PHP",
            "homepage": "https://mink.behat.org/",
            "keywords": [
                "browser",
                "testing",
                "web"
            ],
            "support": {
                "issues": "https://github.com/minkphp/Mink/issues",
                "source": "https://github.com/minkphp/Mink/tree/v1.10.0"
            },
            "time": "2022-03-28T14:22:43+00:00"
        },
        {
            "name": "behat/mink-selenium2-driver",
            "version": "v1.6.0",
            "source": {
                "type": "git",
                "url": "https://github.com/minkphp/MinkSelenium2Driver.git",
                "reference": "e5f8421654930da725499fb92983e6948c6f973e"
            },
            "dist": {
                "type": "zip",
                "url": "https://api.github.com/repos/minkphp/MinkSelenium2Driver/zipball/e5f8421654930da725499fb92983e6948c6f973e",
                "reference": "e5f8421654930da725499fb92983e6948c6f973e",
                "shasum": ""
            },
            "require": {
                "behat/mink": "^1.9@dev",
                "ext-json": "*",
                "instaclick/php-webdriver": "^1.4",
                "php": ">=7.2"
            },
            "require-dev": {
                "mink/driver-testsuite": "dev-master",
                "phpunit/phpunit": "^8.5.22 || ^9.5.11",
                "symfony/error-handler": "^4.4 || ^5.0"
            },
            "type": "mink-driver",
            "extra": {
                "branch-alias": {
                    "dev-master": "1.x-dev"
                }
            },
            "autoload": {
                "psr-4": {
                    "Behat\\Mink\\Driver\\": "src/"
                }
            },
            "notification-url": "https://packagist.org/downloads/",
            "license": [
                "MIT"
            ],
            "authors": [
                {
                    "name": "Pete Otaqui",
                    "email": "pete@otaqui.com",
                    "homepage": "https://github.com/pete-otaqui"
                },
                {
                    "name": "Konstantin Kudryashov",
                    "email": "ever.zet@gmail.com",
                    "homepage": "http://everzet.com"
                }
            ],
            "description": "Selenium2 (WebDriver) driver for Mink framework",
            "homepage": "https://mink.behat.org/",
            "keywords": [
                "ajax",
                "browser",
                "javascript",
                "selenium",
                "testing",
                "webdriver"
            ],
            "support": {
                "issues": "https://github.com/minkphp/MinkSelenium2Driver/issues",
                "source": "https://github.com/minkphp/MinkSelenium2Driver/tree/v1.6.0"
            },
            "time": "2022-03-28T14:55:17+00:00"
        },
        {
            "name": "composer/pcre",
            "version": "3.1.0",
            "source": {
                "type": "git",
                "url": "https://github.com/composer/pcre.git",
                "reference": "4bff79ddd77851fe3cdd11616ed3f92841ba5bd2"
            },
            "dist": {
                "type": "zip",
                "url": "https://api.github.com/repos/composer/pcre/zipball/4bff79ddd77851fe3cdd11616ed3f92841ba5bd2",
                "reference": "4bff79ddd77851fe3cdd11616ed3f92841ba5bd2",
                "shasum": ""
            },
            "require": {
                "php": "^7.4 || ^8.0"
            },
            "require-dev": {
                "phpstan/phpstan": "^1.3",
                "phpstan/phpstan-strict-rules": "^1.1",
                "symfony/phpunit-bridge": "^5"
            },
            "type": "library",
            "extra": {
                "branch-alias": {
                    "dev-main": "3.x-dev"
                }
            },
            "autoload": {
                "psr-4": {
                    "Composer\\Pcre\\": "src"
                }
            },
            "notification-url": "https://packagist.org/downloads/",
            "license": [
                "MIT"
            ],
            "authors": [
                {
                    "name": "Jordi Boggiano",
                    "email": "j.boggiano@seld.be",
                    "homepage": "http://seld.be"
                }
            ],
            "description": "PCRE wrapping library that offers type-safe preg_* replacements.",
            "keywords": [
                "PCRE",
                "preg",
                "regex",
                "regular expression"
            ],
            "support": {
                "issues": "https://github.com/composer/pcre/issues",
                "source": "https://github.com/composer/pcre/tree/3.1.0"
            },
            "funding": [
                {
                    "url": "https://packagist.com",
                    "type": "custom"
                },
                {
                    "url": "https://github.com/composer",
                    "type": "github"
                },
                {
                    "url": "https://tidelift.com/funding/github/packagist/composer/composer",
                    "type": "tidelift"
                }
            ],
            "time": "2022-11-17T09:50:14+00:00"
        },
        {
            "name": "composer/xdebug-handler",
            "version": "3.0.3",
            "source": {
                "type": "git",
                "url": "https://github.com/composer/xdebug-handler.git",
                "reference": "ced299686f41dce890debac69273b47ffe98a40c"
            },
            "dist": {
                "type": "zip",
                "url": "https://api.github.com/repos/composer/xdebug-handler/zipball/ced299686f41dce890debac69273b47ffe98a40c",
                "reference": "ced299686f41dce890debac69273b47ffe98a40c",
                "shasum": ""
            },
            "require": {
                "composer/pcre": "^1 || ^2 || ^3",
                "php": "^7.2.5 || ^8.0",
                "psr/log": "^1 || ^2 || ^3"
            },
            "require-dev": {
                "phpstan/phpstan": "^1.0",
                "phpstan/phpstan-strict-rules": "^1.1",
                "symfony/phpunit-bridge": "^6.0"
            },
            "type": "library",
            "autoload": {
                "psr-4": {
                    "Composer\\XdebugHandler\\": "src"
                }
            },
            "notification-url": "https://packagist.org/downloads/",
            "license": [
                "MIT"
            ],
            "authors": [
                {
                    "name": "John Stevenson",
                    "email": "john-stevenson@blueyonder.co.uk"
                }
            ],
            "description": "Restarts a process without Xdebug.",
            "keywords": [
                "Xdebug",
                "performance"
            ],
            "support": {
                "irc": "irc://irc.freenode.org/composer",
                "issues": "https://github.com/composer/xdebug-handler/issues",
                "source": "https://github.com/composer/xdebug-handler/tree/3.0.3"
            },
            "funding": [
                {
                    "url": "https://packagist.com",
                    "type": "custom"
                },
                {
                    "url": "https://github.com/composer",
                    "type": "github"
                },
                {
                    "url": "https://tidelift.com/funding/github/packagist/composer/composer",
                    "type": "tidelift"
                }
            ],
            "time": "2022-02-25T21:32:43+00:00"
        },
        {
            "name": "dmore/chrome-mink-driver",
            "version": "2.9.2",
            "source": {
                "type": "git",
                "url": "git@gitlab.com:behat-chrome/chrome-mink-driver.git",
                "reference": "a91b61c809c2e834c5f94f6df3af4d4117735e70"
            },
            "dist": {
                "type": "zip",
                "url": "https://gitlab.com/api/v4/projects/behat-chrome%2Fchrome-mink-driver/repository/archive.zip?sha=a91b61c809c2e834c5f94f6df3af4d4117735e70",
                "reference": "a91b61c809c2e834c5f94f6df3af4d4117735e70",
                "shasum": ""
            },
            "require": {
                "behat/mink": "^1.9",
                "ext-curl": "*",
                "ext-json": "*",
                "ext-mbstring": "*",
                "textalk/websocket": "^1.2.0"
            },
            "require-dev": {
                "mink/driver-testsuite": "dev-master",
                "phpunit/phpunit": "^8.5.22 || ^9.5.11",
                "squizlabs/php_codesniffer": "^3.5"
            },
            "type": "library",
            "autoload": {
                "psr-4": {
                    "DMore\\ChromeDriver\\": "src/"
                }
            },
            "notification-url": "https://packagist.org/downloads/",
            "license": [
                "MIT"
            ],
            "authors": [
                {
                    "name": "Dorian More",
                    "email": "doriancmore@gmail.com"
                }
            ],
            "description": "Mink driver for controlling chrome without selenium",
            "homepage": "https://gitlab.com/behat-chrome/chrome-mink-driver",
            "support": {
                "issues": "https://gitlab.com/behat-chrome/chrome-mink-driver/-/issues"
            },
            "time": "2023-04-03T10:37:34+00:00"
        },
        {
            "name": "doctrine/annotations",
            "version": "2.0.1",
            "source": {
                "type": "git",
                "url": "https://github.com/doctrine/annotations.git",
                "reference": "e157ef3f3124bbf6fe7ce0ffd109e8a8ef284e7f"
            },
            "dist": {
                "type": "zip",
                "url": "https://api.github.com/repos/doctrine/annotations/zipball/e157ef3f3124bbf6fe7ce0ffd109e8a8ef284e7f",
                "reference": "e157ef3f3124bbf6fe7ce0ffd109e8a8ef284e7f",
                "shasum": ""
            },
            "require": {
                "doctrine/lexer": "^2 || ^3",
                "ext-tokenizer": "*",
                "php": "^7.2 || ^8.0",
                "psr/cache": "^1 || ^2 || ^3"
            },
            "require-dev": {
                "doctrine/cache": "^2.0",
                "doctrine/coding-standard": "^10",
                "phpstan/phpstan": "^1.8.0",
                "phpunit/phpunit": "^7.5 || ^8.5 || ^9.5",
                "symfony/cache": "^5.4 || ^6",
                "vimeo/psalm": "^4.10"
            },
            "suggest": {
                "php": "PHP 8.0 or higher comes with attributes, a native replacement for annotations"
            },
            "type": "library",
            "autoload": {
                "psr-4": {
                    "Doctrine\\Common\\Annotations\\": "lib/Doctrine/Common/Annotations"
                }
            },
            "notification-url": "https://packagist.org/downloads/",
            "license": [
                "MIT"
            ],
            "authors": [
                {
                    "name": "Guilherme Blanco",
                    "email": "guilhermeblanco@gmail.com"
                },
                {
                    "name": "Roman Borschel",
                    "email": "roman@code-factory.org"
                },
                {
                    "name": "Benjamin Eberlei",
                    "email": "kontakt@beberlei.de"
                },
                {
                    "name": "Jonathan Wage",
                    "email": "jonwage@gmail.com"
                },
                {
                    "name": "Johannes Schmitt",
                    "email": "schmittjoh@gmail.com"
                }
            ],
            "description": "Docblock Annotations Parser",
            "homepage": "https://www.doctrine-project.org/projects/annotations.html",
            "keywords": [
                "annotations",
                "docblock",
                "parser"
            ],
            "support": {
                "issues": "https://github.com/doctrine/annotations/issues",
                "source": "https://github.com/doctrine/annotations/tree/2.0.1"
            },
            "time": "2023-02-02T22:02:53+00:00"
        },
        {
            "name": "doctrine/instantiator",
            "version": "1.5.0",
            "source": {
                "type": "git",
                "url": "https://github.com/doctrine/instantiator.git",
                "reference": "0a0fa9780f5d4e507415a065172d26a98d02047b"
            },
            "dist": {
                "type": "zip",
                "url": "https://api.github.com/repos/doctrine/instantiator/zipball/0a0fa9780f5d4e507415a065172d26a98d02047b",
                "reference": "0a0fa9780f5d4e507415a065172d26a98d02047b",
                "shasum": ""
            },
            "require": {
                "php": "^7.1 || ^8.0"
            },
            "require-dev": {
                "doctrine/coding-standard": "^9 || ^11",
                "ext-pdo": "*",
                "ext-phar": "*",
                "phpbench/phpbench": "^0.16 || ^1",
                "phpstan/phpstan": "^1.4",
                "phpstan/phpstan-phpunit": "^1",
                "phpunit/phpunit": "^7.5 || ^8.5 || ^9.5",
                "vimeo/psalm": "^4.30 || ^5.4"
            },
            "type": "library",
            "autoload": {
                "psr-4": {
                    "Doctrine\\Instantiator\\": "src/Doctrine/Instantiator/"
                }
            },
            "notification-url": "https://packagist.org/downloads/",
            "license": [
                "MIT"
            ],
            "authors": [
                {
                    "name": "Marco Pivetta",
                    "email": "ocramius@gmail.com",
                    "homepage": "https://ocramius.github.io/"
                }
            ],
            "description": "A small, lightweight utility to instantiate objects in PHP without invoking their constructors",
            "homepage": "https://www.doctrine-project.org/projects/instantiator.html",
            "keywords": [
                "constructor",
                "instantiate"
            ],
            "support": {
                "issues": "https://github.com/doctrine/instantiator/issues",
                "source": "https://github.com/doctrine/instantiator/tree/1.5.0"
            },
            "funding": [
                {
                    "url": "https://www.doctrine-project.org/sponsorship.html",
                    "type": "custom"
                },
                {
                    "url": "https://www.patreon.com/phpdoctrine",
                    "type": "patreon"
                },
                {
                    "url": "https://tidelift.com/funding/github/packagist/doctrine%2Finstantiator",
                    "type": "tidelift"
                }
            ],
            "time": "2022-12-30T00:15:36+00:00"
        },
        {
            "name": "doctrine/lexer",
            "version": "2.1.0",
            "source": {
                "type": "git",
                "url": "https://github.com/doctrine/lexer.git",
                "reference": "39ab8fcf5a51ce4b85ca97c7a7d033eb12831124"
            },
            "dist": {
                "type": "zip",
                "url": "https://api.github.com/repos/doctrine/lexer/zipball/39ab8fcf5a51ce4b85ca97c7a7d033eb12831124",
                "reference": "39ab8fcf5a51ce4b85ca97c7a7d033eb12831124",
                "shasum": ""
            },
            "require": {
                "doctrine/deprecations": "^1.0",
                "php": "^7.1 || ^8.0"
            },
            "require-dev": {
                "doctrine/coding-standard": "^9 || ^10",
                "phpstan/phpstan": "^1.3",
                "phpunit/phpunit": "^7.5 || ^8.5 || ^9.5",
                "psalm/plugin-phpunit": "^0.18.3",
                "vimeo/psalm": "^4.11 || ^5.0"
            },
            "type": "library",
            "autoload": {
                "psr-4": {
                    "Doctrine\\Common\\Lexer\\": "src"
                }
            },
            "notification-url": "https://packagist.org/downloads/",
            "license": [
                "MIT"
            ],
            "authors": [
                {
                    "name": "Guilherme Blanco",
                    "email": "guilhermeblanco@gmail.com"
                },
                {
                    "name": "Roman Borschel",
                    "email": "roman@code-factory.org"
                },
                {
                    "name": "Johannes Schmitt",
                    "email": "schmittjoh@gmail.com"
                }
            ],
            "description": "PHP Doctrine Lexer parser library that can be used in Top-Down, Recursive Descent Parsers.",
            "homepage": "https://www.doctrine-project.org/projects/lexer.html",
            "keywords": [
                "annotations",
                "docblock",
                "lexer",
                "parser",
                "php"
            ],
            "support": {
                "issues": "https://github.com/doctrine/lexer/issues",
                "source": "https://github.com/doctrine/lexer/tree/2.1.0"
            },
            "funding": [
                {
                    "url": "https://www.doctrine-project.org/sponsorship.html",
                    "type": "custom"
                },
                {
                    "url": "https://www.patreon.com/phpdoctrine",
                    "type": "patreon"
                },
                {
                    "url": "https://tidelift.com/funding/github/packagist/doctrine%2Flexer",
                    "type": "tidelift"
                }
            ],
            "time": "2022-12-14T08:49:07+00:00"
        },
        {
            "name": "firebase/php-jwt",
            "version": "v6.5.0",
            "source": {
                "type": "git",
                "url": "https://github.com/firebase/php-jwt.git",
                "reference": "e94e7353302b0c11ec3cfff7180cd0b1743975d2"
            },
            "dist": {
                "type": "zip",
                "url": "https://api.github.com/repos/firebase/php-jwt/zipball/e94e7353302b0c11ec3cfff7180cd0b1743975d2",
                "reference": "e94e7353302b0c11ec3cfff7180cd0b1743975d2",
                "shasum": ""
            },
            "require": {
                "php": "^7.4||^8.0"
            },
            "require-dev": {
                "guzzlehttp/guzzle": "^6.5||^7.4",
                "phpspec/prophecy-phpunit": "^2.0",
                "phpunit/phpunit": "^9.5",
                "psr/cache": "^1.0||^2.0",
                "psr/http-client": "^1.0",
                "psr/http-factory": "^1.0"
            },
            "suggest": {
                "ext-sodium": "Support EdDSA (Ed25519) signatures",
                "paragonie/sodium_compat": "Support EdDSA (Ed25519) signatures when libsodium is not present"
            },
            "type": "library",
            "autoload": {
                "psr-4": {
                    "Firebase\\JWT\\": "src"
                }
            },
            "notification-url": "https://packagist.org/downloads/",
            "license": [
                "BSD-3-Clause"
            ],
            "authors": [
                {
                    "name": "Neuman Vong",
                    "email": "neuman+pear@twilio.com",
                    "role": "Developer"
                },
                {
                    "name": "Anant Narayanan",
                    "email": "anant@php.net",
                    "role": "Developer"
                }
            ],
            "description": "A simple library to encode and decode JSON Web Tokens (JWT) in PHP. Should conform to the current spec.",
            "homepage": "https://github.com/firebase/php-jwt",
            "keywords": [
                "jwt",
                "php"
            ],
            "support": {
                "issues": "https://github.com/firebase/php-jwt/issues",
                "source": "https://github.com/firebase/php-jwt/tree/v6.5.0"
            },
            "time": "2023-05-12T15:47:07+00:00"
        },
        {
            "name": "friendsofphp/php-cs-fixer",
            "version": "v3.22.0",
            "source": {
                "type": "git",
                "url": "https://github.com/PHP-CS-Fixer/PHP-CS-Fixer.git",
                "reference": "92b019f6c8d79aa26349d0db7671d37440dc0ff3"
            },
            "dist": {
                "type": "zip",
                "url": "https://api.github.com/repos/PHP-CS-Fixer/PHP-CS-Fixer/zipball/92b019f6c8d79aa26349d0db7671d37440dc0ff3",
                "reference": "92b019f6c8d79aa26349d0db7671d37440dc0ff3",
                "shasum": ""
            },
            "require": {
                "composer/semver": "^3.3",
                "composer/xdebug-handler": "^3.0.3",
                "doctrine/annotations": "^2",
                "doctrine/lexer": "^2 || ^3",
                "ext-json": "*",
                "ext-tokenizer": "*",
                "php": "^7.4 || ^8.0",
                "sebastian/diff": "^4.0 || ^5.0",
                "symfony/console": "^5.4 || ^6.0",
                "symfony/event-dispatcher": "^5.4 || ^6.0",
                "symfony/filesystem": "^5.4 || ^6.0",
                "symfony/finder": "^5.4 || ^6.0",
                "symfony/options-resolver": "^5.4 || ^6.0",
                "symfony/polyfill-mbstring": "^1.27",
                "symfony/polyfill-php80": "^1.27",
                "symfony/polyfill-php81": "^1.27",
                "symfony/process": "^5.4 || ^6.0",
                "symfony/stopwatch": "^5.4 || ^6.0"
            },
            "require-dev": {
                "facile-it/paraunit": "^1.3 || ^2.0",
                "justinrainbow/json-schema": "^5.2",
                "keradus/cli-executor": "^2.0",
                "mikey179/vfsstream": "^1.6.11",
                "php-coveralls/php-coveralls": "^2.5.3",
                "php-cs-fixer/accessible-object": "^1.1",
                "php-cs-fixer/phpunit-constraint-isidenticalstring": "^1.2",
                "php-cs-fixer/phpunit-constraint-xmlmatchesxsd": "^1.2.1",
                "phpspec/prophecy": "^1.16",
                "phpspec/prophecy-phpunit": "^2.0",
                "phpunit/phpunit": "^9.5",
                "phpunitgoodpractices/polyfill": "^1.6",
                "phpunitgoodpractices/traits": "^1.9.2",
                "symfony/phpunit-bridge": "^6.2.3",
                "symfony/yaml": "^5.4 || ^6.0"
            },
            "suggest": {
                "ext-dom": "For handling output formats in XML",
                "ext-mbstring": "For handling non-UTF8 characters."
            },
            "bin": [
                "php-cs-fixer"
            ],
            "type": "application",
            "autoload": {
                "psr-4": {
                    "PhpCsFixer\\": "src/"
                }
            },
            "notification-url": "https://packagist.org/downloads/",
            "license": [
                "MIT"
            ],
            "authors": [
                {
                    "name": "Fabien Potencier",
                    "email": "fabien@symfony.com"
                },
                {
                    "name": "Dariusz Rumiński",
                    "email": "dariusz.ruminski@gmail.com"
                }
            ],
            "description": "A tool to automatically fix PHP code style",
            "keywords": [
                "Static code analysis",
                "fixer",
                "standards",
                "static analysis"
            ],
            "support": {
                "issues": "https://github.com/PHP-CS-Fixer/PHP-CS-Fixer/issues",
                "source": "https://github.com/PHP-CS-Fixer/PHP-CS-Fixer/tree/v3.22.0"
            },
            "funding": [
                {
                    "url": "https://github.com/keradus",
                    "type": "github"
                }
            ],
            "time": "2023-07-16T23:08:06+00:00"
        },
        {
            "name": "instaclick/php-webdriver",
            "version": "1.4.16",
            "source": {
                "type": "git",
                "url": "https://github.com/instaclick/php-webdriver.git",
                "reference": "a39a1f6dc0f4ddd8b2438fa5eb1f67755730d606"
            },
            "dist": {
                "type": "zip",
                "url": "https://api.github.com/repos/instaclick/php-webdriver/zipball/a39a1f6dc0f4ddd8b2438fa5eb1f67755730d606",
                "reference": "a39a1f6dc0f4ddd8b2438fa5eb1f67755730d606",
                "shasum": ""
            },
            "require": {
                "ext-curl": "*",
                "php": ">=5.3.2"
            },
            "require-dev": {
                "phpunit/phpunit": "^8.5 || ^9.5",
                "satooshi/php-coveralls": "^1.0 || ^2.0"
            },
            "type": "library",
            "extra": {
                "branch-alias": {
                    "dev-master": "1.4.x-dev"
                }
            },
            "autoload": {
                "psr-0": {
                    "WebDriver": "lib/"
                }
            },
            "notification-url": "https://packagist.org/downloads/",
            "license": [
                "Apache-2.0"
            ],
            "authors": [
                {
                    "name": "Justin Bishop",
                    "email": "jubishop@gmail.com",
                    "role": "Developer"
                },
                {
                    "name": "Anthon Pang",
                    "email": "apang@softwaredevelopment.ca",
                    "role": "Fork Maintainer"
                }
            ],
            "description": "PHP WebDriver for Selenium 2",
            "homepage": "http://instaclick.com/",
            "keywords": [
                "browser",
                "selenium",
                "webdriver",
                "webtest"
            ],
            "support": {
                "issues": "https://github.com/instaclick/php-webdriver/issues",
                "source": "https://github.com/instaclick/php-webdriver/tree/1.4.16"
            },
            "time": "2022-10-28T13:30:35+00:00"
        },
        {
            "name": "myclabs/deep-copy",
            "version": "1.11.1",
            "source": {
                "type": "git",
                "url": "https://github.com/myclabs/DeepCopy.git",
                "reference": "7284c22080590fb39f2ffa3e9057f10a4ddd0e0c"
            },
            "dist": {
                "type": "zip",
                "url": "https://api.github.com/repos/myclabs/DeepCopy/zipball/7284c22080590fb39f2ffa3e9057f10a4ddd0e0c",
                "reference": "7284c22080590fb39f2ffa3e9057f10a4ddd0e0c",
                "shasum": ""
            },
            "require": {
                "php": "^7.1 || ^8.0"
            },
            "conflict": {
                "doctrine/collections": "<1.6.8",
                "doctrine/common": "<2.13.3 || >=3,<3.2.2"
            },
            "require-dev": {
                "doctrine/collections": "^1.6.8",
                "doctrine/common": "^2.13.3 || ^3.2.2",
                "phpunit/phpunit": "^7.5.20 || ^8.5.23 || ^9.5.13"
            },
            "type": "library",
            "autoload": {
                "files": [
                    "src/DeepCopy/deep_copy.php"
                ],
                "psr-4": {
                    "DeepCopy\\": "src/DeepCopy/"
                }
            },
            "notification-url": "https://packagist.org/downloads/",
            "license": [
                "MIT"
            ],
            "description": "Create deep copies (clones) of your objects",
            "keywords": [
                "clone",
                "copy",
                "duplicate",
                "object",
                "object graph"
            ],
            "support": {
                "issues": "https://github.com/myclabs/DeepCopy/issues",
                "source": "https://github.com/myclabs/DeepCopy/tree/1.11.1"
            },
            "funding": [
                {
                    "url": "https://tidelift.com/funding/github/packagist/myclabs/deep-copy",
                    "type": "tidelift"
                }
            ],
            "time": "2023-03-08T13:26:56+00:00"
        },
        {
            "name": "pdepend/pdepend",
            "version": "2.14.0",
            "source": {
                "type": "git",
                "url": "https://github.com/pdepend/pdepend.git",
                "reference": "1121d4b04af06e33e9659bac3a6741b91cab1de1"
            },
            "dist": {
                "type": "zip",
                "url": "https://api.github.com/repos/pdepend/pdepend/zipball/1121d4b04af06e33e9659bac3a6741b91cab1de1",
                "reference": "1121d4b04af06e33e9659bac3a6741b91cab1de1",
                "shasum": ""
            },
            "require": {
                "php": ">=5.3.7",
                "symfony/config": "^2.3.0|^3|^4|^5|^6.0",
                "symfony/dependency-injection": "^2.3.0|^3|^4|^5|^6.0",
                "symfony/filesystem": "^2.3.0|^3|^4|^5|^6.0"
            },
            "require-dev": {
                "easy-doc/easy-doc": "0.0.0|^1.2.3",
                "gregwar/rst": "^1.0",
                "phpunit/phpunit": "^4.8.36|^5.7.27",
                "squizlabs/php_codesniffer": "^2.0.0"
            },
            "bin": [
                "src/bin/pdepend"
            ],
            "type": "library",
            "extra": {
                "branch-alias": {
                    "dev-master": "2.x-dev"
                }
            },
            "autoload": {
                "psr-4": {
                    "PDepend\\": "src/main/php/PDepend"
                }
            },
            "notification-url": "https://packagist.org/downloads/",
            "license": [
                "BSD-3-Clause"
            ],
            "description": "Official version of pdepend to be handled with Composer",
            "keywords": [
                "PHP Depend",
                "PHP_Depend",
                "dev",
                "pdepend"
            ],
            "support": {
                "issues": "https://github.com/pdepend/pdepend/issues",
                "source": "https://github.com/pdepend/pdepend/tree/2.14.0"
            },
            "funding": [
                {
                    "url": "https://tidelift.com/funding/github/packagist/pdepend/pdepend",
                    "type": "tidelift"
                }
            ],
            "time": "2023-05-26T13:15:18+00:00"
        },
        {
            "name": "phar-io/manifest",
            "version": "2.0.3",
            "source": {
                "type": "git",
                "url": "https://github.com/phar-io/manifest.git",
                "reference": "97803eca37d319dfa7826cc2437fc020857acb53"
            },
            "dist": {
                "type": "zip",
                "url": "https://api.github.com/repos/phar-io/manifest/zipball/97803eca37d319dfa7826cc2437fc020857acb53",
                "reference": "97803eca37d319dfa7826cc2437fc020857acb53",
                "shasum": ""
            },
            "require": {
                "ext-dom": "*",
                "ext-phar": "*",
                "ext-xmlwriter": "*",
                "phar-io/version": "^3.0.1",
                "php": "^7.2 || ^8.0"
            },
            "type": "library",
            "extra": {
                "branch-alias": {
                    "dev-master": "2.0.x-dev"
                }
            },
            "autoload": {
                "classmap": [
                    "src/"
                ]
            },
            "notification-url": "https://packagist.org/downloads/",
            "license": [
                "BSD-3-Clause"
            ],
            "authors": [
                {
                    "name": "Arne Blankerts",
                    "email": "arne@blankerts.de",
                    "role": "Developer"
                },
                {
                    "name": "Sebastian Heuer",
                    "email": "sebastian@phpeople.de",
                    "role": "Developer"
                },
                {
                    "name": "Sebastian Bergmann",
                    "email": "sebastian@phpunit.de",
                    "role": "Developer"
                }
            ],
            "description": "Component for reading phar.io manifest information from a PHP Archive (PHAR)",
            "support": {
                "issues": "https://github.com/phar-io/manifest/issues",
                "source": "https://github.com/phar-io/manifest/tree/2.0.3"
            },
            "time": "2021-07-20T11:28:43+00:00"
        },
        {
            "name": "phar-io/version",
            "version": "3.2.1",
            "source": {
                "type": "git",
                "url": "https://github.com/phar-io/version.git",
                "reference": "4f7fd7836c6f332bb2933569e566a0d6c4cbed74"
            },
            "dist": {
                "type": "zip",
                "url": "https://api.github.com/repos/phar-io/version/zipball/4f7fd7836c6f332bb2933569e566a0d6c4cbed74",
                "reference": "4f7fd7836c6f332bb2933569e566a0d6c4cbed74",
                "shasum": ""
            },
            "require": {
                "php": "^7.2 || ^8.0"
            },
            "type": "library",
            "autoload": {
                "classmap": [
                    "src/"
                ]
            },
            "notification-url": "https://packagist.org/downloads/",
            "license": [
                "BSD-3-Clause"
            ],
            "authors": [
                {
                    "name": "Arne Blankerts",
                    "email": "arne@blankerts.de",
                    "role": "Developer"
                },
                {
                    "name": "Sebastian Heuer",
                    "email": "sebastian@phpeople.de",
                    "role": "Developer"
                },
                {
                    "name": "Sebastian Bergmann",
                    "email": "sebastian@phpunit.de",
                    "role": "Developer"
                }
            ],
            "description": "Library for handling version information and constraints",
            "support": {
                "issues": "https://github.com/phar-io/version/issues",
                "source": "https://github.com/phar-io/version/tree/3.2.1"
            },
            "time": "2022-02-21T01:04:05+00:00"
        },
        {
            "name": "phpmd/phpmd",
            "version": "2.13.0",
            "source": {
                "type": "git",
                "url": "https://github.com/phpmd/phpmd.git",
                "reference": "dad0228156856b3ad959992f9748514fa943f3e3"
            },
            "dist": {
                "type": "zip",
                "url": "https://api.github.com/repos/phpmd/phpmd/zipball/dad0228156856b3ad959992f9748514fa943f3e3",
                "reference": "dad0228156856b3ad959992f9748514fa943f3e3",
                "shasum": ""
            },
            "require": {
                "composer/xdebug-handler": "^1.0 || ^2.0 || ^3.0",
                "ext-xml": "*",
                "pdepend/pdepend": "^2.12.1",
                "php": ">=5.3.9"
            },
            "require-dev": {
                "easy-doc/easy-doc": "0.0.0 || ^1.3.2",
                "ext-json": "*",
                "ext-simplexml": "*",
                "gregwar/rst": "^1.0",
                "mikey179/vfsstream": "^1.6.8",
                "phpunit/phpunit": "^4.8.36 || ^5.7.27",
                "squizlabs/php_codesniffer": "^2.0"
            },
            "bin": [
                "src/bin/phpmd"
            ],
            "type": "library",
            "autoload": {
                "psr-0": {
                    "PHPMD\\": "src/main/php"
                }
            },
            "notification-url": "https://packagist.org/downloads/",
            "license": [
                "BSD-3-Clause"
            ],
            "authors": [
                {
                    "name": "Manuel Pichler",
                    "email": "github@manuel-pichler.de",
                    "homepage": "https://github.com/manuelpichler",
                    "role": "Project Founder"
                },
                {
                    "name": "Marc Würth",
                    "email": "ravage@bluewin.ch",
                    "homepage": "https://github.com/ravage84",
                    "role": "Project Maintainer"
                },
                {
                    "name": "Other contributors",
                    "homepage": "https://github.com/phpmd/phpmd/graphs/contributors",
                    "role": "Contributors"
                }
            ],
            "description": "PHPMD is a spin-off project of PHP Depend and aims to be a PHP equivalent of the well known Java tool PMD.",
            "homepage": "https://phpmd.org/",
            "keywords": [
                "mess detection",
                "mess detector",
                "pdepend",
                "phpmd",
                "pmd"
            ],
            "support": {
                "irc": "irc://irc.freenode.org/phpmd",
                "issues": "https://github.com/phpmd/phpmd/issues",
                "source": "https://github.com/phpmd/phpmd/tree/2.13.0"
            },
            "funding": [
                {
                    "url": "https://tidelift.com/funding/github/packagist/phpmd/phpmd",
                    "type": "tidelift"
                }
            ],
            "time": "2022-09-10T08:44:15+00:00"
        },
        {
            "name": "phpstan/phpstan",
            "version": "1.10.26",
            "source": {
                "type": "git",
                "url": "https://github.com/phpstan/phpstan.git",
                "reference": "5d660cbb7e1b89253a47147ae44044f49832351f"
            },
            "dist": {
                "type": "zip",
                "url": "https://api.github.com/repos/phpstan/phpstan/zipball/5d660cbb7e1b89253a47147ae44044f49832351f",
                "reference": "5d660cbb7e1b89253a47147ae44044f49832351f",
                "shasum": ""
            },
            "require": {
                "php": "^7.2|^8.0"
            },
            "conflict": {
                "phpstan/phpstan-shim": "*"
            },
            "bin": [
                "phpstan",
                "phpstan.phar"
            ],
            "type": "library",
            "autoload": {
                "files": [
                    "bootstrap.php"
                ]
            },
            "notification-url": "https://packagist.org/downloads/",
            "license": [
                "MIT"
            ],
            "description": "PHPStan - PHP Static Analysis Tool",
            "keywords": [
                "dev",
                "static analysis"
            ],
            "support": {
                "docs": "https://phpstan.org/user-guide/getting-started",
                "forum": "https://github.com/phpstan/phpstan/discussions",
                "issues": "https://github.com/phpstan/phpstan/issues",
                "security": "https://github.com/phpstan/phpstan/security/policy",
                "source": "https://github.com/phpstan/phpstan-src"
            },
            "funding": [
                {
                    "url": "https://github.com/ondrejmirtes",
                    "type": "github"
                },
                {
                    "url": "https://github.com/phpstan",
                    "type": "github"
                },
                {
                    "url": "https://tidelift.com/funding/github/packagist/phpstan/phpstan",
                    "type": "tidelift"
                }
            ],
            "time": "2023-07-19T12:44:37+00:00"
        },
        {
            "name": "phpunit/php-code-coverage",
            "version": "9.2.27",
            "source": {
                "type": "git",
                "url": "https://github.com/sebastianbergmann/php-code-coverage.git",
                "reference": "b0a88255cb70d52653d80c890bd7f38740ea50d1"
            },
            "dist": {
                "type": "zip",
                "url": "https://api.github.com/repos/sebastianbergmann/php-code-coverage/zipball/b0a88255cb70d52653d80c890bd7f38740ea50d1",
                "reference": "b0a88255cb70d52653d80c890bd7f38740ea50d1",
                "shasum": ""
            },
            "require": {
                "ext-dom": "*",
                "ext-libxml": "*",
                "ext-xmlwriter": "*",
                "nikic/php-parser": "^4.15",
                "php": ">=7.3",
                "phpunit/php-file-iterator": "^3.0.3",
                "phpunit/php-text-template": "^2.0.2",
                "sebastian/code-unit-reverse-lookup": "^2.0.2",
                "sebastian/complexity": "^2.0",
                "sebastian/environment": "^5.1.2",
                "sebastian/lines-of-code": "^1.0.3",
                "sebastian/version": "^3.0.1",
                "theseer/tokenizer": "^1.2.0"
            },
            "require-dev": {
                "phpunit/phpunit": "^9.3"
            },
            "suggest": {
                "ext-pcov": "PHP extension that provides line coverage",
                "ext-xdebug": "PHP extension that provides line coverage as well as branch and path coverage"
            },
            "type": "library",
            "extra": {
                "branch-alias": {
                    "dev-master": "9.2-dev"
                }
            },
            "autoload": {
                "classmap": [
                    "src/"
                ]
            },
            "notification-url": "https://packagist.org/downloads/",
            "license": [
                "BSD-3-Clause"
            ],
            "authors": [
                {
                    "name": "Sebastian Bergmann",
                    "email": "sebastian@phpunit.de",
                    "role": "lead"
                }
            ],
            "description": "Library that provides collection, processing, and rendering functionality for PHP code coverage information.",
            "homepage": "https://github.com/sebastianbergmann/php-code-coverage",
            "keywords": [
                "coverage",
                "testing",
                "xunit"
            ],
            "support": {
                "issues": "https://github.com/sebastianbergmann/php-code-coverage/issues",
                "security": "https://github.com/sebastianbergmann/php-code-coverage/security/policy",
                "source": "https://github.com/sebastianbergmann/php-code-coverage/tree/9.2.27"
            },
            "funding": [
                {
                    "url": "https://github.com/sebastianbergmann",
                    "type": "github"
                }
            ],
            "time": "2023-07-26T13:44:30+00:00"
        },
        {
            "name": "phpunit/php-file-iterator",
            "version": "3.0.6",
            "source": {
                "type": "git",
                "url": "https://github.com/sebastianbergmann/php-file-iterator.git",
                "reference": "cf1c2e7c203ac650e352f4cc675a7021e7d1b3cf"
            },
            "dist": {
                "type": "zip",
                "url": "https://api.github.com/repos/sebastianbergmann/php-file-iterator/zipball/cf1c2e7c203ac650e352f4cc675a7021e7d1b3cf",
                "reference": "cf1c2e7c203ac650e352f4cc675a7021e7d1b3cf",
                "shasum": ""
            },
            "require": {
                "php": ">=7.3"
            },
            "require-dev": {
                "phpunit/phpunit": "^9.3"
            },
            "type": "library",
            "extra": {
                "branch-alias": {
                    "dev-master": "3.0-dev"
                }
            },
            "autoload": {
                "classmap": [
                    "src/"
                ]
            },
            "notification-url": "https://packagist.org/downloads/",
            "license": [
                "BSD-3-Clause"
            ],
            "authors": [
                {
                    "name": "Sebastian Bergmann",
                    "email": "sebastian@phpunit.de",
                    "role": "lead"
                }
            ],
            "description": "FilterIterator implementation that filters files based on a list of suffixes.",
            "homepage": "https://github.com/sebastianbergmann/php-file-iterator/",
            "keywords": [
                "filesystem",
                "iterator"
            ],
            "support": {
                "issues": "https://github.com/sebastianbergmann/php-file-iterator/issues",
                "source": "https://github.com/sebastianbergmann/php-file-iterator/tree/3.0.6"
            },
            "funding": [
                {
                    "url": "https://github.com/sebastianbergmann",
                    "type": "github"
                }
            ],
            "time": "2021-12-02T12:48:52+00:00"
        },
        {
            "name": "phpunit/php-invoker",
            "version": "3.1.1",
            "source": {
                "type": "git",
                "url": "https://github.com/sebastianbergmann/php-invoker.git",
                "reference": "5a10147d0aaf65b58940a0b72f71c9ac0423cc67"
            },
            "dist": {
                "type": "zip",
                "url": "https://api.github.com/repos/sebastianbergmann/php-invoker/zipball/5a10147d0aaf65b58940a0b72f71c9ac0423cc67",
                "reference": "5a10147d0aaf65b58940a0b72f71c9ac0423cc67",
                "shasum": ""
            },
            "require": {
                "php": ">=7.3"
            },
            "require-dev": {
                "ext-pcntl": "*",
                "phpunit/phpunit": "^9.3"
            },
            "suggest": {
                "ext-pcntl": "*"
            },
            "type": "library",
            "extra": {
                "branch-alias": {
                    "dev-master": "3.1-dev"
                }
            },
            "autoload": {
                "classmap": [
                    "src/"
                ]
            },
            "notification-url": "https://packagist.org/downloads/",
            "license": [
                "BSD-3-Clause"
            ],
            "authors": [
                {
                    "name": "Sebastian Bergmann",
                    "email": "sebastian@phpunit.de",
                    "role": "lead"
                }
            ],
            "description": "Invoke callables with a timeout",
            "homepage": "https://github.com/sebastianbergmann/php-invoker/",
            "keywords": [
                "process"
            ],
            "support": {
                "issues": "https://github.com/sebastianbergmann/php-invoker/issues",
                "source": "https://github.com/sebastianbergmann/php-invoker/tree/3.1.1"
            },
            "funding": [
                {
                    "url": "https://github.com/sebastianbergmann",
                    "type": "github"
                }
            ],
            "time": "2020-09-28T05:58:55+00:00"
        },
        {
            "name": "phpunit/php-text-template",
            "version": "2.0.4",
            "source": {
                "type": "git",
                "url": "https://github.com/sebastianbergmann/php-text-template.git",
                "reference": "5da5f67fc95621df9ff4c4e5a84d6a8a2acf7c28"
            },
            "dist": {
                "type": "zip",
                "url": "https://api.github.com/repos/sebastianbergmann/php-text-template/zipball/5da5f67fc95621df9ff4c4e5a84d6a8a2acf7c28",
                "reference": "5da5f67fc95621df9ff4c4e5a84d6a8a2acf7c28",
                "shasum": ""
            },
            "require": {
                "php": ">=7.3"
            },
            "require-dev": {
                "phpunit/phpunit": "^9.3"
            },
            "type": "library",
            "extra": {
                "branch-alias": {
                    "dev-master": "2.0-dev"
                }
            },
            "autoload": {
                "classmap": [
                    "src/"
                ]
            },
            "notification-url": "https://packagist.org/downloads/",
            "license": [
                "BSD-3-Clause"
            ],
            "authors": [
                {
                    "name": "Sebastian Bergmann",
                    "email": "sebastian@phpunit.de",
                    "role": "lead"
                }
            ],
            "description": "Simple template engine.",
            "homepage": "https://github.com/sebastianbergmann/php-text-template/",
            "keywords": [
                "template"
            ],
            "support": {
                "issues": "https://github.com/sebastianbergmann/php-text-template/issues",
                "source": "https://github.com/sebastianbergmann/php-text-template/tree/2.0.4"
            },
            "funding": [
                {
                    "url": "https://github.com/sebastianbergmann",
                    "type": "github"
                }
            ],
            "time": "2020-10-26T05:33:50+00:00"
        },
        {
            "name": "phpunit/php-timer",
            "version": "5.0.3",
            "source": {
                "type": "git",
                "url": "https://github.com/sebastianbergmann/php-timer.git",
                "reference": "5a63ce20ed1b5bf577850e2c4e87f4aa902afbd2"
            },
            "dist": {
                "type": "zip",
                "url": "https://api.github.com/repos/sebastianbergmann/php-timer/zipball/5a63ce20ed1b5bf577850e2c4e87f4aa902afbd2",
                "reference": "5a63ce20ed1b5bf577850e2c4e87f4aa902afbd2",
                "shasum": ""
            },
            "require": {
                "php": ">=7.3"
            },
            "require-dev": {
                "phpunit/phpunit": "^9.3"
            },
            "type": "library",
            "extra": {
                "branch-alias": {
                    "dev-master": "5.0-dev"
                }
            },
            "autoload": {
                "classmap": [
                    "src/"
                ]
            },
            "notification-url": "https://packagist.org/downloads/",
            "license": [
                "BSD-3-Clause"
            ],
            "authors": [
                {
                    "name": "Sebastian Bergmann",
                    "email": "sebastian@phpunit.de",
                    "role": "lead"
                }
            ],
            "description": "Utility class for timing",
            "homepage": "https://github.com/sebastianbergmann/php-timer/",
            "keywords": [
                "timer"
            ],
            "support": {
                "issues": "https://github.com/sebastianbergmann/php-timer/issues",
                "source": "https://github.com/sebastianbergmann/php-timer/tree/5.0.3"
            },
            "funding": [
                {
                    "url": "https://github.com/sebastianbergmann",
                    "type": "github"
                }
            ],
            "time": "2020-10-26T13:16:10+00:00"
        },
        {
            "name": "phpunit/phpcov",
            "version": "8.2.1",
            "source": {
                "type": "git",
                "url": "https://github.com/sebastianbergmann/phpcov.git",
                "reference": "8ec45dde34a84914a0ace355fbd6d7af2242c9a4"
            },
            "dist": {
                "type": "zip",
                "url": "https://api.github.com/repos/sebastianbergmann/phpcov/zipball/8ec45dde34a84914a0ace355fbd6d7af2242c9a4",
                "reference": "8ec45dde34a84914a0ace355fbd6d7af2242c9a4",
                "shasum": ""
            },
            "require": {
                "php": ">=7.3",
                "phpunit/php-code-coverage": "^9.2",
                "phpunit/php-file-iterator": "^3.0",
                "phpunit/phpunit": "^9.3",
                "sebastian/cli-parser": "^1.0",
                "sebastian/diff": "^4.0",
                "sebastian/version": "^3.0"
            },
            "bin": [
                "phpcov"
            ],
            "type": "library",
            "extra": {
                "branch-alias": {
                    "dev-master": "8.2-dev"
                }
            },
            "autoload": {
                "classmap": [
                    "src/"
                ]
            },
            "notification-url": "https://packagist.org/downloads/",
            "license": [
                "BSD-3-Clause"
            ],
            "authors": [
                {
                    "name": "Sebastian Bergmann",
                    "email": "sebastian@phpunit.de",
                    "role": "lead"
                }
            ],
            "description": "CLI frontend for php-code-coverage",
            "homepage": "https://github.com/sebastianbergmann/phpcov",
            "support": {
                "issues": "https://github.com/sebastianbergmann/phpcov/issues",
                "source": "https://github.com/sebastianbergmann/phpcov/tree/8.2.1"
            },
            "funding": [
                {
                    "url": "https://github.com/sebastianbergmann",
                    "type": "github"
                }
            ],
            "time": "2022-03-24T12:07:05+00:00"
        },
        {
            "name": "phpunit/phpunit",
            "version": "9.6.10",
            "source": {
                "type": "git",
                "url": "https://github.com/sebastianbergmann/phpunit.git",
                "reference": "a6d351645c3fe5a30f5e86be6577d946af65a328"
            },
            "dist": {
                "type": "zip",
                "url": "https://api.github.com/repos/sebastianbergmann/phpunit/zipball/a6d351645c3fe5a30f5e86be6577d946af65a328",
                "reference": "a6d351645c3fe5a30f5e86be6577d946af65a328",
                "shasum": ""
            },
            "require": {
                "doctrine/instantiator": "^1.3.1 || ^2",
                "ext-dom": "*",
                "ext-json": "*",
                "ext-libxml": "*",
                "ext-mbstring": "*",
                "ext-xml": "*",
                "ext-xmlwriter": "*",
                "myclabs/deep-copy": "^1.10.1",
                "phar-io/manifest": "^2.0.3",
                "phar-io/version": "^3.0.2",
                "php": ">=7.3",
                "phpunit/php-code-coverage": "^9.2.13",
                "phpunit/php-file-iterator": "^3.0.5",
                "phpunit/php-invoker": "^3.1.1",
                "phpunit/php-text-template": "^2.0.3",
                "phpunit/php-timer": "^5.0.2",
                "sebastian/cli-parser": "^1.0.1",
                "sebastian/code-unit": "^1.0.6",
                "sebastian/comparator": "^4.0.8",
                "sebastian/diff": "^4.0.3",
                "sebastian/environment": "^5.1.3",
                "sebastian/exporter": "^4.0.5",
                "sebastian/global-state": "^5.0.1",
                "sebastian/object-enumerator": "^4.0.3",
                "sebastian/resource-operations": "^3.0.3",
                "sebastian/type": "^3.2",
                "sebastian/version": "^3.0.2"
            },
            "suggest": {
                "ext-soap": "To be able to generate mocks based on WSDL files",
                "ext-xdebug": "PHP extension that provides line coverage as well as branch and path coverage"
            },
            "bin": [
                "phpunit"
            ],
            "type": "library",
            "extra": {
                "branch-alias": {
                    "dev-master": "9.6-dev"
                }
            },
            "autoload": {
                "files": [
                    "src/Framework/Assert/Functions.php"
                ],
                "classmap": [
                    "src/"
                ]
            },
            "notification-url": "https://packagist.org/downloads/",
            "license": [
                "BSD-3-Clause"
            ],
            "authors": [
                {
                    "name": "Sebastian Bergmann",
                    "email": "sebastian@phpunit.de",
                    "role": "lead"
                }
            ],
            "description": "The PHP Unit Testing framework.",
            "homepage": "https://phpunit.de/",
            "keywords": [
                "phpunit",
                "testing",
                "xunit"
            ],
            "support": {
                "issues": "https://github.com/sebastianbergmann/phpunit/issues",
                "security": "https://github.com/sebastianbergmann/phpunit/security/policy",
                "source": "https://github.com/sebastianbergmann/phpunit/tree/9.6.10"
            },
            "funding": [
                {
                    "url": "https://phpunit.de/sponsors.html",
                    "type": "custom"
                },
                {
                    "url": "https://github.com/sebastianbergmann",
                    "type": "github"
                },
                {
                    "url": "https://tidelift.com/funding/github/packagist/phpunit/phpunit",
                    "type": "tidelift"
                }
            ],
            "time": "2023-07-10T04:04:23+00:00"
        },
        {
            "name": "phrity/net-uri",
            "version": "1.2.0",
            "source": {
                "type": "git",
                "url": "https://github.com/sirn-se/phrity-net-uri.git",
                "reference": "c6ecf127e7c99a41ce04d3cdcda7f51108dd96f7"
            },
            "dist": {
                "type": "zip",
                "url": "https://api.github.com/repos/sirn-se/phrity-net-uri/zipball/c6ecf127e7c99a41ce04d3cdcda7f51108dd96f7",
                "reference": "c6ecf127e7c99a41ce04d3cdcda7f51108dd96f7",
                "shasum": ""
            },
            "require": {
                "php": "^7.4|^8.0",
                "psr/http-factory": "^1.0",
                "psr/http-message": "^1.0"
            },
            "require-dev": {
                "php-coveralls/php-coveralls": "^2.0",
                "phpunit/phpunit": "^9.0",
                "squizlabs/php_codesniffer": "^3.0"
            },
            "type": "library",
            "autoload": {
                "psr-4": {
                    "": "src/"
                }
            },
            "notification-url": "https://packagist.org/downloads/",
            "license": [
                "MIT"
            ],
            "authors": [
                {
                    "name": "Sören Jensen",
                    "email": "sirn@sirn.se",
                    "homepage": "https://phrity.sirn.se"
                }
            ],
            "description": "PSR-7 Uri and PSR-17 UriFactory implementation",
            "homepage": "https://phrity.sirn.se/net-uri",
            "keywords": [
                "psr-17",
                "psr-7",
                "uri",
                "uri factory"
            ],
            "support": {
                "issues": "https://github.com/sirn-se/phrity-net-uri/issues",
                "source": "https://github.com/sirn-se/phrity-net-uri/tree/1.2.0"
            },
            "time": "2022-11-30T07:20:06+00:00"
        },
        {
            "name": "phrity/util-errorhandler",
            "version": "1.0.1",
            "source": {
                "type": "git",
                "url": "https://github.com/sirn-se/phrity-util-errorhandler.git",
                "reference": "dc9ac8fb70d733c48a9d9d1eb50f7022172da6bc"
            },
            "dist": {
                "type": "zip",
                "url": "https://api.github.com/repos/sirn-se/phrity-util-errorhandler/zipball/dc9ac8fb70d733c48a9d9d1eb50f7022172da6bc",
                "reference": "dc9ac8fb70d733c48a9d9d1eb50f7022172da6bc",
                "shasum": ""
            },
            "require": {
                "php": "^7.2|^8.0"
            },
            "require-dev": {
                "php-coveralls/php-coveralls": "^2.0",
                "phpunit/phpunit": "^8.0|^9.0",
                "squizlabs/php_codesniffer": "^3.5"
            },
            "type": "library",
            "autoload": {
                "psr-4": {
                    "": "src/"
                }
            },
            "notification-url": "https://packagist.org/downloads/",
            "license": [
                "MIT"
            ],
            "authors": [
                {
                    "name": "Sören Jensen",
                    "email": "sirn@sirn.se",
                    "homepage": "https://phrity.sirn.se"
                }
            ],
            "description": "Inline error handler; catch and resolve errors for code block.",
            "homepage": "https://phrity.sirn.se/util-errorhandler",
            "keywords": [
                "error",
                "warning"
            ],
            "support": {
                "issues": "https://github.com/sirn-se/phrity-util-errorhandler/issues",
                "source": "https://github.com/sirn-se/phrity-util-errorhandler/tree/1.0.1"
            },
            "time": "2022-10-27T12:14:42+00:00"
        },
        {
            "name": "sebastian/cli-parser",
            "version": "1.0.1",
            "source": {
                "type": "git",
                "url": "https://github.com/sebastianbergmann/cli-parser.git",
                "reference": "442e7c7e687e42adc03470c7b668bc4b2402c0b2"
            },
            "dist": {
                "type": "zip",
                "url": "https://api.github.com/repos/sebastianbergmann/cli-parser/zipball/442e7c7e687e42adc03470c7b668bc4b2402c0b2",
                "reference": "442e7c7e687e42adc03470c7b668bc4b2402c0b2",
                "shasum": ""
            },
            "require": {
                "php": ">=7.3"
            },
            "require-dev": {
                "phpunit/phpunit": "^9.3"
            },
            "type": "library",
            "extra": {
                "branch-alias": {
                    "dev-master": "1.0-dev"
                }
            },
            "autoload": {
                "classmap": [
                    "src/"
                ]
            },
            "notification-url": "https://packagist.org/downloads/",
            "license": [
                "BSD-3-Clause"
            ],
            "authors": [
                {
                    "name": "Sebastian Bergmann",
                    "email": "sebastian@phpunit.de",
                    "role": "lead"
                }
            ],
            "description": "Library for parsing CLI options",
            "homepage": "https://github.com/sebastianbergmann/cli-parser",
            "support": {
                "issues": "https://github.com/sebastianbergmann/cli-parser/issues",
                "source": "https://github.com/sebastianbergmann/cli-parser/tree/1.0.1"
            },
            "funding": [
                {
                    "url": "https://github.com/sebastianbergmann",
                    "type": "github"
                }
            ],
            "time": "2020-09-28T06:08:49+00:00"
        },
        {
            "name": "sebastian/code-unit",
            "version": "1.0.8",
            "source": {
                "type": "git",
                "url": "https://github.com/sebastianbergmann/code-unit.git",
                "reference": "1fc9f64c0927627ef78ba436c9b17d967e68e120"
            },
            "dist": {
                "type": "zip",
                "url": "https://api.github.com/repos/sebastianbergmann/code-unit/zipball/1fc9f64c0927627ef78ba436c9b17d967e68e120",
                "reference": "1fc9f64c0927627ef78ba436c9b17d967e68e120",
                "shasum": ""
            },
            "require": {
                "php": ">=7.3"
            },
            "require-dev": {
                "phpunit/phpunit": "^9.3"
            },
            "type": "library",
            "extra": {
                "branch-alias": {
                    "dev-master": "1.0-dev"
                }
            },
            "autoload": {
                "classmap": [
                    "src/"
                ]
            },
            "notification-url": "https://packagist.org/downloads/",
            "license": [
                "BSD-3-Clause"
            ],
            "authors": [
                {
                    "name": "Sebastian Bergmann",
                    "email": "sebastian@phpunit.de",
                    "role": "lead"
                }
            ],
            "description": "Collection of value objects that represent the PHP code units",
            "homepage": "https://github.com/sebastianbergmann/code-unit",
            "support": {
                "issues": "https://github.com/sebastianbergmann/code-unit/issues",
                "source": "https://github.com/sebastianbergmann/code-unit/tree/1.0.8"
            },
            "funding": [
                {
                    "url": "https://github.com/sebastianbergmann",
                    "type": "github"
                }
            ],
            "time": "2020-10-26T13:08:54+00:00"
        },
        {
            "name": "sebastian/code-unit-reverse-lookup",
            "version": "2.0.3",
            "source": {
                "type": "git",
                "url": "https://github.com/sebastianbergmann/code-unit-reverse-lookup.git",
                "reference": "ac91f01ccec49fb77bdc6fd1e548bc70f7faa3e5"
            },
            "dist": {
                "type": "zip",
                "url": "https://api.github.com/repos/sebastianbergmann/code-unit-reverse-lookup/zipball/ac91f01ccec49fb77bdc6fd1e548bc70f7faa3e5",
                "reference": "ac91f01ccec49fb77bdc6fd1e548bc70f7faa3e5",
                "shasum": ""
            },
            "require": {
                "php": ">=7.3"
            },
            "require-dev": {
                "phpunit/phpunit": "^9.3"
            },
            "type": "library",
            "extra": {
                "branch-alias": {
                    "dev-master": "2.0-dev"
                }
            },
            "autoload": {
                "classmap": [
                    "src/"
                ]
            },
            "notification-url": "https://packagist.org/downloads/",
            "license": [
                "BSD-3-Clause"
            ],
            "authors": [
                {
                    "name": "Sebastian Bergmann",
                    "email": "sebastian@phpunit.de"
                }
            ],
            "description": "Looks up which function or method a line of code belongs to",
            "homepage": "https://github.com/sebastianbergmann/code-unit-reverse-lookup/",
            "support": {
                "issues": "https://github.com/sebastianbergmann/code-unit-reverse-lookup/issues",
                "source": "https://github.com/sebastianbergmann/code-unit-reverse-lookup/tree/2.0.3"
            },
            "funding": [
                {
                    "url": "https://github.com/sebastianbergmann",
                    "type": "github"
                }
            ],
            "time": "2020-09-28T05:30:19+00:00"
        },
        {
            "name": "sebastian/comparator",
            "version": "4.0.8",
            "source": {
                "type": "git",
                "url": "https://github.com/sebastianbergmann/comparator.git",
                "reference": "fa0f136dd2334583309d32b62544682ee972b51a"
            },
            "dist": {
                "type": "zip",
                "url": "https://api.github.com/repos/sebastianbergmann/comparator/zipball/fa0f136dd2334583309d32b62544682ee972b51a",
                "reference": "fa0f136dd2334583309d32b62544682ee972b51a",
                "shasum": ""
            },
            "require": {
                "php": ">=7.3",
                "sebastian/diff": "^4.0",
                "sebastian/exporter": "^4.0"
            },
            "require-dev": {
                "phpunit/phpunit": "^9.3"
            },
            "type": "library",
            "extra": {
                "branch-alias": {
                    "dev-master": "4.0-dev"
                }
            },
            "autoload": {
                "classmap": [
                    "src/"
                ]
            },
            "notification-url": "https://packagist.org/downloads/",
            "license": [
                "BSD-3-Clause"
            ],
            "authors": [
                {
                    "name": "Sebastian Bergmann",
                    "email": "sebastian@phpunit.de"
                },
                {
                    "name": "Jeff Welch",
                    "email": "whatthejeff@gmail.com"
                },
                {
                    "name": "Volker Dusch",
                    "email": "github@wallbash.com"
                },
                {
                    "name": "Bernhard Schussek",
                    "email": "bschussek@2bepublished.at"
                }
            ],
            "description": "Provides the functionality to compare PHP values for equality",
            "homepage": "https://github.com/sebastianbergmann/comparator",
            "keywords": [
                "comparator",
                "compare",
                "equality"
            ],
            "support": {
                "issues": "https://github.com/sebastianbergmann/comparator/issues",
                "source": "https://github.com/sebastianbergmann/comparator/tree/4.0.8"
            },
            "funding": [
                {
                    "url": "https://github.com/sebastianbergmann",
                    "type": "github"
                }
            ],
            "time": "2022-09-14T12:41:17+00:00"
        },
        {
            "name": "sebastian/complexity",
            "version": "2.0.2",
            "source": {
                "type": "git",
                "url": "https://github.com/sebastianbergmann/complexity.git",
                "reference": "739b35e53379900cc9ac327b2147867b8b6efd88"
            },
            "dist": {
                "type": "zip",
                "url": "https://api.github.com/repos/sebastianbergmann/complexity/zipball/739b35e53379900cc9ac327b2147867b8b6efd88",
                "reference": "739b35e53379900cc9ac327b2147867b8b6efd88",
                "shasum": ""
            },
            "require": {
                "nikic/php-parser": "^4.7",
                "php": ">=7.3"
            },
            "require-dev": {
                "phpunit/phpunit": "^9.3"
            },
            "type": "library",
            "extra": {
                "branch-alias": {
                    "dev-master": "2.0-dev"
                }
            },
            "autoload": {
                "classmap": [
                    "src/"
                ]
            },
            "notification-url": "https://packagist.org/downloads/",
            "license": [
                "BSD-3-Clause"
            ],
            "authors": [
                {
                    "name": "Sebastian Bergmann",
                    "email": "sebastian@phpunit.de",
                    "role": "lead"
                }
            ],
            "description": "Library for calculating the complexity of PHP code units",
            "homepage": "https://github.com/sebastianbergmann/complexity",
            "support": {
                "issues": "https://github.com/sebastianbergmann/complexity/issues",
                "source": "https://github.com/sebastianbergmann/complexity/tree/2.0.2"
            },
            "funding": [
                {
                    "url": "https://github.com/sebastianbergmann",
                    "type": "github"
                }
            ],
            "time": "2020-10-26T15:52:27+00:00"
        },
        {
            "name": "sebastian/diff",
            "version": "4.0.5",
            "source": {
                "type": "git",
                "url": "https://github.com/sebastianbergmann/diff.git",
                "reference": "74be17022044ebaaecfdf0c5cd504fc9cd5a7131"
            },
            "dist": {
                "type": "zip",
                "url": "https://api.github.com/repos/sebastianbergmann/diff/zipball/74be17022044ebaaecfdf0c5cd504fc9cd5a7131",
                "reference": "74be17022044ebaaecfdf0c5cd504fc9cd5a7131",
                "shasum": ""
            },
            "require": {
                "php": ">=7.3"
            },
            "require-dev": {
                "phpunit/phpunit": "^9.3",
                "symfony/process": "^4.2 || ^5"
            },
            "type": "library",
            "extra": {
                "branch-alias": {
                    "dev-master": "4.0-dev"
                }
            },
            "autoload": {
                "classmap": [
                    "src/"
                ]
            },
            "notification-url": "https://packagist.org/downloads/",
            "license": [
                "BSD-3-Clause"
            ],
            "authors": [
                {
                    "name": "Sebastian Bergmann",
                    "email": "sebastian@phpunit.de"
                },
                {
                    "name": "Kore Nordmann",
                    "email": "mail@kore-nordmann.de"
                }
            ],
            "description": "Diff implementation",
            "homepage": "https://github.com/sebastianbergmann/diff",
            "keywords": [
                "diff",
                "udiff",
                "unidiff",
                "unified diff"
            ],
            "support": {
                "issues": "https://github.com/sebastianbergmann/diff/issues",
                "source": "https://github.com/sebastianbergmann/diff/tree/4.0.5"
            },
            "funding": [
                {
                    "url": "https://github.com/sebastianbergmann",
                    "type": "github"
                }
            ],
            "time": "2023-05-07T05:35:17+00:00"
        },
        {
            "name": "sebastian/environment",
            "version": "5.1.5",
            "source": {
                "type": "git",
                "url": "https://github.com/sebastianbergmann/environment.git",
                "reference": "830c43a844f1f8d5b7a1f6d6076b784454d8b7ed"
            },
            "dist": {
                "type": "zip",
                "url": "https://api.github.com/repos/sebastianbergmann/environment/zipball/830c43a844f1f8d5b7a1f6d6076b784454d8b7ed",
                "reference": "830c43a844f1f8d5b7a1f6d6076b784454d8b7ed",
                "shasum": ""
            },
            "require": {
                "php": ">=7.3"
            },
            "require-dev": {
                "phpunit/phpunit": "^9.3"
            },
            "suggest": {
                "ext-posix": "*"
            },
            "type": "library",
            "extra": {
                "branch-alias": {
                    "dev-master": "5.1-dev"
                }
            },
            "autoload": {
                "classmap": [
                    "src/"
                ]
            },
            "notification-url": "https://packagist.org/downloads/",
            "license": [
                "BSD-3-Clause"
            ],
            "authors": [
                {
                    "name": "Sebastian Bergmann",
                    "email": "sebastian@phpunit.de"
                }
            ],
            "description": "Provides functionality to handle HHVM/PHP environments",
            "homepage": "http://www.github.com/sebastianbergmann/environment",
            "keywords": [
                "Xdebug",
                "environment",
                "hhvm"
            ],
            "support": {
                "issues": "https://github.com/sebastianbergmann/environment/issues",
                "source": "https://github.com/sebastianbergmann/environment/tree/5.1.5"
            },
            "funding": [
                {
                    "url": "https://github.com/sebastianbergmann",
                    "type": "github"
                }
            ],
            "time": "2023-02-03T06:03:51+00:00"
        },
        {
            "name": "sebastian/exporter",
            "version": "4.0.5",
            "source": {
                "type": "git",
                "url": "https://github.com/sebastianbergmann/exporter.git",
                "reference": "ac230ed27f0f98f597c8a2b6eb7ac563af5e5b9d"
            },
            "dist": {
                "type": "zip",
                "url": "https://api.github.com/repos/sebastianbergmann/exporter/zipball/ac230ed27f0f98f597c8a2b6eb7ac563af5e5b9d",
                "reference": "ac230ed27f0f98f597c8a2b6eb7ac563af5e5b9d",
                "shasum": ""
            },
            "require": {
                "php": ">=7.3",
                "sebastian/recursion-context": "^4.0"
            },
            "require-dev": {
                "ext-mbstring": "*",
                "phpunit/phpunit": "^9.3"
            },
            "type": "library",
            "extra": {
                "branch-alias": {
                    "dev-master": "4.0-dev"
                }
            },
            "autoload": {
                "classmap": [
                    "src/"
                ]
            },
            "notification-url": "https://packagist.org/downloads/",
            "license": [
                "BSD-3-Clause"
            ],
            "authors": [
                {
                    "name": "Sebastian Bergmann",
                    "email": "sebastian@phpunit.de"
                },
                {
                    "name": "Jeff Welch",
                    "email": "whatthejeff@gmail.com"
                },
                {
                    "name": "Volker Dusch",
                    "email": "github@wallbash.com"
                },
                {
                    "name": "Adam Harvey",
                    "email": "aharvey@php.net"
                },
                {
                    "name": "Bernhard Schussek",
                    "email": "bschussek@gmail.com"
                }
            ],
            "description": "Provides the functionality to export PHP variables for visualization",
            "homepage": "https://www.github.com/sebastianbergmann/exporter",
            "keywords": [
                "export",
                "exporter"
            ],
            "support": {
                "issues": "https://github.com/sebastianbergmann/exporter/issues",
                "source": "https://github.com/sebastianbergmann/exporter/tree/4.0.5"
            },
            "funding": [
                {
                    "url": "https://github.com/sebastianbergmann",
                    "type": "github"
                }
            ],
            "time": "2022-09-14T06:03:37+00:00"
        },
        {
            "name": "sebastian/global-state",
            "version": "5.0.6",
            "source": {
                "type": "git",
                "url": "https://github.com/sebastianbergmann/global-state.git",
                "reference": "bde739e7565280bda77be70044ac1047bc007e34"
            },
            "dist": {
                "type": "zip",
                "url": "https://api.github.com/repos/sebastianbergmann/global-state/zipball/bde739e7565280bda77be70044ac1047bc007e34",
                "reference": "bde739e7565280bda77be70044ac1047bc007e34",
                "shasum": ""
            },
            "require": {
                "php": ">=7.3",
                "sebastian/object-reflector": "^2.0",
                "sebastian/recursion-context": "^4.0"
            },
            "require-dev": {
                "ext-dom": "*",
                "phpunit/phpunit": "^9.3"
            },
            "suggest": {
                "ext-uopz": "*"
            },
            "type": "library",
            "extra": {
                "branch-alias": {
                    "dev-master": "5.0-dev"
                }
            },
            "autoload": {
                "classmap": [
                    "src/"
                ]
            },
            "notification-url": "https://packagist.org/downloads/",
            "license": [
                "BSD-3-Clause"
            ],
            "authors": [
                {
                    "name": "Sebastian Bergmann",
                    "email": "sebastian@phpunit.de"
                }
            ],
            "description": "Snapshotting of global state",
            "homepage": "http://www.github.com/sebastianbergmann/global-state",
            "keywords": [
                "global state"
            ],
            "support": {
                "issues": "https://github.com/sebastianbergmann/global-state/issues",
                "source": "https://github.com/sebastianbergmann/global-state/tree/5.0.6"
            },
            "funding": [
                {
                    "url": "https://github.com/sebastianbergmann",
                    "type": "github"
                }
            ],
            "time": "2023-08-02T09:26:13+00:00"
        },
        {
            "name": "sebastian/lines-of-code",
            "version": "1.0.3",
            "source": {
                "type": "git",
                "url": "https://github.com/sebastianbergmann/lines-of-code.git",
                "reference": "c1c2e997aa3146983ed888ad08b15470a2e22ecc"
            },
            "dist": {
                "type": "zip",
                "url": "https://api.github.com/repos/sebastianbergmann/lines-of-code/zipball/c1c2e997aa3146983ed888ad08b15470a2e22ecc",
                "reference": "c1c2e997aa3146983ed888ad08b15470a2e22ecc",
                "shasum": ""
            },
            "require": {
                "nikic/php-parser": "^4.6",
                "php": ">=7.3"
            },
            "require-dev": {
                "phpunit/phpunit": "^9.3"
            },
            "type": "library",
            "extra": {
                "branch-alias": {
                    "dev-master": "1.0-dev"
                }
            },
            "autoload": {
                "classmap": [
                    "src/"
                ]
            },
            "notification-url": "https://packagist.org/downloads/",
            "license": [
                "BSD-3-Clause"
            ],
            "authors": [
                {
                    "name": "Sebastian Bergmann",
                    "email": "sebastian@phpunit.de",
                    "role": "lead"
                }
            ],
            "description": "Library for counting the lines of code in PHP source code",
            "homepage": "https://github.com/sebastianbergmann/lines-of-code",
            "support": {
                "issues": "https://github.com/sebastianbergmann/lines-of-code/issues",
                "source": "https://github.com/sebastianbergmann/lines-of-code/tree/1.0.3"
            },
            "funding": [
                {
                    "url": "https://github.com/sebastianbergmann",
                    "type": "github"
                }
            ],
            "time": "2020-11-28T06:42:11+00:00"
        },
        {
            "name": "sebastian/object-enumerator",
            "version": "4.0.4",
            "source": {
                "type": "git",
                "url": "https://github.com/sebastianbergmann/object-enumerator.git",
                "reference": "5c9eeac41b290a3712d88851518825ad78f45c71"
            },
            "dist": {
                "type": "zip",
                "url": "https://api.github.com/repos/sebastianbergmann/object-enumerator/zipball/5c9eeac41b290a3712d88851518825ad78f45c71",
                "reference": "5c9eeac41b290a3712d88851518825ad78f45c71",
                "shasum": ""
            },
            "require": {
                "php": ">=7.3",
                "sebastian/object-reflector": "^2.0",
                "sebastian/recursion-context": "^4.0"
            },
            "require-dev": {
                "phpunit/phpunit": "^9.3"
            },
            "type": "library",
            "extra": {
                "branch-alias": {
                    "dev-master": "4.0-dev"
                }
            },
            "autoload": {
                "classmap": [
                    "src/"
                ]
            },
            "notification-url": "https://packagist.org/downloads/",
            "license": [
                "BSD-3-Clause"
            ],
            "authors": [
                {
                    "name": "Sebastian Bergmann",
                    "email": "sebastian@phpunit.de"
                }
            ],
            "description": "Traverses array structures and object graphs to enumerate all referenced objects",
            "homepage": "https://github.com/sebastianbergmann/object-enumerator/",
            "support": {
                "issues": "https://github.com/sebastianbergmann/object-enumerator/issues",
                "source": "https://github.com/sebastianbergmann/object-enumerator/tree/4.0.4"
            },
            "funding": [
                {
                    "url": "https://github.com/sebastianbergmann",
                    "type": "github"
                }
            ],
            "time": "2020-10-26T13:12:34+00:00"
        },
        {
            "name": "sebastian/object-reflector",
            "version": "2.0.4",
            "source": {
                "type": "git",
                "url": "https://github.com/sebastianbergmann/object-reflector.git",
                "reference": "b4f479ebdbf63ac605d183ece17d8d7fe49c15c7"
            },
            "dist": {
                "type": "zip",
                "url": "https://api.github.com/repos/sebastianbergmann/object-reflector/zipball/b4f479ebdbf63ac605d183ece17d8d7fe49c15c7",
                "reference": "b4f479ebdbf63ac605d183ece17d8d7fe49c15c7",
                "shasum": ""
            },
            "require": {
                "php": ">=7.3"
            },
            "require-dev": {
                "phpunit/phpunit": "^9.3"
            },
            "type": "library",
            "extra": {
                "branch-alias": {
                    "dev-master": "2.0-dev"
                }
            },
            "autoload": {
                "classmap": [
                    "src/"
                ]
            },
            "notification-url": "https://packagist.org/downloads/",
            "license": [
                "BSD-3-Clause"
            ],
            "authors": [
                {
                    "name": "Sebastian Bergmann",
                    "email": "sebastian@phpunit.de"
                }
            ],
            "description": "Allows reflection of object attributes, including inherited and non-public ones",
            "homepage": "https://github.com/sebastianbergmann/object-reflector/",
            "support": {
                "issues": "https://github.com/sebastianbergmann/object-reflector/issues",
                "source": "https://github.com/sebastianbergmann/object-reflector/tree/2.0.4"
            },
            "funding": [
                {
                    "url": "https://github.com/sebastianbergmann",
                    "type": "github"
                }
            ],
            "time": "2020-10-26T13:14:26+00:00"
        },
        {
            "name": "sebastian/recursion-context",
            "version": "4.0.5",
            "source": {
                "type": "git",
                "url": "https://github.com/sebastianbergmann/recursion-context.git",
                "reference": "e75bd0f07204fec2a0af9b0f3cfe97d05f92efc1"
            },
            "dist": {
                "type": "zip",
                "url": "https://api.github.com/repos/sebastianbergmann/recursion-context/zipball/e75bd0f07204fec2a0af9b0f3cfe97d05f92efc1",
                "reference": "e75bd0f07204fec2a0af9b0f3cfe97d05f92efc1",
                "shasum": ""
            },
            "require": {
                "php": ">=7.3"
            },
            "require-dev": {
                "phpunit/phpunit": "^9.3"
            },
            "type": "library",
            "extra": {
                "branch-alias": {
                    "dev-master": "4.0-dev"
                }
            },
            "autoload": {
                "classmap": [
                    "src/"
                ]
            },
            "notification-url": "https://packagist.org/downloads/",
            "license": [
                "BSD-3-Clause"
            ],
            "authors": [
                {
                    "name": "Sebastian Bergmann",
                    "email": "sebastian@phpunit.de"
                },
                {
                    "name": "Jeff Welch",
                    "email": "whatthejeff@gmail.com"
                },
                {
                    "name": "Adam Harvey",
                    "email": "aharvey@php.net"
                }
            ],
            "description": "Provides functionality to recursively process PHP variables",
            "homepage": "https://github.com/sebastianbergmann/recursion-context",
            "support": {
                "issues": "https://github.com/sebastianbergmann/recursion-context/issues",
                "source": "https://github.com/sebastianbergmann/recursion-context/tree/4.0.5"
            },
            "funding": [
                {
                    "url": "https://github.com/sebastianbergmann",
                    "type": "github"
                }
            ],
            "time": "2023-02-03T06:07:39+00:00"
        },
        {
            "name": "sebastian/resource-operations",
            "version": "3.0.3",
            "source": {
                "type": "git",
                "url": "https://github.com/sebastianbergmann/resource-operations.git",
                "reference": "0f4443cb3a1d92ce809899753bc0d5d5a8dd19a8"
            },
            "dist": {
                "type": "zip",
                "url": "https://api.github.com/repos/sebastianbergmann/resource-operations/zipball/0f4443cb3a1d92ce809899753bc0d5d5a8dd19a8",
                "reference": "0f4443cb3a1d92ce809899753bc0d5d5a8dd19a8",
                "shasum": ""
            },
            "require": {
                "php": ">=7.3"
            },
            "require-dev": {
                "phpunit/phpunit": "^9.0"
            },
            "type": "library",
            "extra": {
                "branch-alias": {
                    "dev-master": "3.0-dev"
                }
            },
            "autoload": {
                "classmap": [
                    "src/"
                ]
            },
            "notification-url": "https://packagist.org/downloads/",
            "license": [
                "BSD-3-Clause"
            ],
            "authors": [
                {
                    "name": "Sebastian Bergmann",
                    "email": "sebastian@phpunit.de"
                }
            ],
            "description": "Provides a list of PHP built-in functions that operate on resources",
            "homepage": "https://www.github.com/sebastianbergmann/resource-operations",
            "support": {
                "issues": "https://github.com/sebastianbergmann/resource-operations/issues",
                "source": "https://github.com/sebastianbergmann/resource-operations/tree/3.0.3"
            },
            "funding": [
                {
                    "url": "https://github.com/sebastianbergmann",
                    "type": "github"
                }
            ],
            "time": "2020-09-28T06:45:17+00:00"
        },
        {
            "name": "sebastian/type",
            "version": "3.2.1",
            "source": {
                "type": "git",
                "url": "https://github.com/sebastianbergmann/type.git",
                "reference": "75e2c2a32f5e0b3aef905b9ed0b179b953b3d7c7"
            },
            "dist": {
                "type": "zip",
                "url": "https://api.github.com/repos/sebastianbergmann/type/zipball/75e2c2a32f5e0b3aef905b9ed0b179b953b3d7c7",
                "reference": "75e2c2a32f5e0b3aef905b9ed0b179b953b3d7c7",
                "shasum": ""
            },
            "require": {
                "php": ">=7.3"
            },
            "require-dev": {
                "phpunit/phpunit": "^9.5"
            },
            "type": "library",
            "extra": {
                "branch-alias": {
                    "dev-master": "3.2-dev"
                }
            },
            "autoload": {
                "classmap": [
                    "src/"
                ]
            },
            "notification-url": "https://packagist.org/downloads/",
            "license": [
                "BSD-3-Clause"
            ],
            "authors": [
                {
                    "name": "Sebastian Bergmann",
                    "email": "sebastian@phpunit.de",
                    "role": "lead"
                }
            ],
            "description": "Collection of value objects that represent the types of the PHP type system",
            "homepage": "https://github.com/sebastianbergmann/type",
            "support": {
                "issues": "https://github.com/sebastianbergmann/type/issues",
                "source": "https://github.com/sebastianbergmann/type/tree/3.2.1"
            },
            "funding": [
                {
                    "url": "https://github.com/sebastianbergmann",
                    "type": "github"
                }
            ],
            "time": "2023-02-03T06:13:03+00:00"
        },
        {
            "name": "sebastian/version",
            "version": "3.0.2",
            "source": {
                "type": "git",
                "url": "https://github.com/sebastianbergmann/version.git",
                "reference": "c6c1022351a901512170118436c764e473f6de8c"
            },
            "dist": {
                "type": "zip",
                "url": "https://api.github.com/repos/sebastianbergmann/version/zipball/c6c1022351a901512170118436c764e473f6de8c",
                "reference": "c6c1022351a901512170118436c764e473f6de8c",
                "shasum": ""
            },
            "require": {
                "php": ">=7.3"
            },
            "type": "library",
            "extra": {
                "branch-alias": {
                    "dev-master": "3.0-dev"
                }
            },
            "autoload": {
                "classmap": [
                    "src/"
                ]
            },
            "notification-url": "https://packagist.org/downloads/",
            "license": [
                "BSD-3-Clause"
            ],
            "authors": [
                {
                    "name": "Sebastian Bergmann",
                    "email": "sebastian@phpunit.de",
                    "role": "lead"
                }
            ],
            "description": "Library that helps with managing the version number of Git-hosted PHP projects",
            "homepage": "https://github.com/sebastianbergmann/version",
            "support": {
                "issues": "https://github.com/sebastianbergmann/version/issues",
                "source": "https://github.com/sebastianbergmann/version/tree/3.0.2"
            },
            "funding": [
                {
                    "url": "https://github.com/sebastianbergmann",
                    "type": "github"
                }
            ],
            "time": "2020-09-28T06:39:44+00:00"
        },
        {
            "name": "squizlabs/php_codesniffer",
            "version": "3.7.2",
            "source": {
                "type": "git",
                "url": "https://github.com/squizlabs/PHP_CodeSniffer.git",
                "reference": "ed8e00df0a83aa96acf703f8c2979ff33341f879"
            },
            "dist": {
                "type": "zip",
                "url": "https://api.github.com/repos/squizlabs/PHP_CodeSniffer/zipball/ed8e00df0a83aa96acf703f8c2979ff33341f879",
                "reference": "ed8e00df0a83aa96acf703f8c2979ff33341f879",
                "shasum": ""
            },
            "require": {
                "ext-simplexml": "*",
                "ext-tokenizer": "*",
                "ext-xmlwriter": "*",
                "php": ">=5.4.0"
            },
            "require-dev": {
                "phpunit/phpunit": "^4.0 || ^5.0 || ^6.0 || ^7.0"
            },
            "bin": [
                "bin/phpcs",
                "bin/phpcbf"
            ],
            "type": "library",
            "extra": {
                "branch-alias": {
                    "dev-master": "3.x-dev"
                }
            },
            "notification-url": "https://packagist.org/downloads/",
            "license": [
                "BSD-3-Clause"
            ],
            "authors": [
                {
                    "name": "Greg Sherwood",
                    "role": "lead"
                }
            ],
            "description": "PHP_CodeSniffer tokenizes PHP, JavaScript and CSS files and detects violations of a defined set of coding standards.",
            "homepage": "https://github.com/squizlabs/PHP_CodeSniffer",
            "keywords": [
                "phpcs",
                "standards",
                "static analysis"
            ],
            "support": {
                "issues": "https://github.com/squizlabs/PHP_CodeSniffer/issues",
                "source": "https://github.com/squizlabs/PHP_CodeSniffer",
                "wiki": "https://github.com/squizlabs/PHP_CodeSniffer/wiki"
            },
            "time": "2023-02-22T23:07:41+00:00"
        },
        {
            "name": "symfony/config",
            "version": "v5.4.26",
            "source": {
                "type": "git",
                "url": "https://github.com/symfony/config.git",
                "reference": "8109892f27beed9252bd1f1c1880aeb4ad842650"
            },
            "dist": {
                "type": "zip",
                "url": "https://api.github.com/repos/symfony/config/zipball/8109892f27beed9252bd1f1c1880aeb4ad842650",
                "reference": "8109892f27beed9252bd1f1c1880aeb4ad842650",
                "shasum": ""
            },
            "require": {
                "php": ">=7.2.5",
                "symfony/deprecation-contracts": "^2.1|^3",
                "symfony/filesystem": "^4.4|^5.0|^6.0",
                "symfony/polyfill-ctype": "~1.8",
                "symfony/polyfill-php80": "^1.16",
                "symfony/polyfill-php81": "^1.22"
            },
            "conflict": {
                "symfony/finder": "<4.4"
            },
            "require-dev": {
                "symfony/event-dispatcher": "^4.4|^5.0|^6.0",
                "symfony/finder": "^4.4|^5.0|^6.0",
                "symfony/messenger": "^4.4|^5.0|^6.0",
                "symfony/service-contracts": "^1.1|^2|^3",
                "symfony/yaml": "^4.4|^5.0|^6.0"
            },
            "suggest": {
                "symfony/yaml": "To use the yaml reference dumper"
            },
            "type": "library",
            "autoload": {
                "psr-4": {
                    "Symfony\\Component\\Config\\": ""
                },
                "exclude-from-classmap": [
                    "/Tests/"
                ]
            },
            "notification-url": "https://packagist.org/downloads/",
            "license": [
                "MIT"
            ],
            "authors": [
                {
                    "name": "Fabien Potencier",
                    "email": "fabien@symfony.com"
                },
                {
                    "name": "Symfony Community",
                    "homepage": "https://symfony.com/contributors"
                }
            ],
            "description": "Helps you find, load, combine, autofill and validate configuration values of any kind",
            "homepage": "https://symfony.com",
            "support": {
                "source": "https://github.com/symfony/config/tree/v5.4.26"
            },
            "funding": [
                {
                    "url": "https://symfony.com/sponsor",
                    "type": "custom"
                },
                {
                    "url": "https://github.com/fabpot",
                    "type": "github"
                },
                {
                    "url": "https://tidelift.com/funding/github/packagist/symfony/symfony",
                    "type": "tidelift"
                }
            ],
            "time": "2023-07-19T20:21:11+00:00"
        },
        {
            "name": "symfony/css-selector",
            "version": "v5.4.26",
            "source": {
                "type": "git",
                "url": "https://github.com/symfony/css-selector.git",
                "reference": "0ad3f7e9a1ab492c5b4214cf22a9dc55dcf8600a"
            },
            "dist": {
                "type": "zip",
                "url": "https://api.github.com/repos/symfony/css-selector/zipball/0ad3f7e9a1ab492c5b4214cf22a9dc55dcf8600a",
                "reference": "0ad3f7e9a1ab492c5b4214cf22a9dc55dcf8600a",
                "shasum": ""
            },
            "require": {
                "php": ">=7.2.5",
                "symfony/polyfill-php80": "^1.16"
            },
            "type": "library",
            "autoload": {
                "psr-4": {
                    "Symfony\\Component\\CssSelector\\": ""
                },
                "exclude-from-classmap": [
                    "/Tests/"
                ]
            },
            "notification-url": "https://packagist.org/downloads/",
            "license": [
                "MIT"
            ],
            "authors": [
                {
                    "name": "Fabien Potencier",
                    "email": "fabien@symfony.com"
                },
                {
                    "name": "Jean-François Simon",
                    "email": "jeanfrancois.simon@sensiolabs.com"
                },
                {
                    "name": "Symfony Community",
                    "homepage": "https://symfony.com/contributors"
                }
            ],
            "description": "Converts CSS selectors to XPath expressions",
            "homepage": "https://symfony.com",
            "support": {
                "source": "https://github.com/symfony/css-selector/tree/v5.4.26"
            },
            "funding": [
                {
                    "url": "https://symfony.com/sponsor",
                    "type": "custom"
                },
                {
                    "url": "https://github.com/fabpot",
                    "type": "github"
                },
                {
                    "url": "https://tidelift.com/funding/github/packagist/symfony/symfony",
                    "type": "tidelift"
                }
            ],
            "time": "2023-07-07T06:10:25+00:00"
        },
        {
            "name": "symfony/dependency-injection",
            "version": "v5.4.26",
            "source": {
                "type": "git",
                "url": "https://github.com/symfony/dependency-injection.git",
                "reference": "6736a10dcf724725a3b1c3b53e63a9ee03b27db9"
            },
            "dist": {
                "type": "zip",
                "url": "https://api.github.com/repos/symfony/dependency-injection/zipball/6736a10dcf724725a3b1c3b53e63a9ee03b27db9",
                "reference": "6736a10dcf724725a3b1c3b53e63a9ee03b27db9",
                "shasum": ""
            },
            "require": {
                "php": ">=7.2.5",
                "psr/container": "^1.1.1",
                "symfony/deprecation-contracts": "^2.1|^3",
                "symfony/polyfill-php80": "^1.16",
                "symfony/polyfill-php81": "^1.22",
                "symfony/service-contracts": "^1.1.6|^2"
            },
            "conflict": {
                "ext-psr": "<1.1|>=2",
                "symfony/config": "<5.3",
                "symfony/finder": "<4.4",
                "symfony/proxy-manager-bridge": "<4.4",
                "symfony/yaml": "<4.4.26"
            },
            "provide": {
                "psr/container-implementation": "1.0",
                "symfony/service-implementation": "1.0|2.0"
            },
            "require-dev": {
                "symfony/config": "^5.3|^6.0",
                "symfony/expression-language": "^4.4|^5.0|^6.0",
                "symfony/yaml": "^4.4.26|^5.0|^6.0"
            },
            "suggest": {
                "symfony/config": "",
                "symfony/expression-language": "For using expressions in service container configuration",
                "symfony/finder": "For using double-star glob patterns or when GLOB_BRACE portability is required",
                "symfony/proxy-manager-bridge": "Generate service proxies to lazy load them",
                "symfony/yaml": ""
            },
            "type": "library",
            "autoload": {
                "psr-4": {
                    "Symfony\\Component\\DependencyInjection\\": ""
                },
                "exclude-from-classmap": [
                    "/Tests/"
                ]
            },
            "notification-url": "https://packagist.org/downloads/",
            "license": [
                "MIT"
            ],
            "authors": [
                {
                    "name": "Fabien Potencier",
                    "email": "fabien@symfony.com"
                },
                {
                    "name": "Symfony Community",
                    "homepage": "https://symfony.com/contributors"
                }
            ],
            "description": "Allows you to standardize and centralize the way objects are constructed in your application",
            "homepage": "https://symfony.com",
            "support": {
                "source": "https://github.com/symfony/dependency-injection/tree/v5.4.26"
            },
            "funding": [
                {
                    "url": "https://symfony.com/sponsor",
                    "type": "custom"
                },
                {
                    "url": "https://github.com/fabpot",
                    "type": "github"
                },
                {
                    "url": "https://tidelift.com/funding/github/packagist/symfony/symfony",
                    "type": "tidelift"
                }
            ],
            "time": "2023-07-19T20:11:33+00:00"
        },
        {
            "name": "symfony/event-dispatcher",
            "version": "v5.4.26",
            "source": {
                "type": "git",
                "url": "https://github.com/symfony/event-dispatcher.git",
                "reference": "5dcc00e03413f05c1e7900090927bb7247cb0aac"
            },
            "dist": {
                "type": "zip",
                "url": "https://api.github.com/repos/symfony/event-dispatcher/zipball/5dcc00e03413f05c1e7900090927bb7247cb0aac",
                "reference": "5dcc00e03413f05c1e7900090927bb7247cb0aac",
                "shasum": ""
            },
            "require": {
                "php": ">=7.2.5",
                "symfony/deprecation-contracts": "^2.1|^3",
                "symfony/event-dispatcher-contracts": "^2|^3",
                "symfony/polyfill-php80": "^1.16"
            },
            "conflict": {
                "symfony/dependency-injection": "<4.4"
            },
            "provide": {
                "psr/event-dispatcher-implementation": "1.0",
                "symfony/event-dispatcher-implementation": "2.0"
            },
            "require-dev": {
                "psr/log": "^1|^2|^3",
                "symfony/config": "^4.4|^5.0|^6.0",
                "symfony/dependency-injection": "^4.4|^5.0|^6.0",
                "symfony/error-handler": "^4.4|^5.0|^6.0",
                "symfony/expression-language": "^4.4|^5.0|^6.0",
                "symfony/http-foundation": "^4.4|^5.0|^6.0",
                "symfony/service-contracts": "^1.1|^2|^3",
                "symfony/stopwatch": "^4.4|^5.0|^6.0"
            },
            "suggest": {
                "symfony/dependency-injection": "",
                "symfony/http-kernel": ""
            },
            "type": "library",
            "autoload": {
                "psr-4": {
                    "Symfony\\Component\\EventDispatcher\\": ""
                },
                "exclude-from-classmap": [
                    "/Tests/"
                ]
            },
            "notification-url": "https://packagist.org/downloads/",
            "license": [
                "MIT"
            ],
            "authors": [
                {
                    "name": "Fabien Potencier",
                    "email": "fabien@symfony.com"
                },
                {
                    "name": "Symfony Community",
                    "homepage": "https://symfony.com/contributors"
                }
            ],
            "description": "Provides tools that allow your application components to communicate with each other by dispatching events and listening to them",
            "homepage": "https://symfony.com",
            "support": {
                "source": "https://github.com/symfony/event-dispatcher/tree/v5.4.26"
            },
            "funding": [
                {
                    "url": "https://symfony.com/sponsor",
                    "type": "custom"
                },
                {
                    "url": "https://github.com/fabpot",
                    "type": "github"
                },
                {
                    "url": "https://tidelift.com/funding/github/packagist/symfony/symfony",
                    "type": "tidelift"
                }
            ],
            "time": "2023-07-06T06:34:20+00:00"
        },
        {
            "name": "symfony/event-dispatcher-contracts",
            "version": "v2.5.2",
            "source": {
                "type": "git",
                "url": "https://github.com/symfony/event-dispatcher-contracts.git",
                "reference": "f98b54df6ad059855739db6fcbc2d36995283fe1"
            },
            "dist": {
                "type": "zip",
                "url": "https://api.github.com/repos/symfony/event-dispatcher-contracts/zipball/f98b54df6ad059855739db6fcbc2d36995283fe1",
                "reference": "f98b54df6ad059855739db6fcbc2d36995283fe1",
                "shasum": ""
            },
            "require": {
                "php": ">=7.2.5",
                "psr/event-dispatcher": "^1"
            },
            "suggest": {
                "symfony/event-dispatcher-implementation": ""
            },
            "type": "library",
            "extra": {
                "branch-alias": {
                    "dev-main": "2.5-dev"
                },
                "thanks": {
                    "name": "symfony/contracts",
                    "url": "https://github.com/symfony/contracts"
                }
            },
            "autoload": {
                "psr-4": {
                    "Symfony\\Contracts\\EventDispatcher\\": ""
                }
            },
            "notification-url": "https://packagist.org/downloads/",
            "license": [
                "MIT"
            ],
            "authors": [
                {
                    "name": "Nicolas Grekas",
                    "email": "p@tchwork.com"
                },
                {
                    "name": "Symfony Community",
                    "homepage": "https://symfony.com/contributors"
                }
            ],
            "description": "Generic abstractions related to dispatching event",
            "homepage": "https://symfony.com",
            "keywords": [
                "abstractions",
                "contracts",
                "decoupling",
                "interfaces",
                "interoperability",
                "standards"
            ],
            "support": {
                "source": "https://github.com/symfony/event-dispatcher-contracts/tree/v2.5.2"
            },
            "funding": [
                {
                    "url": "https://symfony.com/sponsor",
                    "type": "custom"
                },
                {
                    "url": "https://github.com/fabpot",
                    "type": "github"
                },
                {
                    "url": "https://tidelift.com/funding/github/packagist/symfony/symfony",
                    "type": "tidelift"
                }
            ],
            "time": "2022-01-02T09:53:40+00:00"
        },
        {
            "name": "symfony/filesystem",
            "version": "v5.4.25",
            "source": {
                "type": "git",
                "url": "https://github.com/symfony/filesystem.git",
                "reference": "0ce3a62c9579a53358d3a7eb6b3dfb79789a6364"
            },
            "dist": {
                "type": "zip",
                "url": "https://api.github.com/repos/symfony/filesystem/zipball/0ce3a62c9579a53358d3a7eb6b3dfb79789a6364",
                "reference": "0ce3a62c9579a53358d3a7eb6b3dfb79789a6364",
                "shasum": ""
            },
            "require": {
                "php": ">=7.2.5",
                "symfony/polyfill-ctype": "~1.8",
                "symfony/polyfill-mbstring": "~1.8",
                "symfony/polyfill-php80": "^1.16"
            },
            "type": "library",
            "autoload": {
                "psr-4": {
                    "Symfony\\Component\\Filesystem\\": ""
                },
                "exclude-from-classmap": [
                    "/Tests/"
                ]
            },
            "notification-url": "https://packagist.org/downloads/",
            "license": [
                "MIT"
            ],
            "authors": [
                {
                    "name": "Fabien Potencier",
                    "email": "fabien@symfony.com"
                },
                {
                    "name": "Symfony Community",
                    "homepage": "https://symfony.com/contributors"
                }
            ],
            "description": "Provides basic utilities for the filesystem",
            "homepage": "https://symfony.com",
            "support": {
                "source": "https://github.com/symfony/filesystem/tree/v5.4.25"
            },
            "funding": [
                {
                    "url": "https://symfony.com/sponsor",
                    "type": "custom"
                },
                {
                    "url": "https://github.com/fabpot",
                    "type": "github"
                },
                {
                    "url": "https://tidelift.com/funding/github/packagist/symfony/symfony",
                    "type": "tidelift"
                }
            ],
            "time": "2023-05-31T13:04:02+00:00"
        },
        {
            "name": "symfony/finder",
            "version": "v5.4.27",
            "source": {
                "type": "git",
                "url": "https://github.com/symfony/finder.git",
                "reference": "ff4bce3c33451e7ec778070e45bd23f74214cd5d"
            },
            "dist": {
                "type": "zip",
                "url": "https://api.github.com/repos/symfony/finder/zipball/ff4bce3c33451e7ec778070e45bd23f74214cd5d",
                "reference": "ff4bce3c33451e7ec778070e45bd23f74214cd5d",
                "shasum": ""
            },
            "require": {
                "php": ">=7.2.5",
                "symfony/deprecation-contracts": "^2.1|^3",
                "symfony/polyfill-php80": "^1.16"
            },
            "type": "library",
            "autoload": {
                "psr-4": {
                    "Symfony\\Component\\Finder\\": ""
                },
                "exclude-from-classmap": [
                    "/Tests/"
                ]
            },
            "notification-url": "https://packagist.org/downloads/",
            "license": [
                "MIT"
            ],
            "authors": [
                {
                    "name": "Fabien Potencier",
                    "email": "fabien@symfony.com"
                },
                {
                    "name": "Symfony Community",
                    "homepage": "https://symfony.com/contributors"
                }
            ],
            "description": "Finds files and directories via an intuitive fluent interface",
            "homepage": "https://symfony.com",
            "support": {
                "source": "https://github.com/symfony/finder/tree/v5.4.27"
            },
            "funding": [
                {
                    "url": "https://symfony.com/sponsor",
                    "type": "custom"
                },
                {
                    "url": "https://github.com/fabpot",
                    "type": "github"
                },
                {
                    "url": "https://tidelift.com/funding/github/packagist/symfony/symfony",
                    "type": "tidelift"
                }
            ],
            "time": "2023-07-31T08:02:31+00:00"
        },
        {
            "name": "symfony/options-resolver",
            "version": "v5.4.21",
            "source": {
                "type": "git",
                "url": "https://github.com/symfony/options-resolver.git",
                "reference": "4fe5cf6ede71096839f0e4b4444d65dd3a7c1eb9"
            },
            "dist": {
                "type": "zip",
                "url": "https://api.github.com/repos/symfony/options-resolver/zipball/4fe5cf6ede71096839f0e4b4444d65dd3a7c1eb9",
                "reference": "4fe5cf6ede71096839f0e4b4444d65dd3a7c1eb9",
                "shasum": ""
            },
            "require": {
                "php": ">=7.2.5",
                "symfony/deprecation-contracts": "^2.1|^3",
                "symfony/polyfill-php73": "~1.0",
                "symfony/polyfill-php80": "^1.16"
            },
            "type": "library",
            "autoload": {
                "psr-4": {
                    "Symfony\\Component\\OptionsResolver\\": ""
                },
                "exclude-from-classmap": [
                    "/Tests/"
                ]
            },
            "notification-url": "https://packagist.org/downloads/",
            "license": [
                "MIT"
            ],
            "authors": [
                {
                    "name": "Fabien Potencier",
                    "email": "fabien@symfony.com"
                },
                {
                    "name": "Symfony Community",
                    "homepage": "https://symfony.com/contributors"
                }
            ],
            "description": "Provides an improved replacement for the array_replace PHP function",
            "homepage": "https://symfony.com",
            "keywords": [
                "config",
                "configuration",
                "options"
            ],
            "support": {
                "source": "https://github.com/symfony/options-resolver/tree/v5.4.21"
            },
            "funding": [
                {
                    "url": "https://symfony.com/sponsor",
                    "type": "custom"
                },
                {
                    "url": "https://github.com/fabpot",
                    "type": "github"
                },
                {
                    "url": "https://tidelift.com/funding/github/packagist/symfony/symfony",
                    "type": "tidelift"
                }
            ],
            "time": "2023-02-14T08:03:56+00:00"
        },
        {
            "name": "symfony/polyfill-php81",
            "version": "v1.27.0",
            "source": {
                "type": "git",
                "url": "https://github.com/symfony/polyfill-php81.git",
                "reference": "707403074c8ea6e2edaf8794b0157a0bfa52157a"
            },
            "dist": {
                "type": "zip",
                "url": "https://api.github.com/repos/symfony/polyfill-php81/zipball/707403074c8ea6e2edaf8794b0157a0bfa52157a",
                "reference": "707403074c8ea6e2edaf8794b0157a0bfa52157a",
                "shasum": ""
            },
            "require": {
                "php": ">=7.1"
            },
            "type": "library",
            "extra": {
                "branch-alias": {
                    "dev-main": "1.27-dev"
                },
                "thanks": {
                    "name": "symfony/polyfill",
                    "url": "https://github.com/symfony/polyfill"
                }
            },
            "autoload": {
                "files": [
                    "bootstrap.php"
                ],
                "psr-4": {
                    "Symfony\\Polyfill\\Php81\\": ""
                },
                "classmap": [
                    "Resources/stubs"
                ]
            },
            "notification-url": "https://packagist.org/downloads/",
            "license": [
                "MIT"
            ],
            "authors": [
                {
                    "name": "Nicolas Grekas",
                    "email": "p@tchwork.com"
                },
                {
                    "name": "Symfony Community",
                    "homepage": "https://symfony.com/contributors"
                }
            ],
            "description": "Symfony polyfill backporting some PHP 8.1+ features to lower PHP versions",
            "homepage": "https://symfony.com",
            "keywords": [
                "compatibility",
                "polyfill",
                "portable",
                "shim"
            ],
            "support": {
                "source": "https://github.com/symfony/polyfill-php81/tree/v1.27.0"
            },
            "funding": [
                {
                    "url": "https://symfony.com/sponsor",
                    "type": "custom"
                },
                {
                    "url": "https://github.com/fabpot",
                    "type": "github"
                },
                {
                    "url": "https://tidelift.com/funding/github/packagist/symfony/symfony",
                    "type": "tidelift"
                }
            ],
            "time": "2022-11-03T14:55:06+00:00"
        },
        {
            "name": "symfony/process",
            "version": "v5.4.26",
            "source": {
                "type": "git",
                "url": "https://github.com/symfony/process.git",
                "reference": "1a44dc377ec86a50fab40d066cd061e28a6b482f"
            },
            "dist": {
                "type": "zip",
                "url": "https://api.github.com/repos/symfony/process/zipball/1a44dc377ec86a50fab40d066cd061e28a6b482f",
                "reference": "1a44dc377ec86a50fab40d066cd061e28a6b482f",
                "shasum": ""
            },
            "require": {
                "php": ">=7.2.5",
                "symfony/polyfill-php80": "^1.16"
            },
            "type": "library",
            "autoload": {
                "psr-4": {
                    "Symfony\\Component\\Process\\": ""
                },
                "exclude-from-classmap": [
                    "/Tests/"
                ]
            },
            "notification-url": "https://packagist.org/downloads/",
            "license": [
                "MIT"
            ],
            "authors": [
                {
                    "name": "Fabien Potencier",
                    "email": "fabien@symfony.com"
                },
                {
                    "name": "Symfony Community",
                    "homepage": "https://symfony.com/contributors"
                }
            ],
            "description": "Executes commands in sub-processes",
            "homepage": "https://symfony.com",
            "support": {
                "source": "https://github.com/symfony/process/tree/v5.4.26"
            },
            "funding": [
                {
                    "url": "https://symfony.com/sponsor",
                    "type": "custom"
                },
                {
                    "url": "https://github.com/fabpot",
                    "type": "github"
                },
                {
                    "url": "https://tidelift.com/funding/github/packagist/symfony/symfony",
                    "type": "tidelift"
                }
            ],
            "time": "2023-07-12T15:44:31+00:00"
        },
        {
            "name": "symfony/stopwatch",
            "version": "v5.4.21",
            "source": {
                "type": "git",
                "url": "https://github.com/symfony/stopwatch.git",
                "reference": "f83692cd869a6f2391691d40a01e8acb89e76fee"
            },
            "dist": {
                "type": "zip",
                "url": "https://api.github.com/repos/symfony/stopwatch/zipball/f83692cd869a6f2391691d40a01e8acb89e76fee",
                "reference": "f83692cd869a6f2391691d40a01e8acb89e76fee",
                "shasum": ""
            },
            "require": {
                "php": ">=7.2.5",
                "symfony/service-contracts": "^1|^2|^3"
            },
            "type": "library",
            "autoload": {
                "psr-4": {
                    "Symfony\\Component\\Stopwatch\\": ""
                },
                "exclude-from-classmap": [
                    "/Tests/"
                ]
            },
            "notification-url": "https://packagist.org/downloads/",
            "license": [
                "MIT"
            ],
            "authors": [
                {
                    "name": "Fabien Potencier",
                    "email": "fabien@symfony.com"
                },
                {
                    "name": "Symfony Community",
                    "homepage": "https://symfony.com/contributors"
                }
            ],
            "description": "Provides a way to profile code",
            "homepage": "https://symfony.com",
            "support": {
                "source": "https://github.com/symfony/stopwatch/tree/v5.4.21"
            },
            "funding": [
                {
                    "url": "https://symfony.com/sponsor",
                    "type": "custom"
                },
                {
                    "url": "https://github.com/fabpot",
                    "type": "github"
                },
                {
                    "url": "https://tidelift.com/funding/github/packagist/symfony/symfony",
                    "type": "tidelift"
                }
            ],
            "time": "2023-02-14T08:03:56+00:00"
        },
        {
            "name": "textalk/websocket",
            "version": "1.6.3",
            "source": {
                "type": "git",
                "url": "https://github.com/Textalk/websocket-php.git",
                "reference": "67de79745b1a357caf812bfc44e0abf481cee012"
            },
            "dist": {
                "type": "zip",
                "url": "https://api.github.com/repos/Textalk/websocket-php/zipball/67de79745b1a357caf812bfc44e0abf481cee012",
                "reference": "67de79745b1a357caf812bfc44e0abf481cee012",
                "shasum": ""
            },
            "require": {
                "php": "^7.4 | ^8.0",
                "phrity/net-uri": "^1.0",
                "phrity/util-errorhandler": "^1.0",
                "psr/http-message": "^1.0",
                "psr/log": "^1.0 | ^2.0 | ^3.0"
            },
            "require-dev": {
                "php-coveralls/php-coveralls": "^2.0",
                "phpunit/phpunit": "^9.0",
                "squizlabs/php_codesniffer": "^3.5"
            },
            "type": "library",
            "autoload": {
                "psr-4": {
                    "WebSocket\\": "lib"
                }
            },
            "notification-url": "https://packagist.org/downloads/",
            "license": [
                "ISC"
            ],
            "authors": [
                {
                    "name": "Fredrik Liljegren"
                },
                {
                    "name": "Sören Jensen"
                }
            ],
            "description": "WebSocket client and server",
            "support": {
                "issues": "https://github.com/Textalk/websocket-php/issues",
                "source": "https://github.com/Textalk/websocket-php/tree/1.6.3"
            },
            "time": "2022-11-07T18:59:33+00:00"
        },
        {
            "name": "theseer/tokenizer",
            "version": "1.2.1",
            "source": {
                "type": "git",
                "url": "https://github.com/theseer/tokenizer.git",
                "reference": "34a41e998c2183e22995f158c581e7b5e755ab9e"
            },
            "dist": {
                "type": "zip",
                "url": "https://api.github.com/repos/theseer/tokenizer/zipball/34a41e998c2183e22995f158c581e7b5e755ab9e",
                "reference": "34a41e998c2183e22995f158c581e7b5e755ab9e",
                "shasum": ""
            },
            "require": {
                "ext-dom": "*",
                "ext-tokenizer": "*",
                "ext-xmlwriter": "*",
                "php": "^7.2 || ^8.0"
            },
            "type": "library",
            "autoload": {
                "classmap": [
                    "src/"
                ]
            },
            "notification-url": "https://packagist.org/downloads/",
            "license": [
                "BSD-3-Clause"
            ],
            "authors": [
                {
                    "name": "Arne Blankerts",
                    "email": "arne@blankerts.de",
                    "role": "Developer"
                }
            ],
            "description": "A small library for converting tokenized PHP source code into XML and potentially other formats",
            "support": {
                "issues": "https://github.com/theseer/tokenizer/issues",
                "source": "https://github.com/theseer/tokenizer/tree/1.2.1"
            },
            "funding": [
                {
                    "url": "https://github.com/theseer",
                    "type": "github"
                }
            ],
            "time": "2021-07-28T10:34:58+00:00"
        }
    ],
    "aliases": [],
    "minimum-stability": "stable",
    "stability-flags": {
        "ahand/mobileesp": 20
    },
    "prefer-stable": false,
    "prefer-lowest": false,
    "platform": {
        "php": ">=8.0"
    },
    "platform-dev": [],
    "platform-overrides": {
        "php": "8.0"
    },
    "plugin-api-version": "2.3.0"
}<|MERGE_RESOLUTION|>--- conflicted
+++ resolved
@@ -4,11 +4,7 @@
         "Read more about it at https://getcomposer.org/doc/01-basic-usage.md#installing-dependencies",
         "This file is @generated automatically"
     ],
-<<<<<<< HEAD
-    "content-hash": "5782e6bc738ce9afd282714bc582ff7b",
-=======
-    "content-hash": "055167e8b8194d6891e199153fbf423b",
->>>>>>> 40033c9f
+    "content-hash": "58a65c9a8189704c78ba6999c011fbf9",
     "packages": [
         {
             "name": "ahand/mobileesp",
@@ -485,16 +481,16 @@
         },
         {
             "name": "dasprid/enum",
-            "version": "1.0.4",
+            "version": "1.0.5",
             "source": {
                 "type": "git",
                 "url": "https://github.com/DASPRiD/Enum.git",
-                "reference": "8e6b6ea76eabbf19ea2bf5b67b98e1860474012f"
-            },
-            "dist": {
-                "type": "zip",
-                "url": "https://api.github.com/repos/DASPRiD/Enum/zipball/8e6b6ea76eabbf19ea2bf5b67b98e1860474012f",
-                "reference": "8e6b6ea76eabbf19ea2bf5b67b98e1860474012f",
+                "reference": "6faf451159fb8ba4126b925ed2d78acfce0dc016"
+            },
+            "dist": {
+                "type": "zip",
+                "url": "https://api.github.com/repos/DASPRiD/Enum/zipball/6faf451159fb8ba4126b925ed2d78acfce0dc016",
+                "reference": "6faf451159fb8ba4126b925ed2d78acfce0dc016",
                 "shasum": ""
             },
             "require": {
@@ -529,9 +525,9 @@
             ],
             "support": {
                 "issues": "https://github.com/DASPRiD/Enum/issues",
-                "source": "https://github.com/DASPRiD/Enum/tree/1.0.4"
-            },
-            "time": "2023-03-01T18:44:03+00:00"
+                "source": "https://github.com/DASPRiD/Enum/tree/1.0.5"
+            },
+            "time": "2023-08-25T16:18:39+00:00"
         },
         {
             "name": "defuse/php-encryption",
@@ -5430,16 +5426,16 @@
         },
         {
             "name": "nikic/php-parser",
-            "version": "v4.16.0",
+            "version": "v4.17.1",
             "source": {
                 "type": "git",
                 "url": "https://github.com/nikic/PHP-Parser.git",
-                "reference": "19526a33fb561ef417e822e85f08a00db4059c17"
-            },
-            "dist": {
-                "type": "zip",
-                "url": "https://api.github.com/repos/nikic/PHP-Parser/zipball/19526a33fb561ef417e822e85f08a00db4059c17",
-                "reference": "19526a33fb561ef417e822e85f08a00db4059c17",
+                "reference": "a6303e50c90c355c7eeee2c4a8b27fe8dc8fef1d"
+            },
+            "dist": {
+                "type": "zip",
+                "url": "https://api.github.com/repos/nikic/PHP-Parser/zipball/a6303e50c90c355c7eeee2c4a8b27fe8dc8fef1d",
+                "reference": "a6303e50c90c355c7eeee2c4a8b27fe8dc8fef1d",
                 "shasum": ""
             },
             "require": {
@@ -5480,9 +5476,9 @@
             ],
             "support": {
                 "issues": "https://github.com/nikic/PHP-Parser/issues",
-                "source": "https://github.com/nikic/PHP-Parser/tree/v4.16.0"
-            },
-            "time": "2023-06-25T14:52:30+00:00"
+                "source": "https://github.com/nikic/PHP-Parser/tree/v4.17.1"
+            },
+            "time": "2023-08-13T19:53:39+00:00"
         },
         {
             "name": "ocramius/proxy-manager",
@@ -7342,16 +7338,16 @@
         },
         {
             "name": "symfony/polyfill-ctype",
-            "version": "v1.27.0",
+            "version": "v1.28.0",
             "source": {
                 "type": "git",
                 "url": "https://github.com/symfony/polyfill-ctype.git",
-                "reference": "5bbc823adecdae860bb64756d639ecfec17b050a"
-            },
-            "dist": {
-                "type": "zip",
-                "url": "https://api.github.com/repos/symfony/polyfill-ctype/zipball/5bbc823adecdae860bb64756d639ecfec17b050a",
-                "reference": "5bbc823adecdae860bb64756d639ecfec17b050a",
+                "reference": "ea208ce43cbb04af6867b4fdddb1bdbf84cc28cb"
+            },
+            "dist": {
+                "type": "zip",
+                "url": "https://api.github.com/repos/symfony/polyfill-ctype/zipball/ea208ce43cbb04af6867b4fdddb1bdbf84cc28cb",
+                "reference": "ea208ce43cbb04af6867b4fdddb1bdbf84cc28cb",
                 "shasum": ""
             },
             "require": {
@@ -7366,7 +7362,7 @@
             "type": "library",
             "extra": {
                 "branch-alias": {
-                    "dev-main": "1.27-dev"
+                    "dev-main": "1.28-dev"
                 },
                 "thanks": {
                     "name": "symfony/polyfill",
@@ -7404,7 +7400,7 @@
                 "portable"
             ],
             "support": {
-                "source": "https://github.com/symfony/polyfill-ctype/tree/v1.27.0"
+                "source": "https://github.com/symfony/polyfill-ctype/tree/v1.28.0"
             },
             "funding": [
                 {
@@ -7420,20 +7416,20 @@
                     "type": "tidelift"
                 }
             ],
-            "time": "2022-11-03T14:55:06+00:00"
+            "time": "2023-01-26T09:26:14+00:00"
         },
         {
             "name": "symfony/polyfill-intl-grapheme",
-            "version": "v1.27.0",
+            "version": "v1.28.0",
             "source": {
                 "type": "git",
                 "url": "https://github.com/symfony/polyfill-intl-grapheme.git",
-                "reference": "511a08c03c1960e08a883f4cffcacd219b758354"
-            },
-            "dist": {
-                "type": "zip",
-                "url": "https://api.github.com/repos/symfony/polyfill-intl-grapheme/zipball/511a08c03c1960e08a883f4cffcacd219b758354",
-                "reference": "511a08c03c1960e08a883f4cffcacd219b758354",
+                "reference": "875e90aeea2777b6f135677f618529449334a612"
+            },
+            "dist": {
+                "type": "zip",
+                "url": "https://api.github.com/repos/symfony/polyfill-intl-grapheme/zipball/875e90aeea2777b6f135677f618529449334a612",
+                "reference": "875e90aeea2777b6f135677f618529449334a612",
                 "shasum": ""
             },
             "require": {
@@ -7445,7 +7441,7 @@
             "type": "library",
             "extra": {
                 "branch-alias": {
-                    "dev-main": "1.27-dev"
+                    "dev-main": "1.28-dev"
                 },
                 "thanks": {
                     "name": "symfony/polyfill",
@@ -7485,7 +7481,7 @@
                 "shim"
             ],
             "support": {
-                "source": "https://github.com/symfony/polyfill-intl-grapheme/tree/v1.27.0"
+                "source": "https://github.com/symfony/polyfill-intl-grapheme/tree/v1.28.0"
             },
             "funding": [
                 {
@@ -7501,20 +7497,20 @@
                     "type": "tidelift"
                 }
             ],
-            "time": "2022-11-03T14:55:06+00:00"
+            "time": "2023-01-26T09:26:14+00:00"
         },
         {
             "name": "symfony/polyfill-intl-idn",
-            "version": "v1.27.0",
+            "version": "v1.28.0",
             "source": {
                 "type": "git",
                 "url": "https://github.com/symfony/polyfill-intl-idn.git",
-                "reference": "639084e360537a19f9ee352433b84ce831f3d2da"
-            },
-            "dist": {
-                "type": "zip",
-                "url": "https://api.github.com/repos/symfony/polyfill-intl-idn/zipball/639084e360537a19f9ee352433b84ce831f3d2da",
-                "reference": "639084e360537a19f9ee352433b84ce831f3d2da",
+                "reference": "ecaafce9f77234a6a449d29e49267ba10499116d"
+            },
+            "dist": {
+                "type": "zip",
+                "url": "https://api.github.com/repos/symfony/polyfill-intl-idn/zipball/ecaafce9f77234a6a449d29e49267ba10499116d",
+                "reference": "ecaafce9f77234a6a449d29e49267ba10499116d",
                 "shasum": ""
             },
             "require": {
@@ -7528,7 +7524,7 @@
             "type": "library",
             "extra": {
                 "branch-alias": {
-                    "dev-main": "1.27-dev"
+                    "dev-main": "1.28-dev"
                 },
                 "thanks": {
                     "name": "symfony/polyfill",
@@ -7572,7 +7568,7 @@
                 "shim"
             ],
             "support": {
-                "source": "https://github.com/symfony/polyfill-intl-idn/tree/v1.27.0"
+                "source": "https://github.com/symfony/polyfill-intl-idn/tree/v1.28.0"
             },
             "funding": [
                 {
@@ -7588,20 +7584,20 @@
                     "type": "tidelift"
                 }
             ],
-            "time": "2022-11-03T14:55:06+00:00"
+            "time": "2023-01-26T09:30:37+00:00"
         },
         {
             "name": "symfony/polyfill-intl-normalizer",
-            "version": "v1.27.0",
+            "version": "v1.28.0",
             "source": {
                 "type": "git",
                 "url": "https://github.com/symfony/polyfill-intl-normalizer.git",
-                "reference": "19bd1e4fcd5b91116f14d8533c57831ed00571b6"
-            },
-            "dist": {
-                "type": "zip",
-                "url": "https://api.github.com/repos/symfony/polyfill-intl-normalizer/zipball/19bd1e4fcd5b91116f14d8533c57831ed00571b6",
-                "reference": "19bd1e4fcd5b91116f14d8533c57831ed00571b6",
+                "reference": "8c4ad05dd0120b6a53c1ca374dca2ad0a1c4ed92"
+            },
+            "dist": {
+                "type": "zip",
+                "url": "https://api.github.com/repos/symfony/polyfill-intl-normalizer/zipball/8c4ad05dd0120b6a53c1ca374dca2ad0a1c4ed92",
+                "reference": "8c4ad05dd0120b6a53c1ca374dca2ad0a1c4ed92",
                 "shasum": ""
             },
             "require": {
@@ -7613,7 +7609,7 @@
             "type": "library",
             "extra": {
                 "branch-alias": {
-                    "dev-main": "1.27-dev"
+                    "dev-main": "1.28-dev"
                 },
                 "thanks": {
                     "name": "symfony/polyfill",
@@ -7656,7 +7652,7 @@
                 "shim"
             ],
             "support": {
-                "source": "https://github.com/symfony/polyfill-intl-normalizer/tree/v1.27.0"
+                "source": "https://github.com/symfony/polyfill-intl-normalizer/tree/v1.28.0"
             },
             "funding": [
                 {
@@ -7672,20 +7668,20 @@
                     "type": "tidelift"
                 }
             ],
-            "time": "2022-11-03T14:55:06+00:00"
+            "time": "2023-01-26T09:26:14+00:00"
         },
         {
             "name": "symfony/polyfill-mbstring",
-            "version": "v1.27.0",
+            "version": "v1.28.0",
             "source": {
                 "type": "git",
                 "url": "https://github.com/symfony/polyfill-mbstring.git",
-                "reference": "8ad114f6b39e2c98a8b0e3bd907732c207c2b534"
-            },
-            "dist": {
-                "type": "zip",
-                "url": "https://api.github.com/repos/symfony/polyfill-mbstring/zipball/8ad114f6b39e2c98a8b0e3bd907732c207c2b534",
-                "reference": "8ad114f6b39e2c98a8b0e3bd907732c207c2b534",
+                "reference": "42292d99c55abe617799667f454222c54c60e229"
+            },
+            "dist": {
+                "type": "zip",
+                "url": "https://api.github.com/repos/symfony/polyfill-mbstring/zipball/42292d99c55abe617799667f454222c54c60e229",
+                "reference": "42292d99c55abe617799667f454222c54c60e229",
                 "shasum": ""
             },
             "require": {
@@ -7700,7 +7696,7 @@
             "type": "library",
             "extra": {
                 "branch-alias": {
-                    "dev-main": "1.27-dev"
+                    "dev-main": "1.28-dev"
                 },
                 "thanks": {
                     "name": "symfony/polyfill",
@@ -7739,7 +7735,7 @@
                 "shim"
             ],
             "support": {
-                "source": "https://github.com/symfony/polyfill-mbstring/tree/v1.27.0"
+                "source": "https://github.com/symfony/polyfill-mbstring/tree/v1.28.0"
             },
             "funding": [
                 {
@@ -7755,20 +7751,20 @@
                     "type": "tidelift"
                 }
             ],
-            "time": "2022-11-03T14:55:06+00:00"
+            "time": "2023-07-28T09:04:16+00:00"
         },
         {
             "name": "symfony/polyfill-php72",
-            "version": "v1.27.0",
+            "version": "v1.28.0",
             "source": {
                 "type": "git",
                 "url": "https://github.com/symfony/polyfill-php72.git",
-                "reference": "869329b1e9894268a8a61dabb69153029b7a8c97"
-            },
-            "dist": {
-                "type": "zip",
-                "url": "https://api.github.com/repos/symfony/polyfill-php72/zipball/869329b1e9894268a8a61dabb69153029b7a8c97",
-                "reference": "869329b1e9894268a8a61dabb69153029b7a8c97",
+                "reference": "70f4aebd92afca2f865444d30a4d2151c13c3179"
+            },
+            "dist": {
+                "type": "zip",
+                "url": "https://api.github.com/repos/symfony/polyfill-php72/zipball/70f4aebd92afca2f865444d30a4d2151c13c3179",
+                "reference": "70f4aebd92afca2f865444d30a4d2151c13c3179",
                 "shasum": ""
             },
             "require": {
@@ -7777,7 +7773,7 @@
             "type": "library",
             "extra": {
                 "branch-alias": {
-                    "dev-main": "1.27-dev"
+                    "dev-main": "1.28-dev"
                 },
                 "thanks": {
                     "name": "symfony/polyfill",
@@ -7815,7 +7811,7 @@
                 "shim"
             ],
             "support": {
-                "source": "https://github.com/symfony/polyfill-php72/tree/v1.27.0"
+                "source": "https://github.com/symfony/polyfill-php72/tree/v1.28.0"
             },
             "funding": [
                 {
@@ -7831,20 +7827,20 @@
                     "type": "tidelift"
                 }
             ],
-            "time": "2022-11-03T14:55:06+00:00"
+            "time": "2023-01-26T09:26:14+00:00"
         },
         {
             "name": "symfony/polyfill-php73",
-            "version": "v1.27.0",
+            "version": "v1.28.0",
             "source": {
                 "type": "git",
                 "url": "https://github.com/symfony/polyfill-php73.git",
-                "reference": "9e8ecb5f92152187c4799efd3c96b78ccab18ff9"
-            },
-            "dist": {
-                "type": "zip",
-                "url": "https://api.github.com/repos/symfony/polyfill-php73/zipball/9e8ecb5f92152187c4799efd3c96b78ccab18ff9",
-                "reference": "9e8ecb5f92152187c4799efd3c96b78ccab18ff9",
+                "reference": "fe2f306d1d9d346a7fee353d0d5012e401e984b5"
+            },
+            "dist": {
+                "type": "zip",
+                "url": "https://api.github.com/repos/symfony/polyfill-php73/zipball/fe2f306d1d9d346a7fee353d0d5012e401e984b5",
+                "reference": "fe2f306d1d9d346a7fee353d0d5012e401e984b5",
                 "shasum": ""
             },
             "require": {
@@ -7853,7 +7849,7 @@
             "type": "library",
             "extra": {
                 "branch-alias": {
-                    "dev-main": "1.27-dev"
+                    "dev-main": "1.28-dev"
                 },
                 "thanks": {
                     "name": "symfony/polyfill",
@@ -7894,7 +7890,7 @@
                 "shim"
             ],
             "support": {
-                "source": "https://github.com/symfony/polyfill-php73/tree/v1.27.0"
+                "source": "https://github.com/symfony/polyfill-php73/tree/v1.28.0"
             },
             "funding": [
                 {
@@ -7910,20 +7906,20 @@
                     "type": "tidelift"
                 }
             ],
-            "time": "2022-11-03T14:55:06+00:00"
+            "time": "2023-01-26T09:26:14+00:00"
         },
         {
             "name": "symfony/polyfill-php80",
-            "version": "v1.27.0",
+            "version": "v1.28.0",
             "source": {
                 "type": "git",
                 "url": "https://github.com/symfony/polyfill-php80.git",
-                "reference": "7a6ff3f1959bb01aefccb463a0f2cd3d3d2fd936"
-            },
-            "dist": {
-                "type": "zip",
-                "url": "https://api.github.com/repos/symfony/polyfill-php80/zipball/7a6ff3f1959bb01aefccb463a0f2cd3d3d2fd936",
-                "reference": "7a6ff3f1959bb01aefccb463a0f2cd3d3d2fd936",
+                "reference": "6caa57379c4aec19c0a12a38b59b26487dcfe4b5"
+            },
+            "dist": {
+                "type": "zip",
+                "url": "https://api.github.com/repos/symfony/polyfill-php80/zipball/6caa57379c4aec19c0a12a38b59b26487dcfe4b5",
+                "reference": "6caa57379c4aec19c0a12a38b59b26487dcfe4b5",
                 "shasum": ""
             },
             "require": {
@@ -7932,7 +7928,7 @@
             "type": "library",
             "extra": {
                 "branch-alias": {
-                    "dev-main": "1.27-dev"
+                    "dev-main": "1.28-dev"
                 },
                 "thanks": {
                     "name": "symfony/polyfill",
@@ -7977,7 +7973,7 @@
                 "shim"
             ],
             "support": {
-                "source": "https://github.com/symfony/polyfill-php80/tree/v1.27.0"
+                "source": "https://github.com/symfony/polyfill-php80/tree/v1.28.0"
             },
             "funding": [
                 {
@@ -7993,7 +7989,7 @@
                     "type": "tidelift"
                 }
             ],
-            "time": "2022-11-03T14:55:06+00:00"
+            "time": "2023-01-26T09:26:14+00:00"
         },
         {
             "name": "symfony/service-contracts",
@@ -10525,32 +10521,32 @@
         },
         {
             "name": "phrity/net-uri",
-            "version": "1.2.0",
+            "version": "1.3.0",
             "source": {
                 "type": "git",
                 "url": "https://github.com/sirn-se/phrity-net-uri.git",
-                "reference": "c6ecf127e7c99a41ce04d3cdcda7f51108dd96f7"
-            },
-            "dist": {
-                "type": "zip",
-                "url": "https://api.github.com/repos/sirn-se/phrity-net-uri/zipball/c6ecf127e7c99a41ce04d3cdcda7f51108dd96f7",
-                "reference": "c6ecf127e7c99a41ce04d3cdcda7f51108dd96f7",
-                "shasum": ""
-            },
-            "require": {
-                "php": "^7.4|^8.0",
+                "reference": "3f458e0c4d1ddc0e218d7a5b9420127c63925f43"
+            },
+            "dist": {
+                "type": "zip",
+                "url": "https://api.github.com/repos/sirn-se/phrity-net-uri/zipball/3f458e0c4d1ddc0e218d7a5b9420127c63925f43",
+                "reference": "3f458e0c4d1ddc0e218d7a5b9420127c63925f43",
+                "shasum": ""
+            },
+            "require": {
+                "php": "^7.4 | ^8.0",
                 "psr/http-factory": "^1.0",
-                "psr/http-message": "^1.0"
+                "psr/http-message": "^1.0 | ^2.0"
             },
             "require-dev": {
                 "php-coveralls/php-coveralls": "^2.0",
-                "phpunit/phpunit": "^9.0",
+                "phpunit/phpunit": "^9.0 | ^10.0",
                 "squizlabs/php_codesniffer": "^3.0"
             },
             "type": "library",
             "autoload": {
                 "psr-4": {
-                    "": "src/"
+                    "Phrity\\Net\\": "src/"
                 }
             },
             "notification-url": "https://packagist.org/downloads/",
@@ -10574,9 +10570,9 @@
             ],
             "support": {
                 "issues": "https://github.com/sirn-se/phrity-net-uri/issues",
-                "source": "https://github.com/sirn-se/phrity-net-uri/tree/1.2.0"
-            },
-            "time": "2022-11-30T07:20:06+00:00"
+                "source": "https://github.com/sirn-se/phrity-net-uri/tree/1.3.0"
+            },
+            "time": "2023-08-21T10:33:06+00:00"
         },
         {
             "name": "phrity/util-errorhandler",
@@ -11797,16 +11793,16 @@
         },
         {
             "name": "symfony/dependency-injection",
-            "version": "v5.4.26",
+            "version": "v5.4.28",
             "source": {
                 "type": "git",
                 "url": "https://github.com/symfony/dependency-injection.git",
-                "reference": "6736a10dcf724725a3b1c3b53e63a9ee03b27db9"
-            },
-            "dist": {
-                "type": "zip",
-                "url": "https://api.github.com/repos/symfony/dependency-injection/zipball/6736a10dcf724725a3b1c3b53e63a9ee03b27db9",
-                "reference": "6736a10dcf724725a3b1c3b53e63a9ee03b27db9",
+                "reference": "addc22fed594f9ce04e73ef6a9d3e2416f77192d"
+            },
+            "dist": {
+                "type": "zip",
+                "url": "https://api.github.com/repos/symfony/dependency-injection/zipball/addc22fed594f9ce04e73ef6a9d3e2416f77192d",
+                "reference": "addc22fed594f9ce04e73ef6a9d3e2416f77192d",
                 "shasum": ""
             },
             "require": {
@@ -11866,7 +11862,7 @@
             "description": "Allows you to standardize and centralize the way objects are constructed in your application",
             "homepage": "https://symfony.com",
             "support": {
-                "source": "https://github.com/symfony/dependency-injection/tree/v5.4.26"
+                "source": "https://github.com/symfony/dependency-injection/tree/v5.4.28"
             },
             "funding": [
                 {
@@ -11882,7 +11878,7 @@
                     "type": "tidelift"
                 }
             ],
-            "time": "2023-07-19T20:11:33+00:00"
+            "time": "2023-08-14T10:47:38+00:00"
         },
         {
             "name": "symfony/event-dispatcher",
@@ -12246,16 +12242,16 @@
         },
         {
             "name": "symfony/polyfill-php81",
-            "version": "v1.27.0",
+            "version": "v1.28.0",
             "source": {
                 "type": "git",
                 "url": "https://github.com/symfony/polyfill-php81.git",
-                "reference": "707403074c8ea6e2edaf8794b0157a0bfa52157a"
-            },
-            "dist": {
-                "type": "zip",
-                "url": "https://api.github.com/repos/symfony/polyfill-php81/zipball/707403074c8ea6e2edaf8794b0157a0bfa52157a",
-                "reference": "707403074c8ea6e2edaf8794b0157a0bfa52157a",
+                "reference": "7581cd600fa9fd681b797d00b02f068e2f13263b"
+            },
+            "dist": {
+                "type": "zip",
+                "url": "https://api.github.com/repos/symfony/polyfill-php81/zipball/7581cd600fa9fd681b797d00b02f068e2f13263b",
+                "reference": "7581cd600fa9fd681b797d00b02f068e2f13263b",
                 "shasum": ""
             },
             "require": {
@@ -12264,7 +12260,7 @@
             "type": "library",
             "extra": {
                 "branch-alias": {
-                    "dev-main": "1.27-dev"
+                    "dev-main": "1.28-dev"
                 },
                 "thanks": {
                     "name": "symfony/polyfill",
@@ -12305,7 +12301,7 @@
                 "shim"
             ],
             "support": {
-                "source": "https://github.com/symfony/polyfill-php81/tree/v1.27.0"
+                "source": "https://github.com/symfony/polyfill-php81/tree/v1.28.0"
             },
             "funding": [
                 {
@@ -12321,20 +12317,20 @@
                     "type": "tidelift"
                 }
             ],
-            "time": "2022-11-03T14:55:06+00:00"
+            "time": "2023-01-26T09:26:14+00:00"
         },
         {
             "name": "symfony/process",
-            "version": "v5.4.26",
+            "version": "v5.4.28",
             "source": {
                 "type": "git",
                 "url": "https://github.com/symfony/process.git",
-                "reference": "1a44dc377ec86a50fab40d066cd061e28a6b482f"
-            },
-            "dist": {
-                "type": "zip",
-                "url": "https://api.github.com/repos/symfony/process/zipball/1a44dc377ec86a50fab40d066cd061e28a6b482f",
-                "reference": "1a44dc377ec86a50fab40d066cd061e28a6b482f",
+                "reference": "45261e1fccad1b5447a8d7a8e67aa7b4a9798b7b"
+            },
+            "dist": {
+                "type": "zip",
+                "url": "https://api.github.com/repos/symfony/process/zipball/45261e1fccad1b5447a8d7a8e67aa7b4a9798b7b",
+                "reference": "45261e1fccad1b5447a8d7a8e67aa7b4a9798b7b",
                 "shasum": ""
             },
             "require": {
@@ -12367,7 +12363,7 @@
             "description": "Executes commands in sub-processes",
             "homepage": "https://symfony.com",
             "support": {
-                "source": "https://github.com/symfony/process/tree/v5.4.26"
+                "source": "https://github.com/symfony/process/tree/v5.4.28"
             },
             "funding": [
                 {
@@ -12383,7 +12379,7 @@
                     "type": "tidelift"
                 }
             ],
-            "time": "2023-07-12T15:44:31+00:00"
+            "time": "2023-08-07T10:36:04+00:00"
         },
         {
             "name": "symfony/stopwatch",
@@ -12563,5 +12559,5 @@
     "platform-overrides": {
         "php": "8.0"
     },
-    "plugin-api-version": "2.3.0"
+    "plugin-api-version": "2.2.0"
 }