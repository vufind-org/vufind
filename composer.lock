{
    "_readme": [
        "This file locks the dependencies of your project to a known state",
        "Read more about it at https://getcomposer.org/doc/01-basic-usage.md#installing-dependencies",
        "This file is @generated automatically"
    ],
<<<<<<< HEAD
    "content-hash": "2585ab1e4800a48b414af861ec0dc192",
=======
    "content-hash": "df01d3f6e439016909e52f8cf949af99",
>>>>>>> ff8f8809
    "packages": [
        {
            "name": "ahand/mobileesp",
            "version": "dev-master",
            "source": {
                "type": "git",
                "url": "https://github.com/ahand/mobileesp.git",
                "reference": "c02055dbe9baee63aab11438f4d7b5d25075d347"
            },
            "dist": {
                "type": "zip",
                "url": "https://api.github.com/repos/ahand/mobileesp/zipball/c02055dbe9baee63aab11438f4d7b5d25075d347",
                "reference": "c02055dbe9baee63aab11438f4d7b5d25075d347",
                "shasum": ""
            },
            "default-branch": true,
            "type": "library",
            "autoload": {
                "classmap": [
                    "PHP"
                ]
            },
            "notification-url": "https://packagist.org/downloads/",
            "license": [
                "Apache-2.0"
            ],
            "authors": [
                {
                    "name": "Anthony Hand",
                    "email": "anthony.hand@gmail.com",
                    "role": "Maintainer"
                }
            ],
            "description": "Since 2008, MobileESP provides web site developers an easy-to-use and lightweight API for detecting whether visitors are using a mobile device, and if so, what kind. The APIs provide simple boolean results ('true' or 'false') for identifying individual device categories (such as iPhone, BlackBerry, Android, and Windows Mobile), device capabilities (e.g., J2ME), and broad classes of devices, such as 'iPhone Tier' (iPhone/Android/Tizen) or 'Tablet Tier.' APIs are available in PHP, JavaScript, Java, C#, Ruby Python, and more.",
            "homepage": "http://www.mobileesp.org",
            "keywords": [
                "Mobile-Detect",
                "browser",
                "detect android",
                "detect ipad",
                "detect iphone",
                "detect tablet",
                "mobile",
                "mobile detect",
                "mobile detector",
                "mobile device",
                "mobile esp",
                "mobile redirect",
                "mobile view managing",
                "mobiledetect",
                "responsive web",
                "user agent",
                "useragent"
            ],
            "support": {
                "issues": "https://github.com/ahand/mobileesp/issues",
                "source": "https://github.com/ahand/mobileesp/"
            },
            "time": "2017-06-06T22:20:56+00:00"
        },
        {
            "name": "bacon/bacon-qr-code",
            "version": "2.0.8",
            "source": {
                "type": "git",
                "url": "https://github.com/Bacon/BaconQrCode.git",
                "reference": "8674e51bb65af933a5ffaf1c308a660387c35c22"
            },
            "dist": {
                "type": "zip",
                "url": "https://api.github.com/repos/Bacon/BaconQrCode/zipball/8674e51bb65af933a5ffaf1c308a660387c35c22",
                "reference": "8674e51bb65af933a5ffaf1c308a660387c35c22",
                "shasum": ""
            },
            "require": {
                "dasprid/enum": "^1.0.3",
                "ext-iconv": "*",
                "php": "^7.1 || ^8.0"
            },
            "require-dev": {
                "phly/keep-a-changelog": "^2.1",
                "phpunit/phpunit": "^7 | ^8 | ^9",
                "spatie/phpunit-snapshot-assertions": "^4.2.9",
                "squizlabs/php_codesniffer": "^3.4"
            },
            "suggest": {
                "ext-imagick": "to generate QR code images"
            },
            "type": "library",
            "autoload": {
                "psr-4": {
                    "BaconQrCode\\": "src/"
                }
            },
            "notification-url": "https://packagist.org/downloads/",
            "license": [
                "BSD-2-Clause"
            ],
            "authors": [
                {
                    "name": "Ben Scholzen 'DASPRiD'",
                    "email": "mail@dasprids.de",
                    "homepage": "https://dasprids.de/",
                    "role": "Developer"
                }
            ],
            "description": "BaconQrCode is a QR code generator for PHP.",
            "homepage": "https://github.com/Bacon/BaconQrCode",
            "support": {
                "issues": "https://github.com/Bacon/BaconQrCode/issues",
                "source": "https://github.com/Bacon/BaconQrCode/tree/2.0.8"
            },
            "time": "2022-12-07T17:46:57+00:00"
        },
        {
            "name": "brick/varexporter",
            "version": "0.3.8",
            "source": {
                "type": "git",
                "url": "https://github.com/brick/varexporter.git",
                "reference": "b5853edea6204ff8fa10633c3a4cccc4058410ed"
            },
            "dist": {
                "type": "zip",
                "url": "https://api.github.com/repos/brick/varexporter/zipball/b5853edea6204ff8fa10633c3a4cccc4058410ed",
                "reference": "b5853edea6204ff8fa10633c3a4cccc4058410ed",
                "shasum": ""
            },
            "require": {
                "nikic/php-parser": "^4.0",
                "php": "^7.2 || ^8.0"
            },
            "require-dev": {
                "php-coveralls/php-coveralls": "^2.2",
                "phpunit/phpunit": "^8.5 || ^9.0",
                "vimeo/psalm": "4.23.0"
            },
            "type": "library",
            "autoload": {
                "psr-4": {
                    "Brick\\VarExporter\\": "src/"
                }
            },
            "notification-url": "https://packagist.org/downloads/",
            "license": [
                "MIT"
            ],
            "description": "A powerful alternative to var_export(), which can export closures and objects without __set_state()",
            "keywords": [
                "var_export"
            ],
            "support": {
                "issues": "https://github.com/brick/varexporter/issues",
                "source": "https://github.com/brick/varexporter/tree/0.3.8"
            },
            "funding": [
                {
                    "url": "https://github.com/BenMorel",
                    "type": "github"
                }
            ],
            "time": "2023-01-21T23:05:38+00:00"
        },
        {
            "name": "cap60552/php-sip2",
            "version": "v1.0.0",
            "source": {
                "type": "git",
                "url": "https://github.com/cap60552/php-sip2.git",
                "reference": "9904f94e857b7d4d4fd494f2d6634dcaf0d6e2c1"
            },
            "dist": {
                "type": "zip",
                "url": "https://api.github.com/repos/cap60552/php-sip2/zipball/9904f94e857b7d4d4fd494f2d6634dcaf0d6e2c1",
                "reference": "9904f94e857b7d4d4fd494f2d6634dcaf0d6e2c1",
                "shasum": ""
            },
            "type": "library",
            "autoload": {
                "classmap": [
                    "/"
                ]
            },
            "notification-url": "https://packagist.org/downloads/",
            "license": [
                "GPL-3.0"
            ],
            "authors": [
                {
                    "name": "John Wohlers",
                    "email": "john@wohlershome.net",
                    "role": "Maintainer"
                }
            ],
            "description": "PHP class library to facilitate communication with Integrated Library System (ILS) servers via 3M's SIP2.",
            "homepage": "https://github.com/cap60552/php-sip2",
            "support": {
                "issues": "https://github.com/cap60552/php-sip2/issues",
                "source": "https://github.com/cap60552/php-sip2/tree/v1.0.0"
            },
            "time": "2015-11-03T04:42:39+00:00"
        },
        {
            "name": "colinmollenhour/credis",
            "version": "v1.14.0",
            "source": {
                "type": "git",
                "url": "https://github.com/colinmollenhour/credis.git",
                "reference": "dccc8a46586475075fbb012d8bd523b8a938c2dc"
            },
            "dist": {
                "type": "zip",
                "url": "https://api.github.com/repos/colinmollenhour/credis/zipball/dccc8a46586475075fbb012d8bd523b8a938c2dc",
                "reference": "dccc8a46586475075fbb012d8bd523b8a938c2dc",
                "shasum": ""
            },
            "require": {
                "php": ">=5.6.0"
            },
            "suggest": {
                "ext-redis": "Improved performance for communicating with redis"
            },
            "type": "library",
            "autoload": {
                "classmap": [
                    "Client.php",
                    "Cluster.php",
                    "Sentinel.php",
                    "Module.php"
                ]
            },
            "notification-url": "https://packagist.org/downloads/",
            "license": [
                "MIT"
            ],
            "authors": [
                {
                    "name": "Colin Mollenhour",
                    "email": "colin@mollenhour.com"
                }
            ],
            "description": "Credis is a lightweight interface to the Redis key-value store which wraps the phpredis library when available for better performance.",
            "homepage": "https://github.com/colinmollenhour/credis",
            "support": {
                "issues": "https://github.com/colinmollenhour/credis/issues",
                "source": "https://github.com/colinmollenhour/credis/tree/v1.14.0"
            },
            "time": "2022-11-09T01:18:39+00:00"
        },
        {
            "name": "composer/package-versions-deprecated",
            "version": "1.11.99.5",
            "source": {
                "type": "git",
                "url": "https://github.com/composer/package-versions-deprecated.git",
                "reference": "b4f54f74ef3453349c24a845d22392cd31e65f1d"
            },
            "dist": {
                "type": "zip",
                "url": "https://api.github.com/repos/composer/package-versions-deprecated/zipball/b4f54f74ef3453349c24a845d22392cd31e65f1d",
                "reference": "b4f54f74ef3453349c24a845d22392cd31e65f1d",
                "shasum": ""
            },
            "require": {
                "composer-plugin-api": "^1.1.0 || ^2.0",
                "php": "^7 || ^8"
            },
            "replace": {
                "ocramius/package-versions": "1.11.99"
            },
            "require-dev": {
                "composer/composer": "^1.9.3 || ^2.0@dev",
                "ext-zip": "^1.13",
                "phpunit/phpunit": "^6.5 || ^7"
            },
            "type": "composer-plugin",
            "extra": {
                "class": "PackageVersions\\Installer",
                "branch-alias": {
                    "dev-master": "1.x-dev"
                }
            },
            "autoload": {
                "psr-4": {
                    "PackageVersions\\": "src/PackageVersions"
                }
            },
            "notification-url": "https://packagist.org/downloads/",
            "license": [
                "MIT"
            ],
            "authors": [
                {
                    "name": "Marco Pivetta",
                    "email": "ocramius@gmail.com"
                },
                {
                    "name": "Jordi Boggiano",
                    "email": "j.boggiano@seld.be"
                }
            ],
            "description": "Composer plugin that provides efficient querying for installed package versions (no runtime IO)",
            "support": {
                "issues": "https://github.com/composer/package-versions-deprecated/issues",
                "source": "https://github.com/composer/package-versions-deprecated/tree/1.11.99.5"
            },
            "funding": [
                {
                    "url": "https://packagist.com",
                    "type": "custom"
                },
                {
                    "url": "https://github.com/composer",
                    "type": "github"
                },
                {
                    "url": "https://tidelift.com/funding/github/packagist/composer/composer",
                    "type": "tidelift"
                }
            ],
            "time": "2022-01-17T14:14:24+00:00"
        },
        {
            "name": "composer/semver",
            "version": "3.3.2",
            "source": {
                "type": "git",
                "url": "https://github.com/composer/semver.git",
                "reference": "3953f23262f2bff1919fc82183ad9acb13ff62c9"
            },
            "dist": {
                "type": "zip",
                "url": "https://api.github.com/repos/composer/semver/zipball/3953f23262f2bff1919fc82183ad9acb13ff62c9",
                "reference": "3953f23262f2bff1919fc82183ad9acb13ff62c9",
                "shasum": ""
            },
            "require": {
                "php": "^5.3.2 || ^7.0 || ^8.0"
            },
            "require-dev": {
                "phpstan/phpstan": "^1.4",
                "symfony/phpunit-bridge": "^4.2 || ^5"
            },
            "type": "library",
            "extra": {
                "branch-alias": {
                    "dev-main": "3.x-dev"
                }
            },
            "autoload": {
                "psr-4": {
                    "Composer\\Semver\\": "src"
                }
            },
            "notification-url": "https://packagist.org/downloads/",
            "license": [
                "MIT"
            ],
            "authors": [
                {
                    "name": "Nils Adermann",
                    "email": "naderman@naderman.de",
                    "homepage": "http://www.naderman.de"
                },
                {
                    "name": "Jordi Boggiano",
                    "email": "j.boggiano@seld.be",
                    "homepage": "http://seld.be"
                },
                {
                    "name": "Rob Bast",
                    "email": "rob.bast@gmail.com",
                    "homepage": "http://robbast.nl"
                }
            ],
            "description": "Semver library that offers utilities, version constraint parsing and validation.",
            "keywords": [
                "semantic",
                "semver",
                "validation",
                "versioning"
            ],
            "support": {
                "irc": "irc://irc.freenode.org/composer",
                "issues": "https://github.com/composer/semver/issues",
                "source": "https://github.com/composer/semver/tree/3.3.2"
            },
            "funding": [
                {
                    "url": "https://packagist.com",
                    "type": "custom"
                },
                {
                    "url": "https://github.com/composer",
                    "type": "github"
                },
                {
                    "url": "https://tidelift.com/funding/github/packagist/composer/composer",
                    "type": "tidelift"
                }
            ],
            "time": "2022-04-01T19:23:25+00:00"
        },
        {
            "name": "dasprid/enum",
            "version": "1.0.4",
            "source": {
                "type": "git",
                "url": "https://github.com/DASPRiD/Enum.git",
                "reference": "8e6b6ea76eabbf19ea2bf5b67b98e1860474012f"
            },
            "dist": {
                "type": "zip",
                "url": "https://api.github.com/repos/DASPRiD/Enum/zipball/8e6b6ea76eabbf19ea2bf5b67b98e1860474012f",
                "reference": "8e6b6ea76eabbf19ea2bf5b67b98e1860474012f",
                "shasum": ""
            },
            "require": {
                "php": ">=7.1 <9.0"
            },
            "require-dev": {
                "phpunit/phpunit": "^7 | ^8 | ^9",
                "squizlabs/php_codesniffer": "*"
            },
            "type": "library",
            "autoload": {
                "psr-4": {
                    "DASPRiD\\Enum\\": "src/"
                }
            },
            "notification-url": "https://packagist.org/downloads/",
            "license": [
                "BSD-2-Clause"
            ],
            "authors": [
                {
                    "name": "Ben Scholzen 'DASPRiD'",
                    "email": "mail@dasprids.de",
                    "homepage": "https://dasprids.de/",
                    "role": "Developer"
                }
            ],
            "description": "PHP 7.1 enum implementation",
            "keywords": [
                "enum",
                "map"
            ],
            "support": {
                "issues": "https://github.com/DASPRiD/Enum/issues",
                "source": "https://github.com/DASPRiD/Enum/tree/1.0.4"
            },
            "time": "2023-03-01T18:44:03+00:00"
        },
        {
            "name": "defuse/php-encryption",
            "version": "v2.3.1",
            "source": {
                "type": "git",
                "url": "https://github.com/defuse/php-encryption.git",
                "reference": "77880488b9954b7884c25555c2a0ea9e7053f9d2"
            },
            "dist": {
                "type": "zip",
                "url": "https://api.github.com/repos/defuse/php-encryption/zipball/77880488b9954b7884c25555c2a0ea9e7053f9d2",
                "reference": "77880488b9954b7884c25555c2a0ea9e7053f9d2",
                "shasum": ""
            },
            "require": {
                "ext-openssl": "*",
                "paragonie/random_compat": ">= 2",
                "php": ">=5.6.0"
            },
            "require-dev": {
                "phpunit/phpunit": "^4|^5|^6|^7|^8|^9"
            },
            "bin": [
                "bin/generate-defuse-key"
            ],
            "type": "library",
            "autoload": {
                "psr-4": {
                    "Defuse\\Crypto\\": "src"
                }
            },
            "notification-url": "https://packagist.org/downloads/",
            "license": [
                "MIT"
            ],
            "authors": [
                {
                    "name": "Taylor Hornby",
                    "email": "taylor@defuse.ca",
                    "homepage": "https://defuse.ca/"
                },
                {
                    "name": "Scott Arciszewski",
                    "email": "info@paragonie.com",
                    "homepage": "https://paragonie.com"
                }
            ],
            "description": "Secure PHP Encryption Library",
            "keywords": [
                "aes",
                "authenticated encryption",
                "cipher",
                "crypto",
                "cryptography",
                "encrypt",
                "encryption",
                "openssl",
                "security",
                "symmetric key cryptography"
            ],
            "support": {
                "issues": "https://github.com/defuse/php-encryption/issues",
                "source": "https://github.com/defuse/php-encryption/tree/v2.3.1"
            },
            "time": "2021-04-09T23:57:26+00:00"
        },
        {
            "name": "dflydev/dot-access-data",
            "version": "v3.0.2",
            "source": {
                "type": "git",
                "url": "https://github.com/dflydev/dflydev-dot-access-data.git",
                "reference": "f41715465d65213d644d3141a6a93081be5d3549"
            },
            "dist": {
                "type": "zip",
                "url": "https://api.github.com/repos/dflydev/dflydev-dot-access-data/zipball/f41715465d65213d644d3141a6a93081be5d3549",
                "reference": "f41715465d65213d644d3141a6a93081be5d3549",
                "shasum": ""
            },
            "require": {
                "php": "^7.1 || ^8.0"
            },
            "require-dev": {
                "phpstan/phpstan": "^0.12.42",
                "phpunit/phpunit": "^7.5 || ^8.5 || ^9.3",
                "scrutinizer/ocular": "1.6.0",
                "squizlabs/php_codesniffer": "^3.5",
                "vimeo/psalm": "^4.0.0"
            },
            "type": "library",
            "extra": {
                "branch-alias": {
                    "dev-main": "3.x-dev"
                }
            },
            "autoload": {
                "psr-4": {
                    "Dflydev\\DotAccessData\\": "src/"
                }
            },
            "notification-url": "https://packagist.org/downloads/",
            "license": [
                "MIT"
            ],
            "authors": [
                {
                    "name": "Dragonfly Development Inc.",
                    "email": "info@dflydev.com",
                    "homepage": "http://dflydev.com"
                },
                {
                    "name": "Beau Simensen",
                    "email": "beau@dflydev.com",
                    "homepage": "http://beausimensen.com"
                },
                {
                    "name": "Carlos Frutos",
                    "email": "carlos@kiwing.it",
                    "homepage": "https://github.com/cfrutos"
                },
                {
                    "name": "Colin O'Dell",
                    "email": "colinodell@gmail.com",
                    "homepage": "https://www.colinodell.com"
                }
            ],
            "description": "Given a deep data structure, access data by dot notation.",
            "homepage": "https://github.com/dflydev/dflydev-dot-access-data",
            "keywords": [
                "access",
                "data",
                "dot",
                "notation"
            ],
            "support": {
                "issues": "https://github.com/dflydev/dflydev-dot-access-data/issues",
                "source": "https://github.com/dflydev/dflydev-dot-access-data/tree/v3.0.2"
            },
            "time": "2022-10-27T11:44:00+00:00"
        },
        {
            "name": "doctrine/cache",
            "version": "2.2.0",
            "source": {
                "type": "git",
                "url": "https://github.com/doctrine/cache.git",
                "reference": "1ca8f21980e770095a31456042471a57bc4c68fb"
            },
            "dist": {
                "type": "zip",
                "url": "https://api.github.com/repos/doctrine/cache/zipball/1ca8f21980e770095a31456042471a57bc4c68fb",
                "reference": "1ca8f21980e770095a31456042471a57bc4c68fb",
                "shasum": ""
            },
            "require": {
                "php": "~7.1 || ^8.0"
            },
            "conflict": {
                "doctrine/common": ">2.2,<2.4"
            },
            "require-dev": {
                "cache/integration-tests": "dev-master",
                "doctrine/coding-standard": "^9",
                "phpunit/phpunit": "^7.5 || ^8.5 || ^9.5",
                "psr/cache": "^1.0 || ^2.0 || ^3.0",
                "symfony/cache": "^4.4 || ^5.4 || ^6",
                "symfony/var-exporter": "^4.4 || ^5.4 || ^6"
            },
            "type": "library",
            "autoload": {
                "psr-4": {
                    "Doctrine\\Common\\Cache\\": "lib/Doctrine/Common/Cache"
                }
            },
            "notification-url": "https://packagist.org/downloads/",
            "license": [
                "MIT"
            ],
            "authors": [
                {
                    "name": "Guilherme Blanco",
                    "email": "guilhermeblanco@gmail.com"
                },
                {
                    "name": "Roman Borschel",
                    "email": "roman@code-factory.org"
                },
                {
                    "name": "Benjamin Eberlei",
                    "email": "kontakt@beberlei.de"
                },
                {
                    "name": "Jonathan Wage",
                    "email": "jonwage@gmail.com"
                },
                {
                    "name": "Johannes Schmitt",
                    "email": "schmittjoh@gmail.com"
                }
            ],
            "description": "PHP Doctrine Cache library is a popular cache implementation that supports many different drivers such as redis, memcache, apc, mongodb and others.",
            "homepage": "https://www.doctrine-project.org/projects/cache.html",
            "keywords": [
                "abstraction",
                "apcu",
                "cache",
                "caching",
                "couchdb",
                "memcached",
                "php",
                "redis",
                "xcache"
            ],
            "support": {
                "issues": "https://github.com/doctrine/cache/issues",
                "source": "https://github.com/doctrine/cache/tree/2.2.0"
            },
            "funding": [
                {
                    "url": "https://www.doctrine-project.org/sponsorship.html",
                    "type": "custom"
                },
                {
                    "url": "https://www.patreon.com/phpdoctrine",
                    "type": "patreon"
                },
                {
                    "url": "https://tidelift.com/funding/github/packagist/doctrine%2Fcache",
                    "type": "tidelift"
                }
            ],
            "time": "2022-05-20T20:07:39+00:00"
        },
        {
            "name": "doctrine/collections",
            "version": "1.8.0",
            "source": {
                "type": "git",
                "url": "https://github.com/doctrine/collections.git",
                "reference": "2b44dd4cbca8b5744327de78bafef5945c7e7b5e"
            },
            "dist": {
                "type": "zip",
                "url": "https://api.github.com/repos/doctrine/collections/zipball/2b44dd4cbca8b5744327de78bafef5945c7e7b5e",
                "reference": "2b44dd4cbca8b5744327de78bafef5945c7e7b5e",
                "shasum": ""
            },
            "require": {
                "doctrine/deprecations": "^0.5.3 || ^1",
                "php": "^7.1.3 || ^8.0"
            },
            "require-dev": {
                "doctrine/coding-standard": "^9.0 || ^10.0",
                "phpstan/phpstan": "^1.4.8",
                "phpunit/phpunit": "^7.5 || ^8.5 || ^9.1.5",
                "vimeo/psalm": "^4.22"
            },
            "type": "library",
            "autoload": {
                "psr-4": {
                    "Doctrine\\Common\\Collections\\": "lib/Doctrine/Common/Collections"
                }
            },
            "notification-url": "https://packagist.org/downloads/",
            "license": [
                "MIT"
            ],
            "authors": [
                {
                    "name": "Guilherme Blanco",
                    "email": "guilhermeblanco@gmail.com"
                },
                {
                    "name": "Roman Borschel",
                    "email": "roman@code-factory.org"
                },
                {
                    "name": "Benjamin Eberlei",
                    "email": "kontakt@beberlei.de"
                },
                {
                    "name": "Jonathan Wage",
                    "email": "jonwage@gmail.com"
                },
                {
                    "name": "Johannes Schmitt",
                    "email": "schmittjoh@gmail.com"
                }
            ],
            "description": "PHP Doctrine Collections library that adds additional functionality on top of PHP arrays.",
            "homepage": "https://www.doctrine-project.org/projects/collections.html",
            "keywords": [
                "array",
                "collections",
                "iterators",
                "php"
            ],
            "support": {
                "issues": "https://github.com/doctrine/collections/issues",
                "source": "https://github.com/doctrine/collections/tree/1.8.0"
            },
            "time": "2022-09-01T20:12:10+00:00"
        },
        {
            "name": "doctrine/deprecations",
            "version": "v1.0.0",
            "source": {
                "type": "git",
                "url": "https://github.com/doctrine/deprecations.git",
                "reference": "0e2a4f1f8cdfc7a92ec3b01c9334898c806b30de"
            },
            "dist": {
                "type": "zip",
                "url": "https://api.github.com/repos/doctrine/deprecations/zipball/0e2a4f1f8cdfc7a92ec3b01c9334898c806b30de",
                "reference": "0e2a4f1f8cdfc7a92ec3b01c9334898c806b30de",
                "shasum": ""
            },
            "require": {
                "php": "^7.1|^8.0"
            },
            "require-dev": {
                "doctrine/coding-standard": "^9",
                "phpunit/phpunit": "^7.5|^8.5|^9.5",
                "psr/log": "^1|^2|^3"
            },
            "suggest": {
                "psr/log": "Allows logging deprecations via PSR-3 logger implementation"
            },
            "type": "library",
            "autoload": {
                "psr-4": {
                    "Doctrine\\Deprecations\\": "lib/Doctrine/Deprecations"
                }
            },
            "notification-url": "https://packagist.org/downloads/",
            "license": [
                "MIT"
            ],
            "description": "A small layer on top of trigger_error(E_USER_DEPRECATED) or PSR-3 logging with options to disable all deprecations or selectively for packages.",
            "homepage": "https://www.doctrine-project.org/",
            "support": {
                "issues": "https://github.com/doctrine/deprecations/issues",
                "source": "https://github.com/doctrine/deprecations/tree/v1.0.0"
            },
            "time": "2022-05-02T15:47:09+00:00"
        },
        {
            "name": "doctrine/event-manager",
            "version": "1.2.0",
            "source": {
                "type": "git",
                "url": "https://github.com/doctrine/event-manager.git",
                "reference": "95aa4cb529f1e96576f3fda9f5705ada4056a520"
            },
            "dist": {
                "type": "zip",
                "url": "https://api.github.com/repos/doctrine/event-manager/zipball/95aa4cb529f1e96576f3fda9f5705ada4056a520",
                "reference": "95aa4cb529f1e96576f3fda9f5705ada4056a520",
                "shasum": ""
            },
            "require": {
                "doctrine/deprecations": "^0.5.3 || ^1",
                "php": "^7.1 || ^8.0"
            },
            "conflict": {
                "doctrine/common": "<2.9"
            },
            "require-dev": {
                "doctrine/coding-standard": "^9 || ^10",
                "phpstan/phpstan": "~1.4.10 || ^1.8.8",
                "phpunit/phpunit": "^7.5 || ^8.5 || ^9.5",
                "vimeo/psalm": "^4.24"
            },
            "type": "library",
            "autoload": {
                "psr-4": {
                    "Doctrine\\Common\\": "src"
                }
            },
            "notification-url": "https://packagist.org/downloads/",
            "license": [
                "MIT"
            ],
            "authors": [
                {
                    "name": "Guilherme Blanco",
                    "email": "guilhermeblanco@gmail.com"
                },
                {
                    "name": "Roman Borschel",
                    "email": "roman@code-factory.org"
                },
                {
                    "name": "Benjamin Eberlei",
                    "email": "kontakt@beberlei.de"
                },
                {
                    "name": "Jonathan Wage",
                    "email": "jonwage@gmail.com"
                },
                {
                    "name": "Johannes Schmitt",
                    "email": "schmittjoh@gmail.com"
                },
                {
                    "name": "Marco Pivetta",
                    "email": "ocramius@gmail.com"
                }
            ],
            "description": "The Doctrine Event Manager is a simple PHP event system that was built to be used with the various Doctrine projects.",
            "homepage": "https://www.doctrine-project.org/projects/event-manager.html",
            "keywords": [
                "event",
                "event dispatcher",
                "event manager",
                "event system",
                "events"
            ],
            "support": {
                "issues": "https://github.com/doctrine/event-manager/issues",
                "source": "https://github.com/doctrine/event-manager/tree/1.2.0"
            },
            "funding": [
                {
                    "url": "https://www.doctrine-project.org/sponsorship.html",
                    "type": "custom"
                },
                {
                    "url": "https://www.patreon.com/phpdoctrine",
                    "type": "patreon"
                },
                {
                    "url": "https://tidelift.com/funding/github/packagist/doctrine%2Fevent-manager",
                    "type": "tidelift"
                }
            ],
            "time": "2022-10-12T20:51:15+00:00"
        },
        {
            "name": "doctrine/persistence",
            "version": "2.5.7",
            "source": {
                "type": "git",
                "url": "https://github.com/doctrine/persistence.git",
                "reference": "e36f22765f4d10a7748228babbf73da5edfeed3c"
            },
            "dist": {
                "type": "zip",
                "url": "https://api.github.com/repos/doctrine/persistence/zipball/e36f22765f4d10a7748228babbf73da5edfeed3c",
                "reference": "e36f22765f4d10a7748228babbf73da5edfeed3c",
                "shasum": ""
            },
            "require": {
                "doctrine/cache": "^1.11 || ^2.0",
                "doctrine/collections": "^1.0",
                "doctrine/deprecations": "^0.5.3 || ^1",
                "doctrine/event-manager": "^1 || ^2",
                "php": "^7.1 || ^8.0",
                "psr/cache": "^1.0 || ^2.0 || ^3.0"
            },
            "conflict": {
                "doctrine/annotations": "<1.0 || >=3.0",
                "doctrine/common": "<2.10"
            },
            "require-dev": {
                "composer/package-versions-deprecated": "^1.11",
                "doctrine/annotations": "^1 || ^2",
                "doctrine/coding-standard": "^9 || ^11",
                "doctrine/common": "^3.0",
                "phpstan/phpstan": "~1.4.10 || 1.9.4",
                "phpunit/phpunit": "^7.5.20 || ^8.5 || ^9.5",
                "symfony/cache": "^4.4 || ^5.4 || ^6.0",
                "vimeo/psalm": "4.30.0 || 5.3.0"
            },
            "type": "library",
            "autoload": {
                "psr-4": {
                    "Doctrine\\Common\\": "src/Common",
                    "Doctrine\\Persistence\\": "src/Persistence"
                }
            },
            "notification-url": "https://packagist.org/downloads/",
            "license": [
                "MIT"
            ],
            "authors": [
                {
                    "name": "Guilherme Blanco",
                    "email": "guilhermeblanco@gmail.com"
                },
                {
                    "name": "Roman Borschel",
                    "email": "roman@code-factory.org"
                },
                {
                    "name": "Benjamin Eberlei",
                    "email": "kontakt@beberlei.de"
                },
                {
                    "name": "Jonathan Wage",
                    "email": "jonwage@gmail.com"
                },
                {
                    "name": "Johannes Schmitt",
                    "email": "schmittjoh@gmail.com"
                },
                {
                    "name": "Marco Pivetta",
                    "email": "ocramius@gmail.com"
                }
            ],
            "description": "The Doctrine Persistence project is a set of shared interfaces and functionality that the different Doctrine object mappers share.",
            "homepage": "https://doctrine-project.org/projects/persistence.html",
            "keywords": [
                "mapper",
                "object",
                "odm",
                "orm",
                "persistence"
            ],
            "support": {
                "issues": "https://github.com/doctrine/persistence/issues",
                "source": "https://github.com/doctrine/persistence/tree/2.5.7"
            },
            "funding": [
                {
                    "url": "https://www.doctrine-project.org/sponsorship.html",
                    "type": "custom"
                },
                {
                    "url": "https://www.patreon.com/phpdoctrine",
                    "type": "patreon"
                },
                {
                    "url": "https://tidelift.com/funding/github/packagist/doctrine%2Fpersistence",
                    "type": "tidelift"
                }
            ],
            "time": "2023-02-03T15:51:16+00:00"
        },
        {
            "name": "endroid/qr-code",
            "version": "4.6.1",
            "source": {
                "type": "git",
                "url": "https://github.com/endroid/qr-code.git",
                "reference": "a75c913b0e4d6ad275e49a2c1de1cacffc6c2184"
            },
            "dist": {
                "type": "zip",
                "url": "https://api.github.com/repos/endroid/qr-code/zipball/a75c913b0e4d6ad275e49a2c1de1cacffc6c2184",
                "reference": "a75c913b0e4d6ad275e49a2c1de1cacffc6c2184",
                "shasum": ""
            },
            "require": {
                "bacon/bacon-qr-code": "^2.0.5",
                "php": "^7.4||^8.0"
            },
            "require-dev": {
                "endroid/quality": "dev-master",
                "ext-gd": "*",
                "khanamiryan/qrcode-detector-decoder": "^1.0.4",
                "setasign/fpdf": "^1.8.2"
            },
            "suggest": {
                "ext-gd": "Enables you to write PNG images",
                "khanamiryan/qrcode-detector-decoder": "Enables you to use the image validator",
                "roave/security-advisories": "Makes sure package versions with known security issues are not installed",
                "setasign/fpdf": "Enables you to use the PDF writer"
            },
            "type": "library",
            "extra": {
                "branch-alias": {
                    "dev-master": "4.x-dev"
                }
            },
            "autoload": {
                "psr-4": {
                    "Endroid\\QrCode\\": "src/"
                }
            },
            "notification-url": "https://packagist.org/downloads/",
            "license": [
                "MIT"
            ],
            "authors": [
                {
                    "name": "Jeroen van den Enden",
                    "email": "info@endroid.nl"
                }
            ],
            "description": "Endroid QR Code",
            "homepage": "https://github.com/endroid/qr-code",
            "keywords": [
                "code",
                "endroid",
                "php",
                "qr",
                "qrcode"
            ],
            "support": {
                "issues": "https://github.com/endroid/qr-code/issues",
                "source": "https://github.com/endroid/qr-code/tree/4.6.1"
            },
            "funding": [
                {
                    "url": "https://github.com/endroid",
                    "type": "github"
                }
            ],
            "time": "2022-10-26T08:48:17+00:00"
        },
        {
            "name": "filp/whoops",
            "version": "2.15.2",
            "source": {
                "type": "git",
                "url": "https://github.com/filp/whoops.git",
                "reference": "aac9304c5ed61bf7b1b7a6064bf9806ab842ce73"
            },
            "dist": {
                "type": "zip",
                "url": "https://api.github.com/repos/filp/whoops/zipball/aac9304c5ed61bf7b1b7a6064bf9806ab842ce73",
                "reference": "aac9304c5ed61bf7b1b7a6064bf9806ab842ce73",
                "shasum": ""
            },
            "require": {
                "php": "^5.5.9 || ^7.0 || ^8.0",
                "psr/log": "^1.0.1 || ^2.0 || ^3.0"
            },
            "require-dev": {
                "mockery/mockery": "^0.9 || ^1.0",
                "phpunit/phpunit": "^4.8.36 || ^5.7.27 || ^6.5.14 || ^7.5.20 || ^8.5.8 || ^9.3.3",
                "symfony/var-dumper": "^2.6 || ^3.0 || ^4.0 || ^5.0"
            },
            "suggest": {
                "symfony/var-dumper": "Pretty print complex values better with var-dumper available",
                "whoops/soap": "Formats errors as SOAP responses"
            },
            "type": "library",
            "extra": {
                "branch-alias": {
                    "dev-master": "2.7-dev"
                }
            },
            "autoload": {
                "psr-4": {
                    "Whoops\\": "src/Whoops/"
                }
            },
            "notification-url": "https://packagist.org/downloads/",
            "license": [
                "MIT"
            ],
            "authors": [
                {
                    "name": "Filipe Dobreira",
                    "homepage": "https://github.com/filp",
                    "role": "Developer"
                }
            ],
            "description": "php error handling for cool kids",
            "homepage": "https://filp.github.io/whoops/",
            "keywords": [
                "error",
                "exception",
                "handling",
                "library",
                "throwable",
                "whoops"
            ],
            "support": {
                "issues": "https://github.com/filp/whoops/issues",
                "source": "https://github.com/filp/whoops/tree/2.15.2"
            },
            "funding": [
                {
                    "url": "https://github.com/denis-sokolov",
                    "type": "github"
                }
            ],
            "time": "2023-04-12T12:00:00+00:00"
        },
        {
            "name": "jasig/phpcas",
            "version": "1.6.1",
            "source": {
                "type": "git",
                "url": "https://github.com/apereo/phpCAS.git",
                "reference": "c129708154852656aabb13d8606cd5b12dbbabac"
            },
            "dist": {
                "type": "zip",
                "url": "https://api.github.com/repos/apereo/phpCAS/zipball/c129708154852656aabb13d8606cd5b12dbbabac",
                "reference": "c129708154852656aabb13d8606cd5b12dbbabac",
                "shasum": ""
            },
            "require": {
                "ext-curl": "*",
                "ext-dom": "*",
                "php": ">=7.1.0",
                "psr/log": "^1.0 || ^2.0 || ^3.0"
            },
            "require-dev": {
                "monolog/monolog": "^1.0.0 || ^2.0.0",
                "phpstan/phpstan": "^1.5",
                "phpunit/phpunit": ">=7.5"
            },
            "type": "library",
            "extra": {
                "branch-alias": {
                    "dev-master": "1.3.x-dev"
                }
            },
            "autoload": {
                "files": [
                    "source/CAS.php"
                ],
                "classmap": [
                    "source/"
                ]
            },
            "notification-url": "https://packagist.org/downloads/",
            "license": [
                "Apache-2.0"
            ],
            "authors": [
                {
                    "name": "Joachim Fritschi",
                    "email": "jfritschi@freenet.de",
                    "homepage": "https://github.com/jfritschi"
                },
                {
                    "name": "Adam Franco",
                    "homepage": "https://github.com/adamfranco"
                },
                {
                    "name": "Henry Pan",
                    "homepage": "https://github.com/phy25"
                }
            ],
            "description": "Provides a simple API for authenticating users against a CAS server",
            "homepage": "https://wiki.jasig.org/display/CASC/phpCAS",
            "keywords": [
                "apereo",
                "cas",
                "jasig"
            ],
            "support": {
                "issues": "https://github.com/apereo/phpCAS/issues",
                "source": "https://github.com/apereo/phpCAS/tree/1.6.1"
            },
            "time": "2023-02-19T19:52:35+00:00"
        },
        {
            "name": "laminas/laminas-cache",
            "version": "3.6.0",
            "source": {
                "type": "git",
                "url": "https://github.com/laminas/laminas-cache.git",
                "reference": "4929dea8c0d5468701fa5073cd6ef7efe5ff0043"
            },
            "dist": {
                "type": "zip",
                "url": "https://api.github.com/repos/laminas/laminas-cache/zipball/4929dea8c0d5468701fa5073cd6ef7efe5ff0043",
                "reference": "4929dea8c0d5468701fa5073cd6ef7efe5ff0043",
                "shasum": ""
            },
            "require": {
                "laminas/laminas-cache-storage-implementation": "1.0",
                "laminas/laminas-eventmanager": "^3.4",
                "laminas/laminas-servicemanager": "^3.11.1",
                "laminas/laminas-stdlib": "^3.6",
                "php": "~7.4.0 || ~8.0.0 || ~8.1.0",
                "psr/cache": "^1.0",
                "psr/simple-cache": "^1.0",
                "stella-maris/clock": "^0.1.5",
                "webmozart/assert": "^1.9"
            },
            "conflict": {
                "symfony/console": "<5.1"
            },
            "provide": {
                "psr/cache-implementation": "1.0",
                "psr/simple-cache-implementation": "1.0"
            },
            "require-dev": {
                "laminas/laminas-cache-storage-adapter-apcu": "^2.0",
                "laminas/laminas-cache-storage-adapter-blackhole": "^2.0",
                "laminas/laminas-cache-storage-adapter-filesystem": "^2.0",
                "laminas/laminas-cache-storage-adapter-memory": "^2.0",
                "laminas/laminas-cache-storage-adapter-test": "^2.3",
                "laminas/laminas-cli": "^1.0",
                "laminas/laminas-coding-standard": "~2.4.0",
                "laminas/laminas-config-aggregator": "^1.5",
                "laminas/laminas-feed": "^2.14",
                "laminas/laminas-serializer": "^2.6.1",
                "phpbench/phpbench": "^1.0",
                "phpunit/phpunit": "^9.5.23",
                "psalm/plugin-phpunit": "^0.17.0",
                "vimeo/psalm": "^4.24"
            },
            "suggest": {
                "laminas/laminas-cache-storage-adapter-apcu": "APCu implementation",
                "laminas/laminas-cache-storage-adapter-blackhole": "Blackhole/Void implementation",
                "laminas/laminas-cache-storage-adapter-ext-mongodb": "MongoDB implementation",
                "laminas/laminas-cache-storage-adapter-filesystem": "Filesystem implementation",
                "laminas/laminas-cache-storage-adapter-memcached": "Memcached implementation",
                "laminas/laminas-cache-storage-adapter-memory": "Memory implementation",
                "laminas/laminas-cache-storage-adapter-redis": "Redis implementation",
                "laminas/laminas-cache-storage-adapter-session": "Session implementation",
                "laminas/laminas-cli": "The laminas-cli binary can be used to consume commands provided by this component",
                "laminas/laminas-serializer": "Laminas\\Serializer component"
            },
            "type": "library",
            "extra": {
                "laminas": {
                    "component": "Laminas\\Cache",
                    "config-provider": "Laminas\\Cache\\ConfigProvider"
                }
            },
            "autoload": {
                "psr-4": {
                    "Laminas\\Cache\\": "src/"
                }
            },
            "notification-url": "https://packagist.org/downloads/",
            "license": [
                "BSD-3-Clause"
            ],
            "description": "Caching implementation with a variety of storage options, as well as codified caching strategies for callbacks, classes, and output",
            "homepage": "https://laminas.dev",
            "keywords": [
                "cache",
                "laminas",
                "psr-16",
                "psr-6"
            ],
            "support": {
                "chat": "https://laminas.dev/chat",
                "docs": "https://docs.laminas.dev/laminas-cache/",
                "forum": "https://discourse.laminas.dev",
                "issues": "https://github.com/laminas/laminas-cache/issues",
                "rss": "https://github.com/laminas/laminas-cache/releases.atom",
                "source": "https://github.com/laminas/laminas-cache"
            },
            "funding": [
                {
                    "url": "https://funding.communitybridge.org/projects/laminas-project",
                    "type": "community_bridge"
                }
            ],
            "time": "2022-09-19T21:06:59+00:00"
        },
        {
            "name": "laminas/laminas-cache-storage-adapter-blackhole",
            "version": "2.3.0",
            "source": {
                "type": "git",
                "url": "https://github.com/laminas/laminas-cache-storage-adapter-blackhole.git",
                "reference": "8730402201904784e6b28a1014908c6123c12d02"
            },
            "dist": {
                "type": "zip",
                "url": "https://api.github.com/repos/laminas/laminas-cache-storage-adapter-blackhole/zipball/8730402201904784e6b28a1014908c6123c12d02",
                "reference": "8730402201904784e6b28a1014908c6123c12d02",
                "shasum": ""
            },
            "require": {
                "laminas/laminas-cache": "^3.0",
                "php": "~8.0.0 || ~8.1.0 || ~8.2.0"
            },
            "conflict": {
                "laminas/laminas-servicemanager": "<3.11"
            },
            "provide": {
                "laminas/laminas-cache-storage-implementation": "1.0"
            },
            "require-dev": {
                "laminas/laminas-cache-storage-adapter-test": "^2.4",
                "laminas/laminas-coding-standard": "~2.4.0",
                "psalm/plugin-phpunit": "^0.18.4",
                "vimeo/psalm": "^5.2"
            },
            "type": "library",
            "extra": {
                "laminas": {
                    "config-provider": "Laminas\\Cache\\Storage\\Adapter\\BlackHole\\ConfigProvider",
                    "module": "Laminas\\Cache\\Storage\\Adapter\\BlackHole"
                }
            },
            "autoload": {
                "psr-4": {
                    "Laminas\\Cache\\Storage\\Adapter\\": "src/"
                }
            },
            "notification-url": "https://packagist.org/downloads/",
            "license": [
                "BSD-3-Clause"
            ],
            "description": "Laminas cache adapter for blackhole",
            "keywords": [
                "cache",
                "laminas"
            ],
            "support": {
                "docs": "https://docs.laminas.dev/laminas-cache-storage-adapter-blackhole/",
                "forum": "https://discourse.laminas.dev/",
                "issues": "https://github.com/laminas/laminas-cache-storage-adapter-blackhole/issues",
                "rss": "https://github.com/laminas/laminas-cache-storage-adapter-blackhole/releases.atom",
                "source": "https://github.com/laminas/laminas-cache-storage-adapter-blackhole"
            },
            "funding": [
                {
                    "url": "https://funding.communitybridge.org/projects/laminas-project",
                    "type": "community_bridge"
                }
            ],
            "time": "2022-12-31T16:03:12+00:00"
        },
        {
            "name": "laminas/laminas-cache-storage-adapter-filesystem",
            "version": "2.3.0",
            "source": {
                "type": "git",
                "url": "https://github.com/laminas/laminas-cache-storage-adapter-filesystem.git",
                "reference": "9881529cacc26823dc1530e8b850fd9e467ccd05"
            },
            "dist": {
                "type": "zip",
                "url": "https://api.github.com/repos/laminas/laminas-cache-storage-adapter-filesystem/zipball/9881529cacc26823dc1530e8b850fd9e467ccd05",
                "reference": "9881529cacc26823dc1530e8b850fd9e467ccd05",
                "shasum": ""
            },
            "require": {
                "laminas/laminas-cache": "^3.0",
                "php": "~8.0.0 || ~8.1.0 || ~8.2.0"
            },
            "provide": {
                "laminas/laminas-cache-storage-implementation": "1.0"
            },
            "require-dev": {
                "ext-pcntl": "*",
                "ext-posix": "*",
                "laminas/laminas-cache-storage-adapter-benchmark": "^1.0",
                "laminas/laminas-cache-storage-adapter-test": "^2.0 || 2.0.x-dev",
                "laminas/laminas-coding-standard": "~2.4",
                "laminas/laminas-serializer": "^2.14.0",
                "phpunit/phpunit": "^9.5.25",
                "psalm/plugin-phpunit": "^0.17.0",
                "vimeo/psalm": "^4.29.0"
            },
            "type": "library",
            "extra": {
                "laminas": {
                    "config-provider": "Laminas\\Cache\\Storage\\Adapter\\Filesystem\\ConfigProvider",
                    "module": "Laminas\\Cache\\Storage\\Adapter\\Filesystem"
                }
            },
            "autoload": {
                "psr-4": {
                    "Laminas\\Cache\\Storage\\Adapter\\": "src/"
                }
            },
            "notification-url": "https://packagist.org/downloads/",
            "license": [
                "BSD-3-Clause"
            ],
            "description": "Laminas cache adapter for filesystem",
            "keywords": [
                "cache",
                "laminas"
            ],
            "support": {
                "docs": "https://docs.laminas.dev/laminas-cache-storage-adapter-filesystem/",
                "forum": "https://discourse.laminas.dev/",
                "issues": "https://github.com/laminas/laminas-cache-storage-adapter-filesystem/issues",
                "rss": "https://github.com/laminas/laminas-cache-storage-adapter-filesystem/releases.atom",
                "source": "https://github.com/laminas/laminas-cache-storage-adapter-filesystem"
            },
            "funding": [
                {
                    "url": "https://funding.communitybridge.org/projects/laminas-project",
                    "type": "community_bridge"
                }
            ],
            "time": "2022-10-22T15:00:05+00:00"
        },
        {
            "name": "laminas/laminas-cache-storage-adapter-memcached",
            "version": "2.4.0",
            "source": {
                "type": "git",
                "url": "https://github.com/laminas/laminas-cache-storage-adapter-memcached.git",
                "reference": "d272cf4afa292fc70a41f298d648d5a57d130969"
            },
            "dist": {
                "type": "zip",
                "url": "https://api.github.com/repos/laminas/laminas-cache-storage-adapter-memcached/zipball/d272cf4afa292fc70a41f298d648d5a57d130969",
                "reference": "d272cf4afa292fc70a41f298d648d5a57d130969",
                "shasum": ""
            },
            "require": {
                "ext-memcached": "^3.1.5",
                "laminas/laminas-cache": "^3.0",
                "php": "~8.0.0 || ~8.1.0 || ~8.2.0"
            },
            "conflict": {
                "laminas/laminas-servicemanager": "<3.11"
            },
            "provide": {
                "laminas/laminas-cache-storage-implementation": "1.0"
            },
            "require-dev": {
                "boesing/psalm-plugin-stringf": "^1.2",
                "laminas/laminas-cache-storage-adapter-benchmark": "^1.0",
                "laminas/laminas-cache-storage-adapter-test": "^2.0",
                "laminas/laminas-coding-standard": "~2.4.0",
                "phpunit/phpunit": "^9.5.8",
                "psalm/plugin-phpunit": "^0.18.0",
                "vimeo/psalm": "^5.0"
            },
            "type": "library",
            "extra": {
                "laminas": {
                    "config-provider": "Laminas\\Cache\\Storage\\Adapter\\Memcached\\ConfigProvider",
                    "module": "Laminas\\Cache\\Storage\\Adapter\\Memcached"
                }
            },
            "autoload": {
                "psr-4": {
                    "Laminas\\Cache\\Storage\\Adapter\\": "src/"
                }
            },
            "notification-url": "https://packagist.org/downloads/",
            "license": [
                "BSD-3-Clause"
            ],
            "description": "Laminas cache adapter for memcached",
            "keywords": [
                "cache",
                "laminas",
                "memcached"
            ],
            "support": {
                "docs": "https://docs.laminas.dev/laminas-cache-storage-adapter-memcached/",
                "forum": "https://discourse.laminas.dev/",
                "issues": "https://github.com/laminas/laminas-cache-storage-adapter-memcached/issues",
                "rss": "https://github.com/laminas/laminas-cache-storage-adapter-memcached/releases.atom",
                "source": "https://github.com/laminas/laminas-cache-storage-adapter-memcached"
            },
            "funding": [
                {
                    "url": "https://funding.communitybridge.org/projects/laminas-project",
                    "type": "community_bridge"
                }
            ],
            "time": "2022-12-06T09:15:59+00:00"
        },
        {
            "name": "laminas/laminas-cache-storage-adapter-memory",
            "version": "2.2.0",
            "source": {
                "type": "git",
                "url": "https://github.com/laminas/laminas-cache-storage-adapter-memory.git",
                "reference": "e002c7d3fa0d4723589b550d7ab4586befa72366"
            },
            "dist": {
                "type": "zip",
                "url": "https://api.github.com/repos/laminas/laminas-cache-storage-adapter-memory/zipball/e002c7d3fa0d4723589b550d7ab4586befa72366",
                "reference": "e002c7d3fa0d4723589b550d7ab4586befa72366",
                "shasum": ""
            },
            "require": {
                "laminas/laminas-cache": "^3.0",
                "php": "~8.0.0 || ~8.1.0  || ~8.2.0"
            },
            "conflict": {
                "laminas/laminas-servicemanager": "<3.11"
            },
            "provide": {
                "laminas/laminas-cache-storage-implementation": "1.0"
            },
            "require-dev": {
                "laminas/laminas-cache-storage-adapter-benchmark": "^1.0",
                "laminas/laminas-cache-storage-adapter-test": "^2.0",
                "laminas/laminas-coding-standard": "~2.4.0",
                "psalm/plugin-phpunit": "^0.17.0",
                "vimeo/psalm": "^4.9"
            },
            "type": "library",
            "extra": {
                "laminas": {
                    "config-provider": "Laminas\\Cache\\Storage\\Adapter\\Memory\\ConfigProvider",
                    "module": "Laminas\\Cache\\Storage\\Adapter\\Memory"
                }
            },
            "autoload": {
                "psr-4": {
                    "Laminas\\Cache\\Storage\\Adapter\\": "src/"
                }
            },
            "notification-url": "https://packagist.org/downloads/",
            "license": [
                "BSD-3-Clause"
            ],
            "description": "Laminas cache adapter for memory",
            "keywords": [
                "cache",
                "laminas"
            ],
            "support": {
                "docs": "https://docs.laminas.dev/laminas-cache-storage-adapter-memory/",
                "forum": "https://discourse.laminas.dev/",
                "issues": "https://github.com/laminas/laminas-cache-storage-adapter-memory/issues",
                "rss": "https://github.com/laminas/laminas-cache-storage-adapter-memory/releases.atom",
                "source": "https://github.com/laminas/laminas-cache-storage-adapter-memory"
            },
            "funding": [
                {
                    "url": "https://funding.communitybridge.org/projects/laminas-project",
                    "type": "community_bridge"
                }
            ],
            "time": "2022-10-22T14:38:52+00:00"
        },
        {
            "name": "laminas/laminas-captcha",
            "version": "2.14.0",
            "source": {
                "type": "git",
                "url": "https://github.com/laminas/laminas-captcha.git",
                "reference": "1213445d2017aa869990e9b8cae6e1e4ed05e1e4"
            },
            "dist": {
                "type": "zip",
                "url": "https://api.github.com/repos/laminas/laminas-captcha/zipball/1213445d2017aa869990e9b8cae6e1e4ed05e1e4",
                "reference": "1213445d2017aa869990e9b8cae6e1e4ed05e1e4",
                "shasum": ""
            },
            "require": {
                "laminas/laminas-recaptcha": "^3.4.0",
                "laminas/laminas-session": "^2.12",
                "laminas/laminas-stdlib": "^3.10.1",
                "laminas/laminas-text": "^2.9.0",
                "laminas/laminas-validator": "^2.19.0",
                "php": "^7.4 || ~8.0.0 || ~8.1.0 || ~8.2.0"
            },
            "conflict": {
                "zendframework/zend-captcha": "*"
            },
            "require-dev": {
                "ext-gd": "*",
                "laminas/laminas-coding-standard": "~2.4.0",
                "phpunit/phpunit": "^9.5.26",
                "psalm/plugin-phpunit": "^0.18.0",
                "vimeo/psalm": "^4.29.0"
            },
            "suggest": {
                "laminas/laminas-i18n-resources": "Translations of captcha messages"
            },
            "type": "library",
            "autoload": {
                "psr-4": {
                    "Laminas\\Captcha\\": "src/"
                }
            },
            "notification-url": "https://packagist.org/downloads/",
            "license": [
                "BSD-3-Clause"
            ],
            "description": "Generate and validate CAPTCHAs using Figlets, images, ReCaptcha, and more",
            "homepage": "https://laminas.dev",
            "keywords": [
                "captcha",
                "laminas"
            ],
            "support": {
                "chat": "https://laminas.dev/chat",
                "docs": "https://docs.laminas.dev/laminas-captcha/",
                "forum": "https://discourse.laminas.dev",
                "issues": "https://github.com/laminas/laminas-captcha/issues",
                "rss": "https://github.com/laminas/laminas-captcha/releases.atom",
                "source": "https://github.com/laminas/laminas-captcha"
            },
            "funding": [
                {
                    "url": "https://funding.communitybridge.org/projects/laminas-project",
                    "type": "community_bridge"
                }
            ],
            "time": "2022-11-15T14:56:06+00:00"
        },
        {
            "name": "laminas/laminas-code",
            "version": "4.7.1",
            "source": {
                "type": "git",
                "url": "https://github.com/laminas/laminas-code.git",
                "reference": "91aabc066d5620428120800c0eafc0411e441a62"
            },
            "dist": {
                "type": "zip",
                "url": "https://api.github.com/repos/laminas/laminas-code/zipball/91aabc066d5620428120800c0eafc0411e441a62",
                "reference": "91aabc066d5620428120800c0eafc0411e441a62",
                "shasum": ""
            },
            "require": {
                "php": ">=7.4, <8.2"
            },
            "require-dev": {
                "doctrine/annotations": "^1.13.2",
                "ext-phar": "*",
                "laminas/laminas-coding-standard": "^2.3.0",
                "laminas/laminas-stdlib": "^3.6.1",
                "phpunit/phpunit": "^9.5.10",
                "psalm/plugin-phpunit": "^0.17.0",
                "vimeo/psalm": "^4.13.1"
            },
            "suggest": {
                "doctrine/annotations": "Doctrine\\Common\\Annotations >=1.0 for annotation features",
                "laminas/laminas-stdlib": "Laminas\\Stdlib component"
            },
            "type": "library",
            "autoload": {
                "files": [
                    "polyfill/ReflectionEnumPolyfill.php"
                ],
                "psr-4": {
                    "Laminas\\Code\\": "src/"
                }
            },
            "notification-url": "https://packagist.org/downloads/",
            "license": [
                "BSD-3-Clause"
            ],
            "description": "Extensions to the PHP Reflection API, static code scanning, and code generation",
            "homepage": "https://laminas.dev",
            "keywords": [
                "code",
                "laminas",
                "laminasframework"
            ],
            "support": {
                "chat": "https://laminas.dev/chat",
                "docs": "https://docs.laminas.dev/laminas-code/",
                "forum": "https://discourse.laminas.dev",
                "issues": "https://github.com/laminas/laminas-code/issues",
                "rss": "https://github.com/laminas/laminas-code/releases.atom",
                "source": "https://github.com/laminas/laminas-code"
            },
            "funding": [
                {
                    "url": "https://funding.communitybridge.org/projects/laminas-project",
                    "type": "community_bridge"
                }
            ],
            "time": "2022-11-21T01:32:31+00:00"
        },
        {
            "name": "laminas/laminas-config",
            "version": "3.7.0",
            "source": {
                "type": "git",
                "url": "https://github.com/laminas/laminas-config.git",
                "reference": "e43d13dcfc273d4392812eb395ce636f73f34dfd"
            },
            "dist": {
                "type": "zip",
                "url": "https://api.github.com/repos/laminas/laminas-config/zipball/e43d13dcfc273d4392812eb395ce636f73f34dfd",
                "reference": "e43d13dcfc273d4392812eb395ce636f73f34dfd",
                "shasum": ""
            },
            "require": {
                "ext-json": "*",
                "laminas/laminas-stdlib": "^3.6",
                "php": "^7.3 || ~8.0.0 || ~8.1.0",
                "psr/container": "^1.0"
            },
            "conflict": {
                "container-interop/container-interop": "<1.2.0",
                "zendframework/zend-config": "*"
            },
            "require-dev": {
                "laminas/laminas-coding-standard": "~1.0.0",
                "laminas/laminas-filter": "^2.7.2",
                "laminas/laminas-i18n": "^2.10.3",
                "laminas/laminas-servicemanager": "^3.7",
                "phpunit/phpunit": "^9.5.5"
            },
            "suggest": {
                "laminas/laminas-filter": "^2.7.2; install if you want to use the Filter processor",
                "laminas/laminas-i18n": "^2.7.4; install if you want to use the Translator processor",
                "laminas/laminas-servicemanager": "^2.7.8 || ^3.3; if you need an extensible plugin manager for use with the Config Factory"
            },
            "type": "library",
            "autoload": {
                "psr-4": {
                    "Laminas\\Config\\": "src/"
                }
            },
            "notification-url": "https://packagist.org/downloads/",
            "license": [
                "BSD-3-Clause"
            ],
            "description": "provides a nested object property based user interface for accessing this configuration data within application code",
            "homepage": "https://laminas.dev",
            "keywords": [
                "config",
                "laminas"
            ],
            "support": {
                "chat": "https://laminas.dev/chat",
                "docs": "https://docs.laminas.dev/laminas-config/",
                "forum": "https://discourse.laminas.dev",
                "issues": "https://github.com/laminas/laminas-config/issues",
                "rss": "https://github.com/laminas/laminas-config/releases.atom",
                "source": "https://github.com/laminas/laminas-config"
            },
            "funding": [
                {
                    "url": "https://funding.communitybridge.org/projects/laminas-project",
                    "type": "community_bridge"
                }
            ],
            "time": "2021-10-01T16:07:46+00:00"
        },
        {
            "name": "laminas/laminas-crypt",
            "version": "3.8.0",
            "source": {
                "type": "git",
                "url": "https://github.com/laminas/laminas-crypt.git",
                "reference": "0972bb907fd555c16e2a65309b66720acf2b8699"
            },
            "dist": {
                "type": "zip",
                "url": "https://api.github.com/repos/laminas/laminas-crypt/zipball/0972bb907fd555c16e2a65309b66720acf2b8699",
                "reference": "0972bb907fd555c16e2a65309b66720acf2b8699",
                "shasum": ""
            },
            "require": {
                "ext-mbstring": "*",
                "laminas/laminas-math": "^3.4",
                "laminas/laminas-servicemanager": "^3.11.2",
                "laminas/laminas-stdlib": "^3.6",
                "php": "^7.4 || ~8.0.0 || ~8.1.0",
                "psr/container": "^1.1"
            },
            "conflict": {
                "zendframework/zend-crypt": "*"
            },
            "require-dev": {
                "laminas/laminas-coding-standard": "~2.3.0",
                "phpunit/phpunit": "^9.5.11"
            },
            "suggest": {
                "ext-openssl": "Required for most features of Laminas\\Crypt"
            },
            "type": "library",
            "autoload": {
                "psr-4": {
                    "Laminas\\Crypt\\": "src/"
                }
            },
            "notification-url": "https://packagist.org/downloads/",
            "license": [
                "BSD-3-Clause"
            ],
            "description": "Strong cryptography tools and password hashing",
            "homepage": "https://laminas.dev",
            "keywords": [
                "crypt",
                "laminas"
            ],
            "support": {
                "chat": "https://laminas.dev/chat",
                "docs": "https://docs.laminas.dev/laminas-crypt/",
                "forum": "https://discourse.laminas.dev",
                "issues": "https://github.com/laminas/laminas-crypt/issues",
                "rss": "https://github.com/laminas/laminas-crypt/releases.atom",
                "source": "https://github.com/laminas/laminas-crypt"
            },
            "funding": [
                {
                    "url": "https://funding.communitybridge.org/projects/laminas-project",
                    "type": "community_bridge"
                }
            ],
            "time": "2022-04-12T14:28:29+00:00"
        },
        {
            "name": "laminas/laminas-db",
            "version": "2.15.1",
            "source": {
                "type": "git",
                "url": "https://github.com/laminas/laminas-db.git",
                "reference": "a03d8df79c36c07b9031d05bfd605dfed3ddf9a3"
            },
            "dist": {
                "type": "zip",
                "url": "https://api.github.com/repos/laminas/laminas-db/zipball/a03d8df79c36c07b9031d05bfd605dfed3ddf9a3",
                "reference": "a03d8df79c36c07b9031d05bfd605dfed3ddf9a3",
                "shasum": ""
            },
            "require": {
                "laminas/laminas-stdlib": "^3.7.1",
                "php": "^7.3 || ~8.0.0 || ~8.1.0"
            },
            "conflict": {
                "zendframework/zend-db": "*"
            },
            "require-dev": {
                "laminas/laminas-coding-standard": "~2.2.1",
                "laminas/laminas-eventmanager": "^3.4.0",
                "laminas/laminas-hydrator": "^3.2 || ^4.3",
                "laminas/laminas-servicemanager": "^3.7.0",
                "phpunit/phpunit": "^9.5.19"
            },
            "suggest": {
                "laminas/laminas-eventmanager": "Laminas\\EventManager component",
                "laminas/laminas-hydrator": "(^3.2 || ^4.3) Laminas\\Hydrator component for using HydratingResultSets",
                "laminas/laminas-servicemanager": "Laminas\\ServiceManager component"
            },
            "type": "library",
            "extra": {
                "laminas": {
                    "component": "Laminas\\Db",
                    "config-provider": "Laminas\\Db\\ConfigProvider"
                }
            },
            "autoload": {
                "psr-4": {
                    "Laminas\\Db\\": "src/"
                }
            },
            "notification-url": "https://packagist.org/downloads/",
            "license": [
                "BSD-3-Clause"
            ],
            "description": "Database abstraction layer, SQL abstraction, result set abstraction, and RowDataGateway and TableDataGateway implementations",
            "homepage": "https://laminas.dev",
            "keywords": [
                "db",
                "laminas"
            ],
            "support": {
                "chat": "https://laminas.dev/chat",
                "docs": "https://docs.laminas.dev/laminas-db/",
                "forum": "https://discourse.laminas.dev",
                "issues": "https://github.com/laminas/laminas-db/issues",
                "rss": "https://github.com/laminas/laminas-db/releases.atom",
                "source": "https://github.com/laminas/laminas-db"
            },
            "funding": [
                {
                    "url": "https://funding.communitybridge.org/projects/laminas-project",
                    "type": "community_bridge"
                }
            ],
            "time": "2022-12-05T18:22:10+00:00"
        },
        {
            "name": "laminas/laminas-diactoros",
            "version": "2.18.1",
            "source": {
                "type": "git",
                "url": "https://github.com/laminas/laminas-diactoros.git",
                "reference": "31d4ac32fb4fba90f95bf5f7fa727ae1ab4098a4"
            },
            "dist": {
                "type": "zip",
                "url": "https://api.github.com/repos/laminas/laminas-diactoros/zipball/31d4ac32fb4fba90f95bf5f7fa727ae1ab4098a4",
                "reference": "31d4ac32fb4fba90f95bf5f7fa727ae1ab4098a4",
                "shasum": ""
            },
            "require": {
                "php": "~8.0.0 || ~8.1.0 || ~8.2.0",
                "psr/http-factory": "^1.0",
                "psr/http-message": "^1.0"
            },
            "conflict": {
                "zendframework/zend-diactoros": "*"
            },
            "provide": {
                "psr/http-factory-implementation": "1.0",
                "psr/http-message-implementation": "1.0"
            },
            "require-dev": {
                "ext-curl": "*",
                "ext-dom": "*",
                "ext-gd": "*",
                "ext-libxml": "*",
                "http-interop/http-factory-tests": "^0.9.0",
                "laminas/laminas-coding-standard": "^2.4.0",
                "php-http/psr7-integration-tests": "^1.1.1",
                "phpunit/phpunit": "^9.5.25",
                "psalm/plugin-phpunit": "^0.17.0",
                "vimeo/psalm": "^4.28"
            },
            "type": "library",
            "extra": {
                "laminas": {
                    "config-provider": "Laminas\\Diactoros\\ConfigProvider",
                    "module": "Laminas\\Diactoros"
                }
            },
            "autoload": {
                "files": [
                    "src/functions/create_uploaded_file.php",
                    "src/functions/marshal_headers_from_sapi.php",
                    "src/functions/marshal_method_from_sapi.php",
                    "src/functions/marshal_protocol_version_from_sapi.php",
                    "src/functions/marshal_uri_from_sapi.php",
                    "src/functions/normalize_server.php",
                    "src/functions/normalize_uploaded_files.php",
                    "src/functions/parse_cookie_header.php",
                    "src/functions/create_uploaded_file.legacy.php",
                    "src/functions/marshal_headers_from_sapi.legacy.php",
                    "src/functions/marshal_method_from_sapi.legacy.php",
                    "src/functions/marshal_protocol_version_from_sapi.legacy.php",
                    "src/functions/marshal_uri_from_sapi.legacy.php",
                    "src/functions/normalize_server.legacy.php",
                    "src/functions/normalize_uploaded_files.legacy.php",
                    "src/functions/parse_cookie_header.legacy.php"
                ],
                "psr-4": {
                    "Laminas\\Diactoros\\": "src/"
                }
            },
            "notification-url": "https://packagist.org/downloads/",
            "license": [
                "BSD-3-Clause"
            ],
            "description": "PSR HTTP Message implementations",
            "homepage": "https://laminas.dev",
            "keywords": [
                "http",
                "laminas",
                "psr",
                "psr-17",
                "psr-7"
            ],
            "support": {
                "chat": "https://laminas.dev/chat",
                "docs": "https://docs.laminas.dev/laminas-diactoros/",
                "forum": "https://discourse.laminas.dev",
                "issues": "https://github.com/laminas/laminas-diactoros/issues",
                "rss": "https://github.com/laminas/laminas-diactoros/releases.atom",
                "source": "https://github.com/laminas/laminas-diactoros"
            },
            "funding": [
                {
                    "url": "https://funding.communitybridge.org/projects/laminas-project",
                    "type": "community_bridge"
                }
            ],
            "time": "2023-04-17T15:44:17+00:00"
        },
        {
            "name": "laminas/laminas-dom",
            "version": "2.12.1",
            "source": {
                "type": "git",
                "url": "https://github.com/laminas/laminas-dom.git",
                "reference": "8cc95ab8843edce65c2b0e77d8f811daff3e4295"
            },
            "dist": {
                "type": "zip",
                "url": "https://api.github.com/repos/laminas/laminas-dom/zipball/8cc95ab8843edce65c2b0e77d8f811daff3e4295",
                "reference": "8cc95ab8843edce65c2b0e77d8f811daff3e4295",
                "shasum": ""
            },
            "require": {
                "ext-dom": "*",
                "ext-libxml": "*",
                "php": "^7.4 || ~8.0.0 || ~8.1.0"
            },
            "conflict": {
                "zendframework/zend-dom": "*"
            },
            "require-dev": {
                "laminas/laminas-coding-standard": "^2.1.4",
                "phpunit/phpunit": "^9.5.10"
            },
            "type": "library",
            "extra": {
                "branch-alias": {
                    "dev-master": "2.7.x-dev",
                    "dev-develop": "2.8.x-dev"
                }
            },
            "autoload": {
                "psr-4": {
                    "Laminas\\Dom\\": "src/"
                }
            },
            "notification-url": "https://packagist.org/downloads/",
            "license": [
                "BSD-3-Clause"
            ],
            "description": "provides tools for working with DOM documents and structures",
            "homepage": "https://laminas.dev",
            "keywords": [
                "dom",
                "laminas"
            ],
            "support": {
                "chat": "https://laminas.dev/chat",
                "docs": "https://docs.laminas.dev/laminas-dom/",
                "forum": "https://discourse.laminas.dev",
                "issues": "https://github.com/laminas/laminas-dom/issues",
                "rss": "https://github.com/laminas/laminas-dom/releases.atom",
                "source": "https://github.com/laminas/laminas-dom"
            },
            "funding": [
                {
                    "url": "https://funding.communitybridge.org/projects/laminas-project",
                    "type": "community_bridge"
                }
            ],
            "time": "2022-06-07T10:03:21+00:00"
        },
        {
            "name": "laminas/laminas-escaper",
            "version": "2.12.0",
            "source": {
                "type": "git",
                "url": "https://github.com/laminas/laminas-escaper.git",
                "reference": "ee7a4c37bf3d0e8c03635d5bddb5bb3184ead490"
            },
            "dist": {
                "type": "zip",
                "url": "https://api.github.com/repos/laminas/laminas-escaper/zipball/ee7a4c37bf3d0e8c03635d5bddb5bb3184ead490",
                "reference": "ee7a4c37bf3d0e8c03635d5bddb5bb3184ead490",
                "shasum": ""
            },
            "require": {
                "ext-ctype": "*",
                "ext-mbstring": "*",
                "php": "^7.4 || ~8.0.0 || ~8.1.0 || ~8.2.0"
            },
            "conflict": {
                "zendframework/zend-escaper": "*"
            },
            "require-dev": {
                "infection/infection": "^0.26.6",
                "laminas/laminas-coding-standard": "~2.4.0",
                "maglnet/composer-require-checker": "^3.8.0",
                "phpunit/phpunit": "^9.5.18",
                "psalm/plugin-phpunit": "^0.17.0",
                "vimeo/psalm": "^4.22.0"
            },
            "type": "library",
            "autoload": {
                "psr-4": {
                    "Laminas\\Escaper\\": "src/"
                }
            },
            "notification-url": "https://packagist.org/downloads/",
            "license": [
                "BSD-3-Clause"
            ],
            "description": "Securely and safely escape HTML, HTML attributes, JavaScript, CSS, and URLs",
            "homepage": "https://laminas.dev",
            "keywords": [
                "escaper",
                "laminas"
            ],
            "support": {
                "chat": "https://laminas.dev/chat",
                "docs": "https://docs.laminas.dev/laminas-escaper/",
                "forum": "https://discourse.laminas.dev",
                "issues": "https://github.com/laminas/laminas-escaper/issues",
                "rss": "https://github.com/laminas/laminas-escaper/releases.atom",
                "source": "https://github.com/laminas/laminas-escaper"
            },
            "funding": [
                {
                    "url": "https://funding.communitybridge.org/projects/laminas-project",
                    "type": "community_bridge"
                }
            ],
            "time": "2022-10-10T10:11:09+00:00"
        },
        {
            "name": "laminas/laminas-eventmanager",
            "version": "3.5.0",
            "source": {
                "type": "git",
                "url": "https://github.com/laminas/laminas-eventmanager.git",
                "reference": "41f7209428f37cab9573365e361f4078209aaafa"
            },
            "dist": {
                "type": "zip",
                "url": "https://api.github.com/repos/laminas/laminas-eventmanager/zipball/41f7209428f37cab9573365e361f4078209aaafa",
                "reference": "41f7209428f37cab9573365e361f4078209aaafa",
                "shasum": ""
            },
            "require": {
                "php": "^7.4 || ~8.0.0 || ~8.1.0"
            },
            "conflict": {
                "container-interop/container-interop": "<1.2",
                "zendframework/zend-eventmanager": "*"
            },
            "require-dev": {
                "laminas/laminas-coding-standard": "~2.2.1",
                "laminas/laminas-stdlib": "^3.6",
                "phpbench/phpbench": "^1.1",
                "phpspec/prophecy-phpunit": "^2.0",
                "phpunit/phpunit": "^9.5.5",
                "psr/container": "^1.1.2 || ^2.0.2"
            },
            "suggest": {
                "laminas/laminas-stdlib": "^2.7.3 || ^3.0, to use the FilterChain feature",
                "psr/container": "^1.1.2 || ^2.0.2, to use the lazy listeners feature"
            },
            "type": "library",
            "autoload": {
                "psr-4": {
                    "Laminas\\EventManager\\": "src/"
                }
            },
            "notification-url": "https://packagist.org/downloads/",
            "license": [
                "BSD-3-Clause"
            ],
            "description": "Trigger and listen to events within a PHP application",
            "homepage": "https://laminas.dev",
            "keywords": [
                "event",
                "eventmanager",
                "events",
                "laminas"
            ],
            "support": {
                "chat": "https://laminas.dev/chat",
                "docs": "https://docs.laminas.dev/laminas-eventmanager/",
                "forum": "https://discourse.laminas.dev",
                "issues": "https://github.com/laminas/laminas-eventmanager/issues",
                "rss": "https://github.com/laminas/laminas-eventmanager/releases.atom",
                "source": "https://github.com/laminas/laminas-eventmanager"
            },
            "funding": [
                {
                    "url": "https://funding.communitybridge.org/projects/laminas-project",
                    "type": "community_bridge"
                }
            ],
            "time": "2022-04-06T21:05:17+00:00"
        },
        {
            "name": "laminas/laminas-feed",
            "version": "2.18.2",
            "source": {
                "type": "git",
                "url": "https://github.com/laminas/laminas-feed.git",
                "reference": "a57fdb9df42950d5b7f052509fbdab0d081c6b6d"
            },
            "dist": {
                "type": "zip",
                "url": "https://api.github.com/repos/laminas/laminas-feed/zipball/a57fdb9df42950d5b7f052509fbdab0d081c6b6d",
                "reference": "a57fdb9df42950d5b7f052509fbdab0d081c6b6d",
                "shasum": ""
            },
            "require": {
                "ext-dom": "*",
                "ext-libxml": "*",
                "laminas/laminas-escaper": "^2.9",
                "laminas/laminas-servicemanager": "^3.14.0",
                "laminas/laminas-stdlib": "^3.6",
                "php": "^7.4 || ~8.0.0 || ~8.1.0"
            },
            "conflict": {
                "laminas/laminas-servicemanager": "<3.3",
                "zendframework/zend-feed": "*"
            },
            "require-dev": {
                "laminas/laminas-cache": "^2.13.2 || ^3.1.3",
                "laminas/laminas-cache-storage-adapter-memory": "^1.1.0 || ^2.0.0",
                "laminas/laminas-coding-standard": "~2.3.0",
                "laminas/laminas-db": "^2.13.3",
                "laminas/laminas-http": "^2.15",
                "laminas/laminas-validator": "^2.15",
                "phpunit/phpunit": "^9.5.5",
                "psalm/plugin-phpunit": "^0.17.0",
                "psr/http-message": "^1.0.1",
                "vimeo/psalm": "^4.24.0"
            },
            "suggest": {
                "laminas/laminas-cache": "Laminas\\Cache component, for optionally caching feeds between requests",
                "laminas/laminas-db": "Laminas\\Db component, for use with PubSubHubbub",
                "laminas/laminas-http": "Laminas\\Http for PubSubHubbub, and optionally for use with Laminas\\Feed\\Reader",
                "laminas/laminas-servicemanager": "Laminas\\ServiceManager component, for easily extending ExtensionManager implementations",
                "laminas/laminas-validator": "Laminas\\Validator component, for validating email addresses used in Atom feeds and entries when using the Writer subcomponent",
                "psr/http-message": "PSR-7 ^1.0.1, if you wish to use Laminas\\Feed\\Reader\\Http\\Psr7ResponseDecorator"
            },
            "type": "library",
            "autoload": {
                "psr-4": {
                    "Laminas\\Feed\\": "src/"
                }
            },
            "notification-url": "https://packagist.org/downloads/",
            "license": [
                "BSD-3-Clause"
            ],
            "description": "provides functionality for creating and consuming RSS and Atom feeds",
            "homepage": "https://laminas.dev",
            "keywords": [
                "atom",
                "feed",
                "laminas",
                "rss"
            ],
            "support": {
                "chat": "https://laminas.dev/chat",
                "docs": "https://docs.laminas.dev/laminas-feed/",
                "forum": "https://discourse.laminas.dev",
                "issues": "https://github.com/laminas/laminas-feed/issues",
                "rss": "https://github.com/laminas/laminas-feed/releases.atom",
                "source": "https://github.com/laminas/laminas-feed"
            },
            "funding": [
                {
                    "url": "https://funding.communitybridge.org/projects/laminas-project",
                    "type": "community_bridge"
                }
            ],
            "time": "2022-08-08T17:02:35+00:00"
        },
        {
            "name": "laminas/laminas-filter",
            "version": "2.22.0",
            "source": {
                "type": "git",
                "url": "https://github.com/laminas/laminas-filter.git",
                "reference": "c48e8a392a81de7d211026c078dce0e8bc57e2e3"
            },
            "dist": {
                "type": "zip",
                "url": "https://api.github.com/repos/laminas/laminas-filter/zipball/c48e8a392a81de7d211026c078dce0e8bc57e2e3",
                "reference": "c48e8a392a81de7d211026c078dce0e8bc57e2e3",
                "shasum": ""
            },
            "require": {
                "ext-mbstring": "*",
                "laminas/laminas-servicemanager": "^3.14.0",
                "laminas/laminas-stdlib": "^3.13.0",
                "php": "^7.4 || ~8.0.0 || ~8.1.0"
            },
            "conflict": {
                "laminas/laminas-validator": "<2.10.1",
                "zendframework/zend-filter": "*"
            },
            "require-dev": {
                "laminas/laminas-coding-standard": "~2.4.0",
                "laminas/laminas-crypt": "^3.5.1",
                "laminas/laminas-uri": "^2.9.1",
                "pear/archive_tar": "^1.4.14",
                "phpspec/prophecy-phpunit": "^2.0.1",
                "phpunit/phpunit": "^9.5.24",
                "psalm/plugin-phpunit": "^0.17.0",
                "psr/http-factory": "^1.0.1",
                "vimeo/psalm": "^4.27.0"
            },
            "suggest": {
                "laminas/laminas-crypt": "Laminas\\Crypt component, for encryption filters",
                "laminas/laminas-i18n": "Laminas\\I18n component for filters depending on i18n functionality",
                "laminas/laminas-uri": "Laminas\\Uri component, for the UriNormalize filter",
                "psr/http-factory-implementation": "psr/http-factory-implementation, for creating file upload instances when consuming PSR-7 in file upload filters"
            },
            "type": "library",
            "extra": {
                "laminas": {
                    "component": "Laminas\\Filter",
                    "config-provider": "Laminas\\Filter\\ConfigProvider"
                }
            },
            "autoload": {
                "psr-4": {
                    "Laminas\\Filter\\": "src/"
                }
            },
            "notification-url": "https://packagist.org/downloads/",
            "license": [
                "BSD-3-Clause"
            ],
            "description": "Programmatically filter and normalize data and files",
            "homepage": "https://laminas.dev",
            "keywords": [
                "filter",
                "laminas"
            ],
            "support": {
                "chat": "https://laminas.dev/chat",
                "docs": "https://docs.laminas.dev/laminas-filter/",
                "forum": "https://discourse.laminas.dev",
                "issues": "https://github.com/laminas/laminas-filter/issues",
                "rss": "https://github.com/laminas/laminas-filter/releases.atom",
                "source": "https://github.com/laminas/laminas-filter"
            },
            "funding": [
                {
                    "url": "https://funding.communitybridge.org/projects/laminas-project",
                    "type": "community_bridge"
                }
            ],
            "time": "2022-10-11T08:14:46+00:00"
        },
        {
            "name": "laminas/laminas-form",
            "version": "3.4.1",
            "source": {
                "type": "git",
                "url": "https://github.com/laminas/laminas-form.git",
                "reference": "cd3f9d3e345b075d34793e46b0759a4dfd12f674"
            },
            "dist": {
                "type": "zip",
                "url": "https://api.github.com/repos/laminas/laminas-form/zipball/cd3f9d3e345b075d34793e46b0759a4dfd12f674",
                "reference": "cd3f9d3e345b075d34793e46b0759a4dfd12f674",
                "shasum": ""
            },
            "require": {
                "laminas/laminas-hydrator": "^4.3.1",
                "laminas/laminas-inputfilter": "^2.19.1",
                "laminas/laminas-stdlib": "^3.7.1",
                "php": "^7.4 || ~8.0.0 || ~8.1.0"
            },
            "conflict": {
                "doctrine/annotations": "<1.12.0",
                "laminas/laminas-captcha": "<2.11.0",
                "laminas/laminas-eventmanager": "<3.4.0",
                "laminas/laminas-i18n": "<2.12.0",
                "laminas/laminas-recaptcha": "<3.4.0",
                "laminas/laminas-servicemanager": "<3.10.0",
                "laminas/laminas-view": "<2.14.0"
            },
            "require-dev": {
                "doctrine/annotations": "^1.13.3",
                "ext-intl": "*",
                "laminas/laminas-captcha": "^2.11.0",
                "laminas/laminas-coding-standard": "^2.3.0",
                "laminas/laminas-db": "^2.13.4",
                "laminas/laminas-escaper": "^2.9.0",
                "laminas/laminas-eventmanager": "^3.4.0",
                "laminas/laminas-filter": "^2.14.0",
                "laminas/laminas-i18n": "^2.14.0",
                "laminas/laminas-modulemanager": "^2.11.0",
                "laminas/laminas-recaptcha": "^3.4.0",
                "laminas/laminas-servicemanager": "^3.15.1",
                "laminas/laminas-session": "^2.12.1",
                "laminas/laminas-text": "^2.9.0",
                "laminas/laminas-validator": "^2.16.0",
                "laminas/laminas-view": "^2.19.1",
                "phpspec/prophecy-phpunit": "^2.0.1",
                "phpunit/phpunit": "^9.5.14",
                "psalm/plugin-phpunit": "^0.17.0",
                "vimeo/psalm": "^4.21.0"
            },
            "suggest": {
                "doctrine/annotations": "^1.12, required to use laminas-form annotations support",
                "laminas/laminas-captcha": "^2.11, required for using CAPTCHA form elements",
                "laminas/laminas-eventmanager": "^3.4, reuired for laminas-form annotations support",
                "laminas/laminas-i18n": "^2.12, required when using laminas-form view helpers",
                "laminas/laminas-recaptcha": "^3.4, in order to use the ReCaptcha form element",
                "laminas/laminas-servicemanager": "^3.10, required to use the form factories or provide services",
                "laminas/laminas-view": "^2.14, required for using the laminas-form view helpers"
            },
            "type": "library",
            "extra": {
                "laminas": {
                    "component": "Laminas\\Form",
                    "config-provider": "Laminas\\Form\\ConfigProvider"
                }
            },
            "autoload": {
                "psr-4": {
                    "Laminas\\Form\\": "src/"
                }
            },
            "notification-url": "https://packagist.org/downloads/",
            "license": [
                "BSD-3-Clause"
            ],
            "description": "Validate and display simple and complex forms, casting forms to business objects and vice versa",
            "homepage": "https://laminas.dev",
            "keywords": [
                "form",
                "laminas"
            ],
            "support": {
                "chat": "https://laminas.dev/chat",
                "docs": "https://docs.laminas.dev/laminas-form/",
                "forum": "https://discourse.laminas.dev",
                "issues": "https://github.com/laminas/laminas-form/issues",
                "rss": "https://github.com/laminas/laminas-form/releases.atom",
                "source": "https://github.com/laminas/laminas-form"
            },
            "funding": [
                {
                    "url": "https://funding.communitybridge.org/projects/laminas-project",
                    "type": "community_bridge"
                }
            ],
            "time": "2022-08-01T09:48:44+00:00"
        },
        {
            "name": "laminas/laminas-http",
            "version": "2.16.1",
            "source": {
                "type": "git",
                "url": "https://github.com/laminas/laminas-http.git",
                "reference": "838825d42b03aedcb1d8b5a61ebfe28967bbfbfb"
            },
            "dist": {
                "type": "zip",
                "url": "https://api.github.com/repos/laminas/laminas-http/zipball/838825d42b03aedcb1d8b5a61ebfe28967bbfbfb",
                "reference": "838825d42b03aedcb1d8b5a61ebfe28967bbfbfb",
                "shasum": ""
            },
            "require": {
                "laminas/laminas-loader": "^2.8",
                "laminas/laminas-stdlib": "^3.6",
                "laminas/laminas-uri": "^2.9.1",
                "laminas/laminas-validator": "^2.15",
                "php": "^7.3 || ~8.0.0 || ~8.1.0"
            },
            "conflict": {
                "zendframework/zend-http": "*"
            },
            "require-dev": {
                "ext-curl": "*",
                "laminas/laminas-coding-standard": "~2.2.1",
                "phpunit/phpunit": "^9.5.5"
            },
            "suggest": {
                "paragonie/certainty": "For automated management of cacert.pem"
            },
            "type": "library",
            "autoload": {
                "psr-4": {
                    "Laminas\\Http\\": "src/"
                }
            },
            "notification-url": "https://packagist.org/downloads/",
            "license": [
                "BSD-3-Clause"
            ],
            "description": "Provides an easy interface for performing Hyper-Text Transfer Protocol (HTTP) requests",
            "homepage": "https://laminas.dev",
            "keywords": [
                "http",
                "http client",
                "laminas"
            ],
            "support": {
                "chat": "https://laminas.dev/chat",
                "docs": "https://docs.laminas.dev/laminas-http/",
                "forum": "https://discourse.laminas.dev",
                "issues": "https://github.com/laminas/laminas-http/issues",
                "rss": "https://github.com/laminas/laminas-http/releases.atom",
                "source": "https://github.com/laminas/laminas-http"
            },
            "funding": [
                {
                    "url": "https://funding.communitybridge.org/projects/laminas-project",
                    "type": "community_bridge"
                }
            ],
            "time": "2022-11-11T09:12:35+00:00"
        },
        {
            "name": "laminas/laminas-hydrator",
            "version": "4.13.0",
            "source": {
                "type": "git",
                "url": "https://github.com/laminas/laminas-hydrator.git",
                "reference": "de6da92da20873d569532adec94afa7285f21157"
            },
            "dist": {
                "type": "zip",
                "url": "https://api.github.com/repos/laminas/laminas-hydrator/zipball/de6da92da20873d569532adec94afa7285f21157",
                "reference": "de6da92da20873d569532adec94afa7285f21157",
                "shasum": ""
            },
            "require": {
                "laminas/laminas-stdlib": "^3.3",
                "php": "~8.0.0 || ~8.1.0 || ~8.2.0",
                "webmozart/assert": "^1.10"
            },
            "conflict": {
                "laminas/laminas-servicemanager": "<3.14.0",
                "zendframework/zend-hydrator": "*"
            },
            "require-dev": {
                "laminas/laminas-coding-standard": "~2.5.0",
                "laminas/laminas-eventmanager": "^3.10",
                "laminas/laminas-modulemanager": "^2.14.0",
                "laminas/laminas-serializer": "^2.14.0",
                "laminas/laminas-servicemanager": "^3.20",
                "phpbench/phpbench": "^1.2.8",
                "phpunit/phpunit": "^9.5.28",
                "psalm/plugin-phpunit": "^0.18.4",
                "vimeo/psalm": "^5.6"
            },
            "suggest": {
                "laminas/laminas-eventmanager": "^3.2, to support aggregate hydrator usage",
                "laminas/laminas-serializer": "^2.9, to use the SerializableStrategy",
                "laminas/laminas-servicemanager": "^3.14, to support hydrator plugin manager usage"
            },
            "type": "library",
            "extra": {
                "laminas": {
                    "component": "Laminas\\Hydrator",
                    "config-provider": "Laminas\\Hydrator\\ConfigProvider"
                }
            },
            "autoload": {
                "psr-4": {
                    "Laminas\\Hydrator\\": "src/"
                }
            },
            "notification-url": "https://packagist.org/downloads/",
            "license": [
                "BSD-3-Clause"
            ],
            "description": "Serialize objects to arrays, and vice versa",
            "homepage": "https://laminas.dev",
            "keywords": [
                "hydrator",
                "laminas"
            ],
            "support": {
                "chat": "https://laminas.dev/chat",
                "docs": "https://docs.laminas.dev/laminas-hydrator/",
                "forum": "https://discourse.laminas.dev",
                "issues": "https://github.com/laminas/laminas-hydrator/issues",
                "rss": "https://github.com/laminas/laminas-hydrator/releases.atom",
                "source": "https://github.com/laminas/laminas-hydrator"
            },
            "funding": [
                {
                    "url": "https://funding.communitybridge.org/projects/laminas-project",
                    "type": "community_bridge"
                }
            ],
            "time": "2023-03-19T20:05:31+00:00"
        },
        {
            "name": "laminas/laminas-i18n",
            "version": "2.17.0",
            "source": {
                "type": "git",
                "url": "https://github.com/laminas/laminas-i18n.git",
                "reference": "7e8e63353b38792f2f360dc57cfa7187be20f182"
            },
            "dist": {
                "type": "zip",
                "url": "https://api.github.com/repos/laminas/laminas-i18n/zipball/7e8e63353b38792f2f360dc57cfa7187be20f182",
                "reference": "7e8e63353b38792f2f360dc57cfa7187be20f182",
                "shasum": ""
            },
            "require": {
                "ext-intl": "*",
                "laminas/laminas-servicemanager": "^3.14.0",
                "laminas/laminas-stdlib": "^2.7 || ^3.0",
                "php": "^7.4 || ~8.0.0 || ~8.1.0"
            },
            "conflict": {
                "laminas/laminas-view": "<2.20.0",
                "phpspec/prophecy": "<1.9.0",
                "zendframework/zend-i18n": "*"
            },
            "require-dev": {
                "laminas/laminas-cache": "^3.1.2",
                "laminas/laminas-cache-storage-adapter-memory": "^2.0.0",
                "laminas/laminas-cache-storage-deprecated-factory": "^1.0.0",
                "laminas/laminas-coding-standard": "~2.3.0",
                "laminas/laminas-config": "^3.4.0",
                "laminas/laminas-eventmanager": "^3.5.0",
                "laminas/laminas-filter": "^2.16.0",
                "laminas/laminas-validator": "^2.17.0",
                "laminas/laminas-view": "^2.21.0",
                "phpspec/prophecy-phpunit": "^2.0",
                "phpunit/phpunit": "^9.5.21",
                "psalm/plugin-phpunit": "^0.17.0",
                "vimeo/psalm": "^4.24.0"
            },
            "suggest": {
                "laminas/laminas-cache": "You should install this package to cache the translations",
                "laminas/laminas-config": "You should install this package to use the INI translation format",
                "laminas/laminas-eventmanager": "You should install this package to use the events in the translator",
                "laminas/laminas-filter": "You should install this package to use the provided filters",
                "laminas/laminas-i18n-resources": "This package provides validator and captcha translations",
                "laminas/laminas-validator": "You should install this package to use the provided validators",
                "laminas/laminas-view": "You should install this package to use the provided view helpers"
            },
            "type": "library",
            "extra": {
                "laminas": {
                    "component": "Laminas\\I18n",
                    "config-provider": "Laminas\\I18n\\ConfigProvider"
                }
            },
            "autoload": {
                "psr-4": {
                    "Laminas\\I18n\\": "src/"
                }
            },
            "notification-url": "https://packagist.org/downloads/",
            "license": [
                "BSD-3-Clause"
            ],
            "description": "Provide translations for your application, and filter and validate internationalized values",
            "homepage": "https://laminas.dev",
            "keywords": [
                "i18n",
                "laminas"
            ],
            "support": {
                "chat": "https://laminas.dev/chat",
                "docs": "https://docs.laminas.dev/laminas-i18n/",
                "forum": "https://discourse.laminas.dev",
                "issues": "https://github.com/laminas/laminas-i18n/issues",
                "rss": "https://github.com/laminas/laminas-i18n/releases.atom",
                "source": "https://github.com/laminas/laminas-i18n"
            },
            "funding": [
                {
                    "url": "https://funding.communitybridge.org/projects/laminas-project",
                    "type": "community_bridge"
                }
            ],
            "time": "2022-07-27T11:23:29+00:00"
        },
        {
            "name": "laminas/laminas-inputfilter",
            "version": "2.24.1",
            "source": {
                "type": "git",
                "url": "https://github.com/laminas/laminas-inputfilter.git",
                "reference": "c5a53b1e72a2270b441391728291f7136e9461d1"
            },
            "dist": {
                "type": "zip",
                "url": "https://api.github.com/repos/laminas/laminas-inputfilter/zipball/c5a53b1e72a2270b441391728291f7136e9461d1",
                "reference": "c5a53b1e72a2270b441391728291f7136e9461d1",
                "shasum": ""
            },
            "require": {
                "laminas/laminas-filter": "^2.13",
                "laminas/laminas-servicemanager": "^3.16.0",
                "laminas/laminas-stdlib": "^3.0",
                "laminas/laminas-validator": "^2.15",
                "php": "~8.0.0 || ~8.1.0 || ~8.2.0"
            },
            "conflict": {
                "zendframework/zend-inputfilter": "*"
            },
            "require-dev": {
                "ext-json": "*",
                "laminas/laminas-coding-standard": "~2.5.0",
                "phpunit/phpunit": "^9.5.27",
                "psalm/plugin-phpunit": "^0.18.4",
                "psr/http-message": "^1.0.1",
                "vimeo/psalm": "^5.4",
                "webmozart/assert": "^1.11"
            },
            "suggest": {
                "psr/http-message-implementation": "PSR-7 is required if you wish to validate PSR-7 UploadedFileInterface payloads"
            },
            "type": "library",
            "extra": {
                "laminas": {
                    "component": "Laminas\\InputFilter",
                    "config-provider": "Laminas\\InputFilter\\ConfigProvider"
                }
            },
            "autoload": {
                "psr-4": {
                    "Laminas\\InputFilter\\": "src/"
                }
            },
            "notification-url": "https://packagist.org/downloads/",
            "license": [
                "BSD-3-Clause"
            ],
            "description": "Normalize and validate input sets from the web, APIs, the CLI, and more, including files",
            "homepage": "https://laminas.dev",
            "keywords": [
                "inputfilter",
                "laminas"
            ],
            "support": {
                "chat": "https://laminas.dev/chat",
                "docs": "https://docs.laminas.dev/laminas-inputfilter/",
                "forum": "https://discourse.laminas.dev",
                "issues": "https://github.com/laminas/laminas-inputfilter/issues",
                "rss": "https://github.com/laminas/laminas-inputfilter/releases.atom",
                "source": "https://github.com/laminas/laminas-inputfilter"
            },
            "funding": [
                {
                    "url": "https://funding.communitybridge.org/projects/laminas-project",
                    "type": "community_bridge"
                }
            ],
            "time": "2023-04-05T08:44:05+00:00"
        },
        {
            "name": "laminas/laminas-json",
            "version": "3.5.0",
            "source": {
                "type": "git",
                "url": "https://github.com/laminas/laminas-json.git",
                "reference": "7a8a1d7bf2d05dd6c1fbd7c0868d3848cf2b57ec"
            },
            "dist": {
                "type": "zip",
                "url": "https://api.github.com/repos/laminas/laminas-json/zipball/7a8a1d7bf2d05dd6c1fbd7c0868d3848cf2b57ec",
                "reference": "7a8a1d7bf2d05dd6c1fbd7c0868d3848cf2b57ec",
                "shasum": ""
            },
            "require": {
                "php": "~8.0.0 || ~8.1.0 || ~8.2.0"
            },
            "conflict": {
                "zendframework/zend-json": "*"
            },
            "require-dev": {
                "laminas/laminas-coding-standard": "~2.4.0",
                "laminas/laminas-stdlib": "^2.7.7 || ^3.1",
                "phpunit/phpunit": "^9.5.25"
            },
            "suggest": {
                "laminas/laminas-json-server": "For implementing JSON-RPC servers",
                "laminas/laminas-xml2json": "For converting XML documents to JSON"
            },
            "type": "library",
            "autoload": {
                "psr-4": {
                    "Laminas\\Json\\": "src/"
                }
            },
            "notification-url": "https://packagist.org/downloads/",
            "license": [
                "BSD-3-Clause"
            ],
            "description": "provides convenience methods for serializing native PHP to JSON and decoding JSON to native PHP",
            "homepage": "https://laminas.dev",
            "keywords": [
                "json",
                "laminas"
            ],
            "support": {
                "chat": "https://laminas.dev/chat",
                "docs": "https://docs.laminas.dev/laminas-json/",
                "forum": "https://discourse.laminas.dev",
                "issues": "https://github.com/laminas/laminas-json/issues",
                "rss": "https://github.com/laminas/laminas-json/releases.atom",
                "source": "https://github.com/laminas/laminas-json"
            },
            "funding": [
                {
                    "url": "https://funding.communitybridge.org/projects/laminas-project",
                    "type": "community_bridge"
                }
            ],
            "time": "2022-10-17T04:06:45+00:00"
        },
        {
            "name": "laminas/laminas-loader",
            "version": "2.8.0",
            "source": {
                "type": "git",
                "url": "https://github.com/laminas/laminas-loader.git",
                "reference": "d0589ec9dd48365fd95ad10d1c906efd7711c16b"
            },
            "dist": {
                "type": "zip",
                "url": "https://api.github.com/repos/laminas/laminas-loader/zipball/d0589ec9dd48365fd95ad10d1c906efd7711c16b",
                "reference": "d0589ec9dd48365fd95ad10d1c906efd7711c16b",
                "shasum": ""
            },
            "require": {
                "php": "^7.3 || ~8.0.0 || ~8.1.0"
            },
            "conflict": {
                "zendframework/zend-loader": "*"
            },
            "require-dev": {
                "laminas/laminas-coding-standard": "~2.2.1",
                "phpunit/phpunit": "^9.3"
            },
            "type": "library",
            "autoload": {
                "psr-4": {
                    "Laminas\\Loader\\": "src/"
                }
            },
            "notification-url": "https://packagist.org/downloads/",
            "license": [
                "BSD-3-Clause"
            ],
            "description": "Autoloading and plugin loading strategies",
            "homepage": "https://laminas.dev",
            "keywords": [
                "laminas",
                "loader"
            ],
            "support": {
                "chat": "https://laminas.dev/chat",
                "docs": "https://docs.laminas.dev/laminas-loader/",
                "forum": "https://discourse.laminas.dev",
                "issues": "https://github.com/laminas/laminas-loader/issues",
                "rss": "https://github.com/laminas/laminas-loader/releases.atom",
                "source": "https://github.com/laminas/laminas-loader"
            },
            "funding": [
                {
                    "url": "https://funding.communitybridge.org/projects/laminas-project",
                    "type": "community_bridge"
                }
            ],
            "time": "2021-09-02T18:30:53+00:00"
        },
        {
            "name": "laminas/laminas-log",
            "version": "2.15.3",
            "source": {
                "type": "git",
                "url": "https://github.com/laminas/laminas-log.git",
                "reference": "1deab9c4bc484bbe21be5f0119a90e91d0da548c"
            },
            "dist": {
                "type": "zip",
                "url": "https://api.github.com/repos/laminas/laminas-log/zipball/1deab9c4bc484bbe21be5f0119a90e91d0da548c",
                "reference": "1deab9c4bc484bbe21be5f0119a90e91d0da548c",
                "shasum": ""
            },
            "require": {
                "laminas/laminas-servicemanager": "^3.3.0",
                "laminas/laminas-stdlib": "^3.0",
                "php": "^7.4 || ~8.0.0 || ~8.1.0",
                "psr/log": "^1.1.2"
            },
            "conflict": {
                "zendframework/zend-log": "*"
            },
            "provide": {
                "psr/log-implementation": "1.0.0"
            },
            "require-dev": {
                "ext-dom": "*",
                "ext-json": "*",
                "ext-xml": "*",
                "firephp/firephp-core": "^0.5.3",
                "laminas/laminas-coding-standard": "~2.3.0",
                "laminas/laminas-db": "^2.6",
                "laminas/laminas-escaper": "^2.5",
                "laminas/laminas-filter": "^2.5",
                "laminas/laminas-mail": "^2.6.1",
                "laminas/laminas-validator": "^2.10.1",
                "mikey179/vfsstream": "^1.6.7",
                "phpspec/prophecy-phpunit": "^2.0",
                "phpunit/phpunit": "^9.5.10"
            },
            "suggest": {
                "ext-mongo": "mongo extension to use Mongo writer",
                "ext-mongodb": "mongodb extension to use MongoDB writer",
                "laminas/laminas-db": "Laminas\\Db component to use the database log writer",
                "laminas/laminas-escaper": "Laminas\\Escaper component, for use in the XML log formatter",
                "laminas/laminas-mail": "Laminas\\Mail component to use the email log writer",
                "laminas/laminas-validator": "Laminas\\Validator component to block invalid log messages"
            },
            "type": "library",
            "extra": {
                "laminas": {
                    "component": "Laminas\\Log",
                    "config-provider": "Laminas\\Log\\ConfigProvider"
                }
            },
            "autoload": {
                "psr-4": {
                    "Laminas\\Log\\": "src/"
                }
            },
            "notification-url": "https://packagist.org/downloads/",
            "license": [
                "BSD-3-Clause"
            ],
            "description": "Robust, composite logger with filtering, formatting, and PSR-3 support",
            "homepage": "https://laminas.dev",
            "keywords": [
                "laminas",
                "log",
                "logging"
            ],
            "support": {
                "chat": "https://laminas.dev/chat",
                "docs": "https://docs.laminas.dev/laminas-log/",
                "forum": "https://discourse.laminas.dev",
                "issues": "https://github.com/laminas/laminas-log/issues",
                "rss": "https://github.com/laminas/laminas-log/releases.atom",
                "source": "https://github.com/laminas/laminas-log"
            },
            "funding": [
                {
                    "url": "https://funding.communitybridge.org/projects/laminas-project",
                    "type": "community_bridge"
                }
            ],
            "time": "2022-10-26T13:19:12+00:00"
        },
        {
            "name": "laminas/laminas-mail",
            "version": "2.16.0",
            "source": {
                "type": "git",
                "url": "https://github.com/laminas/laminas-mail.git",
                "reference": "1ee1a384b96c8af29ecad9b3a7adc27a150ebc49"
            },
            "dist": {
                "type": "zip",
                "url": "https://api.github.com/repos/laminas/laminas-mail/zipball/1ee1a384b96c8af29ecad9b3a7adc27a150ebc49",
                "reference": "1ee1a384b96c8af29ecad9b3a7adc27a150ebc49",
                "shasum": ""
            },
            "require": {
                "ext-iconv": "*",
                "laminas/laminas-loader": "^2.8",
                "laminas/laminas-mime": "^2.9.1",
                "laminas/laminas-stdlib": "^3.6",
                "laminas/laminas-validator": "^2.15",
                "php": "^7.3 || ~8.0.0 || ~8.1.0",
                "symfony/polyfill-intl-idn": "^1.24.0",
                "symfony/polyfill-mbstring": "^1.12.0",
                "webmozart/assert": "^1.10"
            },
            "conflict": {
                "zendframework/zend-mail": "*"
            },
            "require-dev": {
                "laminas/laminas-coding-standard": "~1.0.0",
                "laminas/laminas-crypt": "^2.6 || ^3.4",
                "laminas/laminas-db": "^2.13.3",
                "laminas/laminas-servicemanager": "^3.7",
                "phpunit/phpunit": "^9.5.5",
                "psalm/plugin-phpunit": "^0.15.1",
                "symfony/process": "^5.3.7",
                "vimeo/psalm": "^4.7"
            },
            "suggest": {
                "laminas/laminas-crypt": "Crammd5 support in SMTP Auth",
                "laminas/laminas-servicemanager": "^2.7.10 || ^3.3.1 when using SMTP to deliver messages"
            },
            "type": "library",
            "extra": {
                "laminas": {
                    "component": "Laminas\\Mail",
                    "config-provider": "Laminas\\Mail\\ConfigProvider"
                }
            },
            "autoload": {
                "psr-4": {
                    "Laminas\\Mail\\": "src/"
                }
            },
            "notification-url": "https://packagist.org/downloads/",
            "license": [
                "BSD-3-Clause"
            ],
            "description": "Provides generalized functionality to compose and send both text and MIME-compliant multipart e-mail messages",
            "homepage": "https://laminas.dev",
            "keywords": [
                "laminas",
                "mail"
            ],
            "support": {
                "chat": "https://laminas.dev/chat",
                "docs": "https://docs.laminas.dev/laminas-mail/",
                "forum": "https://discourse.laminas.dev",
                "issues": "https://github.com/laminas/laminas-mail/issues",
                "rss": "https://github.com/laminas/laminas-mail/releases.atom",
                "source": "https://github.com/laminas/laminas-mail"
            },
            "funding": [
                {
                    "url": "https://funding.communitybridge.org/projects/laminas-project",
                    "type": "community_bridge"
                }
            ],
            "time": "2022-02-23T21:08:17+00:00"
        },
        {
            "name": "laminas/laminas-math",
            "version": "3.6.0",
            "source": {
                "type": "git",
                "url": "https://github.com/laminas/laminas-math.git",
                "reference": "5770fc632a3614f5526632a8b70f41b65130460e"
            },
            "dist": {
                "type": "zip",
                "url": "https://api.github.com/repos/laminas/laminas-math/zipball/5770fc632a3614f5526632a8b70f41b65130460e",
                "reference": "5770fc632a3614f5526632a8b70f41b65130460e",
                "shasum": ""
            },
            "require": {
                "ext-mbstring": "*",
                "php": "~8.0.0 || ~8.1.0 || ~8.2.0"
            },
            "conflict": {
                "zendframework/zend-math": "*"
            },
            "require-dev": {
                "laminas/laminas-coding-standard": "~2.4.0",
                "phpunit/phpunit": "~9.5.25"
            },
            "suggest": {
                "ext-bcmath": "If using the bcmath functionality",
                "ext-gmp": "If using the gmp functionality"
            },
            "type": "library",
            "extra": {
                "branch-alias": {
                    "dev-master": "3.2.x-dev",
                    "dev-develop": "3.3.x-dev"
                }
            },
            "autoload": {
                "psr-4": {
                    "Laminas\\Math\\": "src/"
                }
            },
            "notification-url": "https://packagist.org/downloads/",
            "license": [
                "BSD-3-Clause"
            ],
            "description": "Create cryptographically secure pseudo-random numbers, and manage big integers",
            "homepage": "https://laminas.dev",
            "keywords": [
                "laminas",
                "math"
            ],
            "support": {
                "chat": "https://laminas.dev/chat",
                "docs": "https://docs.laminas.dev/laminas-math/",
                "forum": "https://discourse.laminas.dev",
                "issues": "https://github.com/laminas/laminas-math/issues",
                "rss": "https://github.com/laminas/laminas-math/releases.atom",
                "source": "https://github.com/laminas/laminas-math"
            },
            "funding": [
                {
                    "url": "https://funding.communitybridge.org/projects/laminas-project",
                    "type": "community_bridge"
                }
            ],
            "time": "2022-10-16T14:22:28+00:00"
        },
        {
            "name": "laminas/laminas-mime",
            "version": "2.11.0",
            "source": {
                "type": "git",
                "url": "https://github.com/laminas/laminas-mime.git",
                "reference": "60ec04b755821c79c1987ce291b44e69f2c0831f"
            },
            "dist": {
                "type": "zip",
                "url": "https://api.github.com/repos/laminas/laminas-mime/zipball/60ec04b755821c79c1987ce291b44e69f2c0831f",
                "reference": "60ec04b755821c79c1987ce291b44e69f2c0831f",
                "shasum": ""
            },
            "require": {
                "laminas/laminas-stdlib": "^2.7 || ^3.0",
                "php": "~8.0.0 || ~8.1.0 || ~8.2.0"
            },
            "conflict": {
                "zendframework/zend-mime": "*"
            },
            "require-dev": {
                "laminas/laminas-coding-standard": "~2.4.0",
                "laminas/laminas-mail": "^2.19.0",
                "phpunit/phpunit": "~9.5.25"
            },
            "suggest": {
                "laminas/laminas-mail": "Laminas\\Mail component"
            },
            "type": "library",
            "autoload": {
                "psr-4": {
                    "Laminas\\Mime\\": "src/"
                }
            },
            "notification-url": "https://packagist.org/downloads/",
            "license": [
                "BSD-3-Clause"
            ],
            "description": "Create and parse MIME messages and parts",
            "homepage": "https://laminas.dev",
            "keywords": [
                "laminas",
                "mime"
            ],
            "support": {
                "chat": "https://laminas.dev/chat",
                "docs": "https://docs.laminas.dev/laminas-mime/",
                "forum": "https://discourse.laminas.dev",
                "issues": "https://github.com/laminas/laminas-mime/issues",
                "rss": "https://github.com/laminas/laminas-mime/releases.atom",
                "source": "https://github.com/laminas/laminas-mime"
            },
            "funding": [
                {
                    "url": "https://funding.communitybridge.org/projects/laminas-project",
                    "type": "community_bridge"
                }
            ],
            "time": "2022-10-18T08:38:15+00:00"
        },
        {
            "name": "laminas/laminas-modulemanager",
            "version": "2.12.0",
            "source": {
                "type": "git",
                "url": "https://github.com/laminas/laminas-modulemanager.git",
                "reference": "cd2dd3b3dc59e75a9f2117374222c0d84b25bf19"
            },
            "dist": {
                "type": "zip",
                "url": "https://api.github.com/repos/laminas/laminas-modulemanager/zipball/cd2dd3b3dc59e75a9f2117374222c0d84b25bf19",
                "reference": "cd2dd3b3dc59e75a9f2117374222c0d84b25bf19",
                "shasum": ""
            },
            "require": {
                "brick/varexporter": "^0.3.2",
                "laminas/laminas-config": "^3.7",
                "laminas/laminas-eventmanager": "^3.4",
                "laminas/laminas-stdlib": "^3.6",
                "php": "^7.3 || ~8.0.0 || ~8.1.0",
                "webimpress/safe-writer": "^1.0.2 || ^2.1"
            },
            "conflict": {
                "zendframework/zend-modulemanager": "*"
            },
            "require-dev": {
                "laminas/laminas-coding-standard": "^2.3",
                "laminas/laminas-loader": "^2.8",
                "laminas/laminas-mvc": "^3.1.1",
                "laminas/laminas-servicemanager": "^3.7",
                "phpunit/phpunit": "^9.5.5",
                "psalm/plugin-phpunit": "^0.16.1",
                "vimeo/psalm": "^4.10"
            },
            "suggest": {
                "laminas/laminas-console": "Laminas\\Console component",
                "laminas/laminas-loader": "Laminas\\Loader component if you are not using Composer autoloading for your modules",
                "laminas/laminas-mvc": "Laminas\\Mvc component",
                "laminas/laminas-servicemanager": "Laminas\\ServiceManager component"
            },
            "type": "library",
            "autoload": {
                "psr-4": {
                    "Laminas\\ModuleManager\\": "src/"
                }
            },
            "notification-url": "https://packagist.org/downloads/",
            "license": [
                "BSD-3-Clause"
            ],
            "description": "Modular application system for laminas-mvc applications",
            "homepage": "https://laminas.dev",
            "keywords": [
                "laminas",
                "modulemanager"
            ],
            "support": {
                "chat": "https://laminas.dev/chat",
                "docs": "https://docs.laminas.dev/laminas-modulemanager/",
                "forum": "https://discourse.laminas.dev",
                "issues": "https://github.com/laminas/laminas-modulemanager/issues",
                "rss": "https://github.com/laminas/laminas-modulemanager/releases.atom",
                "source": "https://github.com/laminas/laminas-modulemanager"
            },
            "funding": [
                {
                    "url": "https://funding.communitybridge.org/projects/laminas-project",
                    "type": "community_bridge"
                }
            ],
            "time": "2022-09-07T11:22:27+00:00"
        },
        {
            "name": "laminas/laminas-mvc",
            "version": "3.3.5",
            "source": {
                "type": "git",
                "url": "https://github.com/laminas/laminas-mvc.git",
                "reference": "43fa8b0a02376cfe3209a91140bc97e94cd62d6e"
            },
            "dist": {
                "type": "zip",
                "url": "https://api.github.com/repos/laminas/laminas-mvc/zipball/43fa8b0a02376cfe3209a91140bc97e94cd62d6e",
                "reference": "43fa8b0a02376cfe3209a91140bc97e94cd62d6e",
                "shasum": ""
            },
            "require": {
                "container-interop/container-interop": "^1.2",
                "laminas/laminas-eventmanager": "^3.4",
                "laminas/laminas-http": "^2.15",
                "laminas/laminas-modulemanager": "^2.8",
                "laminas/laminas-router": "^3.5",
                "laminas/laminas-servicemanager": "^3.7",
                "laminas/laminas-stdlib": "^3.6",
                "laminas/laminas-view": "^2.14",
                "php": "^7.3 || ~8.0.0 || ~8.1.0"
            },
            "conflict": {
                "zendframework/zend-mvc": "*"
            },
            "require-dev": {
                "http-interop/http-middleware": "^0.4.1",
                "laminas/laminas-coding-standard": "^1.0.0",
                "laminas/laminas-json": "^3.3",
                "laminas/laminas-psr7bridge": "^1.0",
                "laminas/laminas-stratigility": ">=2.0.1 <2.2",
                "phpspec/prophecy-phpunit": "^2.0",
                "phpunit/phpunit": "^9.5.5"
            },
            "suggest": {
                "laminas/laminas-json": "(^2.6.1 || ^3.0) To auto-deserialize JSON body content in AbstractRestfulController extensions, when json_decode is unavailable",
                "laminas/laminas-log": "^2.9.1  To provide log functionality via LogFilterManager, LogFormatterManager, and LogProcessorManager",
                "laminas/laminas-mvc-console": "laminas-mvc-console provides the ability to expose laminas-mvc as a console application",
                "laminas/laminas-mvc-i18n": "laminas-mvc-i18n provides integration with laminas-i18n, including a translation bridge and translatable route segments",
                "laminas/laminas-mvc-middleware": "To dispatch middleware in your laminas-mvc application",
                "laminas/laminas-mvc-plugin-fileprg": "To provide Post/Redirect/Get functionality around forms that container file uploads",
                "laminas/laminas-mvc-plugin-flashmessenger": "To provide flash messaging capabilities between requests",
                "laminas/laminas-mvc-plugin-identity": "To access the authenticated identity (per laminas-authentication) in controllers",
                "laminas/laminas-mvc-plugin-prg": "To provide Post/Redirect/Get functionality within controllers",
                "laminas/laminas-paginator": "^2.7 To provide pagination functionality via PaginatorPluginManager",
                "laminas/laminas-servicemanager-di": "laminas-servicemanager-di provides utilities for integrating laminas-di and laminas-servicemanager in your laminas-mvc application"
            },
            "type": "library",
            "autoload": {
                "psr-4": {
                    "Laminas\\Mvc\\": "src/"
                }
            },
            "notification-url": "https://packagist.org/downloads/",
            "license": [
                "BSD-3-Clause"
            ],
            "description": "Laminas's event-driven MVC layer, including MVC Applications, Controllers, and Plugins",
            "homepage": "https://laminas.dev",
            "keywords": [
                "laminas",
                "mvc"
            ],
            "support": {
                "chat": "https://laminas.dev/chat",
                "docs": "https://docs.laminas.dev/laminas-mvc/",
                "forum": "https://discourse.laminas.dev",
                "issues": "https://github.com/laminas/laminas-mvc/issues",
                "rss": "https://github.com/laminas/laminas-mvc/releases.atom",
                "source": "https://github.com/laminas/laminas-mvc"
            },
            "funding": [
                {
                    "url": "https://funding.communitybridge.org/projects/laminas-project",
                    "type": "community_bridge"
                }
            ],
            "time": "2022-09-20T12:37:51+00:00"
        },
        {
            "name": "laminas/laminas-mvc-i18n",
            "version": "1.4.0",
            "source": {
                "type": "git",
                "url": "https://github.com/laminas/laminas-mvc-i18n.git",
                "reference": "6dc949c045d7a2c27652a3bb891d46ef5e1814e4"
            },
            "dist": {
                "type": "zip",
                "url": "https://api.github.com/repos/laminas/laminas-mvc-i18n/zipball/6dc949c045d7a2c27652a3bb891d46ef5e1814e4",
                "reference": "6dc949c045d7a2c27652a3bb891d46ef5e1814e4",
                "shasum": ""
            },
            "require": {
                "container-interop/container-interop": "^1.1",
                "ext-intl": "*",
                "laminas/laminas-i18n": "^2.13.0",
                "laminas/laminas-router": "^3.5.0",
                "laminas/laminas-servicemanager": "^3.15.1",
                "laminas/laminas-stdlib": "^3.10.1",
                "laminas/laminas-validator": "^2.19.0",
                "php": "^7.4 || ~8.0.0 || ~8.1.0"
            },
            "conflict": {
                "laminas/laminas-mvc": "<3.0.0",
                "phpspec/prophecy": "<1.8.0",
                "zendframework/zend-mvc-i18n": "*"
            },
            "require-dev": {
                "laminas/laminas-coding-standard": "~2.3.0",
                "phpspec/prophecy-phpunit": "^2.0",
                "phpunit/phpunit": "^9.5",
                "psalm/plugin-phpunit": "^0.17.0",
                "vimeo/psalm": "^4.24.0"
            },
            "suggest": {
                "laminas/laminas-cache": "To enable caching of translation strings"
            },
            "type": "library",
            "extra": {
                "laminas": {
                    "component": "Laminas\\Mvc\\I18n",
                    "config-provider": "Laminas\\Mvc\\I18n\\ConfigProvider"
                }
            },
            "autoload": {
                "psr-4": {
                    "Laminas\\Mvc\\I18n\\": "src/"
                }
            },
            "notification-url": "https://packagist.org/downloads/",
            "license": [
                "BSD-3-Clause"
            ],
            "description": "Integration between laminas-mvc and laminas-i18n",
            "homepage": "https://laminas.dev",
            "keywords": [
                "i18n",
                "laminas",
                "mvc"
            ],
            "support": {
                "chat": "https://laminas.dev/chat",
                "docs": "https://docs.laminas.dev/laminas-mvc-i18n/",
                "forum": "https://discourse.laminas.dev",
                "issues": "https://github.com/laminas/laminas-mvc-i18n/issues",
                "rss": "https://github.com/laminas/laminas-mvc-i18n/releases.atom",
                "source": "https://github.com/laminas/laminas-mvc-i18n"
            },
            "funding": [
                {
                    "url": "https://funding.communitybridge.org/projects/laminas-project",
                    "type": "community_bridge"
                }
            ],
            "time": "2022-07-21T16:59:34+00:00"
        },
        {
            "name": "laminas/laminas-mvc-plugin-flashmessenger",
            "version": "1.8.1",
            "source": {
                "type": "git",
                "url": "https://github.com/laminas/laminas-mvc-plugin-flashmessenger.git",
                "reference": "7293ba47e068304e3c1cacd4013ac2e615f96625"
            },
            "dist": {
                "type": "zip",
                "url": "https://api.github.com/repos/laminas/laminas-mvc-plugin-flashmessenger/zipball/7293ba47e068304e3c1cacd4013ac2e615f96625",
                "reference": "7293ba47e068304e3c1cacd4013ac2e615f96625",
                "shasum": ""
            },
            "require": {
                "laminas/laminas-mvc": "^3.3",
                "laminas/laminas-session": "^2.12.0",
                "laminas/laminas-stdlib": "^3.6.4",
                "laminas/laminas-view": "^2.13.1",
                "php": "^7.4 || ~8.0.0 || ~8.1.0"
            },
            "conflict": {
                "laminas/laminas-mvc": "<3.0.0",
                "zendframework/zend-mvc-plugin-flashmessenger": "*"
            },
            "require-dev": {
                "laminas/laminas-coding-standard": "~2.3.0",
                "laminas/laminas-i18n": "^2.13.0",
                "phpunit/phpunit": "^9.5.4",
                "psalm/plugin-phpunit": "^0.16.1",
                "vimeo/psalm": "^4.18"
            },
            "type": "library",
            "extra": {
                "laminas": {
                    "component": "Laminas\\Mvc\\Plugin\\FlashMessenger"
                }
            },
            "autoload": {
                "psr-4": {
                    "Laminas\\Mvc\\Plugin\\FlashMessenger\\": "src/"
                }
            },
            "notification-url": "https://packagist.org/downloads/",
            "license": [
                "BSD-3-Clause"
            ],
            "description": "Plugin for creating and exposing flash messages via laminas-mvc controllers",
            "homepage": "https://laminas.dev",
            "keywords": [
                "laminas",
                "mvc"
            ],
            "support": {
                "chat": "https://laminas.dev/chat",
                "docs": "https://docs.laminas.dev/laminas-mvc-plugin-flashmessenger/",
                "forum": "https://discourse.laminas.dev",
                "issues": "https://github.com/laminas/laminas-mvc-plugin-flashmessenger/issues",
                "rss": "https://github.com/laminas/laminas-mvc-plugin-flashmessenger/releases.atom",
                "source": "https://github.com/laminas/laminas-mvc-plugin-flashmessenger"
            },
            "funding": [
                {
                    "url": "https://funding.communitybridge.org/projects/laminas-project",
                    "type": "community_bridge"
                }
            ],
            "time": "2022-08-02T08:03:40+00:00"
        },
        {
            "name": "laminas/laminas-paginator",
            "version": "2.13.0",
            "source": {
                "type": "git",
                "url": "https://github.com/laminas/laminas-paginator.git",
                "reference": "2d6a9d21f5d67963347d497cd53873e3e693b0b5"
            },
            "dist": {
                "type": "zip",
                "url": "https://api.github.com/repos/laminas/laminas-paginator/zipball/2d6a9d21f5d67963347d497cd53873e3e693b0b5",
                "reference": "2d6a9d21f5d67963347d497cd53873e3e693b0b5",
                "shasum": ""
            },
            "require": {
                "ext-json": "*",
                "laminas/laminas-stdlib": "^3.10.1",
                "php": "^7.4 || ~8.0.0 || ~8.1.0"
            },
            "conflict": {
                "zendframework/zend-paginator": "*"
            },
            "require-dev": {
                "laminas/laminas-cache": "^3.1.2",
                "laminas/laminas-cache-storage-adapter-memory": "^2.0.0",
                "laminas/laminas-coding-standard": "^2.3.0",
                "laminas/laminas-config": "^3.7.0",
                "laminas/laminas-filter": "^2.13.0",
                "laminas/laminas-servicemanager": "^3.14.0",
                "laminas/laminas-view": "^2.15.0",
                "phpunit/phpunit": "^9.5.21",
                "psalm/plugin-phpunit": "^0.16.1",
                "vimeo/psalm": "^4.24.0"
            },
            "suggest": {
                "laminas/laminas-cache": "Laminas\\Cache component to support cache features",
                "laminas/laminas-filter": "Laminas\\Filter component",
                "laminas/laminas-paginator-adapter-laminasdb": "Provides pagination adapters for Select statements and TableGateway instances",
                "laminas/laminas-servicemanager": "Laminas\\ServiceManager component",
                "laminas/laminas-view": "Laminas\\View component"
            },
            "type": "library",
            "extra": {
                "laminas": {
                    "component": "Laminas\\Paginator",
                    "config-provider": "Laminas\\Paginator\\ConfigProvider"
                }
            },
            "autoload": {
                "psr-4": {
                    "Laminas\\Paginator\\": "src/"
                }
            },
            "notification-url": "https://packagist.org/downloads/",
            "license": [
                "BSD-3-Clause"
            ],
            "description": "Paginate collections of data from arbitrary sources",
            "homepage": "https://laminas.dev",
            "keywords": [
                "laminas",
                "paginator"
            ],
            "support": {
                "chat": "https://laminas.dev/chat",
                "docs": "https://docs.laminas.dev/laminas-paginator/",
                "forum": "https://discourse.laminas.dev",
                "issues": "https://github.com/laminas/laminas-paginator/issues",
                "rss": "https://github.com/laminas/laminas-paginator/releases.atom",
                "source": "https://github.com/laminas/laminas-paginator"
            },
            "funding": [
                {
                    "url": "https://funding.communitybridge.org/projects/laminas-project",
                    "type": "community_bridge"
                }
            ],
            "time": "2022-07-12T11:56:05+00:00"
        },
        {
            "name": "laminas/laminas-paginator-adapter-laminasdb",
            "version": "1.3.0",
            "source": {
                "type": "git",
                "url": "https://github.com/laminas/laminas-paginator-adapter-laminasdb.git",
                "reference": "bbed386f6eec03ce776d798d150c456c7ab10c48"
            },
            "dist": {
                "type": "zip",
                "url": "https://api.github.com/repos/laminas/laminas-paginator-adapter-laminasdb/zipball/bbed386f6eec03ce776d798d150c456c7ab10c48",
                "reference": "bbed386f6eec03ce776d798d150c456c7ab10c48",
                "shasum": ""
            },
            "require": {
                "laminas/laminas-db": "^2.13.4",
                "laminas/laminas-paginator": "^2.12.1",
                "php": "^7.4 || ~8.0.0 || ~8.1.0 || ~8.2.0"
            },
            "require-dev": {
                "laminas/laminas-coding-standard": "~2.4.0",
                "phpunit/phpunit": "^9.5.26",
                "psalm/plugin-phpunit": "^0.18.0",
                "vimeo/psalm": "^5.0.0"
            },
            "type": "library",
            "extra": {
                "laminas": {
                    "component": "Laminas\\Paginator\\Adapter\\LaminasDb",
                    "config-provider": "Laminas\\Paginator\\Adapter\\LaminasDb\\ConfigProvider"
                }
            },
            "autoload": {
                "psr-4": {
                    "Laminas\\Paginator\\Adapter\\LaminasDb\\": "src//"
                }
            },
            "notification-url": "https://packagist.org/downloads/",
            "license": [
                "BSD-3-Clause"
            ],
            "description": "laminas-db adapters for laminas-paginator",
            "keywords": [
                "db",
                "laminas",
                "pagination"
            ],
            "support": {
                "docs": "https://docs.laminas.dev/laminas-laminas-paginator-adapter-db/",
                "forum": "https://discourse.laminas.dev/",
                "issues": "https://github.com/laminas/laminas-laminas-paginator-adapter-db/issues",
                "rss": "https://github.com/laminas/laminas-laminas-paginator-adapter-db/releases.atom",
                "source": "https://github.com/laminas/laminas-laminas-paginator-adapter-db"
            },
            "funding": [
                {
                    "url": "https://funding.communitybridge.org/projects/laminas-project",
                    "type": "community_bridge"
                }
            ],
            "time": "2022-12-07T01:20:31+00:00"
        },
        {
            "name": "laminas/laminas-psr7bridge",
            "version": "1.7.0",
            "source": {
                "type": "git",
                "url": "https://github.com/laminas/laminas-psr7bridge.git",
                "reference": "7318e3762d25cf802fa0589aecf3d9b3eb411f3f"
            },
            "dist": {
                "type": "zip",
                "url": "https://api.github.com/repos/laminas/laminas-psr7bridge/zipball/7318e3762d25cf802fa0589aecf3d9b3eb411f3f",
                "reference": "7318e3762d25cf802fa0589aecf3d9b3eb411f3f",
                "shasum": ""
            },
            "require": {
                "laminas/laminas-diactoros": "^2.0",
                "laminas/laminas-http": "^2.15",
                "php": "^7.4 || ~8.0.0 || ~8.1.0",
                "psr/http-message": "^1.0"
            },
            "conflict": {
                "laminas/laminas-stdlib": "< 3.2.1",
                "zendframework/zend-psr7bridge": "*"
            },
            "require-dev": {
                "laminas/laminas-coding-standard": "^2.4.0",
                "phpunit/phpunit": "^9.5.10",
                "psalm/plugin-phpunit": "^0.17.0",
                "vimeo/psalm": "^4.11"
            },
            "type": "library",
            "autoload": {
                "psr-4": {
                    "Laminas\\Psr7Bridge\\": "src/"
                }
            },
            "notification-url": "https://packagist.org/downloads/",
            "license": [
                "BSD-3-Clause"
            ],
            "description": "Bidirectional conversions between PSR-7 and laminas-http messages",
            "homepage": "https://laminas.dev",
            "keywords": [
                "http",
                "laminas",
                "psr",
                "psr-7"
            ],
            "support": {
                "chat": "https://laminas.dev/chat",
                "docs": "https://docs.laminas.dev/laminas-psr7bridge/",
                "forum": "https://discourse.laminas.dev",
                "issues": "https://github.com/laminas/laminas-psr7bridge/issues",
                "rss": "https://github.com/laminas/laminas-psr7bridge/releases.atom",
                "source": "https://github.com/laminas/laminas-psr7bridge"
            },
            "funding": [
                {
                    "url": "https://funding.communitybridge.org/projects/laminas-project",
                    "type": "community_bridge"
                }
            ],
            "time": "2022-08-24T20:18:40+00:00"
        },
        {
            "name": "laminas/laminas-recaptcha",
            "version": "3.4.0",
            "source": {
                "type": "git",
                "url": "https://github.com/laminas/laminas-recaptcha.git",
                "reference": "f3bdb2fcaf859b9f725f397dc1bc38b4a7696a71"
            },
            "dist": {
                "type": "zip",
                "url": "https://api.github.com/repos/laminas/laminas-recaptcha/zipball/f3bdb2fcaf859b9f725f397dc1bc38b4a7696a71",
                "reference": "f3bdb2fcaf859b9f725f397dc1bc38b4a7696a71",
                "shasum": ""
            },
            "require": {
                "ext-json": "*",
                "laminas/laminas-http": "^2.15",
                "laminas/laminas-json": "^3.3",
                "laminas/laminas-stdlib": "^3.6",
                "php": "^7.3 || ~8.0.0 || ~8.1.0"
            },
            "conflict": {
                "zendframework/zendservice-recaptcha": "*"
            },
            "require-dev": {
                "laminas/laminas-coding-standard": "~2.3.0",
                "laminas/laminas-config": "^3.7",
                "laminas/laminas-validator": "^2.15",
                "phpunit/phpunit": "^9.5.4"
            },
            "suggest": {
                "laminas/laminas-validator": "~2.0, if using ReCaptcha's Mailhide API"
            },
            "type": "library",
            "autoload": {
                "psr-4": {
                    "Laminas\\ReCaptcha\\": "src/"
                }
            },
            "notification-url": "https://packagist.org/downloads/",
            "license": [
                "BSD-3-Clause"
            ],
            "description": "OOP wrapper for the ReCaptcha web service",
            "homepage": "https://laminas.dev",
            "keywords": [
                "laminas",
                "recaptcha"
            ],
            "support": {
                "chat": "https://laminas.dev/chat",
                "docs": "https://docs.laminas.dev/laminas-recaptcha/",
                "forum": "https://discourse.laminas.dev",
                "issues": "https://github.com/laminas/laminas-recaptcha/issues",
                "rss": "https://github.com/laminas/laminas-recaptcha/releases.atom",
                "source": "https://github.com/laminas/laminas-recaptcha"
            },
            "funding": [
                {
                    "url": "https://funding.communitybridge.org/projects/laminas-project",
                    "type": "community_bridge"
                }
            ],
            "time": "2021-11-28T18:10:25+00:00"
        },
        {
            "name": "laminas/laminas-router",
            "version": "3.11.1",
            "source": {
                "type": "git",
                "url": "https://github.com/laminas/laminas-router.git",
                "reference": "3512c28cb4ffd64a62bc9e8b685a50a6547b0a11"
            },
            "dist": {
                "type": "zip",
                "url": "https://api.github.com/repos/laminas/laminas-router/zipball/3512c28cb4ffd64a62bc9e8b685a50a6547b0a11",
                "reference": "3512c28cb4ffd64a62bc9e8b685a50a6547b0a11",
                "shasum": ""
            },
            "require": {
                "laminas/laminas-http": "^2.15",
                "laminas/laminas-servicemanager": "^3.14.0",
                "laminas/laminas-stdlib": "^3.10.1",
                "php": "~8.0.0 || ~8.1.0 || ~8.2.0"
            },
            "conflict": {
                "zendframework/zend-router": "*"
            },
            "require-dev": {
                "laminas/laminas-coding-standard": "~2.4.0",
                "laminas/laminas-i18n": "^2.19.0",
                "phpunit/phpunit": "^9.5.26",
                "psalm/plugin-phpunit": "^0.18.0",
                "vimeo/psalm": "^5.0.0"
            },
            "suggest": {
                "laminas/laminas-i18n": "^2.15.0 if defining translatable HTTP path segments"
            },
            "type": "library",
            "extra": {
                "laminas": {
                    "component": "Laminas\\Router",
                    "config-provider": "Laminas\\Router\\ConfigProvider"
                }
            },
            "autoload": {
                "psr-4": {
                    "Laminas\\Router\\": "src/"
                }
            },
            "notification-url": "https://packagist.org/downloads/",
            "license": [
                "BSD-3-Clause"
            ],
            "description": "Flexible routing system for HTTP and console applications",
            "homepage": "https://laminas.dev",
            "keywords": [
                "laminas",
                "routing"
            ],
            "support": {
                "chat": "https://laminas.dev/chat",
                "docs": "https://docs.laminas.dev/laminas-router/",
                "forum": "https://discourse.laminas.dev",
                "issues": "https://github.com/laminas/laminas-router/issues",
                "rss": "https://github.com/laminas/laminas-router/releases.atom",
                "source": "https://github.com/laminas/laminas-router"
            },
            "funding": [
                {
                    "url": "https://funding.communitybridge.org/projects/laminas-project",
                    "type": "community_bridge"
                }
            ],
            "time": "2022-12-29T14:47:23+00:00"
        },
        {
            "name": "laminas/laminas-serializer",
            "version": "2.13.0",
            "source": {
                "type": "git",
                "url": "https://github.com/laminas/laminas-serializer.git",
                "reference": "aa72a694d79f01ef1252b276ca9930158c3b877d"
            },
            "dist": {
                "type": "zip",
                "url": "https://api.github.com/repos/laminas/laminas-serializer/zipball/aa72a694d79f01ef1252b276ca9930158c3b877d",
                "reference": "aa72a694d79f01ef1252b276ca9930158c3b877d",
                "shasum": ""
            },
            "require": {
                "laminas/laminas-json": "^3.1",
                "laminas/laminas-stdlib": "^3.2",
                "php": "^7.4 || ~8.0.0 || ~8.1.0"
            },
            "conflict": {
                "zendframework/zend-serializer": "*"
            },
            "require-dev": {
                "laminas/laminas-coding-standard": "~2.3.0",
                "laminas/laminas-math": "^3.3",
                "laminas/laminas-servicemanager": "^3.6",
                "phpunit/phpunit": "^9.3"
            },
            "suggest": {
                "laminas/laminas-math": "(^3.3) To support Python Pickle serialization",
                "laminas/laminas-servicemanager": "(^3.6) To support plugin manager support"
            },
            "type": "library",
            "extra": {
                "laminas": {
                    "component": "Laminas\\Serializer",
                    "config-provider": "Laminas\\Serializer\\ConfigProvider"
                }
            },
            "autoload": {
                "psr-4": {
                    "Laminas\\Serializer\\": "src/"
                }
            },
            "notification-url": "https://packagist.org/downloads/",
            "license": [
                "BSD-3-Clause"
            ],
            "description": "Serialize and deserialize PHP structures to a variety of representations",
            "homepage": "https://laminas.dev",
            "keywords": [
                "laminas",
                "serializer"
            ],
            "support": {
                "chat": "https://laminas.dev/chat",
                "docs": "https://docs.laminas.dev/laminas-serializer/",
                "forum": "https://discourse.laminas.dev",
                "issues": "https://github.com/laminas/laminas-serializer/issues",
                "rss": "https://github.com/laminas/laminas-serializer/releases.atom",
                "source": "https://github.com/laminas/laminas-serializer"
            },
            "funding": [
                {
                    "url": "https://funding.communitybridge.org/projects/laminas-project",
                    "type": "community_bridge"
                }
            ],
            "time": "2022-04-11T19:50:04+00:00"
        },
        {
            "name": "laminas/laminas-servicemanager",
            "version": "3.17.0",
            "source": {
                "type": "git",
                "url": "https://github.com/laminas/laminas-servicemanager.git",
                "reference": "360be5f16955dd1edbcce1cfaa98ed82a17f02ec"
            },
            "dist": {
                "type": "zip",
                "url": "https://api.github.com/repos/laminas/laminas-servicemanager/zipball/360be5f16955dd1edbcce1cfaa98ed82a17f02ec",
                "reference": "360be5f16955dd1edbcce1cfaa98ed82a17f02ec",
                "shasum": ""
            },
            "require": {
                "laminas/laminas-stdlib": "^3.2.1",
                "php": "~7.4.0 || ~8.0.0 || ~8.1.0",
                "psr/container": "^1.0"
            },
            "conflict": {
                "ext-psr": "*",
                "laminas/laminas-code": "<3.3.1",
                "zendframework/zend-code": "<3.3.1",
                "zendframework/zend-servicemanager": "*"
            },
            "provide": {
                "psr/container-implementation": "^1.0"
            },
            "replace": {
                "container-interop/container-interop": "^1.2.0"
            },
            "require-dev": {
                "composer/package-versions-deprecated": "^1.0",
                "laminas/laminas-coding-standard": "~2.4.0",
                "laminas/laminas-container-config-test": "^0.7",
                "laminas/laminas-dependency-plugin": "^2.1.2",
                "mikey179/vfsstream": "^1.6.10@alpha",
                "ocramius/proxy-manager": "^2.11",
                "phpbench/phpbench": "^1.1",
                "phpspec/prophecy-phpunit": "^2.0",
                "phpunit/phpunit": "^9.5.5",
                "psalm/plugin-phpunit": "^0.17.0",
                "vimeo/psalm": "^4.8"
            },
            "suggest": {
                "ocramius/proxy-manager": "ProxyManager ^2.1.1 to handle lazy initialization of services"
            },
            "bin": [
                "bin/generate-deps-for-config-factory",
                "bin/generate-factory-for-class"
            ],
            "type": "library",
            "autoload": {
                "files": [
                    "src/autoload.php"
                ],
                "psr-4": {
                    "Laminas\\ServiceManager\\": "src/"
                }
            },
            "notification-url": "https://packagist.org/downloads/",
            "license": [
                "BSD-3-Clause"
            ],
            "description": "Factory-Driven Dependency Injection Container",
            "homepage": "https://laminas.dev",
            "keywords": [
                "PSR-11",
                "dependency-injection",
                "di",
                "dic",
                "laminas",
                "service-manager",
                "servicemanager"
            ],
            "support": {
                "chat": "https://laminas.dev/chat",
                "docs": "https://docs.laminas.dev/laminas-servicemanager/",
                "forum": "https://discourse.laminas.dev",
                "issues": "https://github.com/laminas/laminas-servicemanager/issues",
                "rss": "https://github.com/laminas/laminas-servicemanager/releases.atom",
                "source": "https://github.com/laminas/laminas-servicemanager"
            },
            "funding": [
                {
                    "url": "https://funding.communitybridge.org/projects/laminas-project",
                    "type": "community_bridge"
                }
            ],
            "time": "2022-09-22T11:33:46+00:00"
        },
        {
            "name": "laminas/laminas-session",
            "version": "2.13.0",
            "source": {
                "type": "git",
                "url": "https://github.com/laminas/laminas-session.git",
                "reference": "9f8a6077dd22b3b253583b1be84ddd5bf6fa1ef4"
            },
            "dist": {
                "type": "zip",
                "url": "https://api.github.com/repos/laminas/laminas-session/zipball/9f8a6077dd22b3b253583b1be84ddd5bf6fa1ef4",
                "reference": "9f8a6077dd22b3b253583b1be84ddd5bf6fa1ef4",
                "shasum": ""
            },
            "require": {
                "laminas/laminas-eventmanager": "^3.5",
                "laminas/laminas-servicemanager": "^3.15.1",
                "laminas/laminas-stdlib": "^3.10.1",
                "php": "^7.4 || ~8.0.0 || ~8.1.0"
            },
            "conflict": {
                "zendframework/zend-session": "*"
            },
            "require-dev": {
                "laminas/laminas-cache": "^3.1.3",
                "laminas/laminas-cache-storage-adapter-memory": "^2.0.0",
                "laminas/laminas-coding-standard": "~2.3.0",
                "laminas/laminas-db": "^2.13.4",
                "laminas/laminas-http": "^2.15",
                "laminas/laminas-validator": "^2.15",
                "mongodb/mongodb": "~1.12.0",
                "php-mock/php-mock-phpunit": "^1.1.2 || ^2.0",
                "phpspec/prophecy-phpunit": "^2.0",
                "phpunit/phpunit": "^9.5.9",
                "psalm/plugin-phpunit": "^0.17.0",
                "vimeo/psalm": "^4.24.0"
            },
            "suggest": {
                "laminas/laminas-cache": "Laminas\\Cache component",
                "laminas/laminas-db": "Laminas\\Db component",
                "laminas/laminas-http": "Laminas\\Http component",
                "laminas/laminas-servicemanager": "Laminas\\ServiceManager component",
                "laminas/laminas-validator": "Laminas\\Validator component",
                "mongodb/mongodb": "If you want to use the MongoDB session save handler"
            },
            "type": "library",
            "extra": {
                "laminas": {
                    "component": "Laminas\\Session",
                    "config-provider": "Laminas\\Session\\ConfigProvider"
                }
            },
            "autoload": {
                "psr-4": {
                    "Laminas\\Session\\": "src/"
                }
            },
            "notification-url": "https://packagist.org/downloads/",
            "license": [
                "BSD-3-Clause"
            ],
            "description": "Object-oriented interface to PHP sessions and storage",
            "homepage": "https://laminas.dev",
            "keywords": [
                "laminas",
                "session"
            ],
            "support": {
                "chat": "https://laminas.dev/chat",
                "docs": "https://docs.laminas.dev/laminas-session/",
                "forum": "https://discourse.laminas.dev",
                "issues": "https://github.com/laminas/laminas-session/issues",
                "rss": "https://github.com/laminas/laminas-session/releases.atom",
                "source": "https://github.com/laminas/laminas-session"
            },
            "funding": [
                {
                    "url": "https://funding.communitybridge.org/projects/laminas-project",
                    "type": "community_bridge"
                }
            ],
            "time": "2022-07-22T10:26:33+00:00"
        },
        {
            "name": "laminas/laminas-stdlib",
            "version": "3.13.0",
            "source": {
                "type": "git",
                "url": "https://github.com/laminas/laminas-stdlib.git",
                "reference": "66a6d03c381f6c9f1dd988bf8244f9afb9380d76"
            },
            "dist": {
                "type": "zip",
                "url": "https://api.github.com/repos/laminas/laminas-stdlib/zipball/66a6d03c381f6c9f1dd988bf8244f9afb9380d76",
                "reference": "66a6d03c381f6c9f1dd988bf8244f9afb9380d76",
                "shasum": ""
            },
            "require": {
                "php": "^7.4 || ~8.0.0 || ~8.1.0"
            },
            "conflict": {
                "zendframework/zend-stdlib": "*"
            },
            "require-dev": {
                "laminas/laminas-coding-standard": "~2.3.0",
                "phpbench/phpbench": "^1.2.6",
                "phpstan/phpdoc-parser": "^0.5.4",
                "phpunit/phpunit": "^9.5.23",
                "psalm/plugin-phpunit": "^0.17.0",
                "vimeo/psalm": "^4.26"
            },
            "type": "library",
            "autoload": {
                "psr-4": {
                    "Laminas\\Stdlib\\": "src/"
                }
            },
            "notification-url": "https://packagist.org/downloads/",
            "license": [
                "BSD-3-Clause"
            ],
            "description": "SPL extensions, array utilities, error handlers, and more",
            "homepage": "https://laminas.dev",
            "keywords": [
                "laminas",
                "stdlib"
            ],
            "support": {
                "chat": "https://laminas.dev/chat",
                "docs": "https://docs.laminas.dev/laminas-stdlib/",
                "forum": "https://discourse.laminas.dev",
                "issues": "https://github.com/laminas/laminas-stdlib/issues",
                "rss": "https://github.com/laminas/laminas-stdlib/releases.atom",
                "source": "https://github.com/laminas/laminas-stdlib"
            },
            "funding": [
                {
                    "url": "https://funding.communitybridge.org/projects/laminas-project",
                    "type": "community_bridge"
                }
            ],
            "time": "2022-08-24T13:56:50+00:00"
        },
        {
            "name": "laminas/laminas-text",
            "version": "2.9.0",
            "source": {
                "type": "git",
                "url": "https://github.com/laminas/laminas-text.git",
                "reference": "8879e75d03e09b0d6787e6680cfa255afd4645a7"
            },
            "dist": {
                "type": "zip",
                "url": "https://api.github.com/repos/laminas/laminas-text/zipball/8879e75d03e09b0d6787e6680cfa255afd4645a7",
                "reference": "8879e75d03e09b0d6787e6680cfa255afd4645a7",
                "shasum": ""
            },
            "require": {
                "laminas/laminas-servicemanager": "^3.4",
                "laminas/laminas-stdlib": "^3.6",
                "php": "^7.3 || ~8.0.0 || ~8.1.0"
            },
            "conflict": {
                "zendframework/zend-text": "*"
            },
            "require-dev": {
                "laminas/laminas-coding-standard": "~1.0.0",
                "phpunit/phpunit": "^9.3"
            },
            "type": "library",
            "autoload": {
                "psr-4": {
                    "Laminas\\Text\\": "src/"
                }
            },
            "notification-url": "https://packagist.org/downloads/",
            "license": [
                "BSD-3-Clause"
            ],
            "description": "Create FIGlets and text-based tables",
            "homepage": "https://laminas.dev",
            "keywords": [
                "laminas",
                "text"
            ],
            "support": {
                "chat": "https://laminas.dev/chat",
                "docs": "https://docs.laminas.dev/laminas-text/",
                "forum": "https://discourse.laminas.dev",
                "issues": "https://github.com/laminas/laminas-text/issues",
                "rss": "https://github.com/laminas/laminas-text/releases.atom",
                "source": "https://github.com/laminas/laminas-text"
            },
            "funding": [
                {
                    "url": "https://funding.communitybridge.org/projects/laminas-project",
                    "type": "community_bridge"
                }
            ],
            "time": "2021-09-02T16:50:53+00:00"
        },
        {
            "name": "laminas/laminas-uri",
            "version": "2.10.0",
            "source": {
                "type": "git",
                "url": "https://github.com/laminas/laminas-uri.git",
                "reference": "663b050294945c7345cc3a61f3ca661d5f9e1f80"
            },
            "dist": {
                "type": "zip",
                "url": "https://api.github.com/repos/laminas/laminas-uri/zipball/663b050294945c7345cc3a61f3ca661d5f9e1f80",
                "reference": "663b050294945c7345cc3a61f3ca661d5f9e1f80",
                "shasum": ""
            },
            "require": {
                "laminas/laminas-escaper": "^2.9",
                "laminas/laminas-validator": "^2.15",
                "php": "~8.0.0 || ~8.1.0 || ~8.2.0"
            },
            "conflict": {
                "zendframework/zend-uri": "*"
            },
            "require-dev": {
                "laminas/laminas-coding-standard": "~2.4.0",
                "phpunit/phpunit": "^9.5.25"
            },
            "type": "library",
            "autoload": {
                "psr-4": {
                    "Laminas\\Uri\\": "src/"
                }
            },
            "notification-url": "https://packagist.org/downloads/",
            "license": [
                "BSD-3-Clause"
            ],
            "description": "A component that aids in manipulating and validating » Uniform Resource Identifiers (URIs)",
            "homepage": "https://laminas.dev",
            "keywords": [
                "laminas",
                "uri"
            ],
            "support": {
                "chat": "https://laminas.dev/chat",
                "docs": "https://docs.laminas.dev/laminas-uri/",
                "forum": "https://discourse.laminas.dev",
                "issues": "https://github.com/laminas/laminas-uri/issues",
                "rss": "https://github.com/laminas/laminas-uri/releases.atom",
                "source": "https://github.com/laminas/laminas-uri"
            },
            "funding": [
                {
                    "url": "https://funding.communitybridge.org/projects/laminas-project",
                    "type": "community_bridge"
                }
            ],
            "time": "2022-10-16T15:02:45+00:00"
        },
        {
            "name": "laminas/laminas-validator",
            "version": "2.25.0",
            "source": {
                "type": "git",
                "url": "https://github.com/laminas/laminas-validator.git",
                "reference": "42de39b78e73b321db7d948cf8530a2764f8b9aa"
            },
            "dist": {
                "type": "zip",
                "url": "https://api.github.com/repos/laminas/laminas-validator/zipball/42de39b78e73b321db7d948cf8530a2764f8b9aa",
                "reference": "42de39b78e73b321db7d948cf8530a2764f8b9aa",
                "shasum": ""
            },
            "require": {
                "laminas/laminas-servicemanager": "^3.12.0",
                "laminas/laminas-stdlib": "^3.13",
                "php": "^7.4 || ~8.0.0 || ~8.1.0"
            },
            "conflict": {
                "zendframework/zend-validator": "*"
            },
            "require-dev": {
                "laminas/laminas-coding-standard": "^2.4.0",
                "laminas/laminas-db": "^2.15.0",
                "laminas/laminas-filter": "^2.18.0",
                "laminas/laminas-http": "^2.16.0",
                "laminas/laminas-i18n": "^2.17.0",
                "laminas/laminas-session": "^2.13.0",
                "laminas/laminas-uri": "^2.9.1",
                "phpspec/prophecy-phpunit": "^2.0",
                "phpunit/phpunit": "^9.5.24",
                "psalm/plugin-phpunit": "^0.17.0",
                "psr/http-client": "^1.0",
                "psr/http-factory": "^1.0",
                "psr/http-message": "^1.0",
                "vimeo/psalm": "^4.27.0"
            },
            "suggest": {
                "laminas/laminas-db": "Laminas\\Db component, required by the (No)RecordExists validator",
                "laminas/laminas-filter": "Laminas\\Filter component, required by the Digits validator",
                "laminas/laminas-i18n": "Laminas\\I18n component to allow translation of validation error messages",
                "laminas/laminas-i18n-resources": "Translations of validator messages",
                "laminas/laminas-servicemanager": "Laminas\\ServiceManager component to allow using the ValidatorPluginManager and validator chains",
                "laminas/laminas-session": "Laminas\\Session component, ^2.8; required by the Csrf validator",
                "laminas/laminas-uri": "Laminas\\Uri component, required by the Uri and Sitemap\\Loc validators",
                "psr/http-message": "psr/http-message, required when validating PSR-7 UploadedFileInterface instances via the Upload and UploadFile validators"
            },
            "type": "library",
            "extra": {
                "laminas": {
                    "component": "Laminas\\Validator",
                    "config-provider": "Laminas\\Validator\\ConfigProvider"
                }
            },
            "autoload": {
                "psr-4": {
                    "Laminas\\Validator\\": "src/"
                }
            },
            "notification-url": "https://packagist.org/downloads/",
            "license": [
                "BSD-3-Clause"
            ],
            "description": "Validation classes for a wide range of domains, and the ability to chain validators to create complex validation criteria",
            "homepage": "https://laminas.dev",
            "keywords": [
                "laminas",
                "validator"
            ],
            "support": {
                "chat": "https://laminas.dev/chat",
                "docs": "https://docs.laminas.dev/laminas-validator/",
                "forum": "https://discourse.laminas.dev",
                "issues": "https://github.com/laminas/laminas-validator/issues",
                "rss": "https://github.com/laminas/laminas-validator/releases.atom",
                "source": "https://github.com/laminas/laminas-validator"
            },
            "funding": [
                {
                    "url": "https://funding.communitybridge.org/projects/laminas-project",
                    "type": "community_bridge"
                }
            ],
            "time": "2022-09-20T11:33:19+00:00"
        },
        {
            "name": "laminas/laminas-view",
            "version": "2.23.0",
            "source": {
                "type": "git",
                "url": "https://github.com/laminas/laminas-view.git",
                "reference": "69ea122cd53f7839e58cb250975932332e542524"
            },
            "dist": {
                "type": "zip",
                "url": "https://api.github.com/repos/laminas/laminas-view/zipball/69ea122cd53f7839e58cb250975932332e542524",
                "reference": "69ea122cd53f7839e58cb250975932332e542524",
                "shasum": ""
            },
            "require": {
                "container-interop/container-interop": "^1.2",
                "ext-dom": "*",
                "ext-filter": "*",
                "ext-json": "*",
                "laminas/laminas-escaper": "^2.5",
                "laminas/laminas-eventmanager": "^3.4",
                "laminas/laminas-json": "^3.3",
                "laminas/laminas-servicemanager": "^3.14.0",
                "laminas/laminas-stdlib": "^3.10.1",
                "php": "^7.4 || ~8.0.0 || ~8.1.0",
                "psr/container": "^1 || ^2"
            },
            "conflict": {
                "container-interop/container-interop": "<1.2",
                "laminas/laminas-router": "<3.0.1",
                "laminas/laminas-servicemanager": "<3.3",
                "laminas/laminas-session": "<2.12",
                "zendframework/zend-view": "*"
            },
            "require-dev": {
                "laminas/laminas-authentication": "^2.5",
                "laminas/laminas-coding-standard": "~2.3.0",
                "laminas/laminas-console": "^2.6",
                "laminas/laminas-feed": "^2.15",
                "laminas/laminas-filter": "^2.13.0",
                "laminas/laminas-http": "^2.15",
                "laminas/laminas-i18n": "^2.6",
                "laminas/laminas-modulemanager": "^2.7.1",
                "laminas/laminas-mvc": "^3.0",
                "laminas/laminas-mvc-i18n": "^1.1",
                "laminas/laminas-mvc-plugin-flashmessenger": "^1.5.0",
                "laminas/laminas-navigation": "^2.13.1",
                "laminas/laminas-paginator": "^2.11.0",
                "laminas/laminas-permissions-acl": "^2.6",
                "laminas/laminas-router": "^3.0.1",
                "laminas/laminas-uri": "^2.5",
                "phpspec/prophecy": "^1.12",
                "phpspec/prophecy-phpunit": "^2.0",
                "phpunit/phpunit": "^9.5.5",
                "psalm/plugin-phpunit": "^0.17.0",
                "vimeo/psalm": "^4.10"
            },
            "suggest": {
                "laminas/laminas-authentication": "Laminas\\Authentication component",
                "laminas/laminas-escaper": "Laminas\\Escaper component",
                "laminas/laminas-feed": "Laminas\\Feed component",
                "laminas/laminas-filter": "Laminas\\Filter component",
                "laminas/laminas-http": "Laminas\\Http component",
                "laminas/laminas-i18n": "Laminas\\I18n component",
                "laminas/laminas-mvc": "Laminas\\Mvc component",
                "laminas/laminas-mvc-plugin-flashmessenger": "laminas-mvc-plugin-flashmessenger component, if you want to use the FlashMessenger view helper with laminas-mvc versions 3 and up",
                "laminas/laminas-navigation": "Laminas\\Navigation component",
                "laminas/laminas-paginator": "Laminas\\Paginator component",
                "laminas/laminas-permissions-acl": "Laminas\\Permissions\\Acl component",
                "laminas/laminas-servicemanager": "Laminas\\ServiceManager component",
                "laminas/laminas-uri": "Laminas\\Uri component"
            },
            "bin": [
                "bin/templatemap_generator.php"
            ],
            "type": "library",
            "autoload": {
                "psr-4": {
                    "Laminas\\View\\": "src/"
                }
            },
            "notification-url": "https://packagist.org/downloads/",
            "license": [
                "BSD-3-Clause"
            ],
            "description": "Flexible view layer supporting and providing multiple view layers, helpers, and more",
            "homepage": "https://laminas.dev",
            "keywords": [
                "laminas",
                "view"
            ],
            "support": {
                "chat": "https://laminas.dev/chat",
                "docs": "https://docs.laminas.dev/laminas-view/",
                "forum": "https://discourse.laminas.dev",
                "issues": "https://github.com/laminas/laminas-view/issues",
                "rss": "https://github.com/laminas/laminas-view/releases.atom",
                "source": "https://github.com/laminas/laminas-view"
            },
            "funding": [
                {
                    "url": "https://funding.communitybridge.org/projects/laminas-project",
                    "type": "community_bridge"
                }
            ],
            "time": "2022-09-19T15:43:14+00:00"
        },
        {
            "name": "lcobucci/clock",
            "version": "2.2.0",
            "source": {
                "type": "git",
                "url": "https://github.com/lcobucci/clock.git",
                "reference": "fb533e093fd61321bfcbac08b131ce805fe183d3"
            },
            "dist": {
                "type": "zip",
                "url": "https://api.github.com/repos/lcobucci/clock/zipball/fb533e093fd61321bfcbac08b131ce805fe183d3",
                "reference": "fb533e093fd61321bfcbac08b131ce805fe183d3",
                "shasum": ""
            },
            "require": {
                "php": "^8.0",
                "stella-maris/clock": "^0.1.4"
            },
            "require-dev": {
                "infection/infection": "^0.26",
                "lcobucci/coding-standard": "^8.0",
                "phpstan/extension-installer": "^1.1",
                "phpstan/phpstan": "^0.12",
                "phpstan/phpstan-deprecation-rules": "^0.12",
                "phpstan/phpstan-phpunit": "^0.12",
                "phpstan/phpstan-strict-rules": "^0.12",
                "phpunit/phpunit": "^9.5"
            },
            "type": "library",
            "autoload": {
                "psr-4": {
                    "Lcobucci\\Clock\\": "src"
                }
            },
            "notification-url": "https://packagist.org/downloads/",
            "license": [
                "MIT"
            ],
            "authors": [
                {
                    "name": "Luís Cobucci",
                    "email": "lcobucci@gmail.com"
                }
            ],
            "description": "Yet another clock abstraction",
            "support": {
                "issues": "https://github.com/lcobucci/clock/issues",
                "source": "https://github.com/lcobucci/clock/tree/2.2.0"
            },
            "funding": [
                {
                    "url": "https://github.com/lcobucci",
                    "type": "github"
                },
                {
                    "url": "https://www.patreon.com/lcobucci",
                    "type": "patreon"
                }
            ],
            "time": "2022-04-19T19:34:17+00:00"
        },
        {
            "name": "lcobucci/jwt",
            "version": "4.3.0",
            "source": {
                "type": "git",
                "url": "https://github.com/lcobucci/jwt.git",
                "reference": "4d7de2fe0d51a96418c0d04004986e410e87f6b4"
            },
            "dist": {
                "type": "zip",
                "url": "https://api.github.com/repos/lcobucci/jwt/zipball/4d7de2fe0d51a96418c0d04004986e410e87f6b4",
                "reference": "4d7de2fe0d51a96418c0d04004986e410e87f6b4",
                "shasum": ""
            },
            "require": {
                "ext-hash": "*",
                "ext-json": "*",
                "ext-mbstring": "*",
                "ext-openssl": "*",
                "ext-sodium": "*",
                "lcobucci/clock": "^2.0 || ^3.0",
                "php": "^7.4 || ^8.0"
            },
            "require-dev": {
                "infection/infection": "^0.21",
                "lcobucci/coding-standard": "^6.0",
                "mikey179/vfsstream": "^1.6.7",
                "phpbench/phpbench": "^1.2",
                "phpstan/extension-installer": "^1.0",
                "phpstan/phpstan": "^1.4",
                "phpstan/phpstan-deprecation-rules": "^1.0",
                "phpstan/phpstan-phpunit": "^1.0",
                "phpstan/phpstan-strict-rules": "^1.0",
                "phpunit/php-invoker": "^3.1",
                "phpunit/phpunit": "^9.5"
            },
            "type": "library",
            "autoload": {
                "psr-4": {
                    "Lcobucci\\JWT\\": "src"
                }
            },
            "notification-url": "https://packagist.org/downloads/",
            "license": [
                "BSD-3-Clause"
            ],
            "authors": [
                {
                    "name": "Luís Cobucci",
                    "email": "lcobucci@gmail.com",
                    "role": "Developer"
                }
            ],
            "description": "A simple library to work with JSON Web Token and JSON Web Signature",
            "keywords": [
                "JWS",
                "jwt"
            ],
            "support": {
                "issues": "https://github.com/lcobucci/jwt/issues",
                "source": "https://github.com/lcobucci/jwt/tree/4.3.0"
            },
            "funding": [
                {
                    "url": "https://github.com/lcobucci",
                    "type": "github"
                },
                {
                    "url": "https://www.patreon.com/lcobucci",
                    "type": "patreon"
                }
            ],
            "time": "2023-01-02T13:28:00+00:00"
        },
        {
            "name": "league/commonmark",
            "version": "2.3.9",
            "source": {
                "type": "git",
                "url": "https://github.com/thephpleague/commonmark.git",
                "reference": "c1e114f74e518daca2729ea8c4bf1167038fa4b5"
            },
            "dist": {
                "type": "zip",
                "url": "https://api.github.com/repos/thephpleague/commonmark/zipball/c1e114f74e518daca2729ea8c4bf1167038fa4b5",
                "reference": "c1e114f74e518daca2729ea8c4bf1167038fa4b5",
                "shasum": ""
            },
            "require": {
                "ext-mbstring": "*",
                "league/config": "^1.1.1",
                "php": "^7.4 || ^8.0",
                "psr/event-dispatcher": "^1.0",
                "symfony/deprecation-contracts": "^2.1 || ^3.0",
                "symfony/polyfill-php80": "^1.16"
            },
            "require-dev": {
                "cebe/markdown": "^1.0",
                "commonmark/cmark": "0.30.0",
                "commonmark/commonmark.js": "0.30.0",
                "composer/package-versions-deprecated": "^1.8",
                "embed/embed": "^4.4",
                "erusev/parsedown": "^1.0",
                "ext-json": "*",
                "github/gfm": "0.29.0",
                "michelf/php-markdown": "^1.4 || ^2.0",
                "nyholm/psr7": "^1.5",
                "phpstan/phpstan": "^1.8.2",
                "phpunit/phpunit": "^9.5.21",
                "scrutinizer/ocular": "^1.8.1",
                "symfony/finder": "^5.3 | ^6.0",
                "symfony/yaml": "^2.3 | ^3.0 | ^4.0 | ^5.0 | ^6.0",
                "unleashedtech/php-coding-standard": "^3.1.1",
                "vimeo/psalm": "^4.24.0 || ^5.0.0"
            },
            "suggest": {
                "symfony/yaml": "v2.3+ required if using the Front Matter extension"
            },
            "type": "library",
            "extra": {
                "branch-alias": {
                    "dev-main": "2.4-dev"
                }
            },
            "autoload": {
                "psr-4": {
                    "League\\CommonMark\\": "src"
                }
            },
            "notification-url": "https://packagist.org/downloads/",
            "license": [
                "BSD-3-Clause"
            ],
            "authors": [
                {
                    "name": "Colin O'Dell",
                    "email": "colinodell@gmail.com",
                    "homepage": "https://www.colinodell.com",
                    "role": "Lead Developer"
                }
            ],
            "description": "Highly-extensible PHP Markdown parser which fully supports the CommonMark spec and GitHub-Flavored Markdown (GFM)",
            "homepage": "https://commonmark.thephpleague.com",
            "keywords": [
                "commonmark",
                "flavored",
                "gfm",
                "github",
                "github-flavored",
                "markdown",
                "md",
                "parser"
            ],
            "support": {
                "docs": "https://commonmark.thephpleague.com/",
                "forum": "https://github.com/thephpleague/commonmark/discussions",
                "issues": "https://github.com/thephpleague/commonmark/issues",
                "rss": "https://github.com/thephpleague/commonmark/releases.atom",
                "source": "https://github.com/thephpleague/commonmark"
            },
            "funding": [
                {
                    "url": "https://www.colinodell.com/sponsor",
                    "type": "custom"
                },
                {
                    "url": "https://www.paypal.me/colinpodell/10.00",
                    "type": "custom"
                },
                {
                    "url": "https://github.com/colinodell",
                    "type": "github"
                },
                {
                    "url": "https://tidelift.com/funding/github/packagist/league/commonmark",
                    "type": "tidelift"
                }
            ],
            "time": "2023-02-15T14:07:24+00:00"
        },
        {
            "name": "league/config",
            "version": "v1.2.0",
            "source": {
                "type": "git",
                "url": "https://github.com/thephpleague/config.git",
                "reference": "754b3604fb2984c71f4af4a9cbe7b57f346ec1f3"
            },
            "dist": {
                "type": "zip",
                "url": "https://api.github.com/repos/thephpleague/config/zipball/754b3604fb2984c71f4af4a9cbe7b57f346ec1f3",
                "reference": "754b3604fb2984c71f4af4a9cbe7b57f346ec1f3",
                "shasum": ""
            },
            "require": {
                "dflydev/dot-access-data": "^3.0.1",
                "nette/schema": "^1.2",
                "php": "^7.4 || ^8.0"
            },
            "require-dev": {
                "phpstan/phpstan": "^1.8.2",
                "phpunit/phpunit": "^9.5.5",
                "scrutinizer/ocular": "^1.8.1",
                "unleashedtech/php-coding-standard": "^3.1",
                "vimeo/psalm": "^4.7.3"
            },
            "type": "library",
            "extra": {
                "branch-alias": {
                    "dev-main": "1.2-dev"
                }
            },
            "autoload": {
                "psr-4": {
                    "League\\Config\\": "src"
                }
            },
            "notification-url": "https://packagist.org/downloads/",
            "license": [
                "BSD-3-Clause"
            ],
            "authors": [
                {
                    "name": "Colin O'Dell",
                    "email": "colinodell@gmail.com",
                    "homepage": "https://www.colinodell.com",
                    "role": "Lead Developer"
                }
            ],
            "description": "Define configuration arrays with strict schemas and access values with dot notation",
            "homepage": "https://config.thephpleague.com",
            "keywords": [
                "array",
                "config",
                "configuration",
                "dot",
                "dot-access",
                "nested",
                "schema"
            ],
            "support": {
                "docs": "https://config.thephpleague.com/",
                "issues": "https://github.com/thephpleague/config/issues",
                "rss": "https://github.com/thephpleague/config/releases.atom",
                "source": "https://github.com/thephpleague/config"
            },
            "funding": [
                {
                    "url": "https://www.colinodell.com/sponsor",
                    "type": "custom"
                },
                {
                    "url": "https://www.paypal.me/colinpodell/10.00",
                    "type": "custom"
                },
                {
                    "url": "https://github.com/colinodell",
                    "type": "github"
                }
            ],
            "time": "2022-12-11T20:36:23+00:00"
        },
        {
            "name": "league/event",
            "version": "2.2.0",
            "source": {
                "type": "git",
                "url": "https://github.com/thephpleague/event.git",
                "reference": "d2cc124cf9a3fab2bb4ff963307f60361ce4d119"
            },
            "dist": {
                "type": "zip",
                "url": "https://api.github.com/repos/thephpleague/event/zipball/d2cc124cf9a3fab2bb4ff963307f60361ce4d119",
                "reference": "d2cc124cf9a3fab2bb4ff963307f60361ce4d119",
                "shasum": ""
            },
            "require": {
                "php": ">=5.4.0"
            },
            "require-dev": {
                "henrikbjorn/phpspec-code-coverage": "~1.0.1",
                "phpspec/phpspec": "^2.2"
            },
            "type": "library",
            "extra": {
                "branch-alias": {
                    "dev-master": "2.2-dev"
                }
            },
            "autoload": {
                "psr-4": {
                    "League\\Event\\": "src/"
                }
            },
            "notification-url": "https://packagist.org/downloads/",
            "license": [
                "MIT"
            ],
            "authors": [
                {
                    "name": "Frank de Jonge",
                    "email": "info@frenky.net"
                }
            ],
            "description": "Event package",
            "keywords": [
                "emitter",
                "event",
                "listener"
            ],
            "support": {
                "issues": "https://github.com/thephpleague/event/issues",
                "source": "https://github.com/thephpleague/event/tree/master"
            },
            "time": "2018-11-26T11:52:41+00:00"
        },
        {
            "name": "league/oauth2-server",
            "version": "8.4.1",
            "source": {
                "type": "git",
                "url": "https://github.com/thephpleague/oauth2-server.git",
                "reference": "eed31d86d8cc8e6e9c9f58fbb2113494f8b41e24"
            },
            "dist": {
                "type": "zip",
                "url": "https://api.github.com/repos/thephpleague/oauth2-server/zipball/eed31d86d8cc8e6e9c9f58fbb2113494f8b41e24",
                "reference": "eed31d86d8cc8e6e9c9f58fbb2113494f8b41e24",
                "shasum": ""
            },
            "require": {
                "defuse/php-encryption": "^2.2.1",
                "ext-json": "*",
                "ext-openssl": "*",
                "lcobucci/jwt": "^3.4.6 || ^4.0.4",
                "league/event": "^2.2",
                "league/uri": "^6.4",
                "php": "^7.2 || ^8.0",
                "psr/http-message": "^1.0.1"
            },
            "replace": {
                "league/oauth2server": "*",
                "lncd/oauth2": "*"
            },
            "require-dev": {
                "laminas/laminas-diactoros": "^2.4.1",
                "phpstan/phpstan": "^0.12.57",
                "phpstan/phpstan-phpunit": "^0.12.16",
                "phpunit/phpunit": "^8.5.13",
                "roave/security-advisories": "dev-master"
            },
            "type": "library",
            "autoload": {
                "psr-4": {
                    "League\\OAuth2\\Server\\": "src/"
                }
            },
            "notification-url": "https://packagist.org/downloads/",
            "license": [
                "MIT"
            ],
            "authors": [
                {
                    "name": "Alex Bilbie",
                    "email": "hello@alexbilbie.com",
                    "homepage": "http://www.alexbilbie.com",
                    "role": "Developer"
                },
                {
                    "name": "Andy Millington",
                    "email": "andrew@noexceptions.io",
                    "homepage": "https://www.noexceptions.io",
                    "role": "Developer"
                }
            ],
            "description": "A lightweight and powerful OAuth 2.0 authorization and resource server library with support for all the core specification grants. This library will allow you to secure your API with OAuth and allow your applications users to approve apps that want to access their data from your API.",
            "homepage": "https://oauth2.thephpleague.com/",
            "keywords": [
                "Authentication",
                "api",
                "auth",
                "authorisation",
                "authorization",
                "oauth",
                "oauth 2",
                "oauth 2.0",
                "oauth2",
                "protect",
                "resource",
                "secure",
                "server"
            ],
            "support": {
                "issues": "https://github.com/thephpleague/oauth2-server/issues",
                "source": "https://github.com/thephpleague/oauth2-server/tree/8.4.1"
            },
            "funding": [
                {
                    "url": "https://github.com/sephster",
                    "type": "github"
                }
            ],
            "time": "2023-03-22T11:47:53+00:00"
        },
        {
            "name": "league/uri",
            "version": "6.7.2",
            "source": {
                "type": "git",
                "url": "https://github.com/thephpleague/uri.git",
                "reference": "d3b50812dd51f3fbf176344cc2981db03d10fe06"
            },
            "dist": {
                "type": "zip",
                "url": "https://api.github.com/repos/thephpleague/uri/zipball/d3b50812dd51f3fbf176344cc2981db03d10fe06",
                "reference": "d3b50812dd51f3fbf176344cc2981db03d10fe06",
                "shasum": ""
            },
            "require": {
                "ext-json": "*",
                "league/uri-interfaces": "^2.3",
                "php": "^7.4 || ^8.0",
                "psr/http-message": "^1.0"
            },
            "conflict": {
                "league/uri-schemes": "^1.0"
            },
            "require-dev": {
                "friendsofphp/php-cs-fixer": "^v3.3.2",
                "nyholm/psr7": "^1.5",
                "php-http/psr7-integration-tests": "^1.1",
                "phpstan/phpstan": "^1.2.0",
                "phpstan/phpstan-deprecation-rules": "^1.0",
                "phpstan/phpstan-phpunit": "^1.0.0",
                "phpstan/phpstan-strict-rules": "^1.1.0",
                "phpunit/phpunit": "^9.5.10",
                "psr/http-factory": "^1.0"
            },
            "suggest": {
                "ext-fileinfo": "Needed to create Data URI from a filepath",
                "ext-intl": "Needed to improve host validation",
                "league/uri-components": "Needed to easily manipulate URI objects",
                "psr/http-factory": "Needed to use the URI factory"
            },
            "type": "library",
            "extra": {
                "branch-alias": {
                    "dev-master": "6.x-dev"
                }
            },
            "autoload": {
                "psr-4": {
                    "League\\Uri\\": "src"
                }
            },
            "notification-url": "https://packagist.org/downloads/",
            "license": [
                "MIT"
            ],
            "authors": [
                {
                    "name": "Ignace Nyamagana Butera",
                    "email": "nyamsprod@gmail.com",
                    "homepage": "https://nyamsprod.com"
                }
            ],
            "description": "URI manipulation library",
            "homepage": "https://uri.thephpleague.com",
            "keywords": [
                "data-uri",
                "file-uri",
                "ftp",
                "hostname",
                "http",
                "https",
                "middleware",
                "parse_str",
                "parse_url",
                "psr-7",
                "query-string",
                "querystring",
                "rfc3986",
                "rfc3987",
                "rfc6570",
                "uri",
                "uri-template",
                "url",
                "ws"
            ],
            "support": {
                "docs": "https://uri.thephpleague.com",
                "forum": "https://thephpleague.slack.com",
                "issues": "https://github.com/thephpleague/uri/issues",
                "source": "https://github.com/thephpleague/uri/tree/6.7.2"
            },
            "funding": [
                {
                    "url": "https://github.com/sponsors/nyamsprod",
                    "type": "github"
                }
            ],
            "time": "2022-09-13T19:50:42+00:00"
        },
        {
            "name": "league/uri-interfaces",
            "version": "2.3.0",
            "source": {
                "type": "git",
                "url": "https://github.com/thephpleague/uri-interfaces.git",
                "reference": "00e7e2943f76d8cb50c7dfdc2f6dee356e15e383"
            },
            "dist": {
                "type": "zip",
                "url": "https://api.github.com/repos/thephpleague/uri-interfaces/zipball/00e7e2943f76d8cb50c7dfdc2f6dee356e15e383",
                "reference": "00e7e2943f76d8cb50c7dfdc2f6dee356e15e383",
                "shasum": ""
            },
            "require": {
                "ext-json": "*",
                "php": "^7.2 || ^8.0"
            },
            "require-dev": {
                "friendsofphp/php-cs-fixer": "^2.19",
                "phpstan/phpstan": "^0.12.90",
                "phpstan/phpstan-phpunit": "^0.12.19",
                "phpstan/phpstan-strict-rules": "^0.12.9",
                "phpunit/phpunit": "^8.5.15 || ^9.5"
            },
            "suggest": {
                "ext-intl": "to use the IDNA feature",
                "symfony/intl": "to use the IDNA feature via Symfony Polyfill"
            },
            "type": "library",
            "extra": {
                "branch-alias": {
                    "dev-master": "2.x-dev"
                }
            },
            "autoload": {
                "psr-4": {
                    "League\\Uri\\": "src/"
                }
            },
            "notification-url": "https://packagist.org/downloads/",
            "license": [
                "MIT"
            ],
            "authors": [
                {
                    "name": "Ignace Nyamagana Butera",
                    "email": "nyamsprod@gmail.com",
                    "homepage": "https://nyamsprod.com"
                }
            ],
            "description": "Common interface for URI representation",
            "homepage": "http://github.com/thephpleague/uri-interfaces",
            "keywords": [
                "rfc3986",
                "rfc3987",
                "uri",
                "url"
            ],
            "support": {
                "issues": "https://github.com/thephpleague/uri-interfaces/issues",
                "source": "https://github.com/thephpleague/uri-interfaces/tree/2.3.0"
            },
            "funding": [
                {
                    "url": "https://github.com/sponsors/nyamsprod",
                    "type": "github"
                }
            ],
            "time": "2021-06-28T04:27:21+00:00"
        },
        {
            "name": "lm-commons/lmc-rbac-mvc",
            "version": "v3.3.1",
            "source": {
                "type": "git",
                "url": "https://github.com/LM-Commons/LmcRbacMvc.git",
                "reference": "8d245e3baf37919d993f4a3a061c7c67775154b5"
            },
            "dist": {
                "type": "zip",
                "url": "https://api.github.com/repos/LM-Commons/LmcRbacMvc/zipball/8d245e3baf37919d993f4a3a061c7c67775154b5",
                "reference": "8d245e3baf37919d993f4a3a061c7c67775154b5",
                "shasum": ""
            },
            "require": {
                "doctrine/persistence": "^2.1",
                "laminas/laminas-config": "^3.1",
                "laminas/laminas-eventmanager": "^3.0",
                "laminas/laminas-mvc": "^3.0",
                "laminas/laminas-servicemanager": "^3.0",
                "php": "^7.4 || ^8.0",
                "zfr/rbac": "~1.2"
            },
            "replace": {
                "laminas-commons/lmc-rbac-mvc": "3.0.1"
            },
            "require-dev": {
                "doctrine/doctrine-orm-module": "^4.1",
                "laminas/laminas-authentication": "^2.2",
                "laminas/laminas-developer-tools": "^2.1",
                "laminas/laminas-http": "^2.2",
                "laminas/laminas-i18n": "^2.7",
                "laminas/laminas-log": "^2.2",
                "laminas/laminas-serializer": "^2.2",
                "laminas/laminas-view": "^2.12",
                "php-coveralls/php-coveralls": "^2.2",
                "phpspec/prophecy-phpunit": "^2.0",
                "phpunit/phpunit": "9.5.21",
                "squizlabs/php_codesniffer": "^3.5.5"
            },
            "suggest": {
                "doctrine/doctrine-module": "if you want to use Doctrine role provider",
                "laminas/laminas-developer-tools": "if you want to show information about the roles"
            },
            "type": "library",
            "autoload": {
                "psr-4": {
                    "LmcRbacMvc\\": "src"
                }
            },
            "notification-url": "https://packagist.org/downloads/",
            "license": [
                "MIT"
            ],
            "authors": [
                {
                    "name": "Kyle Spraggs",
                    "email": "theman@spiffyjr.me",
                    "homepage": "http://www.spiffyjr.me/"
                },
                {
                    "name": "Michaël Gallego",
                    "email": "mic.gallego@gmail.com",
                    "homepage": "http://www.michaelgallego.fr"
                },
                {
                    "name": "Jean-Marie Leroux",
                    "email": "jmleroux.pro@gmail.com"
                }
            ],
            "description": "Laminas Framework MVC Module that provides a layer of features of Laminas\\Permissions\\Rbac",
            "homepage": "http://www.github.com/Laminas-Commons/LmcRbacMvc",
            "keywords": [
                "laminas",
                "module",
                "permissions",
                "rbac"
            ],
            "support": {
                "issues": "https://github.com/LM-Commons/LmcRbacMvc/issues",
                "source": "https://github.com/LM-Commons/LmcRbacMvc/tree/v3.3.1"
            },
            "time": "2022-06-23T20:27:17+00:00"
        },
        {
            "name": "matthiasmullie/minify",
            "version": "1.3.70",
            "source": {
                "type": "git",
                "url": "https://github.com/matthiasmullie/minify.git",
                "reference": "2807d9f9bece6877577ad44acb5c801bb3ae536b"
            },
            "dist": {
                "type": "zip",
                "url": "https://api.github.com/repos/matthiasmullie/minify/zipball/2807d9f9bece6877577ad44acb5c801bb3ae536b",
                "reference": "2807d9f9bece6877577ad44acb5c801bb3ae536b",
                "shasum": ""
            },
            "require": {
                "ext-pcre": "*",
                "matthiasmullie/path-converter": "~1.1",
                "php": ">=5.3.0"
            },
            "require-dev": {
                "friendsofphp/php-cs-fixer": ">=2.0",
                "matthiasmullie/scrapbook": ">=1.3",
                "phpunit/phpunit": ">=4.8",
                "squizlabs/php_codesniffer": ">=3.0"
            },
            "suggest": {
                "psr/cache-implementation": "Cache implementation to use with Minify::cache"
            },
            "bin": [
                "bin/minifycss",
                "bin/minifyjs"
            ],
            "type": "library",
            "autoload": {
                "psr-4": {
                    "MatthiasMullie\\Minify\\": "src/"
                }
            },
            "notification-url": "https://packagist.org/downloads/",
            "license": [
                "MIT"
            ],
            "authors": [
                {
                    "name": "Matthias Mullie",
                    "email": "minify@mullie.eu",
                    "homepage": "https://www.mullie.eu",
                    "role": "Developer"
                }
            ],
            "description": "CSS & JavaScript minifier, in PHP. Removes whitespace, strips comments, combines files (incl. @import statements and small assets in CSS files), and optimizes/shortens a few common programming patterns.",
            "homepage": "https://github.com/matthiasmullie/minify",
            "keywords": [
                "JS",
                "css",
                "javascript",
                "minifier",
                "minify"
            ],
            "support": {
                "issues": "https://github.com/matthiasmullie/minify/issues",
                "source": "https://github.com/matthiasmullie/minify/tree/1.3.70"
            },
            "funding": [
                {
                    "url": "https://github.com/matthiasmullie",
                    "type": "github"
                }
            ],
            "time": "2022-12-09T12:56:44+00:00"
        },
        {
            "name": "matthiasmullie/path-converter",
            "version": "1.1.3",
            "source": {
                "type": "git",
                "url": "https://github.com/matthiasmullie/path-converter.git",
                "reference": "e7d13b2c7e2f2268e1424aaed02085518afa02d9"
            },
            "dist": {
                "type": "zip",
                "url": "https://api.github.com/repos/matthiasmullie/path-converter/zipball/e7d13b2c7e2f2268e1424aaed02085518afa02d9",
                "reference": "e7d13b2c7e2f2268e1424aaed02085518afa02d9",
                "shasum": ""
            },
            "require": {
                "ext-pcre": "*",
                "php": ">=5.3.0"
            },
            "require-dev": {
                "phpunit/phpunit": "~4.8"
            },
            "type": "library",
            "autoload": {
                "psr-4": {
                    "MatthiasMullie\\PathConverter\\": "src/"
                }
            },
            "notification-url": "https://packagist.org/downloads/",
            "license": [
                "MIT"
            ],
            "authors": [
                {
                    "name": "Matthias Mullie",
                    "email": "pathconverter@mullie.eu",
                    "homepage": "http://www.mullie.eu",
                    "role": "Developer"
                }
            ],
            "description": "Relative path converter",
            "homepage": "http://github.com/matthiasmullie/path-converter",
            "keywords": [
                "converter",
                "path",
                "paths",
                "relative"
            ],
            "support": {
                "issues": "https://github.com/matthiasmullie/path-converter/issues",
                "source": "https://github.com/matthiasmullie/path-converter/tree/1.1.3"
            },
            "time": "2019-02-05T23:41:09+00:00"
        },
        {
            "name": "nette/schema",
            "version": "v1.2.3",
            "source": {
                "type": "git",
                "url": "https://github.com/nette/schema.git",
                "reference": "abbdbb70e0245d5f3bf77874cea1dfb0c930d06f"
            },
            "dist": {
                "type": "zip",
                "url": "https://api.github.com/repos/nette/schema/zipball/abbdbb70e0245d5f3bf77874cea1dfb0c930d06f",
                "reference": "abbdbb70e0245d5f3bf77874cea1dfb0c930d06f",
                "shasum": ""
            },
            "require": {
                "nette/utils": "^2.5.7 || ^3.1.5 ||  ^4.0",
                "php": ">=7.1 <8.3"
            },
            "require-dev": {
                "nette/tester": "^2.3 || ^2.4",
                "phpstan/phpstan-nette": "^1.0",
                "tracy/tracy": "^2.7"
            },
            "type": "library",
            "extra": {
                "branch-alias": {
                    "dev-master": "1.2-dev"
                }
            },
            "autoload": {
                "classmap": [
                    "src/"
                ]
            },
            "notification-url": "https://packagist.org/downloads/",
            "license": [
                "BSD-3-Clause",
                "GPL-2.0-only",
                "GPL-3.0-only"
            ],
            "authors": [
                {
                    "name": "David Grudl",
                    "homepage": "https://davidgrudl.com"
                },
                {
                    "name": "Nette Community",
                    "homepage": "https://nette.org/contributors"
                }
            ],
            "description": "📐 Nette Schema: validating data structures against a given Schema.",
            "homepage": "https://nette.org",
            "keywords": [
                "config",
                "nette"
            ],
            "support": {
                "issues": "https://github.com/nette/schema/issues",
                "source": "https://github.com/nette/schema/tree/v1.2.3"
            },
            "time": "2022-10-13T01:24:26+00:00"
        },
        {
            "name": "nette/utils",
            "version": "v4.0.0",
            "source": {
                "type": "git",
                "url": "https://github.com/nette/utils.git",
                "reference": "cacdbf5a91a657ede665c541eda28941d4b09c1e"
            },
            "dist": {
                "type": "zip",
                "url": "https://api.github.com/repos/nette/utils/zipball/cacdbf5a91a657ede665c541eda28941d4b09c1e",
                "reference": "cacdbf5a91a657ede665c541eda28941d4b09c1e",
                "shasum": ""
            },
            "require": {
                "php": ">=8.0 <8.3"
            },
            "conflict": {
                "nette/finder": "<3",
                "nette/schema": "<1.2.2"
            },
            "require-dev": {
                "jetbrains/phpstorm-attributes": "dev-master",
                "nette/tester": "^2.4",
                "phpstan/phpstan": "^1.0",
                "tracy/tracy": "^2.9"
            },
            "suggest": {
                "ext-gd": "to use Image",
                "ext-iconv": "to use Strings::webalize(), toAscii(), chr() and reverse()",
                "ext-intl": "to use Strings::webalize(), toAscii(), normalize() and compare()",
                "ext-json": "to use Nette\\Utils\\Json",
                "ext-mbstring": "to use Strings::lower() etc...",
                "ext-tokenizer": "to use Nette\\Utils\\Reflection::getUseStatements()",
                "ext-xml": "to use Strings::length() etc. when mbstring is not available"
            },
            "type": "library",
            "extra": {
                "branch-alias": {
                    "dev-master": "4.0-dev"
                }
            },
            "autoload": {
                "classmap": [
                    "src/"
                ]
            },
            "notification-url": "https://packagist.org/downloads/",
            "license": [
                "BSD-3-Clause",
                "GPL-2.0-only",
                "GPL-3.0-only"
            ],
            "authors": [
                {
                    "name": "David Grudl",
                    "homepage": "https://davidgrudl.com"
                },
                {
                    "name": "Nette Community",
                    "homepage": "https://nette.org/contributors"
                }
            ],
            "description": "🛠  Nette Utils: lightweight utilities for string & array manipulation, image handling, safe JSON encoding/decoding, validation, slug or strong password generating etc.",
            "homepage": "https://nette.org",
            "keywords": [
                "array",
                "core",
                "datetime",
                "images",
                "json",
                "nette",
                "paginator",
                "password",
                "slugify",
                "string",
                "unicode",
                "utf-8",
                "utility",
                "validation"
            ],
            "support": {
                "issues": "https://github.com/nette/utils/issues",
                "source": "https://github.com/nette/utils/tree/v4.0.0"
            },
            "time": "2023-02-02T10:41:53+00:00"
        },
        {
            "name": "nikic/php-parser",
            "version": "v4.15.4",
            "source": {
                "type": "git",
                "url": "https://github.com/nikic/PHP-Parser.git",
                "reference": "6bb5176bc4af8bcb7d926f88718db9b96a2d4290"
            },
            "dist": {
                "type": "zip",
                "url": "https://api.github.com/repos/nikic/PHP-Parser/zipball/6bb5176bc4af8bcb7d926f88718db9b96a2d4290",
                "reference": "6bb5176bc4af8bcb7d926f88718db9b96a2d4290",
                "shasum": ""
            },
            "require": {
                "ext-tokenizer": "*",
                "php": ">=7.0"
            },
            "require-dev": {
                "ircmaxell/php-yacc": "^0.0.7",
                "phpunit/phpunit": "^6.5 || ^7.0 || ^8.0 || ^9.0"
            },
            "bin": [
                "bin/php-parse"
            ],
            "type": "library",
            "extra": {
                "branch-alias": {
                    "dev-master": "4.9-dev"
                }
            },
            "autoload": {
                "psr-4": {
                    "PhpParser\\": "lib/PhpParser"
                }
            },
            "notification-url": "https://packagist.org/downloads/",
            "license": [
                "BSD-3-Clause"
            ],
            "authors": [
                {
                    "name": "Nikita Popov"
                }
            ],
            "description": "A PHP parser written in PHP",
            "keywords": [
                "parser",
                "php"
            ],
            "support": {
                "issues": "https://github.com/nikic/PHP-Parser/issues",
                "source": "https://github.com/nikic/PHP-Parser/tree/v4.15.4"
            },
            "time": "2023-03-05T19:49:14+00:00"
        },
        {
            "name": "ocramius/proxy-manager",
            "version": "2.13.1",
            "source": {
                "type": "git",
                "url": "https://github.com/Ocramius/ProxyManager.git",
                "reference": "e32bc1986fb6fa318ce35e573c654e3ddfb4848d"
            },
            "dist": {
                "type": "zip",
                "url": "https://api.github.com/repos/Ocramius/ProxyManager/zipball/e32bc1986fb6fa318ce35e573c654e3ddfb4848d",
                "reference": "e32bc1986fb6fa318ce35e573c654e3ddfb4848d",
                "shasum": ""
            },
            "require": {
                "composer-runtime-api": "^2.1.0",
                "laminas/laminas-code": "^4.3.0",
                "php": "~7.4.1 || ~8.0.0",
                "webimpress/safe-writer": "^2.2.0"
            },
            "conflict": {
                "doctrine/annotations": "<1.6.1",
                "laminas/laminas-stdlib": "<3.2.1",
                "thecodingmachine/safe": "<1.3.3",
                "zendframework/zend-stdlib": "<3.2.1"
            },
            "require-dev": {
                "codelicia/xulieta": "^0.1.6",
                "doctrine/coding-standard": "^8.2.1",
                "ext-phar": "*",
                "infection/infection": "^0.21.5",
                "nikic/php-parser": "^4.10.5",
                "phpbench/phpbench": "^0.17.1 || 1.0.0-alpha2",
                "phpunit/phpunit": "^9.5.4",
                "slevomat/coding-standard": "^6.3.10",
                "squizlabs/php_codesniffer": "^3.6.0",
                "vimeo/psalm": "^4.4.1"
            },
            "suggest": {
                "laminas/laminas-json": "To have the JsonRpc adapter (Remote Object feature)",
                "laminas/laminas-soap": "To have the Soap adapter (Remote Object feature)",
                "laminas/laminas-xmlrpc": "To have the XmlRpc adapter (Remote Object feature)",
                "ocramius/generated-hydrator": "To have very fast object to array to object conversion for ghost objects"
            },
            "type": "library",
            "extra": {
                "branch-alias": {
                    "dev-master": "3.0.x-dev"
                }
            },
            "autoload": {
                "psr-4": {
                    "ProxyManager\\": "src/ProxyManager"
                }
            },
            "notification-url": "https://packagist.org/downloads/",
            "license": [
                "MIT"
            ],
            "authors": [
                {
                    "name": "Marco Pivetta",
                    "email": "ocramius@gmail.com",
                    "homepage": "http://ocramius.github.io/"
                }
            ],
            "description": "A library providing utilities to generate, instantiate and generally operate with Object Proxies",
            "homepage": "https://github.com/Ocramius/ProxyManager",
            "keywords": [
                "aop",
                "lazy loading",
                "proxy",
                "proxy pattern",
                "service proxies"
            ],
            "support": {
                "issues": "https://github.com/Ocramius/ProxyManager/issues",
                "source": "https://github.com/Ocramius/ProxyManager/tree/2.13.1"
            },
            "funding": [
                {
                    "url": "https://github.com/Ocramius",
                    "type": "github"
                },
                {
                    "url": "https://tidelift.com/funding/github/packagist/ocramius/proxy-manager",
                    "type": "tidelift"
                }
            ],
            "time": "2022-03-05T18:42:03+00:00"
        },
        {
            "name": "opis/json-schema",
            "version": "2.3.0",
            "source": {
                "type": "git",
                "url": "https://github.com/opis/json-schema.git",
                "reference": "c48df6d7089a45f01e1c82432348f2d5976f9bfb"
            },
            "dist": {
                "type": "zip",
                "url": "https://api.github.com/repos/opis/json-schema/zipball/c48df6d7089a45f01e1c82432348f2d5976f9bfb",
                "reference": "c48df6d7089a45f01e1c82432348f2d5976f9bfb",
                "shasum": ""
            },
            "require": {
                "ext-json": "*",
                "opis/string": "^2.0",
                "opis/uri": "^1.0",
                "php": "^7.4 || ^8.0"
            },
            "require-dev": {
                "ext-bcmath": "*",
                "ext-intl": "*",
                "phpunit/phpunit": "^9.0"
            },
            "type": "library",
            "extra": {
                "branch-alias": {
                    "dev-master": "2.x-dev"
                }
            },
            "autoload": {
                "psr-4": {
                    "Opis\\JsonSchema\\": "src/"
                }
            },
            "notification-url": "https://packagist.org/downloads/",
            "license": [
                "Apache-2.0"
            ],
            "authors": [
                {
                    "name": "Sorin Sarca",
                    "email": "sarca_sorin@hotmail.com"
                },
                {
                    "name": "Marius Sarca",
                    "email": "marius.sarca@gmail.com"
                }
            ],
            "description": "Json Schema Validator for PHP",
            "homepage": "https://opis.io/json-schema",
            "keywords": [
                "json",
                "json-schema",
                "schema",
                "validation",
                "validator"
            ],
            "support": {
                "issues": "https://github.com/opis/json-schema/issues",
                "source": "https://github.com/opis/json-schema/tree/2.3.0"
            },
            "time": "2022-01-08T20:38:03+00:00"
        },
        {
            "name": "opis/string",
            "version": "2.0.1",
            "source": {
                "type": "git",
                "url": "https://github.com/opis/string.git",
                "reference": "9ebf1a1f873f502f6859d11210b25a4bf5d141e7"
            },
            "dist": {
                "type": "zip",
                "url": "https://api.github.com/repos/opis/string/zipball/9ebf1a1f873f502f6859d11210b25a4bf5d141e7",
                "reference": "9ebf1a1f873f502f6859d11210b25a4bf5d141e7",
                "shasum": ""
            },
            "require": {
                "ext-iconv": "*",
                "ext-json": "*",
                "php": "^7.4 || ^8.0"
            },
            "require-dev": {
                "phpunit/phpunit": "^9.0"
            },
            "type": "library",
            "extra": {
                "branch-alias": {
                    "dev-master": "2.x-dev"
                }
            },
            "autoload": {
                "psr-4": {
                    "Opis\\String\\": "src/"
                }
            },
            "notification-url": "https://packagist.org/downloads/",
            "license": [
                "Apache-2.0"
            ],
            "authors": [
                {
                    "name": "Marius Sarca",
                    "email": "marius.sarca@gmail.com"
                },
                {
                    "name": "Sorin Sarca",
                    "email": "sarca_sorin@hotmail.com"
                }
            ],
            "description": "Multibyte strings as objects",
            "homepage": "https://opis.io/string",
            "keywords": [
                "multi-byte",
                "opis",
                "string",
                "string manipulation",
                "utf-8"
            ],
            "support": {
                "issues": "https://github.com/opis/string/issues",
                "source": "https://github.com/opis/string/tree/2.0.1"
            },
            "time": "2022-01-14T15:42:23+00:00"
        },
        {
            "name": "opis/uri",
            "version": "1.1.0",
            "source": {
                "type": "git",
                "url": "https://github.com/opis/uri.git",
                "reference": "0f3ca49ab1a5e4a6681c286e0b2cc081b93a7d5a"
            },
            "dist": {
                "type": "zip",
                "url": "https://api.github.com/repos/opis/uri/zipball/0f3ca49ab1a5e4a6681c286e0b2cc081b93a7d5a",
                "reference": "0f3ca49ab1a5e4a6681c286e0b2cc081b93a7d5a",
                "shasum": ""
            },
            "require": {
                "opis/string": "^2.0",
                "php": "^7.4 || ^8.0"
            },
            "require-dev": {
                "phpunit/phpunit": "^9"
            },
            "type": "library",
            "extra": {
                "branch-alias": {
                    "dev-master": "1.x-dev"
                }
            },
            "autoload": {
                "psr-4": {
                    "Opis\\Uri\\": "src/"
                }
            },
            "notification-url": "https://packagist.org/downloads/",
            "license": [
                "Apache-2.0"
            ],
            "authors": [
                {
                    "name": "Marius Sarca",
                    "email": "marius.sarca@gmail.com"
                },
                {
                    "name": "Sorin Sarca",
                    "email": "sarca_sorin@hotmail.com"
                }
            ],
            "description": "Build, parse and validate URIs and URI-templates",
            "homepage": "https://opis.io",
            "keywords": [
                "URI Template",
                "parse url",
                "punycode",
                "uri",
                "uri components",
                "url",
                "validate uri"
            ],
            "support": {
                "issues": "https://github.com/opis/uri/issues",
                "source": "https://github.com/opis/uri/tree/1.1.0"
            },
            "time": "2021-05-22T15:57:08+00:00"
        },
        {
            "name": "paragonie/random_compat",
            "version": "v9.99.100",
            "source": {
                "type": "git",
                "url": "https://github.com/paragonie/random_compat.git",
                "reference": "996434e5492cb4c3edcb9168db6fbb1359ef965a"
            },
            "dist": {
                "type": "zip",
                "url": "https://api.github.com/repos/paragonie/random_compat/zipball/996434e5492cb4c3edcb9168db6fbb1359ef965a",
                "reference": "996434e5492cb4c3edcb9168db6fbb1359ef965a",
                "shasum": ""
            },
            "require": {
                "php": ">= 7"
            },
            "require-dev": {
                "phpunit/phpunit": "4.*|5.*",
                "vimeo/psalm": "^1"
            },
            "suggest": {
                "ext-libsodium": "Provides a modern crypto API that can be used to generate random bytes."
            },
            "type": "library",
            "notification-url": "https://packagist.org/downloads/",
            "license": [
                "MIT"
            ],
            "authors": [
                {
                    "name": "Paragon Initiative Enterprises",
                    "email": "security@paragonie.com",
                    "homepage": "https://paragonie.com"
                }
            ],
            "description": "PHP 5.x polyfill for random_bytes() and random_int() from PHP 7",
            "keywords": [
                "csprng",
                "polyfill",
                "pseudorandom",
                "random"
            ],
            "support": {
                "email": "info@paragonie.com",
                "issues": "https://github.com/paragonie/random_compat/issues",
                "source": "https://github.com/paragonie/random_compat"
            },
            "time": "2020-10-15T08:29:30+00:00"
        },
        {
            "name": "pcrov/jsonreader",
            "version": "1.0.2",
            "source": {
                "type": "git",
                "url": "https://github.com/pcrov/JsonReader.git",
                "reference": "4b282c9623dfb358e57e1b36d9588deed22a1a99"
            },
            "dist": {
                "type": "zip",
                "url": "https://api.github.com/repos/pcrov/JsonReader/zipball/4b282c9623dfb358e57e1b36d9588deed22a1a99",
                "reference": "4b282c9623dfb358e57e1b36d9588deed22a1a99",
                "shasum": ""
            },
            "require": {
                "ext-intl": "*",
                "pcrov/unicode": "^0.1",
                "php": ">=7.3",
                "psr/http-message": "^1"
            },
            "require-dev": {
                "nst/jsontestsuite": "^1",
                "phpunit/phpunit": "^9.5"
            },
            "type": "library",
            "autoload": {
                "psr-4": {
                    "pcrov\\JsonReader\\": "src/"
                }
            },
            "notification-url": "https://packagist.org/downloads/",
            "license": [
                "MIT"
            ],
            "authors": [
                {
                    "name": "Paul Crovella",
                    "role": "developer"
                }
            ],
            "description": "JSON Pull Parser",
            "homepage": "https://github.com/pcrov/jsonreader",
            "keywords": [
                "json",
                "parser",
                "pull",
                "streaming"
            ],
            "support": {
                "issues": "https://github.com/pcrov/JsonReader/issues",
                "source": "https://github.com/pcrov/JsonReader/tree/1.0.2"
            },
            "time": "2021-11-21T12:11:18+00:00"
        },
        {
            "name": "pcrov/unicode",
            "version": "0.1.1",
            "source": {
                "type": "git",
                "url": "https://github.com/pcrov/Unicode.git",
                "reference": "28cef671af310806afe98abada5e12774bd0ac64"
            },
            "dist": {
                "type": "zip",
                "url": "https://api.github.com/repos/pcrov/Unicode/zipball/28cef671af310806afe98abada5e12774bd0ac64",
                "reference": "28cef671af310806afe98abada5e12774bd0ac64",
                "shasum": ""
            },
            "require": {
                "php": ">=7.3"
            },
            "require-dev": {
                "phpunit/phpunit": "^9.4.0"
            },
            "type": "library",
            "autoload": {
                "files": [
                    "src/functions.php"
                ]
            },
            "notification-url": "https://packagist.org/downloads/",
            "license": [
                "MIT"
            ],
            "authors": [
                {
                    "name": "Paul Crovella"
                }
            ],
            "description": "Miscellaneous Unicode utility functions",
            "homepage": "https://github.com/pcrov/unicode",
            "keywords": [
                "unicode",
                "utf-8"
            ],
            "support": {
                "issues": "https://github.com/pcrov/Unicode/issues",
                "source": "https://github.com/pcrov/Unicode/tree/0.1.1"
            },
            "time": "2020-10-26T13:33:18+00:00"
        },
        {
            "name": "pear/archive_tar",
            "version": "1.4.14",
            "source": {
                "type": "git",
                "url": "https://github.com/pear/Archive_Tar.git",
                "reference": "4d761c5334c790e45ef3245f0864b8955c562caa"
            },
            "dist": {
                "type": "zip",
                "url": "https://api.github.com/repos/pear/Archive_Tar/zipball/4d761c5334c790e45ef3245f0864b8955c562caa",
                "reference": "4d761c5334c790e45ef3245f0864b8955c562caa",
                "shasum": ""
            },
            "require": {
                "pear/pear-core-minimal": "^1.10.0alpha2",
                "php": ">=5.2.0"
            },
            "require-dev": {
                "phpunit/phpunit": "*"
            },
            "suggest": {
                "ext-bz2": "Bz2 compression support.",
                "ext-xz": "Lzma2 compression support.",
                "ext-zlib": "Gzip compression support."
            },
            "type": "library",
            "extra": {
                "branch-alias": {
                    "dev-master": "1.4.x-dev"
                }
            },
            "autoload": {
                "psr-0": {
                    "Archive_Tar": ""
                }
            },
            "notification-url": "https://packagist.org/downloads/",
            "include-path": [
                "./"
            ],
            "license": [
                "BSD-3-Clause"
            ],
            "authors": [
                {
                    "name": "Vincent Blavet",
                    "email": "vincent@phpconcept.net"
                },
                {
                    "name": "Greg Beaver",
                    "email": "greg@chiaraquartet.net"
                },
                {
                    "name": "Michiel Rook",
                    "email": "mrook@php.net"
                }
            ],
            "description": "Tar file management class with compression support (gzip, bzip2, lzma2)",
            "homepage": "https://github.com/pear/Archive_Tar",
            "keywords": [
                "archive",
                "tar"
            ],
            "support": {
                "issues": "http://pear.php.net/bugs/search.php?cmd=display&package_name[]=Archive_Tar",
                "source": "https://github.com/pear/Archive_Tar"
            },
            "funding": [
                {
                    "url": "https://github.com/mrook",
                    "type": "github"
                },
                {
                    "url": "https://www.patreon.com/michielrook",
                    "type": "patreon"
                }
            ],
            "time": "2021-07-20T13:53:39+00:00"
        },
        {
            "name": "pear/console_getopt",
            "version": "v1.4.3",
            "source": {
                "type": "git",
                "url": "https://github.com/pear/Console_Getopt.git",
                "reference": "a41f8d3e668987609178c7c4a9fe48fecac53fa0"
            },
            "dist": {
                "type": "zip",
                "url": "https://api.github.com/repos/pear/Console_Getopt/zipball/a41f8d3e668987609178c7c4a9fe48fecac53fa0",
                "reference": "a41f8d3e668987609178c7c4a9fe48fecac53fa0",
                "shasum": ""
            },
            "type": "library",
            "autoload": {
                "psr-0": {
                    "Console": "./"
                }
            },
            "notification-url": "https://packagist.org/downloads/",
            "include-path": [
                "./"
            ],
            "license": [
                "BSD-2-Clause"
            ],
            "authors": [
                {
                    "name": "Andrei Zmievski",
                    "email": "andrei@php.net",
                    "role": "Lead"
                },
                {
                    "name": "Stig Bakken",
                    "email": "stig@php.net",
                    "role": "Developer"
                },
                {
                    "name": "Greg Beaver",
                    "email": "cellog@php.net",
                    "role": "Helper"
                }
            ],
            "description": "More info available on: http://pear.php.net/package/Console_Getopt",
            "support": {
                "issues": "http://pear.php.net/bugs/search.php?cmd=display&package_name[]=Console_Getopt",
                "source": "https://github.com/pear/Console_Getopt"
            },
            "time": "2019-11-20T18:27:48+00:00"
        },
        {
            "name": "pear/http_request2",
            "version": "v2.5.1",
            "source": {
                "type": "git",
                "url": "https://github.com/pear/HTTP_Request2.git",
                "reference": "db4ce7844f838d3adca0513a77420c0fec22ed2d"
            },
            "dist": {
                "type": "zip",
                "url": "https://api.github.com/repos/pear/HTTP_Request2/zipball/db4ce7844f838d3adca0513a77420c0fec22ed2d",
                "reference": "db4ce7844f838d3adca0513a77420c0fec22ed2d",
                "shasum": ""
            },
            "require": {
                "pear/net_url2": "^2.2.0",
                "pear/pear_exception": "^1.0.0",
                "php": ">=5.6.0"
            },
            "require-dev": {
                "yoast/phpunit-polyfills": "^1.0.0"
            },
            "suggest": {
                "ext-curl": "Allows using cURL as a request backend.",
                "ext-fileinfo": "Adds support for looking up mime-types using finfo.",
                "ext-openssl": "Allows handling SSL requests when not using cURL.",
                "ext-zlib": "Allows handling gzip compressed responses."
            },
            "type": "library",
            "autoload": {
                "psr-0": {
                    "HTTP_Request2": ""
                }
            },
            "notification-url": "https://packagist.org/downloads/",
            "license": [
                "BSD-3-Clause"
            ],
            "authors": [
                {
                    "name": "Alexey Borzov",
                    "email": "avb@php.net"
                }
            ],
            "description": "Provides an easy way to perform HTTP requests.",
            "homepage": "https://pear.php.net/package/HTTP_Request2",
            "keywords": [
                "PEAR",
                "curl",
                "http",
                "request"
            ],
            "support": {
                "docs": "https://pear.php.net/manual/en/package.http.http-request2.php",
                "issues": "https://github.com/pear/HTTP_Request2/issues",
                "source": "https://github.com/pear/HTTP_Request2"
            },
            "time": "2022-01-06T18:20:25+00:00"
        },
        {
            "name": "pear/net_url2",
            "version": "v2.2.2",
            "source": {
                "type": "git",
                "url": "https://github.com/pear/Net_URL2.git",
                "reference": "07fd055820dbf466ee3990abe96d0e40a8791f9d"
            },
            "dist": {
                "type": "zip",
                "url": "https://api.github.com/repos/pear/Net_URL2/zipball/07fd055820dbf466ee3990abe96d0e40a8791f9d",
                "reference": "07fd055820dbf466ee3990abe96d0e40a8791f9d",
                "shasum": ""
            },
            "require": {
                "php": ">=5.1.4"
            },
            "require-dev": {
                "phpunit/phpunit": ">=3.3.0"
            },
            "type": "library",
            "extra": {
                "branch-alias": {
                    "dev-master": "2.2.x-dev"
                }
            },
            "autoload": {
                "classmap": [
                    "Net/URL2.php"
                ]
            },
            "notification-url": "https://packagist.org/downloads/",
            "include-path": [
                "./"
            ],
            "license": [
                "BSD-3-Clause"
            ],
            "authors": [
                {
                    "name": "David Coallier",
                    "email": "davidc@php.net"
                },
                {
                    "name": "Tom Klingenberg",
                    "email": "tkli@php.net"
                },
                {
                    "name": "Christian Schmidt",
                    "email": "chmidt@php.net"
                }
            ],
            "description": "Class for parsing and handling URL. Provides parsing of URLs into their constituent parts (scheme, host, path etc.), URL generation, and resolving of relative URLs.",
            "homepage": "https://github.com/pear/Net_URL2",
            "keywords": [
                "PEAR",
                "net",
                "networking",
                "rfc3986",
                "uri",
                "url"
            ],
            "support": {
                "issues": "https://pear.php.net/bugs/search.php?cmd=display&package_name[]=Net_URL2",
                "source": "https://github.com/pear/Net_URL2"
            },
            "time": "2017-08-25T06:16:11+00:00"
        },
        {
            "name": "pear/pear-core-minimal",
            "version": "v1.10.13",
            "source": {
                "type": "git",
                "url": "https://github.com/pear/pear-core-minimal.git",
                "reference": "aed862e95fd286c53cc546734868dc38ff4b5b1d"
            },
            "dist": {
                "type": "zip",
                "url": "https://api.github.com/repos/pear/pear-core-minimal/zipball/aed862e95fd286c53cc546734868dc38ff4b5b1d",
                "reference": "aed862e95fd286c53cc546734868dc38ff4b5b1d",
                "shasum": ""
            },
            "require": {
                "pear/console_getopt": "~1.4",
                "pear/pear_exception": "~1.0"
            },
            "replace": {
                "rsky/pear-core-min": "self.version"
            },
            "type": "library",
            "autoload": {
                "psr-0": {
                    "": "src/"
                }
            },
            "notification-url": "https://packagist.org/downloads/",
            "include-path": [
                "src/"
            ],
            "license": [
                "BSD-3-Clause"
            ],
            "authors": [
                {
                    "name": "Christian Weiske",
                    "email": "cweiske@php.net",
                    "role": "Lead"
                }
            ],
            "description": "Minimal set of PEAR core files to be used as composer dependency",
            "support": {
                "issues": "http://pear.php.net/bugs/search.php?cmd=display&package_name[]=PEAR",
                "source": "https://github.com/pear/pear-core-minimal"
            },
            "time": "2023-04-19T19:15:47+00:00"
        },
        {
            "name": "pear/pear_exception",
            "version": "v1.0.2",
            "source": {
                "type": "git",
                "url": "https://github.com/pear/PEAR_Exception.git",
                "reference": "b14fbe2ddb0b9f94f5b24cf08783d599f776fff0"
            },
            "dist": {
                "type": "zip",
                "url": "https://api.github.com/repos/pear/PEAR_Exception/zipball/b14fbe2ddb0b9f94f5b24cf08783d599f776fff0",
                "reference": "b14fbe2ddb0b9f94f5b24cf08783d599f776fff0",
                "shasum": ""
            },
            "require": {
                "php": ">=5.2.0"
            },
            "require-dev": {
                "phpunit/phpunit": "<9"
            },
            "type": "class",
            "extra": {
                "branch-alias": {
                    "dev-master": "1.0.x-dev"
                }
            },
            "autoload": {
                "classmap": [
                    "PEAR/"
                ]
            },
            "notification-url": "https://packagist.org/downloads/",
            "include-path": [
                "."
            ],
            "license": [
                "BSD-2-Clause"
            ],
            "authors": [
                {
                    "name": "Helgi Thormar",
                    "email": "dufuz@php.net"
                },
                {
                    "name": "Greg Beaver",
                    "email": "cellog@php.net"
                }
            ],
            "description": "The PEAR Exception base class.",
            "homepage": "https://github.com/pear/PEAR_Exception",
            "keywords": [
                "exception"
            ],
            "support": {
                "issues": "http://pear.php.net/bugs/search.php?cmd=display&package_name[]=PEAR_Exception",
                "source": "https://github.com/pear/PEAR_Exception"
            },
            "time": "2021-03-21T15:43:46+00:00"
        },
        {
            "name": "phing/phing",
            "version": "2.17.4",
            "source": {
                "type": "git",
                "url": "https://github.com/phingofficial/phing.git",
                "reference": "9f3bc8c72e65452686dcf64497e02a082f138908"
            },
            "dist": {
                "type": "zip",
                "url": "https://api.github.com/repos/phingofficial/phing/zipball/9f3bc8c72e65452686dcf64497e02a082f138908",
                "reference": "9f3bc8c72e65452686dcf64497e02a082f138908",
                "shasum": ""
            },
            "require": {
                "php": ">=5.2.0"
            },
            "require-dev": {
                "ext-pdo_sqlite": "*",
                "mikey179/vfsstream": "^1.6",
                "pdepend/pdepend": "2.x",
                "pear/archive_tar": "1.4.x",
                "pear/http_request2": "dev-trunk",
                "pear/net_growl": "dev-trunk",
                "pear/pear-core-minimal": "1.10.1",
                "pear/versioncontrol_git": "@dev",
                "pear/versioncontrol_svn": "~0.5",
                "phpdocumentor/phpdocumentor": "2.x",
                "phploc/phploc": "~2.0.6",
                "phpmd/phpmd": "~2.2",
                "phpunit/phpunit": ">=3.7",
                "sebastian/git": "~1.0",
                "sebastian/phpcpd": "2.x",
                "siad007/versioncontrol_hg": "^1.0",
                "simpletest/simpletest": "^1.1",
                "squizlabs/php_codesniffer": "~2.2",
                "symfony/yaml": "^2.8 || ^3.1 || ^4.0"
            },
            "suggest": {
                "pdepend/pdepend": "PHP version of JDepend",
                "pear/archive_tar": "Tar file management class",
                "pear/versioncontrol_git": "A library that provides OO interface to handle Git repository",
                "pear/versioncontrol_svn": "A simple OO-style interface for Subversion, the free/open-source version control system",
                "phpdocumentor/phpdocumentor": "Documentation Generator for PHP",
                "phploc/phploc": "A tool for quickly measuring the size of a PHP project",
                "phpmd/phpmd": "PHP version of PMD tool",
                "phpunit/php-code-coverage": "Library that provides collection, processing, and rendering functionality for PHP code coverage information",
                "phpunit/phpunit": "The PHP Unit Testing Framework",
                "sebastian/phpcpd": "Copy/Paste Detector (CPD) for PHP code",
                "siad007/versioncontrol_hg": "A library for interfacing with Mercurial repositories.",
                "tedivm/jshrink": "Javascript Minifier built in PHP"
            },
            "bin": [
                "bin/phing"
            ],
            "type": "library",
            "extra": {
                "branch-alias": {
                    "dev-master": "2.16.x-dev"
                }
            },
            "autoload": {
                "classmap": [
                    "classes/phing/"
                ]
            },
            "notification-url": "https://packagist.org/downloads/",
            "include-path": [
                "classes"
            ],
            "license": [
                "LGPL-3.0-only"
            ],
            "authors": [
                {
                    "name": "Michiel Rook",
                    "email": "mrook@php.net"
                },
                {
                    "name": "Phing Community",
                    "homepage": "https://www.phing.info/trac/wiki/Development/Contributors"
                }
            ],
            "description": "PHing Is Not GNU make; it's a PHP project build system or build tool based on Apache Ant.",
            "homepage": "https://www.phing.info/",
            "keywords": [
                "build",
                "phing",
                "task",
                "tool"
            ],
            "support": {
                "irc": "irc://irc.freenode.net/phing",
                "issues": "https://www.phing.info/trac/report",
                "source": "https://github.com/phingofficial/phing/tree/2.17.4"
            },
            "funding": [
                {
                    "url": "https://github.com/mrook",
                    "type": "github"
                },
                {
                    "url": "https://github.com/siad007",
                    "type": "github"
                },
                {
                    "url": "https://www.patreon.com/michielrook",
                    "type": "patreon"
                }
            ],
            "time": "2022-07-08T09:07:07+00:00"
        },
        {
            "name": "ppito/laminas-whoops",
            "version": "2.2.0",
            "source": {
                "type": "git",
                "url": "https://github.com/Ppito/laminas-whoops.git",
                "reference": "1507b42caeefc56511ab591ebd87c6700d111409"
            },
            "dist": {
                "type": "zip",
                "url": "https://api.github.com/repos/Ppito/laminas-whoops/zipball/1507b42caeefc56511ab591ebd87c6700d111409",
                "reference": "1507b42caeefc56511ab591ebd87c6700d111409",
                "shasum": ""
            },
            "require": {
                "filp/whoops": "^2.7",
                "laminas/laminas-eventmanager": "^3.2",
                "laminas/laminas-mvc": "^3.1",
                "laminas/laminas-servicemanager": "^3.4",
                "php": "^7.3 || ^8.0"
            },
            "type": "module",
            "autoload": {
                "psr-4": {
                    "WhoopsErrorHandler\\": "src/"
                }
            },
            "notification-url": "https://packagist.org/downloads/",
            "license": [
                "MIT"
            ],
            "authors": [
                {
                    "name": "Mickael TONNELIER",
                    "role": "Developer"
                }
            ],
            "description": "Laminas-Whoops, integrated whoops in Laminas Framework",
            "homepage": "https://github.com/ppito/laminas-whoops",
            "keywords": [
                "laminas",
                "php error",
                "whoops"
            ],
            "support": {
                "issues": "https://github.com/Ppito/laminas-whoops/issues",
                "source": "https://github.com/Ppito/laminas-whoops/tree/2.2.0"
            },
            "time": "2021-06-16T16:50:48+00:00"
        },
        {
            "name": "psr/cache",
            "version": "1.0.1",
            "source": {
                "type": "git",
                "url": "https://github.com/php-fig/cache.git",
                "reference": "d11b50ad223250cf17b86e38383413f5a6764bf8"
            },
            "dist": {
                "type": "zip",
                "url": "https://api.github.com/repos/php-fig/cache/zipball/d11b50ad223250cf17b86e38383413f5a6764bf8",
                "reference": "d11b50ad223250cf17b86e38383413f5a6764bf8",
                "shasum": ""
            },
            "require": {
                "php": ">=5.3.0"
            },
            "type": "library",
            "extra": {
                "branch-alias": {
                    "dev-master": "1.0.x-dev"
                }
            },
            "autoload": {
                "psr-4": {
                    "Psr\\Cache\\": "src/"
                }
            },
            "notification-url": "https://packagist.org/downloads/",
            "license": [
                "MIT"
            ],
            "authors": [
                {
                    "name": "PHP-FIG",
                    "homepage": "http://www.php-fig.org/"
                }
            ],
            "description": "Common interface for caching libraries",
            "keywords": [
                "cache",
                "psr",
                "psr-6"
            ],
            "support": {
                "source": "https://github.com/php-fig/cache/tree/master"
            },
            "time": "2016-08-06T20:24:11+00:00"
        },
        {
            "name": "psr/clock",
            "version": "1.0.0",
            "source": {
                "type": "git",
                "url": "https://github.com/php-fig/clock.git",
                "reference": "e41a24703d4560fd0acb709162f73b8adfc3aa0d"
            },
            "dist": {
                "type": "zip",
                "url": "https://api.github.com/repos/php-fig/clock/zipball/e41a24703d4560fd0acb709162f73b8adfc3aa0d",
                "reference": "e41a24703d4560fd0acb709162f73b8adfc3aa0d",
                "shasum": ""
            },
            "require": {
                "php": "^7.0 || ^8.0"
            },
            "type": "library",
            "autoload": {
                "psr-4": {
                    "Psr\\Clock\\": "src/"
                }
            },
            "notification-url": "https://packagist.org/downloads/",
            "license": [
                "MIT"
            ],
            "authors": [
                {
                    "name": "PHP-FIG",
                    "homepage": "https://www.php-fig.org/"
                }
            ],
            "description": "Common interface for reading the clock.",
            "homepage": "https://github.com/php-fig/clock",
            "keywords": [
                "clock",
                "now",
                "psr",
                "psr-20",
                "time"
            ],
            "support": {
                "issues": "https://github.com/php-fig/clock/issues",
                "source": "https://github.com/php-fig/clock/tree/1.0.0"
            },
            "time": "2022-11-25T14:36:26+00:00"
        },
        {
            "name": "psr/container",
            "version": "1.1.2",
            "source": {
                "type": "git",
                "url": "https://github.com/php-fig/container.git",
                "reference": "513e0666f7216c7459170d56df27dfcefe1689ea"
            },
            "dist": {
                "type": "zip",
                "url": "https://api.github.com/repos/php-fig/container/zipball/513e0666f7216c7459170d56df27dfcefe1689ea",
                "reference": "513e0666f7216c7459170d56df27dfcefe1689ea",
                "shasum": ""
            },
            "require": {
                "php": ">=7.4.0"
            },
            "type": "library",
            "autoload": {
                "psr-4": {
                    "Psr\\Container\\": "src/"
                }
            },
            "notification-url": "https://packagist.org/downloads/",
            "license": [
                "MIT"
            ],
            "authors": [
                {
                    "name": "PHP-FIG",
                    "homepage": "https://www.php-fig.org/"
                }
            ],
            "description": "Common Container Interface (PHP FIG PSR-11)",
            "homepage": "https://github.com/php-fig/container",
            "keywords": [
                "PSR-11",
                "container",
                "container-interface",
                "container-interop",
                "psr"
            ],
            "support": {
                "issues": "https://github.com/php-fig/container/issues",
                "source": "https://github.com/php-fig/container/tree/1.1.2"
            },
            "time": "2021-11-05T16:50:12+00:00"
        },
        {
            "name": "psr/event-dispatcher",
            "version": "1.0.0",
            "source": {
                "type": "git",
                "url": "https://github.com/php-fig/event-dispatcher.git",
                "reference": "dbefd12671e8a14ec7f180cab83036ed26714bb0"
            },
            "dist": {
                "type": "zip",
                "url": "https://api.github.com/repos/php-fig/event-dispatcher/zipball/dbefd12671e8a14ec7f180cab83036ed26714bb0",
                "reference": "dbefd12671e8a14ec7f180cab83036ed26714bb0",
                "shasum": ""
            },
            "require": {
                "php": ">=7.2.0"
            },
            "type": "library",
            "extra": {
                "branch-alias": {
                    "dev-master": "1.0.x-dev"
                }
            },
            "autoload": {
                "psr-4": {
                    "Psr\\EventDispatcher\\": "src/"
                }
            },
            "notification-url": "https://packagist.org/downloads/",
            "license": [
                "MIT"
            ],
            "authors": [
                {
                    "name": "PHP-FIG",
                    "homepage": "http://www.php-fig.org/"
                }
            ],
            "description": "Standard interfaces for event handling.",
            "keywords": [
                "events",
                "psr",
                "psr-14"
            ],
            "support": {
                "issues": "https://github.com/php-fig/event-dispatcher/issues",
                "source": "https://github.com/php-fig/event-dispatcher/tree/1.0.0"
            },
            "time": "2019-01-08T18:20:26+00:00"
        },
        {
            "name": "psr/http-factory",
            "version": "1.0.2",
            "source": {
                "type": "git",
                "url": "https://github.com/php-fig/http-factory.git",
                "reference": "e616d01114759c4c489f93b099585439f795fe35"
            },
            "dist": {
                "type": "zip",
                "url": "https://api.github.com/repos/php-fig/http-factory/zipball/e616d01114759c4c489f93b099585439f795fe35",
                "reference": "e616d01114759c4c489f93b099585439f795fe35",
                "shasum": ""
            },
            "require": {
                "php": ">=7.0.0",
                "psr/http-message": "^1.0 || ^2.0"
            },
            "type": "library",
            "extra": {
                "branch-alias": {
                    "dev-master": "1.0.x-dev"
                }
            },
            "autoload": {
                "psr-4": {
                    "Psr\\Http\\Message\\": "src/"
                }
            },
            "notification-url": "https://packagist.org/downloads/",
            "license": [
                "MIT"
            ],
            "authors": [
                {
                    "name": "PHP-FIG",
                    "homepage": "https://www.php-fig.org/"
                }
            ],
            "description": "Common interfaces for PSR-7 HTTP message factories",
            "keywords": [
                "factory",
                "http",
                "message",
                "psr",
                "psr-17",
                "psr-7",
                "request",
                "response"
            ],
            "support": {
                "source": "https://github.com/php-fig/http-factory/tree/1.0.2"
            },
            "time": "2023-04-10T20:10:41+00:00"
        },
        {
            "name": "psr/http-message",
            "version": "1.1",
            "source": {
                "type": "git",
                "url": "https://github.com/php-fig/http-message.git",
                "reference": "cb6ce4845ce34a8ad9e68117c10ee90a29919eba"
            },
            "dist": {
                "type": "zip",
                "url": "https://api.github.com/repos/php-fig/http-message/zipball/cb6ce4845ce34a8ad9e68117c10ee90a29919eba",
                "reference": "cb6ce4845ce34a8ad9e68117c10ee90a29919eba",
                "shasum": ""
            },
            "require": {
                "php": "^7.2 || ^8.0"
            },
            "type": "library",
            "extra": {
                "branch-alias": {
                    "dev-master": "1.1.x-dev"
                }
            },
            "autoload": {
                "psr-4": {
                    "Psr\\Http\\Message\\": "src/"
                }
            },
            "notification-url": "https://packagist.org/downloads/",
            "license": [
                "MIT"
            ],
            "authors": [
                {
                    "name": "PHP-FIG",
                    "homepage": "http://www.php-fig.org/"
                }
            ],
            "description": "Common interface for HTTP messages",
            "homepage": "https://github.com/php-fig/http-message",
            "keywords": [
                "http",
                "http-message",
                "psr",
                "psr-7",
                "request",
                "response"
            ],
            "support": {
                "source": "https://github.com/php-fig/http-message/tree/1.1"
            },
            "time": "2023-04-04T09:50:52+00:00"
        },
        {
            "name": "psr/log",
            "version": "1.1.4",
            "source": {
                "type": "git",
                "url": "https://github.com/php-fig/log.git",
                "reference": "d49695b909c3b7628b6289db5479a1c204601f11"
            },
            "dist": {
                "type": "zip",
                "url": "https://api.github.com/repos/php-fig/log/zipball/d49695b909c3b7628b6289db5479a1c204601f11",
                "reference": "d49695b909c3b7628b6289db5479a1c204601f11",
                "shasum": ""
            },
            "require": {
                "php": ">=5.3.0"
            },
            "type": "library",
            "extra": {
                "branch-alias": {
                    "dev-master": "1.1.x-dev"
                }
            },
            "autoload": {
                "psr-4": {
                    "Psr\\Log\\": "Psr/Log/"
                }
            },
            "notification-url": "https://packagist.org/downloads/",
            "license": [
                "MIT"
            ],
            "authors": [
                {
                    "name": "PHP-FIG",
                    "homepage": "https://www.php-fig.org/"
                }
            ],
            "description": "Common interface for logging libraries",
            "homepage": "https://github.com/php-fig/log",
            "keywords": [
                "log",
                "psr",
                "psr-3"
            ],
            "support": {
                "source": "https://github.com/php-fig/log/tree/1.1.4"
            },
            "time": "2021-05-03T11:20:27+00:00"
        },
        {
            "name": "psr/simple-cache",
            "version": "1.0.1",
            "source": {
                "type": "git",
                "url": "https://github.com/php-fig/simple-cache.git",
                "reference": "408d5eafb83c57f6365a3ca330ff23aa4a5fa39b"
            },
            "dist": {
                "type": "zip",
                "url": "https://api.github.com/repos/php-fig/simple-cache/zipball/408d5eafb83c57f6365a3ca330ff23aa4a5fa39b",
                "reference": "408d5eafb83c57f6365a3ca330ff23aa4a5fa39b",
                "shasum": ""
            },
            "require": {
                "php": ">=5.3.0"
            },
            "type": "library",
            "extra": {
                "branch-alias": {
                    "dev-master": "1.0.x-dev"
                }
            },
            "autoload": {
                "psr-4": {
                    "Psr\\SimpleCache\\": "src/"
                }
            },
            "notification-url": "https://packagist.org/downloads/",
            "license": [
                "MIT"
            ],
            "authors": [
                {
                    "name": "PHP-FIG",
                    "homepage": "http://www.php-fig.org/"
                }
            ],
            "description": "Common interfaces for simple caching",
            "keywords": [
                "cache",
                "caching",
                "psr",
                "psr-16",
                "simple-cache"
            ],
            "support": {
                "source": "https://github.com/php-fig/simple-cache/tree/master"
            },
            "time": "2017-10-23T01:57:42+00:00"
        },
        {
            "name": "scssphp/scssphp",
            "version": "v1.11.0",
            "source": {
                "type": "git",
                "url": "https://github.com/scssphp/scssphp.git",
                "reference": "33749d12c2569bb24071f94e9af828662dabb068"
            },
            "dist": {
                "type": "zip",
                "url": "https://api.github.com/repos/scssphp/scssphp/zipball/33749d12c2569bb24071f94e9af828662dabb068",
                "reference": "33749d12c2569bb24071f94e9af828662dabb068",
                "shasum": ""
            },
            "require": {
                "ext-ctype": "*",
                "ext-json": "*",
                "php": ">=5.6.0"
            },
            "require-dev": {
                "bamarni/composer-bin-plugin": "^1.4",
                "phpunit/phpunit": "^5.7 || ^6.5 || ^7.5 || ^8.3 || ^9.4",
                "sass/sass-spec": "*",
                "squizlabs/php_codesniffer": "~3.5",
                "symfony/phpunit-bridge": "^5.1",
                "thoughtbot/bourbon": "^7.0",
                "twbs/bootstrap": "~5.0",
                "twbs/bootstrap4": "4.6.1",
                "zurb/foundation": "~6.5"
            },
            "suggest": {
                "ext-iconv": "Can be used as fallback when ext-mbstring is not available",
                "ext-mbstring": "For best performance, mbstring should be installed as it is faster than ext-iconv"
            },
            "bin": [
                "bin/pscss"
            ],
            "type": "library",
            "extra": {
                "bamarni-bin": {
                    "forward-command": false,
                    "bin-links": false
                }
            },
            "autoload": {
                "psr-4": {
                    "ScssPhp\\ScssPhp\\": "src/"
                }
            },
            "notification-url": "https://packagist.org/downloads/",
            "license": [
                "MIT"
            ],
            "authors": [
                {
                    "name": "Anthon Pang",
                    "email": "apang@softwaredevelopment.ca",
                    "homepage": "https://github.com/robocoder"
                },
                {
                    "name": "Cédric Morin",
                    "email": "cedric@yterium.com",
                    "homepage": "https://github.com/Cerdic"
                }
            ],
            "description": "scssphp is a compiler for SCSS written in PHP.",
            "homepage": "http://scssphp.github.io/scssphp/",
            "keywords": [
                "css",
                "less",
                "sass",
                "scss",
                "stylesheet"
            ],
            "support": {
                "issues": "https://github.com/scssphp/scssphp/issues",
                "source": "https://github.com/scssphp/scssphp/tree/v1.11.0"
            },
            "time": "2022-09-02T21:24:55+00:00"
        },
        {
            "name": "serialssolutions/summon",
            "version": "v1.3.1",
            "source": {
                "type": "git",
                "url": "https://github.com/summon/Summon.php.git",
                "reference": "78ef74123c7c15fe3ddc92c9c1368c5dae9e590d"
            },
            "dist": {
                "type": "zip",
                "url": "https://api.github.com/repos/summon/Summon.php/zipball/78ef74123c7c15fe3ddc92c9c1368c5dae9e590d",
                "reference": "78ef74123c7c15fe3ddc92c9c1368c5dae9e590d",
                "shasum": ""
            },
            "type": "library",
            "autoload": {
                "psr-0": {
                    "SerialsSolutions": ""
                }
            },
            "notification-url": "https://packagist.org/downloads/",
            "license": [
                "GPL-2.0"
            ],
            "authors": [
                {
                    "name": "Demian Katz",
                    "email": "demian.katz@villanova.edu"
                }
            ],
            "description": "Library for interacting with Serials Solutions' Summon API.",
            "support": {
                "issues": "https://github.com/summon/Summon.php/issues",
                "source": "https://github.com/summon/Summon.php/tree/v1.3.1"
            },
            "time": "2021-04-20T15:37:50+00:00"
        },
        {
            "name": "slm/locale",
            "version": "1.0.0",
            "source": {
                "type": "git",
                "url": "https://github.com/basz/SlmLocale.git",
                "reference": "0990d2e2b2ac0f7ab37f83cedce10724eb2d0ec0"
            },
            "dist": {
                "type": "zip",
                "url": "https://api.github.com/repos/basz/SlmLocale/zipball/0990d2e2b2ac0f7ab37f83cedce10724eb2d0ec0",
                "reference": "0990d2e2b2ac0f7ab37f83cedce10724eb2d0ec0",
                "shasum": ""
            },
            "require": {
                "ext-intl": "*",
                "laminas/laminas-eventmanager": "^3.1",
                "laminas/laminas-http": "^2.7",
                "laminas/laminas-modulemanager": "^2.8.2",
                "laminas/laminas-router": "^3.0",
                "laminas/laminas-servicemanager": "^3.2",
                "laminas/laminas-stdlib": "^3.2.1",
                "laminas/laminas-view": "^2.9.0",
                "php": "^7.2 || ~8.0.0 || ~8.1.0"
            },
            "require-dev": {
                "friendsofphp/php-cs-fixer": "^3.13.0",
                "laminas/laminas-mvc": "^3.1",
                "php-coveralls/php-coveralls": "^2.4.3",
                "phpspec/prophecy-phpunit": "^2.0.1",
                "phpunit/phpunit": "^9.5.26"
            },
            "suggest": {
                "laminas/laminas-mvc": "For using the router in the UriPath strategy"
            },
            "type": "library",
            "autoload": {
                "psr-4": {
                    "SlmLocale\\": "src/SlmLocale/"
                }
            },
            "notification-url": "https://packagist.org/downloads/",
            "license": [
                "BSD-3-Clause"
            ],
            "authors": [
                {
                    "name": "Jurian Sluiman",
                    "email": "jurian@juriansluiman.nl",
                    "homepage": "http://juriansluiman.nl"
                }
            ],
            "description": "Automatic detection of locales for Laminas",
            "homepage": "https://github.com/juriansluiman/SlmLocale",
            "keywords": [
                "Zend Framework",
                "i18n",
                "laminas",
                "locale",
                "zf"
            ],
            "support": {
                "issues": "https://github.com/basz/SlmLocale/issues",
                "source": "https://github.com/basz/SlmLocale/tree/1.0.0"
            },
            "time": "2022-11-21T08:15:06+00:00"
        },
        {
            "name": "stella-maris/clock",
            "version": "0.1.7",
            "source": {
                "type": "git",
                "url": "https://github.com/stella-maris-solutions/clock.git",
                "reference": "fa23ce16019289a18bb3446fdecd45befcdd94f8"
            },
            "dist": {
                "type": "zip",
                "url": "https://api.github.com/repos/stella-maris-solutions/clock/zipball/fa23ce16019289a18bb3446fdecd45befcdd94f8",
                "reference": "fa23ce16019289a18bb3446fdecd45befcdd94f8",
                "shasum": ""
            },
            "require": {
                "php": "^7.0|^8.0",
                "psr/clock": "^1.0"
            },
            "type": "library",
            "autoload": {
                "psr-4": {
                    "StellaMaris\\Clock\\": "src"
                }
            },
            "notification-url": "https://packagist.org/downloads/",
            "license": [
                "MIT"
            ],
            "authors": [
                {
                    "name": "Andreas Heigl",
                    "role": "Maintainer"
                }
            ],
            "description": "A pre-release of the proposed PSR-20 Clock-Interface",
            "homepage": "https://gitlab.com/stella-maris/clock",
            "keywords": [
                "clock",
                "datetime",
                "point in time",
                "psr20"
            ],
            "support": {
                "source": "https://github.com/stella-maris-solutions/clock/tree/0.1.7"
            },
            "time": "2022-11-25T16:15:06+00:00"
        },
        {
            "name": "steverhoades/oauth2-openid-connect-server",
            "version": "v2.5.0",
            "source": {
                "type": "git",
                "url": "https://github.com/steverhoades/oauth2-openid-connect-server.git",
                "reference": "23381585ebb410ffa11ca9eb0fdba3895fb23119"
            },
            "dist": {
                "type": "zip",
                "url": "https://api.github.com/repos/steverhoades/oauth2-openid-connect-server/zipball/23381585ebb410ffa11ca9eb0fdba3895fb23119",
                "reference": "23381585ebb410ffa11ca9eb0fdba3895fb23119",
                "shasum": ""
            },
            "require": {
                "lcobucci/jwt": "4.1.5|^4.2",
                "league/oauth2-server": "^5.1|^6.0|^7.0|^8.0"
            },
            "require-dev": {
                "laminas/laminas-diactoros": "^1.3.2",
                "phpunit/phpunit": "^5.0|^9.5"
            },
            "type": "library",
            "autoload": {
                "psr-4": {
                    "OpenIDConnectServer\\": "src/"
                }
            },
            "notification-url": "https://packagist.org/downloads/",
            "license": [
                "MIT"
            ],
            "authors": [
                {
                    "name": "Steve Rhoades",
                    "email": "sedonami@gmail.com"
                }
            ],
            "description": "An OpenID Connect Server that sites on The PHP League's OAuth2 Server",
            "support": {
                "issues": "https://github.com/steverhoades/oauth2-openid-connect-server/issues",
                "source": "https://github.com/steverhoades/oauth2-openid-connect-server/tree/v2.5.0"
            },
            "time": "2023-01-19T16:49:09+00:00"
        },
        {
            "name": "swagger-api/swagger-ui",
            "version": "v4.16.1",
            "source": {
                "type": "git",
                "url": "https://github.com/swagger-api/swagger-ui.git",
                "reference": "cea6642894da2b6dbdee835fd3acedaa3ee37f18"
            },
            "dist": {
                "type": "zip",
                "url": "https://api.github.com/repos/swagger-api/swagger-ui/zipball/cea6642894da2b6dbdee835fd3acedaa3ee37f18",
                "reference": "cea6642894da2b6dbdee835fd3acedaa3ee37f18",
                "shasum": ""
            },
            "type": "library",
            "notification-url": "https://packagist.org/downloads/",
            "license": [
                "Apache-2.0"
            ],
            "authors": [
                {
                    "name": "Anna Bodnia",
                    "email": "anna.bodnia@gmail.com"
                },
                {
                    "name": "Buu Nguyen",
                    "email": "buunguyen@gmail.com"
                },
                {
                    "name": "Josh Ponelat",
                    "email": "jponelat@gmail.com"
                },
                {
                    "name": "Kyle Shockey",
                    "email": "kyleshockey1@gmail.com"
                },
                {
                    "name": "Robert Barnwell",
                    "email": "robert@robertismy.name"
                },
                {
                    "name": "Sahar Jafari",
                    "email": "shr.jafari@gmail.com"
                }
            ],
            "description": " Swagger UI is a collection of HTML, Javascript, and CSS assets that dynamically generate beautiful documentation from a Swagger-compliant API.",
            "homepage": "http://swagger.io",
            "keywords": [
                "api",
                "documentation",
                "openapi",
                "specification",
                "swagger",
                "ui"
            ],
            "support": {
                "issues": "https://github.com/swagger-api/swagger-ui/issues",
                "source": "https://github.com/swagger-api/swagger-ui/tree/v4.16.1"
            },
            "time": "2023-02-25T18:18:34+00:00"
        },
        {
            "name": "symfony/console",
            "version": "v5.4.21",
            "source": {
                "type": "git",
                "url": "https://github.com/symfony/console.git",
                "reference": "c77433ddc6cdc689caf48065d9ea22ca0853fbd9"
            },
            "dist": {
                "type": "zip",
                "url": "https://api.github.com/repos/symfony/console/zipball/c77433ddc6cdc689caf48065d9ea22ca0853fbd9",
                "reference": "c77433ddc6cdc689caf48065d9ea22ca0853fbd9",
                "shasum": ""
            },
            "require": {
                "php": ">=7.2.5",
                "symfony/deprecation-contracts": "^2.1|^3",
                "symfony/polyfill-mbstring": "~1.0",
                "symfony/polyfill-php73": "^1.9",
                "symfony/polyfill-php80": "^1.16",
                "symfony/service-contracts": "^1.1|^2|^3",
                "symfony/string": "^5.1|^6.0"
            },
            "conflict": {
                "psr/log": ">=3",
                "symfony/dependency-injection": "<4.4",
                "symfony/dotenv": "<5.1",
                "symfony/event-dispatcher": "<4.4",
                "symfony/lock": "<4.4",
                "symfony/process": "<4.4"
            },
            "provide": {
                "psr/log-implementation": "1.0|2.0"
            },
            "require-dev": {
                "psr/log": "^1|^2",
                "symfony/config": "^4.4|^5.0|^6.0",
                "symfony/dependency-injection": "^4.4|^5.0|^6.0",
                "symfony/event-dispatcher": "^4.4|^5.0|^6.0",
                "symfony/lock": "^4.4|^5.0|^6.0",
                "symfony/process": "^4.4|^5.0|^6.0",
                "symfony/var-dumper": "^4.4|^5.0|^6.0"
            },
            "suggest": {
                "psr/log": "For using the console logger",
                "symfony/event-dispatcher": "",
                "symfony/lock": "",
                "symfony/process": ""
            },
            "type": "library",
            "autoload": {
                "psr-4": {
                    "Symfony\\Component\\Console\\": ""
                },
                "exclude-from-classmap": [
                    "/Tests/"
                ]
            },
            "notification-url": "https://packagist.org/downloads/",
            "license": [
                "MIT"
            ],
            "authors": [
                {
                    "name": "Fabien Potencier",
                    "email": "fabien@symfony.com"
                },
                {
                    "name": "Symfony Community",
                    "homepage": "https://symfony.com/contributors"
                }
            ],
            "description": "Eases the creation of beautiful and testable command line interfaces",
            "homepage": "https://symfony.com",
            "keywords": [
                "cli",
                "command line",
                "console",
                "terminal"
            ],
            "support": {
                "source": "https://github.com/symfony/console/tree/v5.4.21"
            },
            "funding": [
                {
                    "url": "https://symfony.com/sponsor",
                    "type": "custom"
                },
                {
                    "url": "https://github.com/fabpot",
                    "type": "github"
                },
                {
                    "url": "https://tidelift.com/funding/github/packagist/symfony/symfony",
                    "type": "tidelift"
                }
            ],
            "time": "2023-02-25T16:59:41+00:00"
        },
        {
            "name": "symfony/deprecation-contracts",
            "version": "v2.5.2",
            "source": {
                "type": "git",
                "url": "https://github.com/symfony/deprecation-contracts.git",
                "reference": "e8b495ea28c1d97b5e0c121748d6f9b53d075c66"
            },
            "dist": {
                "type": "zip",
                "url": "https://api.github.com/repos/symfony/deprecation-contracts/zipball/e8b495ea28c1d97b5e0c121748d6f9b53d075c66",
                "reference": "e8b495ea28c1d97b5e0c121748d6f9b53d075c66",
                "shasum": ""
            },
            "require": {
                "php": ">=7.1"
            },
            "type": "library",
            "extra": {
                "branch-alias": {
                    "dev-main": "2.5-dev"
                },
                "thanks": {
                    "name": "symfony/contracts",
                    "url": "https://github.com/symfony/contracts"
                }
            },
            "autoload": {
                "files": [
                    "function.php"
                ]
            },
            "notification-url": "https://packagist.org/downloads/",
            "license": [
                "MIT"
            ],
            "authors": [
                {
                    "name": "Nicolas Grekas",
                    "email": "p@tchwork.com"
                },
                {
                    "name": "Symfony Community",
                    "homepage": "https://symfony.com/contributors"
                }
            ],
            "description": "A generic function and convention to trigger deprecation notices",
            "homepage": "https://symfony.com",
            "support": {
                "source": "https://github.com/symfony/deprecation-contracts/tree/v2.5.2"
            },
            "funding": [
                {
                    "url": "https://symfony.com/sponsor",
                    "type": "custom"
                },
                {
                    "url": "https://github.com/fabpot",
                    "type": "github"
                },
                {
                    "url": "https://tidelift.com/funding/github/packagist/symfony/symfony",
                    "type": "tidelift"
                }
            ],
            "time": "2022-01-02T09:53:40+00:00"
        },
        {
            "name": "symfony/polyfill-ctype",
            "version": "v1.27.0",
            "source": {
                "type": "git",
                "url": "https://github.com/symfony/polyfill-ctype.git",
                "reference": "5bbc823adecdae860bb64756d639ecfec17b050a"
            },
            "dist": {
                "type": "zip",
                "url": "https://api.github.com/repos/symfony/polyfill-ctype/zipball/5bbc823adecdae860bb64756d639ecfec17b050a",
                "reference": "5bbc823adecdae860bb64756d639ecfec17b050a",
                "shasum": ""
            },
            "require": {
                "php": ">=7.1"
            },
            "provide": {
                "ext-ctype": "*"
            },
            "suggest": {
                "ext-ctype": "For best performance"
            },
            "type": "library",
            "extra": {
                "branch-alias": {
                    "dev-main": "1.27-dev"
                },
                "thanks": {
                    "name": "symfony/polyfill",
                    "url": "https://github.com/symfony/polyfill"
                }
            },
            "autoload": {
                "files": [
                    "bootstrap.php"
                ],
                "psr-4": {
                    "Symfony\\Polyfill\\Ctype\\": ""
                }
            },
            "notification-url": "https://packagist.org/downloads/",
            "license": [
                "MIT"
            ],
            "authors": [
                {
                    "name": "Gert de Pagter",
                    "email": "BackEndTea@gmail.com"
                },
                {
                    "name": "Symfony Community",
                    "homepage": "https://symfony.com/contributors"
                }
            ],
            "description": "Symfony polyfill for ctype functions",
            "homepage": "https://symfony.com",
            "keywords": [
                "compatibility",
                "ctype",
                "polyfill",
                "portable"
            ],
            "support": {
                "source": "https://github.com/symfony/polyfill-ctype/tree/v1.27.0"
            },
            "funding": [
                {
                    "url": "https://symfony.com/sponsor",
                    "type": "custom"
                },
                {
                    "url": "https://github.com/fabpot",
                    "type": "github"
                },
                {
                    "url": "https://tidelift.com/funding/github/packagist/symfony/symfony",
                    "type": "tidelift"
                }
            ],
            "time": "2022-11-03T14:55:06+00:00"
        },
        {
            "name": "symfony/polyfill-intl-grapheme",
            "version": "v1.27.0",
            "source": {
                "type": "git",
                "url": "https://github.com/symfony/polyfill-intl-grapheme.git",
                "reference": "511a08c03c1960e08a883f4cffcacd219b758354"
            },
            "dist": {
                "type": "zip",
                "url": "https://api.github.com/repos/symfony/polyfill-intl-grapheme/zipball/511a08c03c1960e08a883f4cffcacd219b758354",
                "reference": "511a08c03c1960e08a883f4cffcacd219b758354",
                "shasum": ""
            },
            "require": {
                "php": ">=7.1"
            },
            "suggest": {
                "ext-intl": "For best performance"
            },
            "type": "library",
            "extra": {
                "branch-alias": {
                    "dev-main": "1.27-dev"
                },
                "thanks": {
                    "name": "symfony/polyfill",
                    "url": "https://github.com/symfony/polyfill"
                }
            },
            "autoload": {
                "files": [
                    "bootstrap.php"
                ],
                "psr-4": {
                    "Symfony\\Polyfill\\Intl\\Grapheme\\": ""
                }
            },
            "notification-url": "https://packagist.org/downloads/",
            "license": [
                "MIT"
            ],
            "authors": [
                {
                    "name": "Nicolas Grekas",
                    "email": "p@tchwork.com"
                },
                {
                    "name": "Symfony Community",
                    "homepage": "https://symfony.com/contributors"
                }
            ],
            "description": "Symfony polyfill for intl's grapheme_* functions",
            "homepage": "https://symfony.com",
            "keywords": [
                "compatibility",
                "grapheme",
                "intl",
                "polyfill",
                "portable",
                "shim"
            ],
            "support": {
                "source": "https://github.com/symfony/polyfill-intl-grapheme/tree/v1.27.0"
            },
            "funding": [
                {
                    "url": "https://symfony.com/sponsor",
                    "type": "custom"
                },
                {
                    "url": "https://github.com/fabpot",
                    "type": "github"
                },
                {
                    "url": "https://tidelift.com/funding/github/packagist/symfony/symfony",
                    "type": "tidelift"
                }
            ],
            "time": "2022-11-03T14:55:06+00:00"
        },
        {
            "name": "symfony/polyfill-intl-idn",
            "version": "v1.27.0",
            "source": {
                "type": "git",
                "url": "https://github.com/symfony/polyfill-intl-idn.git",
                "reference": "639084e360537a19f9ee352433b84ce831f3d2da"
            },
            "dist": {
                "type": "zip",
                "url": "https://api.github.com/repos/symfony/polyfill-intl-idn/zipball/639084e360537a19f9ee352433b84ce831f3d2da",
                "reference": "639084e360537a19f9ee352433b84ce831f3d2da",
                "shasum": ""
            },
            "require": {
                "php": ">=7.1",
                "symfony/polyfill-intl-normalizer": "^1.10",
                "symfony/polyfill-php72": "^1.10"
            },
            "suggest": {
                "ext-intl": "For best performance"
            },
            "type": "library",
            "extra": {
                "branch-alias": {
                    "dev-main": "1.27-dev"
                },
                "thanks": {
                    "name": "symfony/polyfill",
                    "url": "https://github.com/symfony/polyfill"
                }
            },
            "autoload": {
                "files": [
                    "bootstrap.php"
                ],
                "psr-4": {
                    "Symfony\\Polyfill\\Intl\\Idn\\": ""
                }
            },
            "notification-url": "https://packagist.org/downloads/",
            "license": [
                "MIT"
            ],
            "authors": [
                {
                    "name": "Laurent Bassin",
                    "email": "laurent@bassin.info"
                },
                {
                    "name": "Trevor Rowbotham",
                    "email": "trevor.rowbotham@pm.me"
                },
                {
                    "name": "Symfony Community",
                    "homepage": "https://symfony.com/contributors"
                }
            ],
            "description": "Symfony polyfill for intl's idn_to_ascii and idn_to_utf8 functions",
            "homepage": "https://symfony.com",
            "keywords": [
                "compatibility",
                "idn",
                "intl",
                "polyfill",
                "portable",
                "shim"
            ],
            "support": {
                "source": "https://github.com/symfony/polyfill-intl-idn/tree/v1.27.0"
            },
            "funding": [
                {
                    "url": "https://symfony.com/sponsor",
                    "type": "custom"
                },
                {
                    "url": "https://github.com/fabpot",
                    "type": "github"
                },
                {
                    "url": "https://tidelift.com/funding/github/packagist/symfony/symfony",
                    "type": "tidelift"
                }
            ],
            "time": "2022-11-03T14:55:06+00:00"
        },
        {
            "name": "symfony/polyfill-intl-normalizer",
            "version": "v1.27.0",
            "source": {
                "type": "git",
                "url": "https://github.com/symfony/polyfill-intl-normalizer.git",
                "reference": "19bd1e4fcd5b91116f14d8533c57831ed00571b6"
            },
            "dist": {
                "type": "zip",
                "url": "https://api.github.com/repos/symfony/polyfill-intl-normalizer/zipball/19bd1e4fcd5b91116f14d8533c57831ed00571b6",
                "reference": "19bd1e4fcd5b91116f14d8533c57831ed00571b6",
                "shasum": ""
            },
            "require": {
                "php": ">=7.1"
            },
            "suggest": {
                "ext-intl": "For best performance"
            },
            "type": "library",
            "extra": {
                "branch-alias": {
                    "dev-main": "1.27-dev"
                },
                "thanks": {
                    "name": "symfony/polyfill",
                    "url": "https://github.com/symfony/polyfill"
                }
            },
            "autoload": {
                "files": [
                    "bootstrap.php"
                ],
                "psr-4": {
                    "Symfony\\Polyfill\\Intl\\Normalizer\\": ""
                },
                "classmap": [
                    "Resources/stubs"
                ]
            },
            "notification-url": "https://packagist.org/downloads/",
            "license": [
                "MIT"
            ],
            "authors": [
                {
                    "name": "Nicolas Grekas",
                    "email": "p@tchwork.com"
                },
                {
                    "name": "Symfony Community",
                    "homepage": "https://symfony.com/contributors"
                }
            ],
            "description": "Symfony polyfill for intl's Normalizer class and related functions",
            "homepage": "https://symfony.com",
            "keywords": [
                "compatibility",
                "intl",
                "normalizer",
                "polyfill",
                "portable",
                "shim"
            ],
            "support": {
                "source": "https://github.com/symfony/polyfill-intl-normalizer/tree/v1.27.0"
            },
            "funding": [
                {
                    "url": "https://symfony.com/sponsor",
                    "type": "custom"
                },
                {
                    "url": "https://github.com/fabpot",
                    "type": "github"
                },
                {
                    "url": "https://tidelift.com/funding/github/packagist/symfony/symfony",
                    "type": "tidelift"
                }
            ],
            "time": "2022-11-03T14:55:06+00:00"
        },
        {
            "name": "symfony/polyfill-mbstring",
            "version": "v1.27.0",
            "source": {
                "type": "git",
                "url": "https://github.com/symfony/polyfill-mbstring.git",
                "reference": "8ad114f6b39e2c98a8b0e3bd907732c207c2b534"
            },
            "dist": {
                "type": "zip",
                "url": "https://api.github.com/repos/symfony/polyfill-mbstring/zipball/8ad114f6b39e2c98a8b0e3bd907732c207c2b534",
                "reference": "8ad114f6b39e2c98a8b0e3bd907732c207c2b534",
                "shasum": ""
            },
            "require": {
                "php": ">=7.1"
            },
            "provide": {
                "ext-mbstring": "*"
            },
            "suggest": {
                "ext-mbstring": "For best performance"
            },
            "type": "library",
            "extra": {
                "branch-alias": {
                    "dev-main": "1.27-dev"
                },
                "thanks": {
                    "name": "symfony/polyfill",
                    "url": "https://github.com/symfony/polyfill"
                }
            },
            "autoload": {
                "files": [
                    "bootstrap.php"
                ],
                "psr-4": {
                    "Symfony\\Polyfill\\Mbstring\\": ""
                }
            },
            "notification-url": "https://packagist.org/downloads/",
            "license": [
                "MIT"
            ],
            "authors": [
                {
                    "name": "Nicolas Grekas",
                    "email": "p@tchwork.com"
                },
                {
                    "name": "Symfony Community",
                    "homepage": "https://symfony.com/contributors"
                }
            ],
            "description": "Symfony polyfill for the Mbstring extension",
            "homepage": "https://symfony.com",
            "keywords": [
                "compatibility",
                "mbstring",
                "polyfill",
                "portable",
                "shim"
            ],
            "support": {
                "source": "https://github.com/symfony/polyfill-mbstring/tree/v1.27.0"
            },
            "funding": [
                {
                    "url": "https://symfony.com/sponsor",
                    "type": "custom"
                },
                {
                    "url": "https://github.com/fabpot",
                    "type": "github"
                },
                {
                    "url": "https://tidelift.com/funding/github/packagist/symfony/symfony",
                    "type": "tidelift"
                }
            ],
            "time": "2022-11-03T14:55:06+00:00"
        },
        {
            "name": "symfony/polyfill-php72",
            "version": "v1.27.0",
            "source": {
                "type": "git",
                "url": "https://github.com/symfony/polyfill-php72.git",
                "reference": "869329b1e9894268a8a61dabb69153029b7a8c97"
            },
            "dist": {
                "type": "zip",
                "url": "https://api.github.com/repos/symfony/polyfill-php72/zipball/869329b1e9894268a8a61dabb69153029b7a8c97",
                "reference": "869329b1e9894268a8a61dabb69153029b7a8c97",
                "shasum": ""
            },
            "require": {
                "php": ">=7.1"
            },
            "type": "library",
            "extra": {
                "branch-alias": {
                    "dev-main": "1.27-dev"
                },
                "thanks": {
                    "name": "symfony/polyfill",
                    "url": "https://github.com/symfony/polyfill"
                }
            },
            "autoload": {
                "files": [
                    "bootstrap.php"
                ],
                "psr-4": {
                    "Symfony\\Polyfill\\Php72\\": ""
                }
            },
            "notification-url": "https://packagist.org/downloads/",
            "license": [
                "MIT"
            ],
            "authors": [
                {
                    "name": "Nicolas Grekas",
                    "email": "p@tchwork.com"
                },
                {
                    "name": "Symfony Community",
                    "homepage": "https://symfony.com/contributors"
                }
            ],
            "description": "Symfony polyfill backporting some PHP 7.2+ features to lower PHP versions",
            "homepage": "https://symfony.com",
            "keywords": [
                "compatibility",
                "polyfill",
                "portable",
                "shim"
            ],
            "support": {
                "source": "https://github.com/symfony/polyfill-php72/tree/v1.27.0"
            },
            "funding": [
                {
                    "url": "https://symfony.com/sponsor",
                    "type": "custom"
                },
                {
                    "url": "https://github.com/fabpot",
                    "type": "github"
                },
                {
                    "url": "https://tidelift.com/funding/github/packagist/symfony/symfony",
                    "type": "tidelift"
                }
            ],
            "time": "2022-11-03T14:55:06+00:00"
        },
        {
            "name": "symfony/polyfill-php73",
            "version": "v1.27.0",
            "source": {
                "type": "git",
                "url": "https://github.com/symfony/polyfill-php73.git",
                "reference": "9e8ecb5f92152187c4799efd3c96b78ccab18ff9"
            },
            "dist": {
                "type": "zip",
                "url": "https://api.github.com/repos/symfony/polyfill-php73/zipball/9e8ecb5f92152187c4799efd3c96b78ccab18ff9",
                "reference": "9e8ecb5f92152187c4799efd3c96b78ccab18ff9",
                "shasum": ""
            },
            "require": {
                "php": ">=7.1"
            },
            "type": "library",
            "extra": {
                "branch-alias": {
                    "dev-main": "1.27-dev"
                },
                "thanks": {
                    "name": "symfony/polyfill",
                    "url": "https://github.com/symfony/polyfill"
                }
            },
            "autoload": {
                "files": [
                    "bootstrap.php"
                ],
                "psr-4": {
                    "Symfony\\Polyfill\\Php73\\": ""
                },
                "classmap": [
                    "Resources/stubs"
                ]
            },
            "notification-url": "https://packagist.org/downloads/",
            "license": [
                "MIT"
            ],
            "authors": [
                {
                    "name": "Nicolas Grekas",
                    "email": "p@tchwork.com"
                },
                {
                    "name": "Symfony Community",
                    "homepage": "https://symfony.com/contributors"
                }
            ],
            "description": "Symfony polyfill backporting some PHP 7.3+ features to lower PHP versions",
            "homepage": "https://symfony.com",
            "keywords": [
                "compatibility",
                "polyfill",
                "portable",
                "shim"
            ],
            "support": {
                "source": "https://github.com/symfony/polyfill-php73/tree/v1.27.0"
            },
            "funding": [
                {
                    "url": "https://symfony.com/sponsor",
                    "type": "custom"
                },
                {
                    "url": "https://github.com/fabpot",
                    "type": "github"
                },
                {
                    "url": "https://tidelift.com/funding/github/packagist/symfony/symfony",
                    "type": "tidelift"
                }
            ],
            "time": "2022-11-03T14:55:06+00:00"
        },
        {
            "name": "symfony/polyfill-php80",
            "version": "v1.27.0",
            "source": {
                "type": "git",
                "url": "https://github.com/symfony/polyfill-php80.git",
                "reference": "7a6ff3f1959bb01aefccb463a0f2cd3d3d2fd936"
            },
            "dist": {
                "type": "zip",
                "url": "https://api.github.com/repos/symfony/polyfill-php80/zipball/7a6ff3f1959bb01aefccb463a0f2cd3d3d2fd936",
                "reference": "7a6ff3f1959bb01aefccb463a0f2cd3d3d2fd936",
                "shasum": ""
            },
            "require": {
                "php": ">=7.1"
            },
            "type": "library",
            "extra": {
                "branch-alias": {
                    "dev-main": "1.27-dev"
                },
                "thanks": {
                    "name": "symfony/polyfill",
                    "url": "https://github.com/symfony/polyfill"
                }
            },
            "autoload": {
                "files": [
                    "bootstrap.php"
                ],
                "psr-4": {
                    "Symfony\\Polyfill\\Php80\\": ""
                },
                "classmap": [
                    "Resources/stubs"
                ]
            },
            "notification-url": "https://packagist.org/downloads/",
            "license": [
                "MIT"
            ],
            "authors": [
                {
                    "name": "Ion Bazan",
                    "email": "ion.bazan@gmail.com"
                },
                {
                    "name": "Nicolas Grekas",
                    "email": "p@tchwork.com"
                },
                {
                    "name": "Symfony Community",
                    "homepage": "https://symfony.com/contributors"
                }
            ],
            "description": "Symfony polyfill backporting some PHP 8.0+ features to lower PHP versions",
            "homepage": "https://symfony.com",
            "keywords": [
                "compatibility",
                "polyfill",
                "portable",
                "shim"
            ],
            "support": {
                "source": "https://github.com/symfony/polyfill-php80/tree/v1.27.0"
            },
            "funding": [
                {
                    "url": "https://symfony.com/sponsor",
                    "type": "custom"
                },
                {
                    "url": "https://github.com/fabpot",
                    "type": "github"
                },
                {
                    "url": "https://tidelift.com/funding/github/packagist/symfony/symfony",
                    "type": "tidelift"
                }
            ],
            "time": "2022-11-03T14:55:06+00:00"
        },
        {
            "name": "symfony/service-contracts",
            "version": "v2.5.2",
            "source": {
                "type": "git",
                "url": "https://github.com/symfony/service-contracts.git",
                "reference": "4b426aac47d6427cc1a1d0f7e2ac724627f5966c"
            },
            "dist": {
                "type": "zip",
                "url": "https://api.github.com/repos/symfony/service-contracts/zipball/4b426aac47d6427cc1a1d0f7e2ac724627f5966c",
                "reference": "4b426aac47d6427cc1a1d0f7e2ac724627f5966c",
                "shasum": ""
            },
            "require": {
                "php": ">=7.2.5",
                "psr/container": "^1.1",
                "symfony/deprecation-contracts": "^2.1|^3"
            },
            "conflict": {
                "ext-psr": "<1.1|>=2"
            },
            "suggest": {
                "symfony/service-implementation": ""
            },
            "type": "library",
            "extra": {
                "branch-alias": {
                    "dev-main": "2.5-dev"
                },
                "thanks": {
                    "name": "symfony/contracts",
                    "url": "https://github.com/symfony/contracts"
                }
            },
            "autoload": {
                "psr-4": {
                    "Symfony\\Contracts\\Service\\": ""
                }
            },
            "notification-url": "https://packagist.org/downloads/",
            "license": [
                "MIT"
            ],
            "authors": [
                {
                    "name": "Nicolas Grekas",
                    "email": "p@tchwork.com"
                },
                {
                    "name": "Symfony Community",
                    "homepage": "https://symfony.com/contributors"
                }
            ],
            "description": "Generic abstractions related to writing services",
            "homepage": "https://symfony.com",
            "keywords": [
                "abstractions",
                "contracts",
                "decoupling",
                "interfaces",
                "interoperability",
                "standards"
            ],
            "support": {
                "source": "https://github.com/symfony/service-contracts/tree/v2.5.2"
            },
            "funding": [
                {
                    "url": "https://symfony.com/sponsor",
                    "type": "custom"
                },
                {
                    "url": "https://github.com/fabpot",
                    "type": "github"
                },
                {
                    "url": "https://tidelift.com/funding/github/packagist/symfony/symfony",
                    "type": "tidelift"
                }
            ],
            "time": "2022-05-30T19:17:29+00:00"
        },
        {
            "name": "symfony/string",
            "version": "v5.4.22",
            "source": {
                "type": "git",
                "url": "https://github.com/symfony/string.git",
                "reference": "8036a4c76c0dd29e60b6a7cafcacc50cf088ea62"
            },
            "dist": {
                "type": "zip",
                "url": "https://api.github.com/repos/symfony/string/zipball/8036a4c76c0dd29e60b6a7cafcacc50cf088ea62",
                "reference": "8036a4c76c0dd29e60b6a7cafcacc50cf088ea62",
                "shasum": ""
            },
            "require": {
                "php": ">=7.2.5",
                "symfony/polyfill-ctype": "~1.8",
                "symfony/polyfill-intl-grapheme": "~1.0",
                "symfony/polyfill-intl-normalizer": "~1.0",
                "symfony/polyfill-mbstring": "~1.0",
                "symfony/polyfill-php80": "~1.15"
            },
            "conflict": {
                "symfony/translation-contracts": ">=3.0"
            },
            "require-dev": {
                "symfony/error-handler": "^4.4|^5.0|^6.0",
                "symfony/http-client": "^4.4|^5.0|^6.0",
                "symfony/translation-contracts": "^1.1|^2",
                "symfony/var-exporter": "^4.4|^5.0|^6.0"
            },
            "type": "library",
            "autoload": {
                "files": [
                    "Resources/functions.php"
                ],
                "psr-4": {
                    "Symfony\\Component\\String\\": ""
                },
                "exclude-from-classmap": [
                    "/Tests/"
                ]
            },
            "notification-url": "https://packagist.org/downloads/",
            "license": [
                "MIT"
            ],
            "authors": [
                {
                    "name": "Nicolas Grekas",
                    "email": "p@tchwork.com"
                },
                {
                    "name": "Symfony Community",
                    "homepage": "https://symfony.com/contributors"
                }
            ],
            "description": "Provides an object-oriented API to strings and deals with bytes, UTF-8 code points and grapheme clusters in a unified way",
            "homepage": "https://symfony.com",
            "keywords": [
                "grapheme",
                "i18n",
                "string",
                "unicode",
                "utf-8",
                "utf8"
            ],
            "support": {
                "source": "https://github.com/symfony/string/tree/v5.4.22"
            },
            "funding": [
                {
                    "url": "https://symfony.com/sponsor",
                    "type": "custom"
                },
                {
                    "url": "https://github.com/fabpot",
                    "type": "github"
                },
                {
                    "url": "https://tidelift.com/funding/github/packagist/symfony/symfony",
                    "type": "tidelift"
                }
            ],
            "time": "2023-03-14T06:11:53+00:00"
        },
        {
            "name": "symfony/yaml",
            "version": "v5.4.21",
            "source": {
                "type": "git",
                "url": "https://github.com/symfony/yaml.git",
                "reference": "3713e20d93e46e681e51605d213027e48dab3469"
            },
            "dist": {
                "type": "zip",
                "url": "https://api.github.com/repos/symfony/yaml/zipball/3713e20d93e46e681e51605d213027e48dab3469",
                "reference": "3713e20d93e46e681e51605d213027e48dab3469",
                "shasum": ""
            },
            "require": {
                "php": ">=7.2.5",
                "symfony/deprecation-contracts": "^2.1|^3",
                "symfony/polyfill-ctype": "^1.8"
            },
            "conflict": {
                "symfony/console": "<5.3"
            },
            "require-dev": {
                "symfony/console": "^5.3|^6.0"
            },
            "suggest": {
                "symfony/console": "For validating YAML files using the lint command"
            },
            "bin": [
                "Resources/bin/yaml-lint"
            ],
            "type": "library",
            "autoload": {
                "psr-4": {
                    "Symfony\\Component\\Yaml\\": ""
                },
                "exclude-from-classmap": [
                    "/Tests/"
                ]
            },
            "notification-url": "https://packagist.org/downloads/",
            "license": [
                "MIT"
            ],
            "authors": [
                {
                    "name": "Fabien Potencier",
                    "email": "fabien@symfony.com"
                },
                {
                    "name": "Symfony Community",
                    "homepage": "https://symfony.com/contributors"
                }
            ],
            "description": "Loads and dumps YAML files",
            "homepage": "https://symfony.com",
            "support": {
                "source": "https://github.com/symfony/yaml/tree/v5.4.21"
            },
            "funding": [
                {
                    "url": "https://symfony.com/sponsor",
                    "type": "custom"
                },
                {
                    "url": "https://github.com/fabpot",
                    "type": "github"
                },
                {
                    "url": "https://tidelift.com/funding/github/packagist/symfony/symfony",
                    "type": "tidelift"
                }
            ],
            "time": "2023-02-21T19:46:44+00:00"
        },
        {
            "name": "vstelmakh/url-highlight",
            "version": "v3.0.2",
            "source": {
                "type": "git",
                "url": "https://github.com/vstelmakh/url-highlight.git",
                "reference": "458f1af6acdf63d33e7fb43aeeecb4bfe64bda2b"
            },
            "dist": {
                "type": "zip",
                "url": "https://api.github.com/repos/vstelmakh/url-highlight/zipball/458f1af6acdf63d33e7fb43aeeecb4bfe64bda2b",
                "reference": "458f1af6acdf63d33e7fb43aeeecb4bfe64bda2b",
                "shasum": ""
            },
            "require": {
                "ext-json": "*",
                "ext-mbstring": "*",
                "php": "^7.1 || ^8",
                "symfony/polyfill-php72": "^1.10"
            },
            "require-dev": {
                "phpbench/phpbench": "^0.16 || ^1.2.6",
                "phpstan/phpstan": "^1.4",
                "phpunit/phpunit": "^7.5.3 || ^8 || ^9.3",
                "squizlabs/php_codesniffer": "^3.7.1",
                "vstelmakh/covelyzer": "^0.2"
            },
            "type": "library",
            "autoload": {
                "psr-4": {
                    "VStelmakh\\UrlHighlight\\": "src/"
                }
            },
            "notification-url": "https://packagist.org/downloads/",
            "license": [
                "MIT"
            ],
            "authors": [
                {
                    "name": "Volodymyr Stelmakh",
                    "homepage": "https://github.com/vstelmakh"
                }
            ],
            "description": "Library to parse urls from string input",
            "homepage": "https://github.com/vstelmakh/url-highlight",
            "keywords": [
                "Linkify",
                "clickable",
                "extract",
                "html",
                "parser",
                "url"
            ],
            "support": {
                "issues": "https://github.com/vstelmakh/url-highlight/issues",
                "source": "https://github.com/vstelmakh/url-highlight/tree/v3.0.2"
            },
            "time": "2023-01-15T16:58:38+00:00"
        },
        {
            "name": "vufind-org/vufind-marc",
            "version": "v1.0.2",
            "source": {
                "type": "git",
                "url": "https://github.com/vufind-org/vufind-marc.git",
                "reference": "21e2ba512b6ce4361c5100849eda24837c488ab3"
            },
            "dist": {
                "type": "zip",
                "url": "https://api.github.com/repos/vufind-org/vufind-marc/zipball/21e2ba512b6ce4361c5100849eda24837c488ab3",
                "reference": "21e2ba512b6ce4361c5100849eda24837c488ab3",
                "shasum": ""
            },
            "require": {
                "opis/json-schema": "^2.3.0",
                "pcrov/jsonreader": "^1.0.2",
                "php": ">=7.4.1",
                "vufind-org/vufindcode": "^1.2"
            },
            "require-dev": {
                "friendsofphp/php-cs-fixer": "3.8.0",
                "pear/http_request2": "2.4.2",
                "phing/phing": "2.17.3",
                "phploc/phploc": "7.0.2",
                "phpmd/phpmd": "2.12.0",
                "phpstan/phpstan": "1.6.8",
                "phpunit/phpunit": "9.5.20",
                "sebastian/phpcpd": "6.0.3",
                "squizlabs/php_codesniffer": "3.6.2"
            },
            "type": "library",
            "autoload": {
                "psr-4": {
                    "VuFind\\Marc\\": "src/"
                }
            },
            "notification-url": "https://packagist.org/downloads/",
            "license": [
                "GPL-2.0"
            ],
            "authors": [
                {
                    "name": "Ere Maijala",
                    "email": "ere.maijala@helsinki.fi"
                },
                {
                    "name": "Demian Katz",
                    "email": "demian.katz@villanova.edu"
                }
            ],
            "description": "MARC record processing library for the VuFind project",
            "homepage": "https://vufind.org/",
            "support": {
                "issues": "https://vufind.org/jira",
                "source": "https://github.com/vufind-org/vufind-marc/tree/v1.0.2"
            },
            "time": "2022-11-25T06:43:38+00:00"
        },
        {
            "name": "vufind-org/vufindcode",
            "version": "v1.2",
            "source": {
                "type": "git",
                "url": "https://github.com/vufind-org/vufindcode.git",
                "reference": "df7f4d2188c9f2c654dfee69774b80b9d03b1ab4"
            },
            "dist": {
                "type": "zip",
                "url": "https://api.github.com/repos/vufind-org/vufindcode/zipball/df7f4d2188c9f2c654dfee69774b80b9d03b1ab4",
                "reference": "df7f4d2188c9f2c654dfee69774b80b9d03b1ab4",
                "shasum": ""
            },
            "require": {
                "php": ">=7.0.8"
            },
            "require-dev": {
                "friendsofphp/php-cs-fixer": "2.11.1",
                "pear/http_request2": "2.3.0",
                "phing/phing": "2.16.1",
                "phploc/phploc": "4.0.1",
                "phpmd/phpmd": "2.6.0",
                "phpunit/phpunit": "6.5.8",
                "sebastian/phpcpd": "3.0.1",
                "squizlabs/php_codesniffer": "3.2.3"
            },
            "type": "library",
            "autoload": {
                "psr-0": {
                    "VuFindCode\\": "src/"
                }
            },
            "notification-url": "https://packagist.org/downloads/",
            "license": [
                "GPL-2.0"
            ],
            "authors": [
                {
                    "name": "Demian Katz",
                    "email": "demian.katz@villanova.edu"
                }
            ],
            "description": "Classes for working with EANs, ISBNs and ISMNs (a VuFind support library)",
            "homepage": "https://vufind.org/",
            "support": {
                "issues": "https://vufind.org/jira",
                "source": "https://github.com/vufind-org/vufindcode/tree/v1.2"
            },
            "time": "2019-11-07T14:29:07+00:00"
        },
        {
            "name": "vufind-org/vufinddate",
            "version": "v1.2.0",
            "source": {
                "type": "git",
                "url": "https://github.com/vufind-org/vufinddate.git",
                "reference": "319b862c5a8a1352ff6cb93095fface6b40bc2e1"
            },
            "dist": {
                "type": "zip",
                "url": "https://api.github.com/repos/vufind-org/vufinddate/zipball/319b862c5a8a1352ff6cb93095fface6b40bc2e1",
                "reference": "319b862c5a8a1352ff6cb93095fface6b40bc2e1",
                "shasum": ""
            },
            "require": {
                "php": ">=7.4.1"
            },
            "require-dev": {
                "friendsofphp/php-cs-fixer": "3.8.0",
                "pear/http_request2": "2.4.2",
                "phing/phing": "2.17.3",
                "phploc/phploc": "7.0.2",
                "phpmd/phpmd": "2.12.0",
                "phpstan/phpstan": "1.6.8",
                "phpunit/phpunit": "9.5.20",
                "sebastian/phpcpd": "6.0.3",
                "squizlabs/php_codesniffer": "3.6.2"
            },
            "type": "library",
            "autoload": {
                "psr-4": {
                    "VuFind\\Date\\": "src/"
                }
            },
            "notification-url": "https://packagist.org/downloads/",
            "license": [
                "GPL-2.0"
            ],
            "authors": [
                {
                    "name": "Demian Katz",
                    "email": "demian.katz@villanova.edu"
                }
            ],
            "description": "Date formatting tools for the VuFind project",
            "homepage": "https://vufind.org/",
            "support": {
                "issues": "https://vufind.org/jira",
                "source": "https://github.com/vufind-org/vufinddate/tree/v1.2.0"
            },
            "time": "2023-01-17T14:25:21+00:00"
        },
        {
            "name": "vufind-org/vufindharvest",
            "version": "v5.2.0",
            "source": {
                "type": "git",
                "url": "https://github.com/vufind-org/vufindharvest.git",
                "reference": "aaae1a76198e8403d0436c84465508d5e87ed161"
            },
            "dist": {
                "type": "zip",
                "url": "https://api.github.com/repos/vufind-org/vufindharvest/zipball/aaae1a76198e8403d0436c84465508d5e87ed161",
                "reference": "aaae1a76198e8403d0436c84465508d5e87ed161",
                "shasum": ""
            },
            "require": {
                "laminas/laminas-http": ">=2.2",
                "php": ">=7.4.1",
                "symfony/console": "^4.0||^5.0"
            },
            "require-dev": {
                "friendsofphp/php-cs-fixer": "3.14.4",
                "pear/http_request2": "2.5.1",
                "phing/phing": "2.17.4",
                "phploc/phploc": "7.0.2",
                "phpmd/phpmd": "2.13.0",
                "phpstan/phpstan": "1.10.3",
                "phpunit/phpunit": "9.6.4",
                "sebastian/phpcpd": "6.0.3",
                "squizlabs/php_codesniffer": "3.7.2"
            },
            "type": "library",
            "autoload": {
                "psr-4": {
                    "VuFindHarvest\\": "src/"
                }
            },
            "notification-url": "https://packagist.org/downloads/",
            "license": [
                "GPL-2.0"
            ],
            "authors": [
                {
                    "name": "Demian Katz",
                    "email": "demian.katz@villanova.edu",
                    "role": "Maintainer"
                }
            ],
            "description": "VuFind Harvest Tools",
            "homepage": "https://vufind.org/",
            "support": {
                "issues": "https://vufind.org/jira",
                "source": "https://github.com/vufind-org/vufindharvest/tree/v5.2.0"
            },
            "time": "2023-03-31T17:56:46+00:00"
        },
        {
            "name": "vufind-org/vufindhttp",
            "version": "v3.2.0",
            "source": {
                "type": "git",
                "url": "https://github.com/vufind-org/vufindhttp.git",
                "reference": "53fe3781e6b2a5043417ee054bc120c63180b936"
            },
            "dist": {
                "type": "zip",
                "url": "https://api.github.com/repos/vufind-org/vufindhttp/zipball/53fe3781e6b2a5043417ee054bc120c63180b936",
                "reference": "53fe3781e6b2a5043417ee054bc120c63180b936",
                "shasum": ""
            },
            "require": {
                "laminas/laminas-http": ">=2.2",
                "php": ">=7.4.1"
            },
            "require-dev": {
                "friendsofphp/php-cs-fixer": "3.8.0",
                "laminas/laminas-uri": ">=2.2",
                "pear/http_request2": "2.5.1",
                "phing/phing": "2.17.3",
                "phploc/phploc": "7.0.2",
                "phpmd/phpmd": "2.12.0",
                "phpstan/phpstan": "1.6.8",
                "phpunit/phpunit": "9.5.20",
                "sebastian/phpcpd": "6.0.3",
                "squizlabs/php_codesniffer": "3.6.2"
            },
            "type": "library",
            "autoload": {
                "psr-0": {
                    "VuFindHttp\\": "src/"
                }
            },
            "notification-url": "https://packagist.org/downloads/",
            "license": [
                "GPL-2.0"
            ],
            "authors": [
                {
                    "name": "David Maus",
                    "email": "maus@hab.de",
                    "role": "Developer"
                },
                {
                    "name": "Demian Katz",
                    "email": "demian.katz@villanova.edu",
                    "role": "Maintainer"
                }
            ],
            "description": "VuFind HTTP service library",
            "homepage": "https://vufind.org/",
            "support": {
                "issues": "https://vufind.org/jira",
                "source": "https://github.com/vufind-org/vufindhttp/tree/v3.2.0"
            },
            "time": "2022-09-15T10:37:23+00:00"
        },
        {
            "name": "webfontkit/open-sans",
            "version": "1.0.0",
            "source": {
                "type": "git",
                "url": "https://github.com/webfontkit/open-sans.git",
                "reference": "00ab31e690edfd0d88f9ffbcd998cf298b9687e9"
            },
            "dist": {
                "type": "zip",
                "url": "https://api.github.com/repos/webfontkit/open-sans/zipball/00ab31e690edfd0d88f9ffbcd998cf298b9687e9",
                "reference": "00ab31e690edfd0d88f9ffbcd998cf298b9687e9",
                "shasum": ""
            },
            "type": "library",
            "notification-url": "https://packagist.org/downloads/",
            "license": [
                "Apache-2.0"
            ],
            "description": "Open Sans is a humanist sans serif typeface designed by Steve Matteson, Type Director of Ascender Corp. This version contains the complete 897 character set, which includes the standard ISO Latin 1, Latin CE, Greek and Cyrillic character sets. Open Sans was designed with an upright stress, open forms and a neutral, yet friendly appearance. It was optimized for print, web, and mobile interfaces, and has excellent legibility characteristics in its letterforms.",
            "homepage": "http://www.google.com/fonts/specimen/Open+Sans",
            "support": {
                "issues": "https://github.com/webfontkit/open-sans/issues",
                "source": "https://github.com/webfontkit/open-sans",
                "wiki": "https://github.com/webfontkit/open-sans"
            },
            "time": "2014-08-20T20:43:34+00:00"
        },
        {
            "name": "webimpress/safe-writer",
            "version": "2.2.0",
            "source": {
                "type": "git",
                "url": "https://github.com/webimpress/safe-writer.git",
                "reference": "9d37cc8bee20f7cb2f58f6e23e05097eab5072e6"
            },
            "dist": {
                "type": "zip",
                "url": "https://api.github.com/repos/webimpress/safe-writer/zipball/9d37cc8bee20f7cb2f58f6e23e05097eab5072e6",
                "reference": "9d37cc8bee20f7cb2f58f6e23e05097eab5072e6",
                "shasum": ""
            },
            "require": {
                "php": "^7.3 || ^8.0"
            },
            "require-dev": {
                "phpunit/phpunit": "^9.5.4",
                "vimeo/psalm": "^4.7",
                "webimpress/coding-standard": "^1.2.2"
            },
            "type": "library",
            "extra": {
                "branch-alias": {
                    "dev-master": "2.2.x-dev",
                    "dev-develop": "2.3.x-dev",
                    "dev-release-1.0": "1.0.x-dev"
                }
            },
            "autoload": {
                "psr-4": {
                    "Webimpress\\SafeWriter\\": "src/"
                }
            },
            "notification-url": "https://packagist.org/downloads/",
            "license": [
                "BSD-2-Clause"
            ],
            "description": "Tool to write files safely, to avoid race conditions",
            "keywords": [
                "concurrent write",
                "file writer",
                "race condition",
                "safe writer",
                "webimpress"
            ],
            "support": {
                "issues": "https://github.com/webimpress/safe-writer/issues",
                "source": "https://github.com/webimpress/safe-writer/tree/2.2.0"
            },
            "funding": [
                {
                    "url": "https://github.com/michalbundyra",
                    "type": "github"
                }
            ],
            "time": "2021-04-19T16:34:45+00:00"
        },
        {
            "name": "webmozart/assert",
            "version": "1.11.0",
            "source": {
                "type": "git",
                "url": "https://github.com/webmozarts/assert.git",
                "reference": "11cb2199493b2f8a3b53e7f19068fc6aac760991"
            },
            "dist": {
                "type": "zip",
                "url": "https://api.github.com/repos/webmozarts/assert/zipball/11cb2199493b2f8a3b53e7f19068fc6aac760991",
                "reference": "11cb2199493b2f8a3b53e7f19068fc6aac760991",
                "shasum": ""
            },
            "require": {
                "ext-ctype": "*",
                "php": "^7.2 || ^8.0"
            },
            "conflict": {
                "phpstan/phpstan": "<0.12.20",
                "vimeo/psalm": "<4.6.1 || 4.6.2"
            },
            "require-dev": {
                "phpunit/phpunit": "^8.5.13"
            },
            "type": "library",
            "extra": {
                "branch-alias": {
                    "dev-master": "1.10-dev"
                }
            },
            "autoload": {
                "psr-4": {
                    "Webmozart\\Assert\\": "src/"
                }
            },
            "notification-url": "https://packagist.org/downloads/",
            "license": [
                "MIT"
            ],
            "authors": [
                {
                    "name": "Bernhard Schussek",
                    "email": "bschussek@gmail.com"
                }
            ],
            "description": "Assertions to validate method input/output with nice error messages.",
            "keywords": [
                "assert",
                "check",
                "validate"
            ],
            "support": {
                "issues": "https://github.com/webmozarts/assert/issues",
                "source": "https://github.com/webmozarts/assert/tree/1.11.0"
            },
            "time": "2022-06-03T18:03:27+00:00"
        },
        {
            "name": "wikimedia/composer-merge-plugin",
            "version": "v2.0.1",
            "source": {
                "type": "git",
                "url": "https://github.com/wikimedia/composer-merge-plugin.git",
                "reference": "8ca2ed8ab97c8ebce6b39d9943e9909bb4f18912"
            },
            "dist": {
                "type": "zip",
                "url": "https://api.github.com/repos/wikimedia/composer-merge-plugin/zipball/8ca2ed8ab97c8ebce6b39d9943e9909bb4f18912",
                "reference": "8ca2ed8ab97c8ebce6b39d9943e9909bb4f18912",
                "shasum": ""
            },
            "require": {
                "composer-plugin-api": "^1.1||^2.0",
                "php": ">=7.2.0"
            },
            "require-dev": {
                "composer/composer": "^1.1||^2.0",
                "php-parallel-lint/php-parallel-lint": "~1.1.0",
                "phpunit/phpunit": "^8.5||^9.0",
                "squizlabs/php_codesniffer": "~3.5.4"
            },
            "type": "composer-plugin",
            "extra": {
                "branch-alias": {
                    "dev-master": "2.x-dev"
                },
                "class": "Wikimedia\\Composer\\Merge\\V2\\MergePlugin"
            },
            "autoload": {
                "psr-4": {
                    "Wikimedia\\Composer\\Merge\\V2\\": "src/"
                }
            },
            "notification-url": "https://packagist.org/downloads/",
            "license": [
                "MIT"
            ],
            "authors": [
                {
                    "name": "Bryan Davis",
                    "email": "bd808@wikimedia.org"
                }
            ],
            "description": "Composer plugin to merge multiple composer.json files",
            "support": {
                "issues": "https://github.com/wikimedia/composer-merge-plugin/issues",
                "source": "https://github.com/wikimedia/composer-merge-plugin/tree/v2.0.1"
            },
            "time": "2021-02-24T05:28:06+00:00"
        },
        {
            "name": "yajra/laravel-pdo-via-oci8",
            "version": "v3.0.0",
            "source": {
                "type": "git",
                "url": "https://github.com/yajra/pdo-via-oci8.git",
                "reference": "d9ece35f62fe059c7637b778c1bdc8894dedeecb"
            },
            "dist": {
                "type": "zip",
                "url": "https://api.github.com/repos/yajra/pdo-via-oci8/zipball/d9ece35f62fe059c7637b778c1bdc8894dedeecb",
                "reference": "d9ece35f62fe059c7637b778c1bdc8894dedeecb",
                "shasum": ""
            },
            "require": {
                "ext-pdo": "*",
                "php": "^8.0"
            },
            "require-dev": {
                "phpunit/phpunit": "^8.4|^9.0"
            },
            "type": "library",
            "extra": {
                "branch-alias": {
                    "dev-master": "3.x-dev"
                }
            },
            "autoload": {
                "psr-4": {
                    "Yajra\\": "src/"
                }
            },
            "notification-url": "https://packagist.org/downloads/",
            "license": [
                "MIT"
            ],
            "authors": [
                {
                    "name": "Arjay Angeles",
                    "email": "aqangeles@gmail.com"
                }
            ],
            "description": "PDO userspace driver proxying calls to PHP OCI8 driver",
            "support": {
                "issues": "https://github.com/yajra/pdo-via-oci8/issues",
                "source": "https://github.com/yajra/pdo-via-oci8/tree/v3.0.0"
            },
            "time": "2020-12-08T12:30:53+00:00"
        },
        {
            "name": "zfr/rbac",
            "version": "1.2.0",
            "source": {
                "type": "git",
                "url": "https://github.com/zf-fr/rbac.git",
                "reference": "493711bfc2a637fd7c6f23b71b7b55a621c35d9d"
            },
            "dist": {
                "type": "zip",
                "url": "https://api.github.com/repos/zf-fr/rbac/zipball/493711bfc2a637fd7c6f23b71b7b55a621c35d9d",
                "reference": "493711bfc2a637fd7c6f23b71b7b55a621c35d9d",
                "shasum": ""
            },
            "require": {
                "php": ">=5.4"
            },
            "require-dev": {
                "phpunit/phpunit": "~3.7",
                "satooshi/php-coveralls": "~0.6",
                "squizlabs/php_codesniffer": "1.4.*",
                "zendframework/zend-servicemanager": "~2.2"
            },
            "type": "library",
            "autoload": {
                "psr-0": {
                    "Rbac\\": "src/"
                }
            },
            "notification-url": "https://packagist.org/downloads/",
            "license": [
                "MIT"
            ],
            "authors": [
                {
                    "name": "Michaël Gallego",
                    "email": "mic.gallego@gmail.com",
                    "homepage": "http://michaelgallego.fr"
                }
            ],
            "description": "Zend Framework 3 prototype for Zend\\Permissions\\Rbac.",
            "homepage": "https://github.com/zf-fr/rbac",
            "keywords": [
                "rbac",
                "security",
                "zf2",
                "zf3"
            ],
            "support": {
                "issues": "https://github.com/zf-fr/rbac/issues",
                "source": "https://github.com/zf-fr/rbac/tree/master"
            },
            "time": "2014-02-06T14:18:34+00:00"
        }
    ],
    "packages-dev": [
        {
            "name": "behat/mink",
            "version": "v1.10.0",
            "source": {
                "type": "git",
                "url": "https://github.com/minkphp/Mink.git",
                "reference": "19e58905632e7cfdc5b2bafb9b950a3521af32c5"
            },
            "dist": {
                "type": "zip",
                "url": "https://api.github.com/repos/minkphp/Mink/zipball/19e58905632e7cfdc5b2bafb9b950a3521af32c5",
                "reference": "19e58905632e7cfdc5b2bafb9b950a3521af32c5",
                "shasum": ""
            },
            "require": {
                "php": ">=7.2",
                "symfony/css-selector": "^4.4 || ^5.0 || ^6.0"
            },
            "require-dev": {
                "phpunit/phpunit": "^8.5.22 || ^9.5.11",
                "symfony/error-handler": "^4.4 || ^5.0 || ^6.0",
                "symfony/phpunit-bridge": "^5.4 || ^6.0"
            },
            "suggest": {
                "behat/mink-browserkit-driver": "fast headless driver for any app without JS emulation",
                "behat/mink-selenium2-driver": "slow, but JS-enabled driver for any app (requires Selenium2)",
                "behat/mink-zombie-driver": "fast and JS-enabled headless driver for any app (requires node.js)",
                "dmore/chrome-mink-driver": "fast and JS-enabled driver for any app (requires chromium or google chrome)"
            },
            "type": "library",
            "extra": {
                "branch-alias": {
                    "dev-master": "1.x-dev"
                }
            },
            "autoload": {
                "psr-4": {
                    "Behat\\Mink\\": "src/"
                }
            },
            "notification-url": "https://packagist.org/downloads/",
            "license": [
                "MIT"
            ],
            "authors": [
                {
                    "name": "Konstantin Kudryashov",
                    "email": "ever.zet@gmail.com",
                    "homepage": "http://everzet.com"
                }
            ],
            "description": "Browser controller/emulator abstraction for PHP",
            "homepage": "https://mink.behat.org/",
            "keywords": [
                "browser",
                "testing",
                "web"
            ],
            "support": {
                "issues": "https://github.com/minkphp/Mink/issues",
                "source": "https://github.com/minkphp/Mink/tree/v1.10.0"
            },
            "time": "2022-03-28T14:22:43+00:00"
        },
        {
            "name": "behat/mink-selenium2-driver",
            "version": "v1.6.0",
            "source": {
                "type": "git",
                "url": "https://github.com/minkphp/MinkSelenium2Driver.git",
                "reference": "e5f8421654930da725499fb92983e6948c6f973e"
            },
            "dist": {
                "type": "zip",
                "url": "https://api.github.com/repos/minkphp/MinkSelenium2Driver/zipball/e5f8421654930da725499fb92983e6948c6f973e",
                "reference": "e5f8421654930da725499fb92983e6948c6f973e",
                "shasum": ""
            },
            "require": {
                "behat/mink": "^1.9@dev",
                "ext-json": "*",
                "instaclick/php-webdriver": "^1.4",
                "php": ">=7.2"
            },
            "require-dev": {
                "mink/driver-testsuite": "dev-master",
                "phpunit/phpunit": "^8.5.22 || ^9.5.11",
                "symfony/error-handler": "^4.4 || ^5.0"
            },
            "type": "mink-driver",
            "extra": {
                "branch-alias": {
                    "dev-master": "1.x-dev"
                }
            },
            "autoload": {
                "psr-4": {
                    "Behat\\Mink\\Driver\\": "src/"
                }
            },
            "notification-url": "https://packagist.org/downloads/",
            "license": [
                "MIT"
            ],
            "authors": [
                {
                    "name": "Pete Otaqui",
                    "email": "pete@otaqui.com",
                    "homepage": "https://github.com/pete-otaqui"
                },
                {
                    "name": "Konstantin Kudryashov",
                    "email": "ever.zet@gmail.com",
                    "homepage": "http://everzet.com"
                }
            ],
            "description": "Selenium2 (WebDriver) driver for Mink framework",
            "homepage": "https://mink.behat.org/",
            "keywords": [
                "ajax",
                "browser",
                "javascript",
                "selenium",
                "testing",
                "webdriver"
            ],
            "support": {
                "issues": "https://github.com/minkphp/MinkSelenium2Driver/issues",
                "source": "https://github.com/minkphp/MinkSelenium2Driver/tree/v1.6.0"
            },
            "time": "2022-03-28T14:55:17+00:00"
        },
        {
            "name": "composer/pcre",
            "version": "3.1.0",
            "source": {
                "type": "git",
                "url": "https://github.com/composer/pcre.git",
                "reference": "4bff79ddd77851fe3cdd11616ed3f92841ba5bd2"
            },
            "dist": {
                "type": "zip",
                "url": "https://api.github.com/repos/composer/pcre/zipball/4bff79ddd77851fe3cdd11616ed3f92841ba5bd2",
                "reference": "4bff79ddd77851fe3cdd11616ed3f92841ba5bd2",
                "shasum": ""
            },
            "require": {
                "php": "^7.4 || ^8.0"
            },
            "require-dev": {
                "phpstan/phpstan": "^1.3",
                "phpstan/phpstan-strict-rules": "^1.1",
                "symfony/phpunit-bridge": "^5"
            },
            "type": "library",
            "extra": {
                "branch-alias": {
                    "dev-main": "3.x-dev"
                }
            },
            "autoload": {
                "psr-4": {
                    "Composer\\Pcre\\": "src"
                }
            },
            "notification-url": "https://packagist.org/downloads/",
            "license": [
                "MIT"
            ],
            "authors": [
                {
                    "name": "Jordi Boggiano",
                    "email": "j.boggiano@seld.be",
                    "homepage": "http://seld.be"
                }
            ],
            "description": "PCRE wrapping library that offers type-safe preg_* replacements.",
            "keywords": [
                "PCRE",
                "preg",
                "regex",
                "regular expression"
            ],
            "support": {
                "issues": "https://github.com/composer/pcre/issues",
                "source": "https://github.com/composer/pcre/tree/3.1.0"
            },
            "funding": [
                {
                    "url": "https://packagist.com",
                    "type": "custom"
                },
                {
                    "url": "https://github.com/composer",
                    "type": "github"
                },
                {
                    "url": "https://tidelift.com/funding/github/packagist/composer/composer",
                    "type": "tidelift"
                }
            ],
            "time": "2022-11-17T09:50:14+00:00"
        },
        {
            "name": "composer/xdebug-handler",
            "version": "3.0.3",
            "source": {
                "type": "git",
                "url": "https://github.com/composer/xdebug-handler.git",
                "reference": "ced299686f41dce890debac69273b47ffe98a40c"
            },
            "dist": {
                "type": "zip",
                "url": "https://api.github.com/repos/composer/xdebug-handler/zipball/ced299686f41dce890debac69273b47ffe98a40c",
                "reference": "ced299686f41dce890debac69273b47ffe98a40c",
                "shasum": ""
            },
            "require": {
                "composer/pcre": "^1 || ^2 || ^3",
                "php": "^7.2.5 || ^8.0",
                "psr/log": "^1 || ^2 || ^3"
            },
            "require-dev": {
                "phpstan/phpstan": "^1.0",
                "phpstan/phpstan-strict-rules": "^1.1",
                "symfony/phpunit-bridge": "^6.0"
            },
            "type": "library",
            "autoload": {
                "psr-4": {
                    "Composer\\XdebugHandler\\": "src"
                }
            },
            "notification-url": "https://packagist.org/downloads/",
            "license": [
                "MIT"
            ],
            "authors": [
                {
                    "name": "John Stevenson",
                    "email": "john-stevenson@blueyonder.co.uk"
                }
            ],
            "description": "Restarts a process without Xdebug.",
            "keywords": [
                "Xdebug",
                "performance"
            ],
            "support": {
                "irc": "irc://irc.freenode.org/composer",
                "issues": "https://github.com/composer/xdebug-handler/issues",
                "source": "https://github.com/composer/xdebug-handler/tree/3.0.3"
            },
            "funding": [
                {
                    "url": "https://packagist.com",
                    "type": "custom"
                },
                {
                    "url": "https://github.com/composer",
                    "type": "github"
                },
                {
                    "url": "https://tidelift.com/funding/github/packagist/composer/composer",
                    "type": "tidelift"
                }
            ],
            "time": "2022-02-25T21:32:43+00:00"
        },
        {
            "name": "dmore/chrome-mink-driver",
            "version": "2.9.2",
            "source": {
                "type": "git",
                "url": "git@gitlab.com:behat-chrome/chrome-mink-driver.git",
                "reference": "a91b61c809c2e834c5f94f6df3af4d4117735e70"
            },
            "dist": {
                "type": "zip",
                "url": "https://gitlab.com/api/v4/projects/behat-chrome%2Fchrome-mink-driver/repository/archive.zip?sha=a91b61c809c2e834c5f94f6df3af4d4117735e70",
                "reference": "a91b61c809c2e834c5f94f6df3af4d4117735e70",
                "shasum": ""
            },
            "require": {
                "behat/mink": "^1.9",
                "ext-curl": "*",
                "ext-json": "*",
                "ext-mbstring": "*",
                "textalk/websocket": "^1.2.0"
            },
            "require-dev": {
                "mink/driver-testsuite": "dev-master",
                "phpunit/phpunit": "^8.5.22 || ^9.5.11",
                "squizlabs/php_codesniffer": "^3.5"
            },
            "type": "library",
            "autoload": {
                "psr-4": {
                    "DMore\\ChromeDriver\\": "src/"
                }
            },
            "notification-url": "https://packagist.org/downloads/",
            "license": [
                "MIT"
            ],
            "authors": [
                {
                    "name": "Dorian More",
                    "email": "doriancmore@gmail.com"
                }
            ],
            "description": "Mink driver for controlling chrome without selenium",
            "homepage": "https://gitlab.com/behat-chrome/chrome-mink-driver",
            "support": {
                "issues": "https://gitlab.com/behat-chrome/chrome-mink-driver/-/issues"
            },
            "time": "2023-04-03T10:37:34+00:00"
        },
        {
            "name": "doctrine/annotations",
            "version": "2.0.1",
            "source": {
                "type": "git",
                "url": "https://github.com/doctrine/annotations.git",
                "reference": "e157ef3f3124bbf6fe7ce0ffd109e8a8ef284e7f"
            },
            "dist": {
                "type": "zip",
                "url": "https://api.github.com/repos/doctrine/annotations/zipball/e157ef3f3124bbf6fe7ce0ffd109e8a8ef284e7f",
                "reference": "e157ef3f3124bbf6fe7ce0ffd109e8a8ef284e7f",
                "shasum": ""
            },
            "require": {
                "doctrine/lexer": "^2 || ^3",
                "ext-tokenizer": "*",
                "php": "^7.2 || ^8.0",
                "psr/cache": "^1 || ^2 || ^3"
            },
            "require-dev": {
                "doctrine/cache": "^2.0",
                "doctrine/coding-standard": "^10",
                "phpstan/phpstan": "^1.8.0",
                "phpunit/phpunit": "^7.5 || ^8.5 || ^9.5",
                "symfony/cache": "^5.4 || ^6",
                "vimeo/psalm": "^4.10"
            },
            "suggest": {
                "php": "PHP 8.0 or higher comes with attributes, a native replacement for annotations"
            },
            "type": "library",
            "autoload": {
                "psr-4": {
                    "Doctrine\\Common\\Annotations\\": "lib/Doctrine/Common/Annotations"
                }
            },
            "notification-url": "https://packagist.org/downloads/",
            "license": [
                "MIT"
            ],
            "authors": [
                {
                    "name": "Guilherme Blanco",
                    "email": "guilhermeblanco@gmail.com"
                },
                {
                    "name": "Roman Borschel",
                    "email": "roman@code-factory.org"
                },
                {
                    "name": "Benjamin Eberlei",
                    "email": "kontakt@beberlei.de"
                },
                {
                    "name": "Jonathan Wage",
                    "email": "jonwage@gmail.com"
                },
                {
                    "name": "Johannes Schmitt",
                    "email": "schmittjoh@gmail.com"
                }
            ],
            "description": "Docblock Annotations Parser",
            "homepage": "https://www.doctrine-project.org/projects/annotations.html",
            "keywords": [
                "annotations",
                "docblock",
                "parser"
            ],
            "support": {
                "issues": "https://github.com/doctrine/annotations/issues",
                "source": "https://github.com/doctrine/annotations/tree/2.0.1"
            },
            "time": "2023-02-02T22:02:53+00:00"
        },
        {
            "name": "doctrine/instantiator",
            "version": "1.5.0",
            "source": {
                "type": "git",
                "url": "https://github.com/doctrine/instantiator.git",
                "reference": "0a0fa9780f5d4e507415a065172d26a98d02047b"
            },
            "dist": {
                "type": "zip",
                "url": "https://api.github.com/repos/doctrine/instantiator/zipball/0a0fa9780f5d4e507415a065172d26a98d02047b",
                "reference": "0a0fa9780f5d4e507415a065172d26a98d02047b",
                "shasum": ""
            },
            "require": {
                "php": "^7.1 || ^8.0"
            },
            "require-dev": {
                "doctrine/coding-standard": "^9 || ^11",
                "ext-pdo": "*",
                "ext-phar": "*",
                "phpbench/phpbench": "^0.16 || ^1",
                "phpstan/phpstan": "^1.4",
                "phpstan/phpstan-phpunit": "^1",
                "phpunit/phpunit": "^7.5 || ^8.5 || ^9.5",
                "vimeo/psalm": "^4.30 || ^5.4"
            },
            "type": "library",
            "autoload": {
                "psr-4": {
                    "Doctrine\\Instantiator\\": "src/Doctrine/Instantiator/"
                }
            },
            "notification-url": "https://packagist.org/downloads/",
            "license": [
                "MIT"
            ],
            "authors": [
                {
                    "name": "Marco Pivetta",
                    "email": "ocramius@gmail.com",
                    "homepage": "https://ocramius.github.io/"
                }
            ],
            "description": "A small, lightweight utility to instantiate objects in PHP without invoking their constructors",
            "homepage": "https://www.doctrine-project.org/projects/instantiator.html",
            "keywords": [
                "constructor",
                "instantiate"
            ],
            "support": {
                "issues": "https://github.com/doctrine/instantiator/issues",
                "source": "https://github.com/doctrine/instantiator/tree/1.5.0"
            },
            "funding": [
                {
                    "url": "https://www.doctrine-project.org/sponsorship.html",
                    "type": "custom"
                },
                {
                    "url": "https://www.patreon.com/phpdoctrine",
                    "type": "patreon"
                },
                {
                    "url": "https://tidelift.com/funding/github/packagist/doctrine%2Finstantiator",
                    "type": "tidelift"
                }
            ],
            "time": "2022-12-30T00:15:36+00:00"
        },
        {
            "name": "doctrine/lexer",
            "version": "2.1.0",
            "source": {
                "type": "git",
                "url": "https://github.com/doctrine/lexer.git",
                "reference": "39ab8fcf5a51ce4b85ca97c7a7d033eb12831124"
            },
            "dist": {
                "type": "zip",
                "url": "https://api.github.com/repos/doctrine/lexer/zipball/39ab8fcf5a51ce4b85ca97c7a7d033eb12831124",
                "reference": "39ab8fcf5a51ce4b85ca97c7a7d033eb12831124",
                "shasum": ""
            },
            "require": {
                "doctrine/deprecations": "^1.0",
                "php": "^7.1 || ^8.0"
            },
            "require-dev": {
                "doctrine/coding-standard": "^9 || ^10",
                "phpstan/phpstan": "^1.3",
                "phpunit/phpunit": "^7.5 || ^8.5 || ^9.5",
                "psalm/plugin-phpunit": "^0.18.3",
                "vimeo/psalm": "^4.11 || ^5.0"
            },
            "type": "library",
            "autoload": {
                "psr-4": {
                    "Doctrine\\Common\\Lexer\\": "src"
                }
            },
            "notification-url": "https://packagist.org/downloads/",
            "license": [
                "MIT"
            ],
            "authors": [
                {
                    "name": "Guilherme Blanco",
                    "email": "guilhermeblanco@gmail.com"
                },
                {
                    "name": "Roman Borschel",
                    "email": "roman@code-factory.org"
                },
                {
                    "name": "Johannes Schmitt",
                    "email": "schmittjoh@gmail.com"
                }
            ],
            "description": "PHP Doctrine Lexer parser library that can be used in Top-Down, Recursive Descent Parsers.",
            "homepage": "https://www.doctrine-project.org/projects/lexer.html",
            "keywords": [
                "annotations",
                "docblock",
                "lexer",
                "parser",
                "php"
            ],
            "support": {
                "issues": "https://github.com/doctrine/lexer/issues",
                "source": "https://github.com/doctrine/lexer/tree/2.1.0"
            },
            "funding": [
                {
                    "url": "https://www.doctrine-project.org/sponsorship.html",
                    "type": "custom"
                },
                {
                    "url": "https://www.patreon.com/phpdoctrine",
                    "type": "patreon"
                },
                {
                    "url": "https://tidelift.com/funding/github/packagist/doctrine%2Flexer",
                    "type": "tidelift"
                }
            ],
            "time": "2022-12-14T08:49:07+00:00"
        },
        {
            "name": "firebase/php-jwt",
            "version": "v6.4.0",
            "source": {
                "type": "git",
                "url": "https://github.com/firebase/php-jwt.git",
                "reference": "4dd1e007f22a927ac77da5a3fbb067b42d3bc224"
            },
            "dist": {
                "type": "zip",
                "url": "https://api.github.com/repos/firebase/php-jwt/zipball/4dd1e007f22a927ac77da5a3fbb067b42d3bc224",
                "reference": "4dd1e007f22a927ac77da5a3fbb067b42d3bc224",
                "shasum": ""
            },
            "require": {
                "php": "^7.1||^8.0"
            },
            "require-dev": {
                "guzzlehttp/guzzle": "^6.5||^7.4",
                "phpspec/prophecy-phpunit": "^1.1",
                "phpunit/phpunit": "^7.5||^9.5",
                "psr/cache": "^1.0||^2.0",
                "psr/http-client": "^1.0",
                "psr/http-factory": "^1.0"
            },
            "suggest": {
                "ext-sodium": "Support EdDSA (Ed25519) signatures",
                "paragonie/sodium_compat": "Support EdDSA (Ed25519) signatures when libsodium is not present"
            },
            "type": "library",
            "autoload": {
                "psr-4": {
                    "Firebase\\JWT\\": "src"
                }
            },
            "notification-url": "https://packagist.org/downloads/",
            "license": [
                "BSD-3-Clause"
            ],
            "authors": [
                {
                    "name": "Neuman Vong",
                    "email": "neuman+pear@twilio.com",
                    "role": "Developer"
                },
                {
                    "name": "Anant Narayanan",
                    "email": "anant@php.net",
                    "role": "Developer"
                }
            ],
            "description": "A simple library to encode and decode JSON Web Tokens (JWT) in PHP. Should conform to the current spec.",
            "homepage": "https://github.com/firebase/php-jwt",
            "keywords": [
                "jwt",
                "php"
            ],
            "support": {
                "issues": "https://github.com/firebase/php-jwt/issues",
                "source": "https://github.com/firebase/php-jwt/tree/v6.4.0"
            },
            "time": "2023-02-09T21:01:23+00:00"
        },
        {
            "name": "friendsofphp/php-cs-fixer",
            "version": "v3.15.1",
            "source": {
                "type": "git",
                "url": "https://github.com/PHP-CS-Fixer/PHP-CS-Fixer.git",
                "reference": "d48755372a113bddb99f749e34805d83f3acfe04"
            },
            "dist": {
                "type": "zip",
                "url": "https://api.github.com/repos/PHP-CS-Fixer/PHP-CS-Fixer/zipball/d48755372a113bddb99f749e34805d83f3acfe04",
                "reference": "d48755372a113bddb99f749e34805d83f3acfe04",
                "shasum": ""
            },
            "require": {
                "composer/semver": "^3.3",
                "composer/xdebug-handler": "^3.0.3",
                "doctrine/annotations": "^2",
                "doctrine/lexer": "^2 || ^3",
                "ext-json": "*",
                "ext-tokenizer": "*",
                "php": "^7.4 || ^8.0",
                "sebastian/diff": "^4.0 || ^5.0",
                "symfony/console": "^5.4 || ^6.0",
                "symfony/event-dispatcher": "^5.4 || ^6.0",
                "symfony/filesystem": "^5.4 || ^6.0",
                "symfony/finder": "^5.4 || ^6.0",
                "symfony/options-resolver": "^5.4 || ^6.0",
                "symfony/polyfill-mbstring": "^1.27",
                "symfony/polyfill-php80": "^1.27",
                "symfony/polyfill-php81": "^1.27",
                "symfony/process": "^5.4 || ^6.0",
                "symfony/stopwatch": "^5.4 || ^6.0"
            },
            "require-dev": {
                "justinrainbow/json-schema": "^5.2",
                "keradus/cli-executor": "^2.0",
                "mikey179/vfsstream": "^1.6.11",
                "php-coveralls/php-coveralls": "^2.5.3",
                "php-cs-fixer/accessible-object": "^1.1",
                "php-cs-fixer/phpunit-constraint-isidenticalstring": "^1.2",
                "php-cs-fixer/phpunit-constraint-xmlmatchesxsd": "^1.2.1",
                "phpspec/prophecy": "^1.16",
                "phpspec/prophecy-phpunit": "^2.0",
                "phpunit/phpunit": "^9.5",
                "phpunitgoodpractices/polyfill": "^1.6",
                "phpunitgoodpractices/traits": "^1.9.2",
                "symfony/phpunit-bridge": "^6.2.3",
                "symfony/yaml": "^5.4 || ^6.0"
            },
            "suggest": {
                "ext-dom": "For handling output formats in XML",
                "ext-mbstring": "For handling non-UTF8 characters."
            },
            "bin": [
                "php-cs-fixer"
            ],
            "type": "application",
            "autoload": {
                "psr-4": {
                    "PhpCsFixer\\": "src/"
                }
            },
            "notification-url": "https://packagist.org/downloads/",
            "license": [
                "MIT"
            ],
            "authors": [
                {
                    "name": "Fabien Potencier",
                    "email": "fabien@symfony.com"
                },
                {
                    "name": "Dariusz Rumiński",
                    "email": "dariusz.ruminski@gmail.com"
                }
            ],
            "description": "A tool to automatically fix PHP code style",
            "keywords": [
                "Static code analysis",
                "fixer",
                "standards",
                "static analysis"
            ],
            "support": {
                "issues": "https://github.com/PHP-CS-Fixer/PHP-CS-Fixer/issues",
                "source": "https://github.com/PHP-CS-Fixer/PHP-CS-Fixer/tree/v3.15.1"
            },
            "funding": [
                {
                    "url": "https://github.com/keradus",
                    "type": "github"
                }
            ],
            "time": "2023-03-13T23:26:30+00:00"
        },
        {
            "name": "instaclick/php-webdriver",
            "version": "1.4.16",
            "source": {
                "type": "git",
                "url": "https://github.com/instaclick/php-webdriver.git",
                "reference": "a39a1f6dc0f4ddd8b2438fa5eb1f67755730d606"
            },
            "dist": {
                "type": "zip",
                "url": "https://api.github.com/repos/instaclick/php-webdriver/zipball/a39a1f6dc0f4ddd8b2438fa5eb1f67755730d606",
                "reference": "a39a1f6dc0f4ddd8b2438fa5eb1f67755730d606",
                "shasum": ""
            },
            "require": {
                "ext-curl": "*",
                "php": ">=5.3.2"
            },
            "require-dev": {
                "phpunit/phpunit": "^8.5 || ^9.5",
                "satooshi/php-coveralls": "^1.0 || ^2.0"
            },
            "type": "library",
            "extra": {
                "branch-alias": {
                    "dev-master": "1.4.x-dev"
                }
            },
            "autoload": {
                "psr-0": {
                    "WebDriver": "lib/"
                }
            },
            "notification-url": "https://packagist.org/downloads/",
            "license": [
                "Apache-2.0"
            ],
            "authors": [
                {
                    "name": "Justin Bishop",
                    "email": "jubishop@gmail.com",
                    "role": "Developer"
                },
                {
                    "name": "Anthon Pang",
                    "email": "apang@softwaredevelopment.ca",
                    "role": "Fork Maintainer"
                }
            ],
            "description": "PHP WebDriver for Selenium 2",
            "homepage": "http://instaclick.com/",
            "keywords": [
                "browser",
                "selenium",
                "webdriver",
                "webtest"
            ],
            "support": {
                "issues": "https://github.com/instaclick/php-webdriver/issues",
                "source": "https://github.com/instaclick/php-webdriver/tree/1.4.16"
            },
            "time": "2022-10-28T13:30:35+00:00"
        },
        {
            "name": "myclabs/deep-copy",
            "version": "1.11.1",
            "source": {
                "type": "git",
                "url": "https://github.com/myclabs/DeepCopy.git",
                "reference": "7284c22080590fb39f2ffa3e9057f10a4ddd0e0c"
            },
            "dist": {
                "type": "zip",
                "url": "https://api.github.com/repos/myclabs/DeepCopy/zipball/7284c22080590fb39f2ffa3e9057f10a4ddd0e0c",
                "reference": "7284c22080590fb39f2ffa3e9057f10a4ddd0e0c",
                "shasum": ""
            },
            "require": {
                "php": "^7.1 || ^8.0"
            },
            "conflict": {
                "doctrine/collections": "<1.6.8",
                "doctrine/common": "<2.13.3 || >=3,<3.2.2"
            },
            "require-dev": {
                "doctrine/collections": "^1.6.8",
                "doctrine/common": "^2.13.3 || ^3.2.2",
                "phpunit/phpunit": "^7.5.20 || ^8.5.23 || ^9.5.13"
            },
            "type": "library",
            "autoload": {
                "files": [
                    "src/DeepCopy/deep_copy.php"
                ],
                "psr-4": {
                    "DeepCopy\\": "src/DeepCopy/"
                }
            },
            "notification-url": "https://packagist.org/downloads/",
            "license": [
                "MIT"
            ],
            "description": "Create deep copies (clones) of your objects",
            "keywords": [
                "clone",
                "copy",
                "duplicate",
                "object",
                "object graph"
            ],
            "support": {
                "issues": "https://github.com/myclabs/DeepCopy/issues",
                "source": "https://github.com/myclabs/DeepCopy/tree/1.11.1"
            },
            "funding": [
                {
                    "url": "https://tidelift.com/funding/github/packagist/myclabs/deep-copy",
                    "type": "tidelift"
                }
            ],
            "time": "2023-03-08T13:26:56+00:00"
        },
        {
            "name": "pdepend/pdepend",
            "version": "2.13.0",
            "source": {
                "type": "git",
                "url": "https://github.com/pdepend/pdepend.git",
                "reference": "31be7cd4f305f3f7b52af99c1cb13fc938d1cfad"
            },
            "dist": {
                "type": "zip",
                "url": "https://api.github.com/repos/pdepend/pdepend/zipball/31be7cd4f305f3f7b52af99c1cb13fc938d1cfad",
                "reference": "31be7cd4f305f3f7b52af99c1cb13fc938d1cfad",
                "shasum": ""
            },
            "require": {
                "php": ">=5.3.7",
                "symfony/config": "^2.3.0|^3|^4|^5|^6.0",
                "symfony/dependency-injection": "^2.3.0|^3|^4|^5|^6.0",
                "symfony/filesystem": "^2.3.0|^3|^4|^5|^6.0"
            },
            "require-dev": {
                "easy-doc/easy-doc": "0.0.0|^1.2.3",
                "gregwar/rst": "^1.0",
                "phpunit/phpunit": "^4.8.36|^5.7.27",
                "squizlabs/php_codesniffer": "^2.0.0"
            },
            "bin": [
                "src/bin/pdepend"
            ],
            "type": "library",
            "extra": {
                "branch-alias": {
                    "dev-master": "2.x-dev"
                }
            },
            "autoload": {
                "psr-4": {
                    "PDepend\\": "src/main/php/PDepend"
                }
            },
            "notification-url": "https://packagist.org/downloads/",
            "license": [
                "BSD-3-Clause"
            ],
            "description": "Official version of pdepend to be handled with Composer",
            "support": {
                "issues": "https://github.com/pdepend/pdepend/issues",
                "source": "https://github.com/pdepend/pdepend/tree/2.13.0"
            },
            "funding": [
                {
                    "url": "https://tidelift.com/funding/github/packagist/pdepend/pdepend",
                    "type": "tidelift"
                }
            ],
            "time": "2023-02-28T20:56:15+00:00"
        },
        {
            "name": "phar-io/manifest",
            "version": "2.0.3",
            "source": {
                "type": "git",
                "url": "https://github.com/phar-io/manifest.git",
                "reference": "97803eca37d319dfa7826cc2437fc020857acb53"
            },
            "dist": {
                "type": "zip",
                "url": "https://api.github.com/repos/phar-io/manifest/zipball/97803eca37d319dfa7826cc2437fc020857acb53",
                "reference": "97803eca37d319dfa7826cc2437fc020857acb53",
                "shasum": ""
            },
            "require": {
                "ext-dom": "*",
                "ext-phar": "*",
                "ext-xmlwriter": "*",
                "phar-io/version": "^3.0.1",
                "php": "^7.2 || ^8.0"
            },
            "type": "library",
            "extra": {
                "branch-alias": {
                    "dev-master": "2.0.x-dev"
                }
            },
            "autoload": {
                "classmap": [
                    "src/"
                ]
            },
            "notification-url": "https://packagist.org/downloads/",
            "license": [
                "BSD-3-Clause"
            ],
            "authors": [
                {
                    "name": "Arne Blankerts",
                    "email": "arne@blankerts.de",
                    "role": "Developer"
                },
                {
                    "name": "Sebastian Heuer",
                    "email": "sebastian@phpeople.de",
                    "role": "Developer"
                },
                {
                    "name": "Sebastian Bergmann",
                    "email": "sebastian@phpunit.de",
                    "role": "Developer"
                }
            ],
            "description": "Component for reading phar.io manifest information from a PHP Archive (PHAR)",
            "support": {
                "issues": "https://github.com/phar-io/manifest/issues",
                "source": "https://github.com/phar-io/manifest/tree/2.0.3"
            },
            "time": "2021-07-20T11:28:43+00:00"
        },
        {
            "name": "phar-io/version",
            "version": "3.2.1",
            "source": {
                "type": "git",
                "url": "https://github.com/phar-io/version.git",
                "reference": "4f7fd7836c6f332bb2933569e566a0d6c4cbed74"
            },
            "dist": {
                "type": "zip",
                "url": "https://api.github.com/repos/phar-io/version/zipball/4f7fd7836c6f332bb2933569e566a0d6c4cbed74",
                "reference": "4f7fd7836c6f332bb2933569e566a0d6c4cbed74",
                "shasum": ""
            },
            "require": {
                "php": "^7.2 || ^8.0"
            },
            "type": "library",
            "autoload": {
                "classmap": [
                    "src/"
                ]
            },
            "notification-url": "https://packagist.org/downloads/",
            "license": [
                "BSD-3-Clause"
            ],
            "authors": [
                {
                    "name": "Arne Blankerts",
                    "email": "arne@blankerts.de",
                    "role": "Developer"
                },
                {
                    "name": "Sebastian Heuer",
                    "email": "sebastian@phpeople.de",
                    "role": "Developer"
                },
                {
                    "name": "Sebastian Bergmann",
                    "email": "sebastian@phpunit.de",
                    "role": "Developer"
                }
            ],
            "description": "Library for handling version information and constraints",
            "support": {
                "issues": "https://github.com/phar-io/version/issues",
                "source": "https://github.com/phar-io/version/tree/3.2.1"
            },
            "time": "2022-02-21T01:04:05+00:00"
        },
        {
            "name": "phploc/phploc",
            "version": "7.0.2",
            "source": {
                "type": "git",
                "url": "https://github.com/sebastianbergmann/phploc.git",
                "reference": "af0d5fc84f3f7725513ba59cdcbe670ac2a4532a"
            },
            "dist": {
                "type": "zip",
                "url": "https://api.github.com/repos/sebastianbergmann/phploc/zipball/af0d5fc84f3f7725513ba59cdcbe670ac2a4532a",
                "reference": "af0d5fc84f3f7725513ba59cdcbe670ac2a4532a",
                "shasum": ""
            },
            "require": {
                "ext-dom": "*",
                "ext-json": "*",
                "php": ">=7.3",
                "phpunit/php-file-iterator": "^3.0",
                "sebastian/cli-parser": "^1.0",
                "sebastian/version": "^3.0"
            },
            "bin": [
                "phploc"
            ],
            "type": "library",
            "extra": {
                "branch-alias": {
                    "dev-master": "7.0-dev"
                }
            },
            "autoload": {
                "classmap": [
                    "src/"
                ]
            },
            "notification-url": "https://packagist.org/downloads/",
            "license": [
                "BSD-3-Clause"
            ],
            "authors": [
                {
                    "name": "Sebastian Bergmann",
                    "email": "sebastian@phpunit.de",
                    "role": "lead"
                }
            ],
            "description": "A tool for quickly measuring the size of a PHP project.",
            "homepage": "https://github.com/sebastianbergmann/phploc",
            "support": {
                "issues": "https://github.com/sebastianbergmann/phploc/issues",
                "source": "https://github.com/sebastianbergmann/phploc/tree/7.0.2"
            },
            "funding": [
                {
                    "url": "https://github.com/sebastianbergmann",
                    "type": "github"
                }
            ],
            "abandoned": true,
            "time": "2020-12-07T05:51:20+00:00"
        },
        {
            "name": "phpmd/phpmd",
            "version": "2.13.0",
            "source": {
                "type": "git",
                "url": "https://github.com/phpmd/phpmd.git",
                "reference": "dad0228156856b3ad959992f9748514fa943f3e3"
            },
            "dist": {
                "type": "zip",
                "url": "https://api.github.com/repos/phpmd/phpmd/zipball/dad0228156856b3ad959992f9748514fa943f3e3",
                "reference": "dad0228156856b3ad959992f9748514fa943f3e3",
                "shasum": ""
            },
            "require": {
                "composer/xdebug-handler": "^1.0 || ^2.0 || ^3.0",
                "ext-xml": "*",
                "pdepend/pdepend": "^2.12.1",
                "php": ">=5.3.9"
            },
            "require-dev": {
                "easy-doc/easy-doc": "0.0.0 || ^1.3.2",
                "ext-json": "*",
                "ext-simplexml": "*",
                "gregwar/rst": "^1.0",
                "mikey179/vfsstream": "^1.6.8",
                "phpunit/phpunit": "^4.8.36 || ^5.7.27",
                "squizlabs/php_codesniffer": "^2.0"
            },
            "bin": [
                "src/bin/phpmd"
            ],
            "type": "library",
            "autoload": {
                "psr-0": {
                    "PHPMD\\": "src/main/php"
                }
            },
            "notification-url": "https://packagist.org/downloads/",
            "license": [
                "BSD-3-Clause"
            ],
            "authors": [
                {
                    "name": "Manuel Pichler",
                    "email": "github@manuel-pichler.de",
                    "homepage": "https://github.com/manuelpichler",
                    "role": "Project Founder"
                },
                {
                    "name": "Marc Würth",
                    "email": "ravage@bluewin.ch",
                    "homepage": "https://github.com/ravage84",
                    "role": "Project Maintainer"
                },
                {
                    "name": "Other contributors",
                    "homepage": "https://github.com/phpmd/phpmd/graphs/contributors",
                    "role": "Contributors"
                }
            ],
            "description": "PHPMD is a spin-off project of PHP Depend and aims to be a PHP equivalent of the well known Java tool PMD.",
            "homepage": "https://phpmd.org/",
            "keywords": [
                "mess detection",
                "mess detector",
                "pdepend",
                "phpmd",
                "pmd"
            ],
            "support": {
                "irc": "irc://irc.freenode.org/phpmd",
                "issues": "https://github.com/phpmd/phpmd/issues",
                "source": "https://github.com/phpmd/phpmd/tree/2.13.0"
            },
            "funding": [
                {
                    "url": "https://tidelift.com/funding/github/packagist/phpmd/phpmd",
                    "type": "tidelift"
                }
            ],
            "time": "2022-09-10T08:44:15+00:00"
        },
        {
            "name": "phpstan/phpstan",
            "version": "1.10.3",
            "source": {
                "type": "git",
                "url": "https://github.com/phpstan/phpstan.git",
                "reference": "5419375b5891add97dc74be71e6c1c34baaddf64"
            },
            "dist": {
                "type": "zip",
                "url": "https://api.github.com/repos/phpstan/phpstan/zipball/5419375b5891add97dc74be71e6c1c34baaddf64",
                "reference": "5419375b5891add97dc74be71e6c1c34baaddf64",
                "shasum": ""
            },
            "require": {
                "php": "^7.2|^8.0"
            },
            "conflict": {
                "phpstan/phpstan-shim": "*"
            },
            "bin": [
                "phpstan",
                "phpstan.phar"
            ],
            "type": "library",
            "autoload": {
                "files": [
                    "bootstrap.php"
                ]
            },
            "notification-url": "https://packagist.org/downloads/",
            "license": [
                "MIT"
            ],
            "description": "PHPStan - PHP Static Analysis Tool",
            "keywords": [
                "dev",
                "static analysis"
            ],
            "support": {
                "issues": "https://github.com/phpstan/phpstan/issues",
                "source": "https://github.com/phpstan/phpstan/tree/1.10.3"
            },
            "funding": [
                {
                    "url": "https://github.com/ondrejmirtes",
                    "type": "github"
                },
                {
                    "url": "https://github.com/phpstan",
                    "type": "github"
                },
                {
                    "url": "https://tidelift.com/funding/github/packagist/phpstan/phpstan",
                    "type": "tidelift"
                }
            ],
            "time": "2023-02-25T14:47:13+00:00"
        },
        {
            "name": "phpunit/php-code-coverage",
            "version": "9.2.26",
            "source": {
                "type": "git",
                "url": "https://github.com/sebastianbergmann/php-code-coverage.git",
                "reference": "443bc6912c9bd5b409254a40f4b0f4ced7c80ea1"
            },
            "dist": {
                "type": "zip",
                "url": "https://api.github.com/repos/sebastianbergmann/php-code-coverage/zipball/443bc6912c9bd5b409254a40f4b0f4ced7c80ea1",
                "reference": "443bc6912c9bd5b409254a40f4b0f4ced7c80ea1",
                "shasum": ""
            },
            "require": {
                "ext-dom": "*",
                "ext-libxml": "*",
                "ext-xmlwriter": "*",
                "nikic/php-parser": "^4.15",
                "php": ">=7.3",
                "phpunit/php-file-iterator": "^3.0.3",
                "phpunit/php-text-template": "^2.0.2",
                "sebastian/code-unit-reverse-lookup": "^2.0.2",
                "sebastian/complexity": "^2.0",
                "sebastian/environment": "^5.1.2",
                "sebastian/lines-of-code": "^1.0.3",
                "sebastian/version": "^3.0.1",
                "theseer/tokenizer": "^1.2.0"
            },
            "require-dev": {
                "phpunit/phpunit": "^9.3"
            },
            "suggest": {
                "ext-pcov": "PHP extension that provides line coverage",
                "ext-xdebug": "PHP extension that provides line coverage as well as branch and path coverage"
            },
            "type": "library",
            "extra": {
                "branch-alias": {
                    "dev-master": "9.2-dev"
                }
            },
            "autoload": {
                "classmap": [
                    "src/"
                ]
            },
            "notification-url": "https://packagist.org/downloads/",
            "license": [
                "BSD-3-Clause"
            ],
            "authors": [
                {
                    "name": "Sebastian Bergmann",
                    "email": "sebastian@phpunit.de",
                    "role": "lead"
                }
            ],
            "description": "Library that provides collection, processing, and rendering functionality for PHP code coverage information.",
            "homepage": "https://github.com/sebastianbergmann/php-code-coverage",
            "keywords": [
                "coverage",
                "testing",
                "xunit"
            ],
            "support": {
                "issues": "https://github.com/sebastianbergmann/php-code-coverage/issues",
                "source": "https://github.com/sebastianbergmann/php-code-coverage/tree/9.2.26"
            },
            "funding": [
                {
                    "url": "https://github.com/sebastianbergmann",
                    "type": "github"
                }
            ],
            "time": "2023-03-06T12:58:08+00:00"
        },
        {
            "name": "phpunit/php-file-iterator",
            "version": "3.0.6",
            "source": {
                "type": "git",
                "url": "https://github.com/sebastianbergmann/php-file-iterator.git",
                "reference": "cf1c2e7c203ac650e352f4cc675a7021e7d1b3cf"
            },
            "dist": {
                "type": "zip",
                "url": "https://api.github.com/repos/sebastianbergmann/php-file-iterator/zipball/cf1c2e7c203ac650e352f4cc675a7021e7d1b3cf",
                "reference": "cf1c2e7c203ac650e352f4cc675a7021e7d1b3cf",
                "shasum": ""
            },
            "require": {
                "php": ">=7.3"
            },
            "require-dev": {
                "phpunit/phpunit": "^9.3"
            },
            "type": "library",
            "extra": {
                "branch-alias": {
                    "dev-master": "3.0-dev"
                }
            },
            "autoload": {
                "classmap": [
                    "src/"
                ]
            },
            "notification-url": "https://packagist.org/downloads/",
            "license": [
                "BSD-3-Clause"
            ],
            "authors": [
                {
                    "name": "Sebastian Bergmann",
                    "email": "sebastian@phpunit.de",
                    "role": "lead"
                }
            ],
            "description": "FilterIterator implementation that filters files based on a list of suffixes.",
            "homepage": "https://github.com/sebastianbergmann/php-file-iterator/",
            "keywords": [
                "filesystem",
                "iterator"
            ],
            "support": {
                "issues": "https://github.com/sebastianbergmann/php-file-iterator/issues",
                "source": "https://github.com/sebastianbergmann/php-file-iterator/tree/3.0.6"
            },
            "funding": [
                {
                    "url": "https://github.com/sebastianbergmann",
                    "type": "github"
                }
            ],
            "time": "2021-12-02T12:48:52+00:00"
        },
        {
            "name": "phpunit/php-invoker",
            "version": "3.1.1",
            "source": {
                "type": "git",
                "url": "https://github.com/sebastianbergmann/php-invoker.git",
                "reference": "5a10147d0aaf65b58940a0b72f71c9ac0423cc67"
            },
            "dist": {
                "type": "zip",
                "url": "https://api.github.com/repos/sebastianbergmann/php-invoker/zipball/5a10147d0aaf65b58940a0b72f71c9ac0423cc67",
                "reference": "5a10147d0aaf65b58940a0b72f71c9ac0423cc67",
                "shasum": ""
            },
            "require": {
                "php": ">=7.3"
            },
            "require-dev": {
                "ext-pcntl": "*",
                "phpunit/phpunit": "^9.3"
            },
            "suggest": {
                "ext-pcntl": "*"
            },
            "type": "library",
            "extra": {
                "branch-alias": {
                    "dev-master": "3.1-dev"
                }
            },
            "autoload": {
                "classmap": [
                    "src/"
                ]
            },
            "notification-url": "https://packagist.org/downloads/",
            "license": [
                "BSD-3-Clause"
            ],
            "authors": [
                {
                    "name": "Sebastian Bergmann",
                    "email": "sebastian@phpunit.de",
                    "role": "lead"
                }
            ],
            "description": "Invoke callables with a timeout",
            "homepage": "https://github.com/sebastianbergmann/php-invoker/",
            "keywords": [
                "process"
            ],
            "support": {
                "issues": "https://github.com/sebastianbergmann/php-invoker/issues",
                "source": "https://github.com/sebastianbergmann/php-invoker/tree/3.1.1"
            },
            "funding": [
                {
                    "url": "https://github.com/sebastianbergmann",
                    "type": "github"
                }
            ],
            "time": "2020-09-28T05:58:55+00:00"
        },
        {
            "name": "phpunit/php-text-template",
            "version": "2.0.4",
            "source": {
                "type": "git",
                "url": "https://github.com/sebastianbergmann/php-text-template.git",
                "reference": "5da5f67fc95621df9ff4c4e5a84d6a8a2acf7c28"
            },
            "dist": {
                "type": "zip",
                "url": "https://api.github.com/repos/sebastianbergmann/php-text-template/zipball/5da5f67fc95621df9ff4c4e5a84d6a8a2acf7c28",
                "reference": "5da5f67fc95621df9ff4c4e5a84d6a8a2acf7c28",
                "shasum": ""
            },
            "require": {
                "php": ">=7.3"
            },
            "require-dev": {
                "phpunit/phpunit": "^9.3"
            },
            "type": "library",
            "extra": {
                "branch-alias": {
                    "dev-master": "2.0-dev"
                }
            },
            "autoload": {
                "classmap": [
                    "src/"
                ]
            },
            "notification-url": "https://packagist.org/downloads/",
            "license": [
                "BSD-3-Clause"
            ],
            "authors": [
                {
                    "name": "Sebastian Bergmann",
                    "email": "sebastian@phpunit.de",
                    "role": "lead"
                }
            ],
            "description": "Simple template engine.",
            "homepage": "https://github.com/sebastianbergmann/php-text-template/",
            "keywords": [
                "template"
            ],
            "support": {
                "issues": "https://github.com/sebastianbergmann/php-text-template/issues",
                "source": "https://github.com/sebastianbergmann/php-text-template/tree/2.0.4"
            },
            "funding": [
                {
                    "url": "https://github.com/sebastianbergmann",
                    "type": "github"
                }
            ],
            "time": "2020-10-26T05:33:50+00:00"
        },
        {
            "name": "phpunit/php-timer",
            "version": "5.0.3",
            "source": {
                "type": "git",
                "url": "https://github.com/sebastianbergmann/php-timer.git",
                "reference": "5a63ce20ed1b5bf577850e2c4e87f4aa902afbd2"
            },
            "dist": {
                "type": "zip",
                "url": "https://api.github.com/repos/sebastianbergmann/php-timer/zipball/5a63ce20ed1b5bf577850e2c4e87f4aa902afbd2",
                "reference": "5a63ce20ed1b5bf577850e2c4e87f4aa902afbd2",
                "shasum": ""
            },
            "require": {
                "php": ">=7.3"
            },
            "require-dev": {
                "phpunit/phpunit": "^9.3"
            },
            "type": "library",
            "extra": {
                "branch-alias": {
                    "dev-master": "5.0-dev"
                }
            },
            "autoload": {
                "classmap": [
                    "src/"
                ]
            },
            "notification-url": "https://packagist.org/downloads/",
            "license": [
                "BSD-3-Clause"
            ],
            "authors": [
                {
                    "name": "Sebastian Bergmann",
                    "email": "sebastian@phpunit.de",
                    "role": "lead"
                }
            ],
            "description": "Utility class for timing",
            "homepage": "https://github.com/sebastianbergmann/php-timer/",
            "keywords": [
                "timer"
            ],
            "support": {
                "issues": "https://github.com/sebastianbergmann/php-timer/issues",
                "source": "https://github.com/sebastianbergmann/php-timer/tree/5.0.3"
            },
            "funding": [
                {
                    "url": "https://github.com/sebastianbergmann",
                    "type": "github"
                }
            ],
            "time": "2020-10-26T13:16:10+00:00"
        },
        {
            "name": "phpunit/phpunit",
            "version": "9.6.4",
            "source": {
                "type": "git",
                "url": "https://github.com/sebastianbergmann/phpunit.git",
                "reference": "9125ee085b6d95e78277dc07aa1f46f9e0607b8d"
            },
            "dist": {
                "type": "zip",
                "url": "https://api.github.com/repos/sebastianbergmann/phpunit/zipball/9125ee085b6d95e78277dc07aa1f46f9e0607b8d",
                "reference": "9125ee085b6d95e78277dc07aa1f46f9e0607b8d",
                "shasum": ""
            },
            "require": {
                "doctrine/instantiator": "^1.3.1 || ^2",
                "ext-dom": "*",
                "ext-json": "*",
                "ext-libxml": "*",
                "ext-mbstring": "*",
                "ext-xml": "*",
                "ext-xmlwriter": "*",
                "myclabs/deep-copy": "^1.10.1",
                "phar-io/manifest": "^2.0.3",
                "phar-io/version": "^3.0.2",
                "php": ">=7.3",
                "phpunit/php-code-coverage": "^9.2.13",
                "phpunit/php-file-iterator": "^3.0.5",
                "phpunit/php-invoker": "^3.1.1",
                "phpunit/php-text-template": "^2.0.3",
                "phpunit/php-timer": "^5.0.2",
                "sebastian/cli-parser": "^1.0.1",
                "sebastian/code-unit": "^1.0.6",
                "sebastian/comparator": "^4.0.8",
                "sebastian/diff": "^4.0.3",
                "sebastian/environment": "^5.1.3",
                "sebastian/exporter": "^4.0.5",
                "sebastian/global-state": "^5.0.1",
                "sebastian/object-enumerator": "^4.0.3",
                "sebastian/resource-operations": "^3.0.3",
                "sebastian/type": "^3.2",
                "sebastian/version": "^3.0.2"
            },
            "suggest": {
                "ext-soap": "*",
                "ext-xdebug": "*"
            },
            "bin": [
                "phpunit"
            ],
            "type": "library",
            "extra": {
                "branch-alias": {
                    "dev-master": "9.6-dev"
                }
            },
            "autoload": {
                "files": [
                    "src/Framework/Assert/Functions.php"
                ],
                "classmap": [
                    "src/"
                ]
            },
            "notification-url": "https://packagist.org/downloads/",
            "license": [
                "BSD-3-Clause"
            ],
            "authors": [
                {
                    "name": "Sebastian Bergmann",
                    "email": "sebastian@phpunit.de",
                    "role": "lead"
                }
            ],
            "description": "The PHP Unit Testing framework.",
            "homepage": "https://phpunit.de/",
            "keywords": [
                "phpunit",
                "testing",
                "xunit"
            ],
            "support": {
                "issues": "https://github.com/sebastianbergmann/phpunit/issues",
                "source": "https://github.com/sebastianbergmann/phpunit/tree/9.6.4"
            },
            "funding": [
                {
                    "url": "https://phpunit.de/sponsors.html",
                    "type": "custom"
                },
                {
                    "url": "https://github.com/sebastianbergmann",
                    "type": "github"
                },
                {
                    "url": "https://tidelift.com/funding/github/packagist/phpunit/phpunit",
                    "type": "tidelift"
                }
            ],
            "time": "2023-02-27T13:06:37+00:00"
        },
        {
            "name": "phrity/net-uri",
            "version": "1.2.0",
            "source": {
                "type": "git",
                "url": "https://github.com/sirn-se/phrity-net-uri.git",
                "reference": "c6ecf127e7c99a41ce04d3cdcda7f51108dd96f7"
            },
            "dist": {
                "type": "zip",
                "url": "https://api.github.com/repos/sirn-se/phrity-net-uri/zipball/c6ecf127e7c99a41ce04d3cdcda7f51108dd96f7",
                "reference": "c6ecf127e7c99a41ce04d3cdcda7f51108dd96f7",
                "shasum": ""
            },
            "require": {
                "php": "^7.4|^8.0",
                "psr/http-factory": "^1.0",
                "psr/http-message": "^1.0"
            },
            "require-dev": {
                "php-coveralls/php-coveralls": "^2.0",
                "phpunit/phpunit": "^9.0",
                "squizlabs/php_codesniffer": "^3.0"
            },
            "type": "library",
            "autoload": {
                "psr-4": {
                    "": "src/"
                }
            },
            "notification-url": "https://packagist.org/downloads/",
            "license": [
                "MIT"
            ],
            "authors": [
                {
                    "name": "Sören Jensen",
                    "email": "sirn@sirn.se",
                    "homepage": "https://phrity.sirn.se"
                }
            ],
            "description": "PSR-7 Uri and PSR-17 UriFactory implementation",
            "homepage": "https://phrity.sirn.se/net-uri",
            "keywords": [
                "psr-17",
                "psr-7",
                "uri",
                "uri factory"
            ],
            "support": {
                "issues": "https://github.com/sirn-se/phrity-net-uri/issues",
                "source": "https://github.com/sirn-se/phrity-net-uri/tree/1.2.0"
            },
            "time": "2022-11-30T07:20:06+00:00"
        },
        {
            "name": "phrity/util-errorhandler",
            "version": "1.0.1",
            "source": {
                "type": "git",
                "url": "https://github.com/sirn-se/phrity-util-errorhandler.git",
                "reference": "dc9ac8fb70d733c48a9d9d1eb50f7022172da6bc"
            },
            "dist": {
                "type": "zip",
                "url": "https://api.github.com/repos/sirn-se/phrity-util-errorhandler/zipball/dc9ac8fb70d733c48a9d9d1eb50f7022172da6bc",
                "reference": "dc9ac8fb70d733c48a9d9d1eb50f7022172da6bc",
                "shasum": ""
            },
            "require": {
                "php": "^7.2|^8.0"
            },
            "require-dev": {
                "php-coveralls/php-coveralls": "^2.0",
                "phpunit/phpunit": "^8.0|^9.0",
                "squizlabs/php_codesniffer": "^3.5"
            },
            "type": "library",
            "autoload": {
                "psr-4": {
                    "": "src/"
                }
            },
            "notification-url": "https://packagist.org/downloads/",
            "license": [
                "MIT"
            ],
            "authors": [
                {
                    "name": "Sören Jensen",
                    "email": "sirn@sirn.se",
                    "homepage": "https://phrity.sirn.se"
                }
            ],
            "description": "Inline error handler; catch and resolve errors for code block.",
            "homepage": "https://phrity.sirn.se/util-errorhandler",
            "keywords": [
                "error",
                "warning"
            ],
            "support": {
                "issues": "https://github.com/sirn-se/phrity-util-errorhandler/issues",
                "source": "https://github.com/sirn-se/phrity-util-errorhandler/tree/1.0.1"
            },
            "time": "2022-10-27T12:14:42+00:00"
        },
        {
            "name": "sebastian/cli-parser",
            "version": "1.0.1",
            "source": {
                "type": "git",
                "url": "https://github.com/sebastianbergmann/cli-parser.git",
                "reference": "442e7c7e687e42adc03470c7b668bc4b2402c0b2"
            },
            "dist": {
                "type": "zip",
                "url": "https://api.github.com/repos/sebastianbergmann/cli-parser/zipball/442e7c7e687e42adc03470c7b668bc4b2402c0b2",
                "reference": "442e7c7e687e42adc03470c7b668bc4b2402c0b2",
                "shasum": ""
            },
            "require": {
                "php": ">=7.3"
            },
            "require-dev": {
                "phpunit/phpunit": "^9.3"
            },
            "type": "library",
            "extra": {
                "branch-alias": {
                    "dev-master": "1.0-dev"
                }
            },
            "autoload": {
                "classmap": [
                    "src/"
                ]
            },
            "notification-url": "https://packagist.org/downloads/",
            "license": [
                "BSD-3-Clause"
            ],
            "authors": [
                {
                    "name": "Sebastian Bergmann",
                    "email": "sebastian@phpunit.de",
                    "role": "lead"
                }
            ],
            "description": "Library for parsing CLI options",
            "homepage": "https://github.com/sebastianbergmann/cli-parser",
            "support": {
                "issues": "https://github.com/sebastianbergmann/cli-parser/issues",
                "source": "https://github.com/sebastianbergmann/cli-parser/tree/1.0.1"
            },
            "funding": [
                {
                    "url": "https://github.com/sebastianbergmann",
                    "type": "github"
                }
            ],
            "time": "2020-09-28T06:08:49+00:00"
        },
        {
            "name": "sebastian/code-unit",
            "version": "1.0.8",
            "source": {
                "type": "git",
                "url": "https://github.com/sebastianbergmann/code-unit.git",
                "reference": "1fc9f64c0927627ef78ba436c9b17d967e68e120"
            },
            "dist": {
                "type": "zip",
                "url": "https://api.github.com/repos/sebastianbergmann/code-unit/zipball/1fc9f64c0927627ef78ba436c9b17d967e68e120",
                "reference": "1fc9f64c0927627ef78ba436c9b17d967e68e120",
                "shasum": ""
            },
            "require": {
                "php": ">=7.3"
            },
            "require-dev": {
                "phpunit/phpunit": "^9.3"
            },
            "type": "library",
            "extra": {
                "branch-alias": {
                    "dev-master": "1.0-dev"
                }
            },
            "autoload": {
                "classmap": [
                    "src/"
                ]
            },
            "notification-url": "https://packagist.org/downloads/",
            "license": [
                "BSD-3-Clause"
            ],
            "authors": [
                {
                    "name": "Sebastian Bergmann",
                    "email": "sebastian@phpunit.de",
                    "role": "lead"
                }
            ],
            "description": "Collection of value objects that represent the PHP code units",
            "homepage": "https://github.com/sebastianbergmann/code-unit",
            "support": {
                "issues": "https://github.com/sebastianbergmann/code-unit/issues",
                "source": "https://github.com/sebastianbergmann/code-unit/tree/1.0.8"
            },
            "funding": [
                {
                    "url": "https://github.com/sebastianbergmann",
                    "type": "github"
                }
            ],
            "time": "2020-10-26T13:08:54+00:00"
        },
        {
            "name": "sebastian/code-unit-reverse-lookup",
            "version": "2.0.3",
            "source": {
                "type": "git",
                "url": "https://github.com/sebastianbergmann/code-unit-reverse-lookup.git",
                "reference": "ac91f01ccec49fb77bdc6fd1e548bc70f7faa3e5"
            },
            "dist": {
                "type": "zip",
                "url": "https://api.github.com/repos/sebastianbergmann/code-unit-reverse-lookup/zipball/ac91f01ccec49fb77bdc6fd1e548bc70f7faa3e5",
                "reference": "ac91f01ccec49fb77bdc6fd1e548bc70f7faa3e5",
                "shasum": ""
            },
            "require": {
                "php": ">=7.3"
            },
            "require-dev": {
                "phpunit/phpunit": "^9.3"
            },
            "type": "library",
            "extra": {
                "branch-alias": {
                    "dev-master": "2.0-dev"
                }
            },
            "autoload": {
                "classmap": [
                    "src/"
                ]
            },
            "notification-url": "https://packagist.org/downloads/",
            "license": [
                "BSD-3-Clause"
            ],
            "authors": [
                {
                    "name": "Sebastian Bergmann",
                    "email": "sebastian@phpunit.de"
                }
            ],
            "description": "Looks up which function or method a line of code belongs to",
            "homepage": "https://github.com/sebastianbergmann/code-unit-reverse-lookup/",
            "support": {
                "issues": "https://github.com/sebastianbergmann/code-unit-reverse-lookup/issues",
                "source": "https://github.com/sebastianbergmann/code-unit-reverse-lookup/tree/2.0.3"
            },
            "funding": [
                {
                    "url": "https://github.com/sebastianbergmann",
                    "type": "github"
                }
            ],
            "time": "2020-09-28T05:30:19+00:00"
        },
        {
            "name": "sebastian/comparator",
            "version": "4.0.8",
            "source": {
                "type": "git",
                "url": "https://github.com/sebastianbergmann/comparator.git",
                "reference": "fa0f136dd2334583309d32b62544682ee972b51a"
            },
            "dist": {
                "type": "zip",
                "url": "https://api.github.com/repos/sebastianbergmann/comparator/zipball/fa0f136dd2334583309d32b62544682ee972b51a",
                "reference": "fa0f136dd2334583309d32b62544682ee972b51a",
                "shasum": ""
            },
            "require": {
                "php": ">=7.3",
                "sebastian/diff": "^4.0",
                "sebastian/exporter": "^4.0"
            },
            "require-dev": {
                "phpunit/phpunit": "^9.3"
            },
            "type": "library",
            "extra": {
                "branch-alias": {
                    "dev-master": "4.0-dev"
                }
            },
            "autoload": {
                "classmap": [
                    "src/"
                ]
            },
            "notification-url": "https://packagist.org/downloads/",
            "license": [
                "BSD-3-Clause"
            ],
            "authors": [
                {
                    "name": "Sebastian Bergmann",
                    "email": "sebastian@phpunit.de"
                },
                {
                    "name": "Jeff Welch",
                    "email": "whatthejeff@gmail.com"
                },
                {
                    "name": "Volker Dusch",
                    "email": "github@wallbash.com"
                },
                {
                    "name": "Bernhard Schussek",
                    "email": "bschussek@2bepublished.at"
                }
            ],
            "description": "Provides the functionality to compare PHP values for equality",
            "homepage": "https://github.com/sebastianbergmann/comparator",
            "keywords": [
                "comparator",
                "compare",
                "equality"
            ],
            "support": {
                "issues": "https://github.com/sebastianbergmann/comparator/issues",
                "source": "https://github.com/sebastianbergmann/comparator/tree/4.0.8"
            },
            "funding": [
                {
                    "url": "https://github.com/sebastianbergmann",
                    "type": "github"
                }
            ],
            "time": "2022-09-14T12:41:17+00:00"
        },
        {
            "name": "sebastian/complexity",
            "version": "2.0.2",
            "source": {
                "type": "git",
                "url": "https://github.com/sebastianbergmann/complexity.git",
                "reference": "739b35e53379900cc9ac327b2147867b8b6efd88"
            },
            "dist": {
                "type": "zip",
                "url": "https://api.github.com/repos/sebastianbergmann/complexity/zipball/739b35e53379900cc9ac327b2147867b8b6efd88",
                "reference": "739b35e53379900cc9ac327b2147867b8b6efd88",
                "shasum": ""
            },
            "require": {
                "nikic/php-parser": "^4.7",
                "php": ">=7.3"
            },
            "require-dev": {
                "phpunit/phpunit": "^9.3"
            },
            "type": "library",
            "extra": {
                "branch-alias": {
                    "dev-master": "2.0-dev"
                }
            },
            "autoload": {
                "classmap": [
                    "src/"
                ]
            },
            "notification-url": "https://packagist.org/downloads/",
            "license": [
                "BSD-3-Clause"
            ],
            "authors": [
                {
                    "name": "Sebastian Bergmann",
                    "email": "sebastian@phpunit.de",
                    "role": "lead"
                }
            ],
            "description": "Library for calculating the complexity of PHP code units",
            "homepage": "https://github.com/sebastianbergmann/complexity",
            "support": {
                "issues": "https://github.com/sebastianbergmann/complexity/issues",
                "source": "https://github.com/sebastianbergmann/complexity/tree/2.0.2"
            },
            "funding": [
                {
                    "url": "https://github.com/sebastianbergmann",
                    "type": "github"
                }
            ],
            "time": "2020-10-26T15:52:27+00:00"
        },
        {
            "name": "sebastian/diff",
            "version": "4.0.4",
            "source": {
                "type": "git",
                "url": "https://github.com/sebastianbergmann/diff.git",
                "reference": "3461e3fccc7cfdfc2720be910d3bd73c69be590d"
            },
            "dist": {
                "type": "zip",
                "url": "https://api.github.com/repos/sebastianbergmann/diff/zipball/3461e3fccc7cfdfc2720be910d3bd73c69be590d",
                "reference": "3461e3fccc7cfdfc2720be910d3bd73c69be590d",
                "shasum": ""
            },
            "require": {
                "php": ">=7.3"
            },
            "require-dev": {
                "phpunit/phpunit": "^9.3",
                "symfony/process": "^4.2 || ^5"
            },
            "type": "library",
            "extra": {
                "branch-alias": {
                    "dev-master": "4.0-dev"
                }
            },
            "autoload": {
                "classmap": [
                    "src/"
                ]
            },
            "notification-url": "https://packagist.org/downloads/",
            "license": [
                "BSD-3-Clause"
            ],
            "authors": [
                {
                    "name": "Sebastian Bergmann",
                    "email": "sebastian@phpunit.de"
                },
                {
                    "name": "Kore Nordmann",
                    "email": "mail@kore-nordmann.de"
                }
            ],
            "description": "Diff implementation",
            "homepage": "https://github.com/sebastianbergmann/diff",
            "keywords": [
                "diff",
                "udiff",
                "unidiff",
                "unified diff"
            ],
            "support": {
                "issues": "https://github.com/sebastianbergmann/diff/issues",
                "source": "https://github.com/sebastianbergmann/diff/tree/4.0.4"
            },
            "funding": [
                {
                    "url": "https://github.com/sebastianbergmann",
                    "type": "github"
                }
            ],
            "time": "2020-10-26T13:10:38+00:00"
        },
        {
            "name": "sebastian/environment",
            "version": "5.1.5",
            "source": {
                "type": "git",
                "url": "https://github.com/sebastianbergmann/environment.git",
                "reference": "830c43a844f1f8d5b7a1f6d6076b784454d8b7ed"
            },
            "dist": {
                "type": "zip",
                "url": "https://api.github.com/repos/sebastianbergmann/environment/zipball/830c43a844f1f8d5b7a1f6d6076b784454d8b7ed",
                "reference": "830c43a844f1f8d5b7a1f6d6076b784454d8b7ed",
                "shasum": ""
            },
            "require": {
                "php": ">=7.3"
            },
            "require-dev": {
                "phpunit/phpunit": "^9.3"
            },
            "suggest": {
                "ext-posix": "*"
            },
            "type": "library",
            "extra": {
                "branch-alias": {
                    "dev-master": "5.1-dev"
                }
            },
            "autoload": {
                "classmap": [
                    "src/"
                ]
            },
            "notification-url": "https://packagist.org/downloads/",
            "license": [
                "BSD-3-Clause"
            ],
            "authors": [
                {
                    "name": "Sebastian Bergmann",
                    "email": "sebastian@phpunit.de"
                }
            ],
            "description": "Provides functionality to handle HHVM/PHP environments",
            "homepage": "http://www.github.com/sebastianbergmann/environment",
            "keywords": [
                "Xdebug",
                "environment",
                "hhvm"
            ],
            "support": {
                "issues": "https://github.com/sebastianbergmann/environment/issues",
                "source": "https://github.com/sebastianbergmann/environment/tree/5.1.5"
            },
            "funding": [
                {
                    "url": "https://github.com/sebastianbergmann",
                    "type": "github"
                }
            ],
            "time": "2023-02-03T06:03:51+00:00"
        },
        {
            "name": "sebastian/exporter",
            "version": "4.0.5",
            "source": {
                "type": "git",
                "url": "https://github.com/sebastianbergmann/exporter.git",
                "reference": "ac230ed27f0f98f597c8a2b6eb7ac563af5e5b9d"
            },
            "dist": {
                "type": "zip",
                "url": "https://api.github.com/repos/sebastianbergmann/exporter/zipball/ac230ed27f0f98f597c8a2b6eb7ac563af5e5b9d",
                "reference": "ac230ed27f0f98f597c8a2b6eb7ac563af5e5b9d",
                "shasum": ""
            },
            "require": {
                "php": ">=7.3",
                "sebastian/recursion-context": "^4.0"
            },
            "require-dev": {
                "ext-mbstring": "*",
                "phpunit/phpunit": "^9.3"
            },
            "type": "library",
            "extra": {
                "branch-alias": {
                    "dev-master": "4.0-dev"
                }
            },
            "autoload": {
                "classmap": [
                    "src/"
                ]
            },
            "notification-url": "https://packagist.org/downloads/",
            "license": [
                "BSD-3-Clause"
            ],
            "authors": [
                {
                    "name": "Sebastian Bergmann",
                    "email": "sebastian@phpunit.de"
                },
                {
                    "name": "Jeff Welch",
                    "email": "whatthejeff@gmail.com"
                },
                {
                    "name": "Volker Dusch",
                    "email": "github@wallbash.com"
                },
                {
                    "name": "Adam Harvey",
                    "email": "aharvey@php.net"
                },
                {
                    "name": "Bernhard Schussek",
                    "email": "bschussek@gmail.com"
                }
            ],
            "description": "Provides the functionality to export PHP variables for visualization",
            "homepage": "https://www.github.com/sebastianbergmann/exporter",
            "keywords": [
                "export",
                "exporter"
            ],
            "support": {
                "issues": "https://github.com/sebastianbergmann/exporter/issues",
                "source": "https://github.com/sebastianbergmann/exporter/tree/4.0.5"
            },
            "funding": [
                {
                    "url": "https://github.com/sebastianbergmann",
                    "type": "github"
                }
            ],
            "time": "2022-09-14T06:03:37+00:00"
        },
        {
            "name": "sebastian/global-state",
            "version": "5.0.5",
            "source": {
                "type": "git",
                "url": "https://github.com/sebastianbergmann/global-state.git",
                "reference": "0ca8db5a5fc9c8646244e629625ac486fa286bf2"
            },
            "dist": {
                "type": "zip",
                "url": "https://api.github.com/repos/sebastianbergmann/global-state/zipball/0ca8db5a5fc9c8646244e629625ac486fa286bf2",
                "reference": "0ca8db5a5fc9c8646244e629625ac486fa286bf2",
                "shasum": ""
            },
            "require": {
                "php": ">=7.3",
                "sebastian/object-reflector": "^2.0",
                "sebastian/recursion-context": "^4.0"
            },
            "require-dev": {
                "ext-dom": "*",
                "phpunit/phpunit": "^9.3"
            },
            "suggest": {
                "ext-uopz": "*"
            },
            "type": "library",
            "extra": {
                "branch-alias": {
                    "dev-master": "5.0-dev"
                }
            },
            "autoload": {
                "classmap": [
                    "src/"
                ]
            },
            "notification-url": "https://packagist.org/downloads/",
            "license": [
                "BSD-3-Clause"
            ],
            "authors": [
                {
                    "name": "Sebastian Bergmann",
                    "email": "sebastian@phpunit.de"
                }
            ],
            "description": "Snapshotting of global state",
            "homepage": "http://www.github.com/sebastianbergmann/global-state",
            "keywords": [
                "global state"
            ],
            "support": {
                "issues": "https://github.com/sebastianbergmann/global-state/issues",
                "source": "https://github.com/sebastianbergmann/global-state/tree/5.0.5"
            },
            "funding": [
                {
                    "url": "https://github.com/sebastianbergmann",
                    "type": "github"
                }
            ],
            "time": "2022-02-14T08:28:10+00:00"
        },
        {
            "name": "sebastian/lines-of-code",
            "version": "1.0.3",
            "source": {
                "type": "git",
                "url": "https://github.com/sebastianbergmann/lines-of-code.git",
                "reference": "c1c2e997aa3146983ed888ad08b15470a2e22ecc"
            },
            "dist": {
                "type": "zip",
                "url": "https://api.github.com/repos/sebastianbergmann/lines-of-code/zipball/c1c2e997aa3146983ed888ad08b15470a2e22ecc",
                "reference": "c1c2e997aa3146983ed888ad08b15470a2e22ecc",
                "shasum": ""
            },
            "require": {
                "nikic/php-parser": "^4.6",
                "php": ">=7.3"
            },
            "require-dev": {
                "phpunit/phpunit": "^9.3"
            },
            "type": "library",
            "extra": {
                "branch-alias": {
                    "dev-master": "1.0-dev"
                }
            },
            "autoload": {
                "classmap": [
                    "src/"
                ]
            },
            "notification-url": "https://packagist.org/downloads/",
            "license": [
                "BSD-3-Clause"
            ],
            "authors": [
                {
                    "name": "Sebastian Bergmann",
                    "email": "sebastian@phpunit.de",
                    "role": "lead"
                }
            ],
            "description": "Library for counting the lines of code in PHP source code",
            "homepage": "https://github.com/sebastianbergmann/lines-of-code",
            "support": {
                "issues": "https://github.com/sebastianbergmann/lines-of-code/issues",
                "source": "https://github.com/sebastianbergmann/lines-of-code/tree/1.0.3"
            },
            "funding": [
                {
                    "url": "https://github.com/sebastianbergmann",
                    "type": "github"
                }
            ],
            "time": "2020-11-28T06:42:11+00:00"
        },
        {
            "name": "sebastian/object-enumerator",
            "version": "4.0.4",
            "source": {
                "type": "git",
                "url": "https://github.com/sebastianbergmann/object-enumerator.git",
                "reference": "5c9eeac41b290a3712d88851518825ad78f45c71"
            },
            "dist": {
                "type": "zip",
                "url": "https://api.github.com/repos/sebastianbergmann/object-enumerator/zipball/5c9eeac41b290a3712d88851518825ad78f45c71",
                "reference": "5c9eeac41b290a3712d88851518825ad78f45c71",
                "shasum": ""
            },
            "require": {
                "php": ">=7.3",
                "sebastian/object-reflector": "^2.0",
                "sebastian/recursion-context": "^4.0"
            },
            "require-dev": {
                "phpunit/phpunit": "^9.3"
            },
            "type": "library",
            "extra": {
                "branch-alias": {
                    "dev-master": "4.0-dev"
                }
            },
            "autoload": {
                "classmap": [
                    "src/"
                ]
            },
            "notification-url": "https://packagist.org/downloads/",
            "license": [
                "BSD-3-Clause"
            ],
            "authors": [
                {
                    "name": "Sebastian Bergmann",
                    "email": "sebastian@phpunit.de"
                }
            ],
            "description": "Traverses array structures and object graphs to enumerate all referenced objects",
            "homepage": "https://github.com/sebastianbergmann/object-enumerator/",
            "support": {
                "issues": "https://github.com/sebastianbergmann/object-enumerator/issues",
                "source": "https://github.com/sebastianbergmann/object-enumerator/tree/4.0.4"
            },
            "funding": [
                {
                    "url": "https://github.com/sebastianbergmann",
                    "type": "github"
                }
            ],
            "time": "2020-10-26T13:12:34+00:00"
        },
        {
            "name": "sebastian/object-reflector",
            "version": "2.0.4",
            "source": {
                "type": "git",
                "url": "https://github.com/sebastianbergmann/object-reflector.git",
                "reference": "b4f479ebdbf63ac605d183ece17d8d7fe49c15c7"
            },
            "dist": {
                "type": "zip",
                "url": "https://api.github.com/repos/sebastianbergmann/object-reflector/zipball/b4f479ebdbf63ac605d183ece17d8d7fe49c15c7",
                "reference": "b4f479ebdbf63ac605d183ece17d8d7fe49c15c7",
                "shasum": ""
            },
            "require": {
                "php": ">=7.3"
            },
            "require-dev": {
                "phpunit/phpunit": "^9.3"
            },
            "type": "library",
            "extra": {
                "branch-alias": {
                    "dev-master": "2.0-dev"
                }
            },
            "autoload": {
                "classmap": [
                    "src/"
                ]
            },
            "notification-url": "https://packagist.org/downloads/",
            "license": [
                "BSD-3-Clause"
            ],
            "authors": [
                {
                    "name": "Sebastian Bergmann",
                    "email": "sebastian@phpunit.de"
                }
            ],
            "description": "Allows reflection of object attributes, including inherited and non-public ones",
            "homepage": "https://github.com/sebastianbergmann/object-reflector/",
            "support": {
                "issues": "https://github.com/sebastianbergmann/object-reflector/issues",
                "source": "https://github.com/sebastianbergmann/object-reflector/tree/2.0.4"
            },
            "funding": [
                {
                    "url": "https://github.com/sebastianbergmann",
                    "type": "github"
                }
            ],
            "time": "2020-10-26T13:14:26+00:00"
        },
        {
            "name": "sebastian/phpcpd",
            "version": "6.0.3",
            "source": {
                "type": "git",
                "url": "https://github.com/sebastianbergmann/phpcpd.git",
                "reference": "f3683aa0db2e8e09287c2bb33a595b2873ea9176"
            },
            "dist": {
                "type": "zip",
                "url": "https://api.github.com/repos/sebastianbergmann/phpcpd/zipball/f3683aa0db2e8e09287c2bb33a595b2873ea9176",
                "reference": "f3683aa0db2e8e09287c2bb33a595b2873ea9176",
                "shasum": ""
            },
            "require": {
                "ext-dom": "*",
                "php": ">=7.3",
                "phpunit/php-file-iterator": "^3.0",
                "phpunit/php-timer": "^5.0",
                "sebastian/cli-parser": "^1.0",
                "sebastian/version": "^3.0"
            },
            "bin": [
                "phpcpd"
            ],
            "type": "library",
            "extra": {
                "branch-alias": {
                    "dev-master": "6.0-dev"
                }
            },
            "autoload": {
                "classmap": [
                    "src/"
                ]
            },
            "notification-url": "https://packagist.org/downloads/",
            "license": [
                "BSD-3-Clause"
            ],
            "authors": [
                {
                    "name": "Sebastian Bergmann",
                    "email": "sebastian@phpunit.de",
                    "role": "lead"
                }
            ],
            "description": "Copy/Paste Detector (CPD) for PHP code.",
            "homepage": "https://github.com/sebastianbergmann/phpcpd",
            "support": {
                "issues": "https://github.com/sebastianbergmann/phpcpd/issues",
                "source": "https://github.com/sebastianbergmann/phpcpd/tree/6.0.3"
            },
            "funding": [
                {
                    "url": "https://github.com/sebastianbergmann",
                    "type": "github"
                }
            ],
            "abandoned": true,
            "time": "2020-12-07T05:39:23+00:00"
        },
        {
            "name": "sebastian/recursion-context",
            "version": "4.0.5",
            "source": {
                "type": "git",
                "url": "https://github.com/sebastianbergmann/recursion-context.git",
                "reference": "e75bd0f07204fec2a0af9b0f3cfe97d05f92efc1"
            },
            "dist": {
                "type": "zip",
                "url": "https://api.github.com/repos/sebastianbergmann/recursion-context/zipball/e75bd0f07204fec2a0af9b0f3cfe97d05f92efc1",
                "reference": "e75bd0f07204fec2a0af9b0f3cfe97d05f92efc1",
                "shasum": ""
            },
            "require": {
                "php": ">=7.3"
            },
            "require-dev": {
                "phpunit/phpunit": "^9.3"
            },
            "type": "library",
            "extra": {
                "branch-alias": {
                    "dev-master": "4.0-dev"
                }
            },
            "autoload": {
                "classmap": [
                    "src/"
                ]
            },
            "notification-url": "https://packagist.org/downloads/",
            "license": [
                "BSD-3-Clause"
            ],
            "authors": [
                {
                    "name": "Sebastian Bergmann",
                    "email": "sebastian@phpunit.de"
                },
                {
                    "name": "Jeff Welch",
                    "email": "whatthejeff@gmail.com"
                },
                {
                    "name": "Adam Harvey",
                    "email": "aharvey@php.net"
                }
            ],
            "description": "Provides functionality to recursively process PHP variables",
            "homepage": "https://github.com/sebastianbergmann/recursion-context",
            "support": {
                "issues": "https://github.com/sebastianbergmann/recursion-context/issues",
                "source": "https://github.com/sebastianbergmann/recursion-context/tree/4.0.5"
            },
            "funding": [
                {
                    "url": "https://github.com/sebastianbergmann",
                    "type": "github"
                }
            ],
            "time": "2023-02-03T06:07:39+00:00"
        },
        {
            "name": "sebastian/resource-operations",
            "version": "3.0.3",
            "source": {
                "type": "git",
                "url": "https://github.com/sebastianbergmann/resource-operations.git",
                "reference": "0f4443cb3a1d92ce809899753bc0d5d5a8dd19a8"
            },
            "dist": {
                "type": "zip",
                "url": "https://api.github.com/repos/sebastianbergmann/resource-operations/zipball/0f4443cb3a1d92ce809899753bc0d5d5a8dd19a8",
                "reference": "0f4443cb3a1d92ce809899753bc0d5d5a8dd19a8",
                "shasum": ""
            },
            "require": {
                "php": ">=7.3"
            },
            "require-dev": {
                "phpunit/phpunit": "^9.0"
            },
            "type": "library",
            "extra": {
                "branch-alias": {
                    "dev-master": "3.0-dev"
                }
            },
            "autoload": {
                "classmap": [
                    "src/"
                ]
            },
            "notification-url": "https://packagist.org/downloads/",
            "license": [
                "BSD-3-Clause"
            ],
            "authors": [
                {
                    "name": "Sebastian Bergmann",
                    "email": "sebastian@phpunit.de"
                }
            ],
            "description": "Provides a list of PHP built-in functions that operate on resources",
            "homepage": "https://www.github.com/sebastianbergmann/resource-operations",
            "support": {
                "issues": "https://github.com/sebastianbergmann/resource-operations/issues",
                "source": "https://github.com/sebastianbergmann/resource-operations/tree/3.0.3"
            },
            "funding": [
                {
                    "url": "https://github.com/sebastianbergmann",
                    "type": "github"
                }
            ],
            "time": "2020-09-28T06:45:17+00:00"
        },
        {
            "name": "sebastian/type",
            "version": "3.2.1",
            "source": {
                "type": "git",
                "url": "https://github.com/sebastianbergmann/type.git",
                "reference": "75e2c2a32f5e0b3aef905b9ed0b179b953b3d7c7"
            },
            "dist": {
                "type": "zip",
                "url": "https://api.github.com/repos/sebastianbergmann/type/zipball/75e2c2a32f5e0b3aef905b9ed0b179b953b3d7c7",
                "reference": "75e2c2a32f5e0b3aef905b9ed0b179b953b3d7c7",
                "shasum": ""
            },
            "require": {
                "php": ">=7.3"
            },
            "require-dev": {
                "phpunit/phpunit": "^9.5"
            },
            "type": "library",
            "extra": {
                "branch-alias": {
                    "dev-master": "3.2-dev"
                }
            },
            "autoload": {
                "classmap": [
                    "src/"
                ]
            },
            "notification-url": "https://packagist.org/downloads/",
            "license": [
                "BSD-3-Clause"
            ],
            "authors": [
                {
                    "name": "Sebastian Bergmann",
                    "email": "sebastian@phpunit.de",
                    "role": "lead"
                }
            ],
            "description": "Collection of value objects that represent the types of the PHP type system",
            "homepage": "https://github.com/sebastianbergmann/type",
            "support": {
                "issues": "https://github.com/sebastianbergmann/type/issues",
                "source": "https://github.com/sebastianbergmann/type/tree/3.2.1"
            },
            "funding": [
                {
                    "url": "https://github.com/sebastianbergmann",
                    "type": "github"
                }
            ],
            "time": "2023-02-03T06:13:03+00:00"
        },
        {
            "name": "sebastian/version",
            "version": "3.0.2",
            "source": {
                "type": "git",
                "url": "https://github.com/sebastianbergmann/version.git",
                "reference": "c6c1022351a901512170118436c764e473f6de8c"
            },
            "dist": {
                "type": "zip",
                "url": "https://api.github.com/repos/sebastianbergmann/version/zipball/c6c1022351a901512170118436c764e473f6de8c",
                "reference": "c6c1022351a901512170118436c764e473f6de8c",
                "shasum": ""
            },
            "require": {
                "php": ">=7.3"
            },
            "type": "library",
            "extra": {
                "branch-alias": {
                    "dev-master": "3.0-dev"
                }
            },
            "autoload": {
                "classmap": [
                    "src/"
                ]
            },
            "notification-url": "https://packagist.org/downloads/",
            "license": [
                "BSD-3-Clause"
            ],
            "authors": [
                {
                    "name": "Sebastian Bergmann",
                    "email": "sebastian@phpunit.de",
                    "role": "lead"
                }
            ],
            "description": "Library that helps with managing the version number of Git-hosted PHP projects",
            "homepage": "https://github.com/sebastianbergmann/version",
            "support": {
                "issues": "https://github.com/sebastianbergmann/version/issues",
                "source": "https://github.com/sebastianbergmann/version/tree/3.0.2"
            },
            "funding": [
                {
                    "url": "https://github.com/sebastianbergmann",
                    "type": "github"
                }
            ],
            "time": "2020-09-28T06:39:44+00:00"
        },
        {
            "name": "squizlabs/php_codesniffer",
            "version": "3.7.2",
            "source": {
                "type": "git",
                "url": "https://github.com/squizlabs/PHP_CodeSniffer.git",
                "reference": "ed8e00df0a83aa96acf703f8c2979ff33341f879"
            },
            "dist": {
                "type": "zip",
                "url": "https://api.github.com/repos/squizlabs/PHP_CodeSniffer/zipball/ed8e00df0a83aa96acf703f8c2979ff33341f879",
                "reference": "ed8e00df0a83aa96acf703f8c2979ff33341f879",
                "shasum": ""
            },
            "require": {
                "ext-simplexml": "*",
                "ext-tokenizer": "*",
                "ext-xmlwriter": "*",
                "php": ">=5.4.0"
            },
            "require-dev": {
                "phpunit/phpunit": "^4.0 || ^5.0 || ^6.0 || ^7.0"
            },
            "bin": [
                "bin/phpcs",
                "bin/phpcbf"
            ],
            "type": "library",
            "extra": {
                "branch-alias": {
                    "dev-master": "3.x-dev"
                }
            },
            "notification-url": "https://packagist.org/downloads/",
            "license": [
                "BSD-3-Clause"
            ],
            "authors": [
                {
                    "name": "Greg Sherwood",
                    "role": "lead"
                }
            ],
            "description": "PHP_CodeSniffer tokenizes PHP, JavaScript and CSS files and detects violations of a defined set of coding standards.",
            "homepage": "https://github.com/squizlabs/PHP_CodeSniffer",
            "keywords": [
                "phpcs",
                "standards",
                "static analysis"
            ],
            "support": {
                "issues": "https://github.com/squizlabs/PHP_CodeSniffer/issues",
                "source": "https://github.com/squizlabs/PHP_CodeSniffer",
                "wiki": "https://github.com/squizlabs/PHP_CodeSniffer/wiki"
            },
            "time": "2023-02-22T23:07:41+00:00"
        },
        {
            "name": "symfony/config",
            "version": "v5.4.21",
            "source": {
                "type": "git",
                "url": "https://github.com/symfony/config.git",
                "reference": "2a6b1111d038adfa15d52c0871e540f3b352d1e4"
            },
            "dist": {
                "type": "zip",
                "url": "https://api.github.com/repos/symfony/config/zipball/2a6b1111d038adfa15d52c0871e540f3b352d1e4",
                "reference": "2a6b1111d038adfa15d52c0871e540f3b352d1e4",
                "shasum": ""
            },
            "require": {
                "php": ">=7.2.5",
                "symfony/deprecation-contracts": "^2.1|^3",
                "symfony/filesystem": "^4.4|^5.0|^6.0",
                "symfony/polyfill-ctype": "~1.8",
                "symfony/polyfill-php80": "^1.16",
                "symfony/polyfill-php81": "^1.22"
            },
            "conflict": {
                "symfony/finder": "<4.4"
            },
            "require-dev": {
                "symfony/event-dispatcher": "^4.4|^5.0|^6.0",
                "symfony/finder": "^4.4|^5.0|^6.0",
                "symfony/messenger": "^4.4|^5.0|^6.0",
                "symfony/service-contracts": "^1.1|^2|^3",
                "symfony/yaml": "^4.4|^5.0|^6.0"
            },
            "suggest": {
                "symfony/yaml": "To use the yaml reference dumper"
            },
            "type": "library",
            "autoload": {
                "psr-4": {
                    "Symfony\\Component\\Config\\": ""
                },
                "exclude-from-classmap": [
                    "/Tests/"
                ]
            },
            "notification-url": "https://packagist.org/downloads/",
            "license": [
                "MIT"
            ],
            "authors": [
                {
                    "name": "Fabien Potencier",
                    "email": "fabien@symfony.com"
                },
                {
                    "name": "Symfony Community",
                    "homepage": "https://symfony.com/contributors"
                }
            ],
            "description": "Helps you find, load, combine, autofill and validate configuration values of any kind",
            "homepage": "https://symfony.com",
            "support": {
                "source": "https://github.com/symfony/config/tree/v5.4.21"
            },
            "funding": [
                {
                    "url": "https://symfony.com/sponsor",
                    "type": "custom"
                },
                {
                    "url": "https://github.com/fabpot",
                    "type": "github"
                },
                {
                    "url": "https://tidelift.com/funding/github/packagist/symfony/symfony",
                    "type": "tidelift"
                }
            ],
            "time": "2023-02-14T08:03:56+00:00"
        },
        {
            "name": "symfony/css-selector",
            "version": "v5.4.21",
            "source": {
                "type": "git",
                "url": "https://github.com/symfony/css-selector.git",
                "reference": "95f3c7468db1da8cc360b24fa2a26e7cefcb355d"
            },
            "dist": {
                "type": "zip",
                "url": "https://api.github.com/repos/symfony/css-selector/zipball/95f3c7468db1da8cc360b24fa2a26e7cefcb355d",
                "reference": "95f3c7468db1da8cc360b24fa2a26e7cefcb355d",
                "shasum": ""
            },
            "require": {
                "php": ">=7.2.5",
                "symfony/polyfill-php80": "^1.16"
            },
            "type": "library",
            "autoload": {
                "psr-4": {
                    "Symfony\\Component\\CssSelector\\": ""
                },
                "exclude-from-classmap": [
                    "/Tests/"
                ]
            },
            "notification-url": "https://packagist.org/downloads/",
            "license": [
                "MIT"
            ],
            "authors": [
                {
                    "name": "Fabien Potencier",
                    "email": "fabien@symfony.com"
                },
                {
                    "name": "Jean-François Simon",
                    "email": "jeanfrancois.simon@sensiolabs.com"
                },
                {
                    "name": "Symfony Community",
                    "homepage": "https://symfony.com/contributors"
                }
            ],
            "description": "Converts CSS selectors to XPath expressions",
            "homepage": "https://symfony.com",
            "support": {
                "source": "https://github.com/symfony/css-selector/tree/v5.4.21"
            },
            "funding": [
                {
                    "url": "https://symfony.com/sponsor",
                    "type": "custom"
                },
                {
                    "url": "https://github.com/fabpot",
                    "type": "github"
                },
                {
                    "url": "https://tidelift.com/funding/github/packagist/symfony/symfony",
                    "type": "tidelift"
                }
            ],
            "time": "2023-02-14T08:03:56+00:00"
        },
        {
            "name": "symfony/dependency-injection",
            "version": "v5.4.23",
            "source": {
                "type": "git",
                "url": "https://github.com/symfony/dependency-injection.git",
                "reference": "bb7b7988c898c94f5338e16403c52b5a3cae1d93"
            },
            "dist": {
                "type": "zip",
                "url": "https://api.github.com/repos/symfony/dependency-injection/zipball/bb7b7988c898c94f5338e16403c52b5a3cae1d93",
                "reference": "bb7b7988c898c94f5338e16403c52b5a3cae1d93",
                "shasum": ""
            },
            "require": {
                "php": ">=7.2.5",
                "psr/container": "^1.1.1",
                "symfony/deprecation-contracts": "^2.1|^3",
                "symfony/polyfill-php80": "^1.16",
                "symfony/polyfill-php81": "^1.22",
                "symfony/service-contracts": "^1.1.6|^2"
            },
            "conflict": {
                "ext-psr": "<1.1|>=2",
                "symfony/config": "<5.3",
                "symfony/finder": "<4.4",
                "symfony/proxy-manager-bridge": "<4.4",
                "symfony/yaml": "<4.4.26"
            },
            "provide": {
                "psr/container-implementation": "1.0",
                "symfony/service-implementation": "1.0|2.0"
            },
            "require-dev": {
                "symfony/config": "^5.3|^6.0",
                "symfony/expression-language": "^4.4|^5.0|^6.0",
                "symfony/yaml": "^4.4.26|^5.0|^6.0"
            },
            "suggest": {
                "symfony/config": "",
                "symfony/expression-language": "For using expressions in service container configuration",
                "symfony/finder": "For using double-star glob patterns or when GLOB_BRACE portability is required",
                "symfony/proxy-manager-bridge": "Generate service proxies to lazy load them",
                "symfony/yaml": ""
            },
            "type": "library",
            "autoload": {
                "psr-4": {
                    "Symfony\\Component\\DependencyInjection\\": ""
                },
                "exclude-from-classmap": [
                    "/Tests/"
                ]
            },
            "notification-url": "https://packagist.org/downloads/",
            "license": [
                "MIT"
            ],
            "authors": [
                {
                    "name": "Fabien Potencier",
                    "email": "fabien@symfony.com"
                },
                {
                    "name": "Symfony Community",
                    "homepage": "https://symfony.com/contributors"
                }
            ],
            "description": "Allows you to standardize and centralize the way objects are constructed in your application",
            "homepage": "https://symfony.com",
            "support": {
                "source": "https://github.com/symfony/dependency-injection/tree/v5.4.23"
            },
            "funding": [
                {
                    "url": "https://symfony.com/sponsor",
                    "type": "custom"
                },
                {
                    "url": "https://github.com/fabpot",
                    "type": "github"
                },
                {
                    "url": "https://tidelift.com/funding/github/packagist/symfony/symfony",
                    "type": "tidelift"
                }
            ],
            "time": "2023-04-21T15:04:16+00:00"
        },
        {
            "name": "symfony/event-dispatcher",
            "version": "v5.4.22",
            "source": {
                "type": "git",
                "url": "https://github.com/symfony/event-dispatcher.git",
                "reference": "1df20e45d56da29a4b1d8259dd6e950acbf1b13f"
            },
            "dist": {
                "type": "zip",
                "url": "https://api.github.com/repos/symfony/event-dispatcher/zipball/1df20e45d56da29a4b1d8259dd6e950acbf1b13f",
                "reference": "1df20e45d56da29a4b1d8259dd6e950acbf1b13f",
                "shasum": ""
            },
            "require": {
                "php": ">=7.2.5",
                "symfony/deprecation-contracts": "^2.1|^3",
                "symfony/event-dispatcher-contracts": "^2|^3",
                "symfony/polyfill-php80": "^1.16"
            },
            "conflict": {
                "symfony/dependency-injection": "<4.4"
            },
            "provide": {
                "psr/event-dispatcher-implementation": "1.0",
                "symfony/event-dispatcher-implementation": "2.0"
            },
            "require-dev": {
                "psr/log": "^1|^2|^3",
                "symfony/config": "^4.4|^5.0|^6.0",
                "symfony/dependency-injection": "^4.4|^5.0|^6.0",
                "symfony/error-handler": "^4.4|^5.0|^6.0",
                "symfony/expression-language": "^4.4|^5.0|^6.0",
                "symfony/http-foundation": "^4.4|^5.0|^6.0",
                "symfony/service-contracts": "^1.1|^2|^3",
                "symfony/stopwatch": "^4.4|^5.0|^6.0"
            },
            "suggest": {
                "symfony/dependency-injection": "",
                "symfony/http-kernel": ""
            },
            "type": "library",
            "autoload": {
                "psr-4": {
                    "Symfony\\Component\\EventDispatcher\\": ""
                },
                "exclude-from-classmap": [
                    "/Tests/"
                ]
            },
            "notification-url": "https://packagist.org/downloads/",
            "license": [
                "MIT"
            ],
            "authors": [
                {
                    "name": "Fabien Potencier",
                    "email": "fabien@symfony.com"
                },
                {
                    "name": "Symfony Community",
                    "homepage": "https://symfony.com/contributors"
                }
            ],
            "description": "Provides tools that allow your application components to communicate with each other by dispatching events and listening to them",
            "homepage": "https://symfony.com",
            "support": {
                "source": "https://github.com/symfony/event-dispatcher/tree/v5.4.22"
            },
            "funding": [
                {
                    "url": "https://symfony.com/sponsor",
                    "type": "custom"
                },
                {
                    "url": "https://github.com/fabpot",
                    "type": "github"
                },
                {
                    "url": "https://tidelift.com/funding/github/packagist/symfony/symfony",
                    "type": "tidelift"
                }
            ],
            "time": "2023-03-17T11:31:58+00:00"
        },
        {
            "name": "symfony/event-dispatcher-contracts",
            "version": "v2.5.2",
            "source": {
                "type": "git",
                "url": "https://github.com/symfony/event-dispatcher-contracts.git",
                "reference": "f98b54df6ad059855739db6fcbc2d36995283fe1"
            },
            "dist": {
                "type": "zip",
                "url": "https://api.github.com/repos/symfony/event-dispatcher-contracts/zipball/f98b54df6ad059855739db6fcbc2d36995283fe1",
                "reference": "f98b54df6ad059855739db6fcbc2d36995283fe1",
                "shasum": ""
            },
            "require": {
                "php": ">=7.2.5",
                "psr/event-dispatcher": "^1"
            },
            "suggest": {
                "symfony/event-dispatcher-implementation": ""
            },
            "type": "library",
            "extra": {
                "branch-alias": {
                    "dev-main": "2.5-dev"
                },
                "thanks": {
                    "name": "symfony/contracts",
                    "url": "https://github.com/symfony/contracts"
                }
            },
            "autoload": {
                "psr-4": {
                    "Symfony\\Contracts\\EventDispatcher\\": ""
                }
            },
            "notification-url": "https://packagist.org/downloads/",
            "license": [
                "MIT"
            ],
            "authors": [
                {
                    "name": "Nicolas Grekas",
                    "email": "p@tchwork.com"
                },
                {
                    "name": "Symfony Community",
                    "homepage": "https://symfony.com/contributors"
                }
            ],
            "description": "Generic abstractions related to dispatching event",
            "homepage": "https://symfony.com",
            "keywords": [
                "abstractions",
                "contracts",
                "decoupling",
                "interfaces",
                "interoperability",
                "standards"
            ],
            "support": {
                "source": "https://github.com/symfony/event-dispatcher-contracts/tree/v2.5.2"
            },
            "funding": [
                {
                    "url": "https://symfony.com/sponsor",
                    "type": "custom"
                },
                {
                    "url": "https://github.com/fabpot",
                    "type": "github"
                },
                {
                    "url": "https://tidelift.com/funding/github/packagist/symfony/symfony",
                    "type": "tidelift"
                }
            ],
            "time": "2022-01-02T09:53:40+00:00"
        },
        {
            "name": "symfony/filesystem",
            "version": "v5.4.23",
            "source": {
                "type": "git",
                "url": "https://github.com/symfony/filesystem.git",
                "reference": "b2f79d86cd9e7de0fff6d03baa80eaed7a5f38b5"
            },
            "dist": {
                "type": "zip",
                "url": "https://api.github.com/repos/symfony/filesystem/zipball/b2f79d86cd9e7de0fff6d03baa80eaed7a5f38b5",
                "reference": "b2f79d86cd9e7de0fff6d03baa80eaed7a5f38b5",
                "shasum": ""
            },
            "require": {
                "php": ">=7.2.5",
                "symfony/polyfill-ctype": "~1.8",
                "symfony/polyfill-mbstring": "~1.8",
                "symfony/polyfill-php80": "^1.16"
            },
            "type": "library",
            "autoload": {
                "psr-4": {
                    "Symfony\\Component\\Filesystem\\": ""
                },
                "exclude-from-classmap": [
                    "/Tests/"
                ]
            },
            "notification-url": "https://packagist.org/downloads/",
            "license": [
                "MIT"
            ],
            "authors": [
                {
                    "name": "Fabien Potencier",
                    "email": "fabien@symfony.com"
                },
                {
                    "name": "Symfony Community",
                    "homepage": "https://symfony.com/contributors"
                }
            ],
            "description": "Provides basic utilities for the filesystem",
            "homepage": "https://symfony.com",
            "support": {
                "source": "https://github.com/symfony/filesystem/tree/v5.4.23"
            },
            "funding": [
                {
                    "url": "https://symfony.com/sponsor",
                    "type": "custom"
                },
                {
                    "url": "https://github.com/fabpot",
                    "type": "github"
                },
                {
                    "url": "https://tidelift.com/funding/github/packagist/symfony/symfony",
                    "type": "tidelift"
                }
            ],
            "time": "2023-03-02T11:38:35+00:00"
        },
        {
            "name": "symfony/finder",
            "version": "v5.4.21",
            "source": {
                "type": "git",
                "url": "https://github.com/symfony/finder.git",
                "reference": "078e9a5e1871fcfe6a5ce421b539344c21afef19"
            },
            "dist": {
                "type": "zip",
                "url": "https://api.github.com/repos/symfony/finder/zipball/078e9a5e1871fcfe6a5ce421b539344c21afef19",
                "reference": "078e9a5e1871fcfe6a5ce421b539344c21afef19",
                "shasum": ""
            },
            "require": {
                "php": ">=7.2.5",
                "symfony/deprecation-contracts": "^2.1|^3",
                "symfony/polyfill-php80": "^1.16"
            },
            "type": "library",
            "autoload": {
                "psr-4": {
                    "Symfony\\Component\\Finder\\": ""
                },
                "exclude-from-classmap": [
                    "/Tests/"
                ]
            },
            "notification-url": "https://packagist.org/downloads/",
            "license": [
                "MIT"
            ],
            "authors": [
                {
                    "name": "Fabien Potencier",
                    "email": "fabien@symfony.com"
                },
                {
                    "name": "Symfony Community",
                    "homepage": "https://symfony.com/contributors"
                }
            ],
            "description": "Finds files and directories via an intuitive fluent interface",
            "homepage": "https://symfony.com",
            "support": {
                "source": "https://github.com/symfony/finder/tree/v5.4.21"
            },
            "funding": [
                {
                    "url": "https://symfony.com/sponsor",
                    "type": "custom"
                },
                {
                    "url": "https://github.com/fabpot",
                    "type": "github"
                },
                {
                    "url": "https://tidelift.com/funding/github/packagist/symfony/symfony",
                    "type": "tidelift"
                }
            ],
            "time": "2023-02-16T09:33:00+00:00"
        },
        {
            "name": "symfony/options-resolver",
            "version": "v5.4.21",
            "source": {
                "type": "git",
                "url": "https://github.com/symfony/options-resolver.git",
                "reference": "4fe5cf6ede71096839f0e4b4444d65dd3a7c1eb9"
            },
            "dist": {
                "type": "zip",
                "url": "https://api.github.com/repos/symfony/options-resolver/zipball/4fe5cf6ede71096839f0e4b4444d65dd3a7c1eb9",
                "reference": "4fe5cf6ede71096839f0e4b4444d65dd3a7c1eb9",
                "shasum": ""
            },
            "require": {
                "php": ">=7.2.5",
                "symfony/deprecation-contracts": "^2.1|^3",
                "symfony/polyfill-php73": "~1.0",
                "symfony/polyfill-php80": "^1.16"
            },
            "type": "library",
            "autoload": {
                "psr-4": {
                    "Symfony\\Component\\OptionsResolver\\": ""
                },
                "exclude-from-classmap": [
                    "/Tests/"
                ]
            },
            "notification-url": "https://packagist.org/downloads/",
            "license": [
                "MIT"
            ],
            "authors": [
                {
                    "name": "Fabien Potencier",
                    "email": "fabien@symfony.com"
                },
                {
                    "name": "Symfony Community",
                    "homepage": "https://symfony.com/contributors"
                }
            ],
            "description": "Provides an improved replacement for the array_replace PHP function",
            "homepage": "https://symfony.com",
            "keywords": [
                "config",
                "configuration",
                "options"
            ],
            "support": {
                "source": "https://github.com/symfony/options-resolver/tree/v5.4.21"
            },
            "funding": [
                {
                    "url": "https://symfony.com/sponsor",
                    "type": "custom"
                },
                {
                    "url": "https://github.com/fabpot",
                    "type": "github"
                },
                {
                    "url": "https://tidelift.com/funding/github/packagist/symfony/symfony",
                    "type": "tidelift"
                }
            ],
            "time": "2023-02-14T08:03:56+00:00"
        },
        {
            "name": "symfony/polyfill-php81",
            "version": "v1.27.0",
            "source": {
                "type": "git",
                "url": "https://github.com/symfony/polyfill-php81.git",
                "reference": "707403074c8ea6e2edaf8794b0157a0bfa52157a"
            },
            "dist": {
                "type": "zip",
                "url": "https://api.github.com/repos/symfony/polyfill-php81/zipball/707403074c8ea6e2edaf8794b0157a0bfa52157a",
                "reference": "707403074c8ea6e2edaf8794b0157a0bfa52157a",
                "shasum": ""
            },
            "require": {
                "php": ">=7.1"
            },
            "type": "library",
            "extra": {
                "branch-alias": {
                    "dev-main": "1.27-dev"
                },
                "thanks": {
                    "name": "symfony/polyfill",
                    "url": "https://github.com/symfony/polyfill"
                }
            },
            "autoload": {
                "files": [
                    "bootstrap.php"
                ],
                "psr-4": {
                    "Symfony\\Polyfill\\Php81\\": ""
                },
                "classmap": [
                    "Resources/stubs"
                ]
            },
            "notification-url": "https://packagist.org/downloads/",
            "license": [
                "MIT"
            ],
            "authors": [
                {
                    "name": "Nicolas Grekas",
                    "email": "p@tchwork.com"
                },
                {
                    "name": "Symfony Community",
                    "homepage": "https://symfony.com/contributors"
                }
            ],
            "description": "Symfony polyfill backporting some PHP 8.1+ features to lower PHP versions",
            "homepage": "https://symfony.com",
            "keywords": [
                "compatibility",
                "polyfill",
                "portable",
                "shim"
            ],
            "support": {
                "source": "https://github.com/symfony/polyfill-php81/tree/v1.27.0"
            },
            "funding": [
                {
                    "url": "https://symfony.com/sponsor",
                    "type": "custom"
                },
                {
                    "url": "https://github.com/fabpot",
                    "type": "github"
                },
                {
                    "url": "https://tidelift.com/funding/github/packagist/symfony/symfony",
                    "type": "tidelift"
                }
            ],
            "time": "2022-11-03T14:55:06+00:00"
        },
        {
            "name": "symfony/process",
            "version": "v5.4.23",
            "source": {
                "type": "git",
                "url": "https://github.com/symfony/process.git",
                "reference": "4b842fc4b61609e0a155a114082bd94e31e98287"
            },
            "dist": {
                "type": "zip",
                "url": "https://api.github.com/repos/symfony/process/zipball/4b842fc4b61609e0a155a114082bd94e31e98287",
                "reference": "4b842fc4b61609e0a155a114082bd94e31e98287",
                "shasum": ""
            },
            "require": {
                "php": ">=7.2.5",
                "symfony/polyfill-php80": "^1.16"
            },
            "type": "library",
            "autoload": {
                "psr-4": {
                    "Symfony\\Component\\Process\\": ""
                },
                "exclude-from-classmap": [
                    "/Tests/"
                ]
            },
            "notification-url": "https://packagist.org/downloads/",
            "license": [
                "MIT"
            ],
            "authors": [
                {
                    "name": "Fabien Potencier",
                    "email": "fabien@symfony.com"
                },
                {
                    "name": "Symfony Community",
                    "homepage": "https://symfony.com/contributors"
                }
            ],
            "description": "Executes commands in sub-processes",
            "homepage": "https://symfony.com",
            "support": {
                "source": "https://github.com/symfony/process/tree/v5.4.23"
            },
            "funding": [
                {
                    "url": "https://symfony.com/sponsor",
                    "type": "custom"
                },
                {
                    "url": "https://github.com/fabpot",
                    "type": "github"
                },
                {
                    "url": "https://tidelift.com/funding/github/packagist/symfony/symfony",
                    "type": "tidelift"
                }
            ],
            "time": "2023-04-18T13:50:24+00:00"
        },
        {
            "name": "symfony/stopwatch",
            "version": "v5.4.21",
            "source": {
                "type": "git",
                "url": "https://github.com/symfony/stopwatch.git",
                "reference": "f83692cd869a6f2391691d40a01e8acb89e76fee"
            },
            "dist": {
                "type": "zip",
                "url": "https://api.github.com/repos/symfony/stopwatch/zipball/f83692cd869a6f2391691d40a01e8acb89e76fee",
                "reference": "f83692cd869a6f2391691d40a01e8acb89e76fee",
                "shasum": ""
            },
            "require": {
                "php": ">=7.2.5",
                "symfony/service-contracts": "^1|^2|^3"
            },
            "type": "library",
            "autoload": {
                "psr-4": {
                    "Symfony\\Component\\Stopwatch\\": ""
                },
                "exclude-from-classmap": [
                    "/Tests/"
                ]
            },
            "notification-url": "https://packagist.org/downloads/",
            "license": [
                "MIT"
            ],
            "authors": [
                {
                    "name": "Fabien Potencier",
                    "email": "fabien@symfony.com"
                },
                {
                    "name": "Symfony Community",
                    "homepage": "https://symfony.com/contributors"
                }
            ],
            "description": "Provides a way to profile code",
            "homepage": "https://symfony.com",
            "support": {
                "source": "https://github.com/symfony/stopwatch/tree/v5.4.21"
            },
            "funding": [
                {
                    "url": "https://symfony.com/sponsor",
                    "type": "custom"
                },
                {
                    "url": "https://github.com/fabpot",
                    "type": "github"
                },
                {
                    "url": "https://tidelift.com/funding/github/packagist/symfony/symfony",
                    "type": "tidelift"
                }
            ],
            "time": "2023-02-14T08:03:56+00:00"
        },
        {
            "name": "textalk/websocket",
            "version": "1.6.3",
            "source": {
                "type": "git",
                "url": "https://github.com/Textalk/websocket-php.git",
                "reference": "67de79745b1a357caf812bfc44e0abf481cee012"
            },
            "dist": {
                "type": "zip",
                "url": "https://api.github.com/repos/Textalk/websocket-php/zipball/67de79745b1a357caf812bfc44e0abf481cee012",
                "reference": "67de79745b1a357caf812bfc44e0abf481cee012",
                "shasum": ""
            },
            "require": {
                "php": "^7.4 | ^8.0",
                "phrity/net-uri": "^1.0",
                "phrity/util-errorhandler": "^1.0",
                "psr/http-message": "^1.0",
                "psr/log": "^1.0 | ^2.0 | ^3.0"
            },
            "require-dev": {
                "php-coveralls/php-coveralls": "^2.0",
                "phpunit/phpunit": "^9.0",
                "squizlabs/php_codesniffer": "^3.5"
            },
            "type": "library",
            "autoload": {
                "psr-4": {
                    "WebSocket\\": "lib"
                }
            },
            "notification-url": "https://packagist.org/downloads/",
            "license": [
                "ISC"
            ],
            "authors": [
                {
                    "name": "Fredrik Liljegren"
                },
                {
                    "name": "Sören Jensen"
                }
            ],
            "description": "WebSocket client and server",
            "support": {
                "issues": "https://github.com/Textalk/websocket-php/issues",
                "source": "https://github.com/Textalk/websocket-php/tree/1.6.3"
            },
            "time": "2022-11-07T18:59:33+00:00"
        },
        {
            "name": "theseer/tokenizer",
            "version": "1.2.1",
            "source": {
                "type": "git",
                "url": "https://github.com/theseer/tokenizer.git",
                "reference": "34a41e998c2183e22995f158c581e7b5e755ab9e"
            },
            "dist": {
                "type": "zip",
                "url": "https://api.github.com/repos/theseer/tokenizer/zipball/34a41e998c2183e22995f158c581e7b5e755ab9e",
                "reference": "34a41e998c2183e22995f158c581e7b5e755ab9e",
                "shasum": ""
            },
            "require": {
                "ext-dom": "*",
                "ext-tokenizer": "*",
                "ext-xmlwriter": "*",
                "php": "^7.2 || ^8.0"
            },
            "type": "library",
            "autoload": {
                "classmap": [
                    "src/"
                ]
            },
            "notification-url": "https://packagist.org/downloads/",
            "license": [
                "BSD-3-Clause"
            ],
            "authors": [
                {
                    "name": "Arne Blankerts",
                    "email": "arne@blankerts.de",
                    "role": "Developer"
                }
            ],
            "description": "A small library for converting tokenized PHP source code into XML and potentially other formats",
            "support": {
                "issues": "https://github.com/theseer/tokenizer/issues",
                "source": "https://github.com/theseer/tokenizer/tree/1.2.1"
            },
            "funding": [
                {
                    "url": "https://github.com/theseer",
                    "type": "github"
                }
            ],
            "time": "2021-07-28T10:34:58+00:00"
        }
    ],
    "aliases": [],
    "minimum-stability": "stable",
    "stability-flags": {
        "ahand/mobileesp": 20
    },
    "prefer-stable": false,
    "prefer-lowest": false,
    "platform": {
        "php": ">=8.0"
    },
    "platform-dev": [],
    "platform-overrides": {
        "php": "8.0"
    },
    "plugin-api-version": "2.3.0"
}<|MERGE_RESOLUTION|>--- conflicted
+++ resolved
@@ -4,11 +4,7 @@
         "Read more about it at https://getcomposer.org/doc/01-basic-usage.md#installing-dependencies",
         "This file is @generated automatically"
     ],
-<<<<<<< HEAD
-    "content-hash": "2585ab1e4800a48b414af861ec0dc192",
-=======
-    "content-hash": "df01d3f6e439016909e52f8cf949af99",
->>>>>>> ff8f8809
+    "content-hash": "25da67c26f148fbbd7d6d286dd9d81bd",
     "packages": [
         {
             "name": "ahand/mobileesp",
