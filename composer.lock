{
    "_readme": [
        "This file locks the dependencies of your project to a known state",
        "Read more about it at https://getcomposer.org/doc/01-basic-usage.md#composer-lock-the-lock-file",
        "This file is @generated automatically"
    ],
<<<<<<< HEAD
    "content-hash": "3d268a17ff1b29c308f8f6a7c408c9c5",
=======
    "content-hash": "b6d18efdcac68d3bc9289b9713b5177e",
>>>>>>> 9bbaa04a
    "packages": [
        {
            "name": "ahand/mobileesp",
            "version": "dev-master",
            "source": {
                "type": "git",
                "url": "https://github.com/ahand/mobileesp.git",
                "reference": "c02055dbe9baee63aab11438f4d7b5d25075d347"
            },
            "dist": {
                "type": "zip",
                "url": "https://api.github.com/repos/ahand/mobileesp/zipball/c02055dbe9baee63aab11438f4d7b5d25075d347",
                "reference": "c02055dbe9baee63aab11438f4d7b5d25075d347",
                "shasum": ""
            },
            "type": "library",
            "autoload": {
                "classmap": [
                    "PHP"
                ]
            },
            "notification-url": "https://packagist.org/downloads/",
            "license": [
                "Apache-2.0"
            ],
            "authors": [
                {
                    "name": "Anthony Hand",
                    "email": "anthony.hand@gmail.com",
                    "role": "Maintainer"
                }
            ],
            "description": "Since 2008, MobileESP provides web site developers an easy-to-use and lightweight API for detecting whether visitors are using a mobile device, and if so, what kind. The APIs provide simple boolean results ('true' or 'false') for identifying individual device categories (such as iPhone, BlackBerry, Android, and Windows Mobile), device capabilities (e.g., J2ME), and broad classes of devices, such as 'iPhone Tier' (iPhone/Android/Tizen) or 'Tablet Tier.' APIs are available in PHP, JavaScript, Java, C#, Ruby Python, and more.",
            "homepage": "http://www.mobileesp.org",
            "keywords": [
                "Mobile-Detect",
                "browser",
                "detect android",
                "detect ipad",
                "detect iphone",
                "detect tablet",
                "mobile",
                "mobile detect",
                "mobile detector",
                "mobile device",
                "mobile esp",
                "mobile redirect",
                "mobile view managing",
                "mobiledetect",
                "responsive web",
                "user agent",
                "useragent"
            ],
            "time": "2017-06-06T22:20:56+00:00"
        },
        {
            "name": "bacon/bacon-qr-code",
            "version": "2.0.0",
            "source": {
                "type": "git",
                "url": "https://github.com/Bacon/BaconQrCode.git",
                "reference": "eaac909da3ccc32b748a65b127acd8918f58d9b0"
            },
            "dist": {
                "type": "zip",
                "url": "https://api.github.com/repos/Bacon/BaconQrCode/zipball/eaac909da3ccc32b748a65b127acd8918f58d9b0",
                "reference": "eaac909da3ccc32b748a65b127acd8918f58d9b0",
                "shasum": ""
            },
            "require": {
                "dasprid/enum": "^1.0",
                "ext-iconv": "*",
                "php": "^7.1"
            },
            "require-dev": {
                "phly/keep-a-changelog": "^1.4",
                "phpunit/phpunit": "^6.4",
                "squizlabs/php_codesniffer": "^3.1"
            },
            "suggest": {
                "ext-imagick": "to generate QR code images"
            },
            "type": "library",
            "autoload": {
                "psr-4": {
                    "BaconQrCode\\": "src/"
                }
            },
            "notification-url": "https://packagist.org/downloads/",
            "license": [
                "BSD-2-Clause"
            ],
            "authors": [
                {
                    "name": "Ben Scholzen 'DASPRiD'",
                    "email": "mail@dasprids.de",
                    "homepage": "http://www.dasprids.de",
                    "role": "Developer"
                }
            ],
            "description": "BaconQrCode is a QR code generator for PHP.",
            "homepage": "https://github.com/Bacon/BaconQrCode",
            "time": "2018-04-25T17:53:56+00:00"
        },
        {
            "name": "cap60552/php-sip2",
            "version": "v1.0.0",
            "source": {
                "type": "git",
                "url": "https://github.com/cap60552/php-sip2.git",
                "reference": "9904f94e857b7d4d4fd494f2d6634dcaf0d6e2c1"
            },
            "dist": {
                "type": "zip",
                "url": "https://api.github.com/repos/cap60552/php-sip2/zipball/9904f94e857b7d4d4fd494f2d6634dcaf0d6e2c1",
                "reference": "9904f94e857b7d4d4fd494f2d6634dcaf0d6e2c1",
                "shasum": ""
            },
            "type": "library",
            "autoload": {
                "classmap": [
                    "/"
                ]
            },
            "notification-url": "https://packagist.org/downloads/",
            "license": [
                "GPL-3.0"
            ],
            "authors": [
                {
                    "name": "John Wohlers",
                    "email": "john@wohlershome.net",
                    "role": "Maintainer"
                }
            ],
            "description": "PHP class library to facilitate communication with Integrated Library System (ILS) servers via 3M's SIP2.",
            "homepage": "https://github.com/cap60552/php-sip2",
            "time": "2015-11-03T04:42:39+00:00"
        },
        {
            "name": "container-interop/container-interop",
            "version": "1.2.0",
            "source": {
                "type": "git",
                "url": "https://github.com/container-interop/container-interop.git",
                "reference": "79cbf1341c22ec75643d841642dd5d6acd83bdb8"
            },
            "dist": {
                "type": "zip",
                "url": "https://api.github.com/repos/container-interop/container-interop/zipball/79cbf1341c22ec75643d841642dd5d6acd83bdb8",
                "reference": "79cbf1341c22ec75643d841642dd5d6acd83bdb8",
                "shasum": ""
            },
            "require": {
                "psr/container": "^1.0"
            },
            "type": "library",
            "autoload": {
                "psr-4": {
                    "Interop\\Container\\": "src/Interop/Container/"
                }
            },
            "notification-url": "https://packagist.org/downloads/",
            "license": [
                "MIT"
            ],
            "description": "Promoting the interoperability of container objects (DIC, SL, etc.)",
            "homepage": "https://github.com/container-interop/container-interop",
            "time": "2017-02-14T19:40:03+00:00"
        },
        {
<<<<<<< HEAD
            "name": "elasticsearch/elasticsearch",
            "version": "v6.1.0",
            "source": {
                "type": "git",
                "url": "https://github.com/elastic/elasticsearch-php.git",
                "reference": "b237a37b2cdf23a5a17fd3576cdea771394ad00d"
            },
            "dist": {
                "type": "zip",
                "url": "https://api.github.com/repos/elastic/elasticsearch-php/zipball/b237a37b2cdf23a5a17fd3576cdea771394ad00d",
                "reference": "b237a37b2cdf23a5a17fd3576cdea771394ad00d",
                "shasum": ""
            },
            "require": {
                "ext-json": ">=1.3.7",
                "guzzlehttp/ringphp": "~1.0",
                "php": "^7.0",
                "psr/log": "~1.0"
            },
            "require-dev": {
                "cpliakas/git-wrapper": "~1.0",
                "doctrine/inflector": "^1.1",
                "mockery/mockery": "0.9.4",
                "phpstan/phpstan-shim": "0.8.3",
                "phpunit/phpunit": "6.3.0",
                "squizlabs/php_codesniffer": "3.0.2",
                "symfony/finder": "^2.8",
                "symfony/yaml": "^2.8"
            },
            "suggest": {
                "ext-curl": "*",
                "monolog/monolog": "Allows for client-level logging and tracing"
=======
            "name": "dasprid/enum",
            "version": "1.0.0",
            "source": {
                "type": "git",
                "url": "https://github.com/DASPRiD/Enum.git",
                "reference": "631ef6e638e9494b0310837fa531bedd908fc22b"
            },
            "dist": {
                "type": "zip",
                "url": "https://api.github.com/repos/DASPRiD/Enum/zipball/631ef6e638e9494b0310837fa531bedd908fc22b",
                "reference": "631ef6e638e9494b0310837fa531bedd908fc22b",
                "shasum": ""
            },
            "require-dev": {
                "phpunit/phpunit": "^6.4",
                "squizlabs/php_codesniffer": "^3.1"
>>>>>>> 9bbaa04a
            },
            "type": "library",
            "autoload": {
                "psr-4": {
<<<<<<< HEAD
                    "Elasticsearch\\": "src/Elasticsearch/"
=======
                    "DASPRiD\\Enum\\": "src/"
>>>>>>> 9bbaa04a
                }
            },
            "notification-url": "https://packagist.org/downloads/",
            "license": [
<<<<<<< HEAD
                "Apache-2.0"
            ],
            "authors": [
                {
                    "name": "Zachary Tong"
                }
            ],
            "description": "PHP Client for Elasticsearch",
            "keywords": [
                "client",
                "elasticsearch",
                "search"
            ],
            "time": "2019-01-08T18:53:46+00:00"
=======
                "BSD-2-Clause"
            ],
            "authors": [
                {
                    "name": "Ben Scholzen 'DASPRiD'",
                    "email": "mail@dasprids.de",
                    "homepage": "https://dasprids.de/"
                }
            ],
            "description": "PHP 7.1 enum implementation",
            "keywords": [
                "enum",
                "map"
            ],
            "time": "2017-10-25T22:45:27+00:00"
        },
        {
            "name": "endroid/installer",
            "version": "1.1.3",
            "source": {
                "type": "git",
                "url": "https://github.com/endroid/installer.git",
                "reference": "0d56857e0687837bead9933048a9cc8d4ce85fd7"
            },
            "dist": {
                "type": "zip",
                "url": "https://api.github.com/repos/endroid/installer/zipball/0d56857e0687837bead9933048a9cc8d4ce85fd7",
                "reference": "0d56857e0687837bead9933048a9cc8d4ce85fd7",
                "shasum": ""
            },
            "require": {
                "composer-plugin-api": "^1.1",
                "php": ">=7.1"
            },
            "type": "composer-plugin",
            "extra": {
                "branch-alias": {
                    "dev-master": "1.x-dev"
                },
                "class": "Endroid\\Installer\\Installer"
            },
            "autoload": {
                "psr-4": {
                    "Endroid\\Installer\\": "src"
                }
            },
            "notification-url": "https://packagist.org/downloads/",
            "license": [
                "MIT"
            ],
            "authors": [
                {
                    "name": "Jeroen van den Enden",
                    "email": "info@endroid.nl"
                }
            ],
            "time": "2019-03-30T20:54:26+00:00"
>>>>>>> 9bbaa04a
        },
        {
            "name": "endroid/qr-code",
            "version": "3.5.8",
            "source": {
                "type": "git",
                "url": "https://github.com/endroid/qr-code.git",
                "reference": "7823badf59402f31e8f9b33ce1e3161a1ba89866"
            },
            "dist": {
                "type": "zip",
                "url": "https://api.github.com/repos/endroid/qr-code/zipball/7823badf59402f31e8f9b33ce1e3161a1ba89866",
                "reference": "7823badf59402f31e8f9b33ce1e3161a1ba89866",
                "shasum": ""
            },
            "require": {
                "bacon/bacon-qr-code": "^2.0",
                "endroid/installer": "^1.0.3",
                "ext-gd": "*",
                "khanamiryan/qrcode-detector-decoder": "^1.0.2",
                "myclabs/php-enum": "^1.5",
                "php": ">=7.1",
                "symfony/options-resolver": "^2.7|^3.0|^4.0",
                "symfony/property-access": "^2.7|^3.0|^4.0"
            },
            "require-dev": {
                "phpunit/phpunit": "^5.7|^6.0"
            },
            "suggest": {
                "symfony/http-foundation": "Install if you want to use QrCodeResponse"
            },
            "type": "library",
            "extra": {
                "branch-alias": {
                    "dev-master": "3.x-dev"
                }
            },
            "autoload": {
                "psr-4": {
                    "Endroid\\QrCode\\": "src/"
                }
            },
            "notification-url": "https://packagist.org/downloads/",
            "license": [
                "MIT"
            ],
            "authors": [
                {
                    "name": "Jeroen van den Enden",
                    "email": "info@endroid.nl"
                }
            ],
            "description": "Endroid QR Code",
            "homepage": "https://github.com/endroid/qr-code",
            "keywords": [
                "bundle",
                "code",
                "endroid",
                "php",
                "qr",
                "qrcode"
            ],
            "time": "2019-04-03T21:14:10+00:00"
        },
        {
            "name": "filp/whoops",
            "version": "2.4.0",
            "source": {
                "type": "git",
                "url": "https://github.com/filp/whoops.git",
                "reference": "1a1a1044ad00e285bd2825fac4c3a0443d90ad33"
            },
            "dist": {
                "type": "zip",
                "url": "https://api.github.com/repos/filp/whoops/zipball/1a1a1044ad00e285bd2825fac4c3a0443d90ad33",
                "reference": "1a1a1044ad00e285bd2825fac4c3a0443d90ad33",
                "shasum": ""
            },
            "require": {
                "php": "^5.5.9 || ^7.0",
                "psr/log": "^1.0.1"
            },
            "require-dev": {
                "mockery/mockery": "^0.9 || ^1.0",
                "phpunit/phpunit": "^4.8.35 || ^5.7",
                "symfony/var-dumper": "^2.6 || ^3.0 || ^4.0"
            },
            "suggest": {
                "symfony/var-dumper": "Pretty print complex values better with var-dumper available",
                "whoops/soap": "Formats errors as SOAP responses"
            },
            "type": "library",
            "extra": {
                "branch-alias": {
                    "dev-master": "2.2-dev"
                }
            },
            "autoload": {
                "psr-4": {
                    "Whoops\\": "src/Whoops/"
                }
            },
            "notification-url": "https://packagist.org/downloads/",
            "license": [
                "MIT"
            ],
            "authors": [
                {
                    "name": "Filipe Dobreira",
                    "homepage": "https://github.com/filp",
                    "role": "Developer"
                }
            ],
            "description": "php error handling for cool kids",
            "homepage": "https://filp.github.io/whoops/",
            "keywords": [
                "error",
                "exception",
                "handling",
                "library",
                "throwable",
                "whoops"
            ],
            "time": "2019-06-23T09:00:00+00:00"
        },
        {
            "name": "ghislainf/zf2-whoops",
            "version": "dev-master",
            "source": {
                "type": "git",
                "url": "https://github.com/ghislainf/zf2-whoops.git",
                "reference": "2649cf7caf400409942ddc3f8fe15b89381fc74e"
            },
            "dist": {
                "type": "zip",
                "url": "https://api.github.com/repos/ghislainf/zf2-whoops/zipball/2649cf7caf400409942ddc3f8fe15b89381fc74e",
                "reference": "2649cf7caf400409942ddc3f8fe15b89381fc74e",
                "shasum": ""
            },
            "require": {
                "filp/whoops": "2.*",
                "php": ">=5.3.3",
                "zendframework/zend-config": "*",
                "zendframework/zend-console": "*",
                "zendframework/zend-eventmanager": "*",
                "zendframework/zend-mvc": "*"
            },
            "type": "module",
            "autoload": {
                "psr-0": {
                    "zf2-whoops": "src/"
                },
                "classmap": [
                    "./Module.php"
                ]
            },
            "notification-url": "https://packagist.org/downloads/",
            "license": [
                "MIT"
            ],
            "authors": [
                {
                    "name": "Balázs Németh",
                    "email": "zsilbi@zsilbi.hu"
                },
                {
                    "name": "Ghislain de Fontenay",
                    "homepage": "http://www.ghislainf.me/",
                    "role": "Developer"
                },
                {
                    "name": "Filipe Dobreira",
                    "homepage": "https://github.com/filp"
                },
                {
                    "name": "Andreas Frömer",
                    "homepage": "https://github.com/icanhazstring"
                }
            ],
            "description": "PHP whoops error on ZF2 framework",
            "homepage": "https://github.com/ghislainf/zf2-whoops",
            "time": "2016-06-06T08:41:08+00:00"
        },
        {
            "name": "guzzlehttp/ringphp",
            "version": "1.1.1",
            "source": {
                "type": "git",
                "url": "https://github.com/guzzle/RingPHP.git",
                "reference": "5e2a174052995663dd68e6b5ad838afd47dd615b"
            },
            "dist": {
                "type": "zip",
                "url": "https://api.github.com/repos/guzzle/RingPHP/zipball/5e2a174052995663dd68e6b5ad838afd47dd615b",
                "reference": "5e2a174052995663dd68e6b5ad838afd47dd615b",
                "shasum": ""
            },
            "require": {
                "guzzlehttp/streams": "~3.0",
                "php": ">=5.4.0",
                "react/promise": "~2.0"
            },
            "require-dev": {
                "ext-curl": "*",
                "phpunit/phpunit": "~4.0"
            },
            "suggest": {
                "ext-curl": "Guzzle will use specific adapters if cURL is present"
            },
            "type": "library",
            "extra": {
                "branch-alias": {
                    "dev-master": "1.1-dev"
                }
            },
            "autoload": {
                "psr-4": {
                    "GuzzleHttp\\Ring\\": "src/"
                }
            },
            "notification-url": "https://packagist.org/downloads/",
            "license": [
                "MIT"
            ],
            "authors": [
                {
                    "name": "Michael Dowling",
                    "email": "mtdowling@gmail.com",
                    "homepage": "https://github.com/mtdowling"
                }
            ],
            "description": "Provides a simple API and specification that abstracts away the details of HTTP into a single PHP function.",
            "time": "2018-07-31T13:22:33+00:00"
        },
        {
            "name": "guzzlehttp/streams",
            "version": "3.0.0",
            "source": {
                "type": "git",
                "url": "https://github.com/guzzle/streams.git",
                "reference": "47aaa48e27dae43d39fc1cea0ccf0d84ac1a2ba5"
            },
            "dist": {
                "type": "zip",
                "url": "https://api.github.com/repos/guzzle/streams/zipball/47aaa48e27dae43d39fc1cea0ccf0d84ac1a2ba5",
                "reference": "47aaa48e27dae43d39fc1cea0ccf0d84ac1a2ba5",
                "shasum": ""
            },
            "require": {
                "php": ">=5.4.0"
            },
            "require-dev": {
                "phpunit/phpunit": "~4.0"
            },
            "type": "library",
            "extra": {
                "branch-alias": {
                    "dev-master": "3.0-dev"
                }
            },
            "autoload": {
                "psr-4": {
                    "GuzzleHttp\\Stream\\": "src/"
                }
            },
            "notification-url": "https://packagist.org/downloads/",
            "license": [
                "MIT"
            ],
            "authors": [
                {
                    "name": "Michael Dowling",
                    "email": "mtdowling@gmail.com",
                    "homepage": "https://github.com/mtdowling"
                }
            ],
            "description": "Provides a simple abstraction over streams of data",
            "homepage": "http://guzzlephp.org/",
            "keywords": [
                "Guzzle",
                "stream"
            ],
            "time": "2014-10-12T19:18:40+00:00"
        },
        {
            "name": "jasig/phpcas",
            "version": "1.3.7",
            "source": {
                "type": "git",
                "url": "https://github.com/apereo/phpCAS.git",
                "reference": "b5b29102c3a42f570c4a3e852f3cf67cae6d6082"
            },
            "dist": {
                "type": "zip",
                "url": "https://api.github.com/repos/apereo/phpCAS/zipball/b5b29102c3a42f570c4a3e852f3cf67cae6d6082",
                "reference": "b5b29102c3a42f570c4a3e852f3cf67cae6d6082",
                "shasum": ""
            },
            "require": {
                "ext-curl": "*",
                "php": ">=5.4.0"
            },
            "require-dev": {
                "phpunit/phpunit": "~3.7.10"
            },
            "type": "library",
            "extra": {
                "branch-alias": {
                    "dev-master": "1.3.x-dev"
                }
            },
            "autoload": {
                "classmap": [
                    "source/"
                ]
            },
            "notification-url": "https://packagist.org/downloads/",
            "license": [
                "Apache-2.0"
            ],
            "authors": [
                {
                    "name": "Joachim Fritschi",
                    "homepage": "https://wiki.jasig.org/display/~fritschi"
                },
                {
                    "name": "Adam Franco",
                    "homepage": "https://wiki.jasig.org/display/~adamfranco"
                }
            ],
            "description": "Provides a simple API for authenticating users against a CAS server",
            "homepage": "https://wiki.jasig.org/display/CASC/phpCAS",
            "keywords": [
                "apereo",
                "cas",
                "jasig"
            ],
            "time": "2019-04-22T19:48:16+00:00"
        },
        {
            "name": "khanamiryan/qrcode-detector-decoder",
            "version": "1.0.2",
            "source": {
                "type": "git",
                "url": "https://github.com/khanamiryan/php-qrcode-detector-decoder.git",
                "reference": "a75482d3bc804e3f6702332bfda6cccbb0dfaa76"
            },
            "dist": {
                "type": "zip",
                "url": "https://api.github.com/repos/khanamiryan/php-qrcode-detector-decoder/zipball/a75482d3bc804e3f6702332bfda6cccbb0dfaa76",
                "reference": "a75482d3bc804e3f6702332bfda6cccbb0dfaa76",
                "shasum": ""
            },
            "require": {
                "php": "^5.6|^7.0"
            },
            "require-dev": {
                "phpunit/phpunit": "^5.7"
            },
            "type": "library",
            "autoload": {
                "psr-4": {
                    "Zxing\\": "lib/"
                },
                "files": [
                    "lib/Common/customFunctions.php"
                ]
            },
            "notification-url": "https://packagist.org/downloads/",
            "license": [
                "MIT"
            ],
            "authors": [
                {
                    "name": "Ashot Khanamiryan",
                    "email": "a.khanamiryan@gmail.com",
                    "homepage": "https://github.com/khanamiryan",
                    "role": "Developer"
                }
            ],
            "description": "QR code decoder / reader",
            "homepage": "https://github.com/khanamiryan/php-qrcode-detector-decoder/",
            "keywords": [
                "barcode",
                "qr",
                "zxing"
            ],
            "time": "2018-04-26T11:41:33+00:00"
        },
        {
            "name": "matthiasmullie/minify",
            "version": "1.3.61",
            "source": {
                "type": "git",
                "url": "https://github.com/matthiasmullie/minify.git",
                "reference": "d5acb8ce5b6acb7d11bafe97cecc533f6e4fd751"
            },
            "dist": {
                "type": "zip",
                "url": "https://api.github.com/repos/matthiasmullie/minify/zipball/d5acb8ce5b6acb7d11bafe97cecc533f6e4fd751",
                "reference": "d5acb8ce5b6acb7d11bafe97cecc533f6e4fd751",
                "shasum": ""
            },
            "require": {
                "ext-pcre": "*",
                "matthiasmullie/path-converter": "~1.1",
                "php": ">=5.3.0"
            },
            "require-dev": {
                "friendsofphp/php-cs-fixer": "~2.0",
                "matthiasmullie/scrapbook": "~1.0",
                "phpunit/phpunit": "~4.8"
            },
            "suggest": {
                "psr/cache-implementation": "Cache implementation to use with Minify::cache"
            },
            "bin": [
                "bin/minifycss",
                "bin/minifyjs"
            ],
            "type": "library",
            "autoload": {
                "psr-4": {
                    "MatthiasMullie\\Minify\\": "src/"
                }
            },
            "notification-url": "https://packagist.org/downloads/",
            "license": [
                "MIT"
            ],
            "authors": [
                {
                    "name": "Matthias Mullie",
                    "email": "minify@mullie.eu",
                    "homepage": "http://www.mullie.eu",
                    "role": "Developer"
                }
            ],
            "description": "CSS & JavaScript minifier, in PHP. Removes whitespace, strips comments, combines files (incl. @import statements and small assets in CSS files), and optimizes/shortens a few common programming patterns.",
            "homepage": "http://www.minifier.org",
            "keywords": [
                "JS",
                "css",
                "javascript",
                "minifier",
                "minify"
            ],
            "time": "2018-11-26T23:10:39+00:00"
        },
        {
            "name": "matthiasmullie/path-converter",
            "version": "1.1.2",
            "source": {
                "type": "git",
                "url": "https://github.com/matthiasmullie/path-converter.git",
                "reference": "5e4b121c8b9f97c80835c1d878b0812ba1d607c9"
            },
            "dist": {
                "type": "zip",
                "url": "https://api.github.com/repos/matthiasmullie/path-converter/zipball/5e4b121c8b9f97c80835c1d878b0812ba1d607c9",
                "reference": "5e4b121c8b9f97c80835c1d878b0812ba1d607c9",
                "shasum": ""
            },
            "require": {
                "ext-pcre": "*",
                "php": ">=5.3.0"
            },
            "require-dev": {
                "phpunit/phpunit": "~4.8"
            },
            "type": "library",
            "autoload": {
                "psr-4": {
                    "MatthiasMullie\\PathConverter\\": "src/"
                }
            },
            "notification-url": "https://packagist.org/downloads/",
            "license": [
                "MIT"
            ],
            "authors": [
                {
                    "name": "Matthias Mullie",
                    "email": "pathconverter@mullie.eu",
                    "homepage": "http://www.mullie.eu",
                    "role": "Developer"
                }
            ],
            "description": "Relative path converter",
            "homepage": "http://github.com/matthiasmullie/path-converter",
            "keywords": [
                "converter",
                "path",
                "paths",
                "relative"
            ],
            "time": "2018-10-25T15:19:41+00:00"
        },
        {
            "name": "misd/linkify",
            "version": "v1.1.4",
            "source": {
                "type": "git",
                "url": "https://github.com/misd-service-development/php-linkify.git",
                "reference": "3481b148806a23b4001712de645247a1a4dcc10a"
            },
            "dist": {
                "type": "zip",
                "url": "https://api.github.com/repos/misd-service-development/php-linkify/zipball/3481b148806a23b4001712de645247a1a4dcc10a",
                "reference": "3481b148806a23b4001712de645247a1a4dcc10a",
                "shasum": ""
            },
            "require": {
                "php": ">=5.3.0"
            },
            "require-dev": {
                "phpunit/phpunit": "^4.0 || ^5.0"
            },
            "type": "library",
            "extra": {
                "branch-alias": {
                    "dev-master": "1.1.x-dev"
                }
            },
            "autoload": {
                "psr-4": {
                    "Misd\\Linkify\\": "src/Misd/Linkify"
                }
            },
            "notification-url": "https://packagist.org/downloads/",
            "license": [
                "MIT"
            ],
            "description": "Converts URLs and email addresses in text into HTML links",
            "homepage": "https://github.com/misd-service-development/php-linkify",
            "keywords": [
                "convert",
                "email address",
                "link",
                "url"
            ],
            "time": "2017-08-17T08:33:35+00:00"
        },
        {
            "name": "myclabs/php-enum",
            "version": "1.7.1",
            "source": {
                "type": "git",
                "url": "https://github.com/myclabs/php-enum.git",
                "reference": "f46847626b8739de22e4ebc6b56010f317d4448d"
            },
            "dist": {
                "type": "zip",
                "url": "https://api.github.com/repos/myclabs/php-enum/zipball/f46847626b8739de22e4ebc6b56010f317d4448d",
                "reference": "f46847626b8739de22e4ebc6b56010f317d4448d",
                "shasum": ""
            },
            "require": {
                "ext-json": "*",
                "php": ">=7.1"
            },
            "require-dev": {
                "phpunit/phpunit": "^4.8.35|^5.7|^6.0",
                "squizlabs/php_codesniffer": "1.*"
            },
            "type": "library",
            "autoload": {
                "psr-4": {
                    "MyCLabs\\Enum\\": "src/"
                }
            },
            "notification-url": "https://packagist.org/downloads/",
            "license": [
                "MIT"
            ],
            "authors": [
                {
                    "name": "PHP Enum contributors",
                    "homepage": "https://github.com/myclabs/php-enum/graphs/contributors"
                }
            ],
            "description": "PHP Enum implementation",
            "homepage": "http://github.com/myclabs/php-enum",
            "keywords": [
                "enum"
            ],
            "time": "2019-05-05T10:12:03+00:00"
        },
        {
            "name": "ocramius/package-versions",
            "version": "1.4.0",
            "source": {
                "type": "git",
                "url": "https://github.com/Ocramius/PackageVersions.git",
                "reference": "a4d4b60d0e60da2487bd21a2c6ac089f85570dbb"
            },
            "dist": {
                "type": "zip",
                "url": "https://api.github.com/repos/Ocramius/PackageVersions/zipball/a4d4b60d0e60da2487bd21a2c6ac089f85570dbb",
                "reference": "a4d4b60d0e60da2487bd21a2c6ac089f85570dbb",
                "shasum": ""
            },
            "require": {
                "composer-plugin-api": "^1.0.0",
                "php": "^7.1.0"
            },
            "require-dev": {
                "composer/composer": "^1.6.3",
                "doctrine/coding-standard": "^5.0.1",
                "ext-zip": "*",
                "infection/infection": "^0.7.1",
                "phpunit/phpunit": "^7.0.0"
            },
            "type": "composer-plugin",
            "extra": {
                "class": "PackageVersions\\Installer",
                "branch-alias": {
                    "dev-master": "2.0.x-dev"
                }
            },
            "autoload": {
                "psr-4": {
                    "PackageVersions\\": "src/PackageVersions"
                }
            },
            "notification-url": "https://packagist.org/downloads/",
            "license": [
                "MIT"
            ],
            "authors": [
                {
                    "name": "Marco Pivetta",
                    "email": "ocramius@gmail.com"
                }
            ],
            "description": "Composer plugin that provides efficient querying for installed package versions (no runtime IO)",
            "time": "2019-02-21T12:16:21+00:00"
        },
        {
            "name": "ocramius/proxy-manager",
            "version": "2.1.1",
            "source": {
                "type": "git",
                "url": "https://github.com/Ocramius/ProxyManager.git",
                "reference": "e18ac876b2e4819c76349de8f78ccc8ef1554cd7"
            },
            "dist": {
                "type": "zip",
                "url": "https://api.github.com/repos/Ocramius/ProxyManager/zipball/e18ac876b2e4819c76349de8f78ccc8ef1554cd7",
                "reference": "e18ac876b2e4819c76349de8f78ccc8ef1554cd7",
                "shasum": ""
            },
            "require": {
                "ocramius/package-versions": "^1.1.1",
                "php": "^7.1.0",
                "zendframework/zend-code": "^3.1.0"
            },
            "require-dev": {
                "couscous/couscous": "^1.5.2",
                "ext-phar": "*",
                "humbug/humbug": "dev-master@DEV",
                "nikic/php-parser": "^3.0.4",
                "phpbench/phpbench": "^0.12.2",
                "phpstan/phpstan": "^0.6.4",
                "phpunit/phpunit": "^5.6.4",
                "phpunit/phpunit-mock-objects": "^3.4.1",
                "squizlabs/php_codesniffer": "^2.7.0"
            },
            "suggest": {
                "ocramius/generated-hydrator": "To have very fast object to array to object conversion for ghost objects",
                "zendframework/zend-json": "To have the JsonRpc adapter (Remote Object feature)",
                "zendframework/zend-soap": "To have the Soap adapter (Remote Object feature)",
                "zendframework/zend-xmlrpc": "To have the XmlRpc adapter (Remote Object feature)"
            },
            "type": "library",
            "extra": {
                "branch-alias": {
                    "dev-master": "3.0.x-dev"
                }
            },
            "autoload": {
                "psr-0": {
                    "ProxyManager\\": "src"
                }
            },
            "notification-url": "https://packagist.org/downloads/",
            "license": [
                "MIT"
            ],
            "authors": [
                {
                    "name": "Marco Pivetta",
                    "email": "ocramius@gmail.com",
                    "homepage": "http://ocramius.github.io/"
                }
            ],
            "description": "A library providing utilities to generate, instantiate and generally operate with Object Proxies",
            "homepage": "https://github.com/Ocramius/ProxyManager",
            "keywords": [
                "aop",
                "lazy loading",
                "proxy",
                "proxy pattern",
                "service proxies"
            ],
            "time": "2017-05-04T11:12:50+00:00"
        },
        {
            "name": "oyejorge/less.php",
            "version": "v1.7.0.14",
            "source": {
                "type": "git",
                "url": "https://github.com/oyejorge/less.php.git",
                "reference": "42925c5a01a07d67ca7e82dfc8fb31814d557bc9"
            },
            "dist": {
                "type": "zip",
                "url": "https://api.github.com/repos/oyejorge/less.php/zipball/42925c5a01a07d67ca7e82dfc8fb31814d557bc9",
                "reference": "42925c5a01a07d67ca7e82dfc8fb31814d557bc9",
                "shasum": ""
            },
            "require": {
                "php": ">=5.3"
            },
            "require-dev": {
                "phpunit/phpunit": "~4.8.24"
            },
            "bin": [
                "bin/lessc"
            ],
            "type": "library",
            "autoload": {
                "psr-0": {
                    "Less": "lib/"
                },
                "classmap": [
                    "lessc.inc.php"
                ]
            },
            "notification-url": "https://packagist.org/downloads/",
            "license": [
                "Apache-2.0"
            ],
            "authors": [
                {
                    "name": "Matt Agar",
                    "homepage": "https://github.com/agar"
                },
                {
                    "name": "Martin Jantošovič",
                    "homepage": "https://github.com/Mordred"
                },
                {
                    "name": "Josh Schmidt",
                    "homepage": "https://github.com/oyejorge"
                }
            ],
            "description": "PHP port of the Javascript version of LESS http://lesscss.org (Originally maintained by Josh Schmidt)",
            "homepage": "http://lessphp.gpeasy.com",
            "keywords": [
                "css",
                "less",
                "less.js",
                "lesscss",
                "php",
                "stylesheet"
            ],
            "time": "2017-03-28T22:19:25+00:00"
        },
        {
            "name": "paragonie/random_compat",
            "version": "v9.99.99",
            "source": {
                "type": "git",
                "url": "https://github.com/paragonie/random_compat.git",
                "reference": "84b4dfb120c6f9b4ff7b3685f9b8f1aa365a0c95"
            },
            "dist": {
                "type": "zip",
                "url": "https://api.github.com/repos/paragonie/random_compat/zipball/84b4dfb120c6f9b4ff7b3685f9b8f1aa365a0c95",
                "reference": "84b4dfb120c6f9b4ff7b3685f9b8f1aa365a0c95",
                "shasum": ""
            },
            "require": {
                "php": "^7"
            },
            "require-dev": {
                "phpunit/phpunit": "4.*|5.*",
                "vimeo/psalm": "^1"
            },
            "suggest": {
                "ext-libsodium": "Provides a modern crypto API that can be used to generate random bytes."
            },
            "type": "library",
            "notification-url": "https://packagist.org/downloads/",
            "license": [
                "MIT"
            ],
            "authors": [
                {
                    "name": "Paragon Initiative Enterprises",
                    "email": "security@paragonie.com",
                    "homepage": "https://paragonie.com"
                }
            ],
            "description": "PHP 5.x polyfill for random_bytes() and random_int() from PHP 7",
            "keywords": [
                "csprng",
                "polyfill",
                "pseudorandom",
                "random"
            ],
            "time": "2018-07-02T15:55:56+00:00"
        },
        {
            "name": "pear/archive_tar",
            "version": "1.4.7",
            "source": {
                "type": "git",
                "url": "https://github.com/pear/Archive_Tar.git",
                "reference": "7e48add6f8edc3027dd98ad15964b1a28fd0c845"
            },
            "dist": {
                "type": "zip",
                "url": "https://api.github.com/repos/pear/Archive_Tar/zipball/7e48add6f8edc3027dd98ad15964b1a28fd0c845",
                "reference": "7e48add6f8edc3027dd98ad15964b1a28fd0c845",
                "shasum": ""
            },
            "require": {
                "pear/pear-core-minimal": "^1.10.0alpha2",
                "php": ">=5.2.0"
            },
            "require-dev": {
                "phpunit/phpunit": "*"
            },
            "suggest": {
                "ext-bz2": "Bz2 compression support.",
                "ext-xz": "Lzma2 compression support.",
                "ext-zlib": "Gzip compression support."
            },
            "type": "library",
            "extra": {
                "branch-alias": {
                    "dev-master": "1.4.x-dev"
                }
            },
            "autoload": {
                "psr-0": {
                    "Archive_Tar": ""
                }
            },
            "notification-url": "https://packagist.org/downloads/",
            "include-path": [
                "./"
            ],
            "license": [
                "BSD-3-Clause"
            ],
            "authors": [
                {
                    "name": "Vincent Blavet",
                    "email": "vincent@phpconcept.net"
                },
                {
                    "name": "Greg Beaver",
                    "email": "greg@chiaraquartet.net"
                },
                {
                    "name": "Michiel Rook",
                    "email": "mrook@php.net"
                }
            ],
            "description": "Tar file management class with compression support (gzip, bzip2, lzma2)",
            "homepage": "https://github.com/pear/Archive_Tar",
            "keywords": [
                "archive",
                "tar"
            ],
            "time": "2019-04-08T13:15:55+00:00"
        },
        {
            "name": "pear/console_getopt",
            "version": "v1.4.2",
            "source": {
                "type": "git",
                "url": "https://github.com/pear/Console_Getopt.git",
                "reference": "6c77aeb625b32bd752e89ee17972d103588b90c0"
            },
            "dist": {
                "type": "zip",
                "url": "https://api.github.com/repos/pear/Console_Getopt/zipball/6c77aeb625b32bd752e89ee17972d103588b90c0",
                "reference": "6c77aeb625b32bd752e89ee17972d103588b90c0",
                "shasum": ""
            },
            "type": "library",
            "autoload": {
                "psr-0": {
                    "Console": "./"
                }
            },
            "notification-url": "https://packagist.org/downloads/",
            "include-path": [
                "./"
            ],
            "license": [
                "BSD-2-Clause"
            ],
            "authors": [
                {
                    "name": "Greg Beaver",
                    "email": "cellog@php.net",
                    "role": "Helper"
                },
                {
                    "name": "Andrei Zmievski",
                    "email": "andrei@php.net",
                    "role": "Lead"
                },
                {
                    "name": "Stig Bakken",
                    "email": "stig@php.net",
                    "role": "Developer"
                }
            ],
            "description": "More info available on: http://pear.php.net/package/Console_Getopt",
            "time": "2019-02-06T16:52:33+00:00"
        },
        {
            "name": "pear/file_marc",
            "version": "1.2.0",
            "source": {
                "type": "git",
                "url": "https://github.com/pear/File_MARC.git",
                "reference": "84b7f633c9261245bf6b16d7fbe87fe503551c9a"
            },
            "dist": {
                "type": "zip",
                "url": "https://api.github.com/repos/pear/File_MARC/zipball/84b7f633c9261245bf6b16d7fbe87fe503551c9a",
                "reference": "84b7f633c9261245bf6b16d7fbe87fe503551c9a",
                "shasum": ""
            },
            "require": {
                "pear/pear_exception": "1.*"
            },
            "require-dev": {
                "phpunit/phpunit": "*"
            },
            "suggest": {
                "pear/validate_ispn": "Install optionally via your project's composer.json"
            },
            "type": "library",
            "autoload": {
                "psr-0": {
                    "File": "./"
                }
            },
            "notification-url": "https://packagist.org/downloads/",
            "include-path": [
                "./"
            ],
            "license": [
                "LGPL-2.1"
            ],
            "authors": [
                {
                    "name": "Dan Scott",
                    "email": "dbs@php.net",
                    "homepage": "https://coffeecode.net",
                    "role": "Lead"
                }
            ],
            "description": "Supports the MAchine Readable Cataloging (MARC) file format documented at http://loc.gov/marc/",
            "time": "2017-12-04T10:30:19+00:00"
        },
        {
            "name": "pear/http_request2",
            "version": "v2.3.0",
            "source": {
                "type": "git",
                "url": "https://github.com/pear/HTTP_Request2.git",
                "reference": "3599cf0fe455a4e281da464f6510bfc5c2ce54c4"
            },
            "dist": {
                "type": "zip",
                "url": "https://api.github.com/repos/pear/HTTP_Request2/zipball/3599cf0fe455a4e281da464f6510bfc5c2ce54c4",
                "reference": "3599cf0fe455a4e281da464f6510bfc5c2ce54c4",
                "shasum": ""
            },
            "require": {
                "pear/net_url2": "^2.2.0",
                "pear/pear_exception": "^1.0.0",
                "php": ">=5.2.0"
            },
            "suggest": {
                "ext-fileinfo": "Adds support for looking up mime-types using finfo.",
                "ext-zlib": "Allows handling gzip compressed responses.",
                "lib-curl": "Allows using cURL as a request backend.",
                "lib-openssl": "Allows handling SSL requests when not using cURL."
            },
            "type": "library",
            "extra": {
                "branch-alias": {
                    "dev-trunk": "2.2-dev"
                }
            },
            "autoload": {
                "psr-0": {
                    "HTTP_Request2": ""
                }
            },
            "notification-url": "https://packagist.org/downloads/",
            "include-path": [
                "./"
            ],
            "license": [
                "BSD-3-Clause"
            ],
            "authors": [
                {
                    "name": "Alexey Borzov",
                    "email": "avb@php.net"
                }
            ],
            "description": "Provides an easy way to perform HTTP requests.",
            "homepage": "http://pear.php.net/package/HTTP_Request2",
            "keywords": [
                "PEAR",
                "curl",
                "http",
                "request"
            ],
            "time": "2016-02-13T20:20:39+00:00"
        },
        {
            "name": "pear/net_url2",
            "version": "v2.2.2",
            "source": {
                "type": "git",
                "url": "https://github.com/pear/Net_URL2.git",
                "reference": "07fd055820dbf466ee3990abe96d0e40a8791f9d"
            },
            "dist": {
                "type": "zip",
                "url": "https://api.github.com/repos/pear/Net_URL2/zipball/07fd055820dbf466ee3990abe96d0e40a8791f9d",
                "reference": "07fd055820dbf466ee3990abe96d0e40a8791f9d",
                "shasum": ""
            },
            "require": {
                "php": ">=5.1.4"
            },
            "require-dev": {
                "phpunit/phpunit": ">=3.3.0"
            },
            "type": "library",
            "extra": {
                "branch-alias": {
                    "dev-master": "2.2.x-dev"
                }
            },
            "autoload": {
                "classmap": [
                    "Net/URL2.php"
                ]
            },
            "notification-url": "https://packagist.org/downloads/",
            "include-path": [
                "./"
            ],
            "license": [
                "BSD-3-Clause"
            ],
            "authors": [
                {
                    "name": "David Coallier",
                    "email": "davidc@php.net"
                },
                {
                    "name": "Tom Klingenberg",
                    "email": "tkli@php.net"
                },
                {
                    "name": "Christian Schmidt",
                    "email": "chmidt@php.net"
                }
            ],
            "description": "Class for parsing and handling URL. Provides parsing of URLs into their constituent parts (scheme, host, path etc.), URL generation, and resolving of relative URLs.",
            "homepage": "https://github.com/pear/Net_URL2",
            "keywords": [
                "PEAR",
                "net",
                "networking",
                "rfc3986",
                "uri",
                "url"
            ],
            "time": "2017-08-25T06:16:11+00:00"
        },
        {
            "name": "pear/pear-core-minimal",
            "version": "v1.10.9",
            "source": {
                "type": "git",
                "url": "https://github.com/pear/pear-core-minimal.git",
                "reference": "742be8dd68c746a01e4b0a422258e9c9cae1c37f"
            },
            "dist": {
                "type": "zip",
                "url": "https://api.github.com/repos/pear/pear-core-minimal/zipball/742be8dd68c746a01e4b0a422258e9c9cae1c37f",
                "reference": "742be8dd68c746a01e4b0a422258e9c9cae1c37f",
                "shasum": ""
            },
            "require": {
                "pear/console_getopt": "~1.4",
                "pear/pear_exception": "~1.0"
            },
            "replace": {
                "rsky/pear-core-min": "self.version"
            },
            "type": "library",
            "autoload": {
                "psr-0": {
                    "": "src/"
                }
            },
            "notification-url": "https://packagist.org/downloads/",
            "include-path": [
                "src/"
            ],
            "license": [
                "BSD-3-Clause"
            ],
            "authors": [
                {
                    "name": "Christian Weiske",
                    "email": "cweiske@php.net",
                    "role": "Lead"
                }
            ],
            "description": "Minimal set of PEAR core files to be used as composer dependency",
            "time": "2019-03-13T18:15:44+00:00"
        },
        {
            "name": "pear/pear_exception",
            "version": "v1.0.0",
            "source": {
                "type": "git",
                "url": "https://github.com/pear/PEAR_Exception.git",
                "reference": "8c18719fdae000b690e3912be401c76e406dd13b"
            },
            "dist": {
                "type": "zip",
                "url": "https://api.github.com/repos/pear/PEAR_Exception/zipball/8c18719fdae000b690e3912be401c76e406dd13b",
                "reference": "8c18719fdae000b690e3912be401c76e406dd13b",
                "shasum": ""
            },
            "require": {
                "php": ">=4.4.0"
            },
            "require-dev": {
                "phpunit/phpunit": "*"
            },
            "type": "class",
            "extra": {
                "branch-alias": {
                    "dev-master": "1.0.x-dev"
                }
            },
            "autoload": {
                "psr-0": {
                    "PEAR": ""
                }
            },
            "notification-url": "https://packagist.org/downloads/",
            "include-path": [
                "."
            ],
            "license": [
                "BSD-2-Clause"
            ],
            "authors": [
                {
                    "name": "Helgi Thormar",
                    "email": "dufuz@php.net"
                },
                {
                    "name": "Greg Beaver",
                    "email": "cellog@php.net"
                }
            ],
            "description": "The PEAR Exception base class.",
            "homepage": "https://github.com/pear/PEAR_Exception",
            "keywords": [
                "exception"
            ],
            "time": "2015-02-10T20:07:52+00:00"
        },
        {
            "name": "pear/validate",
            "version": "v0.8.5",
            "source": {
                "type": "git",
                "url": "https://github.com/pear/Validate.git",
                "reference": "d055541ee2d7165329d5e5b8e91907d7fae1cff2"
            },
            "dist": {
                "type": "zip",
                "url": "https://api.github.com/repos/pear/Validate/zipball/d055541ee2d7165329d5e5b8e91907d7fae1cff2",
                "reference": "d055541ee2d7165329d5e5b8e91907d7fae1cff2",
                "shasum": ""
            },
            "suggest": {
                "pear/date": "Install optionally via your project's composer.json"
            },
            "type": "library",
            "autoload": {
                "psr-0": {
                    "Validate": "./"
                }
            },
            "notification-url": "https://packagist.org/downloads/",
            "include-path": [
                "./"
            ],
            "license": [
                "New BSD"
            ],
            "authors": [
                {
                    "name": "Pierre-Alain Joye",
                    "email": "pierre.php@gmail.com",
                    "role": "Lead"
                },
                {
                    "name": "Thomas V.V.Cox",
                    "email": "cox@php.net",
                    "role": "Lead"
                },
                {
                    "name": "Helgi Þormar Þorbjörnsson",
                    "email": "dufuz@php.net",
                    "role": "Lead"
                },
                {
                    "name": "Amir Mohammad Saied",
                    "email": "amirsaied@gmail.com",
                    "role": "Lead"
                },
                {
                    "name": "David Coallier",
                    "email": "david@echolibre.com",
                    "role": "Lead"
                },
                {
                    "name": "bertrand Gugger",
                    "email": "bertrand@toggg.com",
                    "role": "Lead"
                },
                {
                    "name": "Stefan Neufeind",
                    "email": "pear.neufeind@speedpartner.de",
                    "role": "Developer"
                }
            ],
            "description": "Validate numbers, email, strings, dates, URIs and more",
            "homepage": "http://pear.php.net/package/Validate",
            "time": "2015-02-20T09:16:13+00:00"
        },
        {
            "name": "pear/validate_ispn",
            "version": "dev-master",
            "source": {
                "type": "git",
                "url": "https://github.com/pear/Validate_ISPN.git",
                "reference": "9ea9312a0841b5d745742c737772aeffa6d06e96"
            },
            "dist": {
                "type": "zip",
                "url": "https://api.github.com/repos/pear/Validate_ISPN/zipball/9ea9312a0841b5d745742c737772aeffa6d06e96",
                "reference": "9ea9312a0841b5d745742c737772aeffa6d06e96",
                "shasum": ""
            },
            "require": {
                "pear/validate": "*"
            },
            "require-dev": {
                "phpunit/phpunit": "*"
            },
            "type": "library",
            "autoload": {
                "psr-0": {
                    "Validate": "./"
                }
            },
            "notification-url": "https://packagist.org/downloads/",
            "include-path": [
                "./"
            ],
            "license": [
                "BSD-2-Clause"
            ],
            "authors": [
                {
                    "name": "Helgi Þormar",
                    "email": "dufuz@php.net",
                    "role": "Lead"
                },
                {
                    "name": "Piotr Klaban",
                    "email": "makler@man.torun.pl",
                    "role": "Lead"
                }
            ],
            "description": "More info available on: http://pear.php.net/package/Validate_ISPN",
            "time": "2015-04-14T04:17:31+00:00"
        },
        {
            "name": "phing/phing",
            "version": "2.16.1",
            "source": {
                "type": "git",
                "url": "https://github.com/phingofficial/phing.git",
                "reference": "cbe0f969e434e269af91b4160b86fe899c6e07c7"
            },
            "dist": {
                "type": "zip",
                "url": "https://api.github.com/repos/phingofficial/phing/zipball/cbe0f969e434e269af91b4160b86fe899c6e07c7",
                "reference": "cbe0f969e434e269af91b4160b86fe899c6e07c7",
                "shasum": ""
            },
            "require": {
                "php": ">=5.2.0",
                "symfony/yaml": "^3.1 || ^4.0"
            },
            "require-dev": {
                "ext-pdo_sqlite": "*",
                "mikey179/vfsstream": "^1.6",
                "pdepend/pdepend": "2.x",
                "pear/archive_tar": "1.4.x",
                "pear/http_request2": "dev-trunk",
                "pear/net_growl": "dev-trunk",
                "pear/pear-core-minimal": "1.10.1",
                "pear/versioncontrol_git": "@dev",
                "pear/versioncontrol_svn": "~0.5",
                "phpdocumentor/phpdocumentor": "2.x",
                "phploc/phploc": "~2.0.6",
                "phpmd/phpmd": "~2.2",
                "phpunit/phpunit": ">=3.7",
                "sebastian/git": "~1.0",
                "sebastian/phpcpd": "2.x",
                "siad007/versioncontrol_hg": "^1.0",
                "simpletest/simpletest": "^1.1",
                "squizlabs/php_codesniffer": "~2.2"
            },
            "suggest": {
                "pdepend/pdepend": "PHP version of JDepend",
                "pear/archive_tar": "Tar file management class",
                "pear/versioncontrol_git": "A library that provides OO interface to handle Git repository",
                "pear/versioncontrol_svn": "A simple OO-style interface for Subversion, the free/open-source version control system",
                "phpdocumentor/phpdocumentor": "Documentation Generator for PHP",
                "phploc/phploc": "A tool for quickly measuring the size of a PHP project",
                "phpmd/phpmd": "PHP version of PMD tool",
                "phpunit/php-code-coverage": "Library that provides collection, processing, and rendering functionality for PHP code coverage information",
                "phpunit/phpunit": "The PHP Unit Testing Framework",
                "sebastian/phpcpd": "Copy/Paste Detector (CPD) for PHP code",
                "siad007/versioncontrol_hg": "A library for interfacing with Mercurial repositories.",
                "tedivm/jshrink": "Javascript Minifier built in PHP"
            },
            "bin": [
                "bin/phing"
            ],
            "type": "library",
            "extra": {
                "branch-alias": {
                    "dev-master": "2.16.x-dev"
                }
            },
            "autoload": {
                "classmap": [
                    "classes/phing/"
                ]
            },
            "notification-url": "https://packagist.org/downloads/",
            "include-path": [
                "classes"
            ],
            "license": [
                "LGPL-3.0"
            ],
            "authors": [
                {
                    "name": "Michiel Rook",
                    "email": "mrook@php.net"
                },
                {
                    "name": "Phing Community",
                    "homepage": "https://www.phing.info/trac/wiki/Development/Contributors"
                }
            ],
            "description": "PHing Is Not GNU make; it's a PHP project build system or build tool based on Apache Ant.",
            "homepage": "https://www.phing.info/",
            "keywords": [
                "build",
                "phing",
                "task",
                "tool"
            ],
            "time": "2018-01-25T13:18:09+00:00"
        },
        {
            "name": "psr/cache",
            "version": "1.0.1",
            "source": {
                "type": "git",
                "url": "https://github.com/php-fig/cache.git",
                "reference": "d11b50ad223250cf17b86e38383413f5a6764bf8"
            },
            "dist": {
                "type": "zip",
                "url": "https://api.github.com/repos/php-fig/cache/zipball/d11b50ad223250cf17b86e38383413f5a6764bf8",
                "reference": "d11b50ad223250cf17b86e38383413f5a6764bf8",
                "shasum": ""
            },
            "require": {
                "php": ">=5.3.0"
            },
            "type": "library",
            "extra": {
                "branch-alias": {
                    "dev-master": "1.0.x-dev"
                }
            },
            "autoload": {
                "psr-4": {
                    "Psr\\Cache\\": "src/"
                }
            },
            "notification-url": "https://packagist.org/downloads/",
            "license": [
                "MIT"
            ],
            "authors": [
                {
                    "name": "PHP-FIG",
                    "homepage": "http://www.php-fig.org/"
                }
            ],
            "description": "Common interface for caching libraries",
            "keywords": [
                "cache",
                "psr",
                "psr-6"
            ],
            "time": "2016-08-06T20:24:11+00:00"
        },
        {
            "name": "psr/container",
            "version": "1.0.0",
            "source": {
                "type": "git",
                "url": "https://github.com/php-fig/container.git",
                "reference": "b7ce3b176482dbbc1245ebf52b181af44c2cf55f"
            },
            "dist": {
                "type": "zip",
                "url": "https://api.github.com/repos/php-fig/container/zipball/b7ce3b176482dbbc1245ebf52b181af44c2cf55f",
                "reference": "b7ce3b176482dbbc1245ebf52b181af44c2cf55f",
                "shasum": ""
            },
            "require": {
                "php": ">=5.3.0"
            },
            "type": "library",
            "extra": {
                "branch-alias": {
                    "dev-master": "1.0.x-dev"
                }
            },
            "autoload": {
                "psr-4": {
                    "Psr\\Container\\": "src/"
                }
            },
            "notification-url": "https://packagist.org/downloads/",
            "license": [
                "MIT"
            ],
            "authors": [
                {
                    "name": "PHP-FIG",
                    "homepage": "http://www.php-fig.org/"
                }
            ],
            "description": "Common Container Interface (PHP FIG PSR-11)",
            "homepage": "https://github.com/php-fig/container",
            "keywords": [
                "PSR-11",
                "container",
                "container-interface",
                "container-interop",
                "psr"
            ],
            "time": "2017-02-14T16:28:37+00:00"
        },
        {
            "name": "psr/log",
            "version": "1.1.0",
            "source": {
                "type": "git",
                "url": "https://github.com/php-fig/log.git",
                "reference": "6c001f1daafa3a3ac1d8ff69ee4db8e799a654dd"
            },
            "dist": {
                "type": "zip",
                "url": "https://api.github.com/repos/php-fig/log/zipball/6c001f1daafa3a3ac1d8ff69ee4db8e799a654dd",
                "reference": "6c001f1daafa3a3ac1d8ff69ee4db8e799a654dd",
                "shasum": ""
            },
            "require": {
                "php": ">=5.3.0"
            },
            "type": "library",
            "extra": {
                "branch-alias": {
                    "dev-master": "1.0.x-dev"
                }
            },
            "autoload": {
                "psr-4": {
                    "Psr\\Log\\": "Psr/Log/"
                }
            },
            "notification-url": "https://packagist.org/downloads/",
            "license": [
                "MIT"
            ],
            "authors": [
                {
                    "name": "PHP-FIG",
                    "homepage": "http://www.php-fig.org/"
                }
            ],
            "description": "Common interface for logging libraries",
            "homepage": "https://github.com/php-fig/log",
            "keywords": [
                "log",
                "psr",
                "psr-3"
            ],
            "time": "2018-11-20T15:27:04+00:00"
        },
        {
            "name": "psr/simple-cache",
            "version": "1.0.1",
            "source": {
                "type": "git",
                "url": "https://github.com/php-fig/simple-cache.git",
                "reference": "408d5eafb83c57f6365a3ca330ff23aa4a5fa39b"
            },
            "dist": {
                "type": "zip",
                "url": "https://api.github.com/repos/php-fig/simple-cache/zipball/408d5eafb83c57f6365a3ca330ff23aa4a5fa39b",
                "reference": "408d5eafb83c57f6365a3ca330ff23aa4a5fa39b",
                "shasum": ""
            },
            "require": {
                "php": ">=5.3.0"
            },
            "type": "library",
            "extra": {
                "branch-alias": {
                    "dev-master": "1.0.x-dev"
                }
            },
            "autoload": {
                "psr-4": {
                    "Psr\\SimpleCache\\": "src/"
                }
            },
            "notification-url": "https://packagist.org/downloads/",
            "license": [
                "MIT"
            ],
            "authors": [
                {
                    "name": "PHP-FIG",
                    "homepage": "http://www.php-fig.org/"
                }
            ],
            "description": "Common interfaces for simple caching",
            "keywords": [
                "cache",
                "caching",
                "psr",
                "psr-16",
                "simple-cache"
            ],
            "time": "2017-10-23T01:57:42+00:00"
        },
        {
            "name": "react/promise",
            "version": "v2.7.1",
            "source": {
                "type": "git",
                "url": "https://github.com/reactphp/promise.git",
                "reference": "31ffa96f8d2ed0341a57848cbb84d88b89dd664d"
            },
            "dist": {
                "type": "zip",
                "url": "https://api.github.com/repos/reactphp/promise/zipball/31ffa96f8d2ed0341a57848cbb84d88b89dd664d",
                "reference": "31ffa96f8d2ed0341a57848cbb84d88b89dd664d",
                "shasum": ""
            },
            "require": {
                "php": ">=5.4.0"
            },
            "require-dev": {
                "phpunit/phpunit": "~4.8"
            },
            "type": "library",
            "autoload": {
                "psr-4": {
                    "React\\Promise\\": "src/"
                },
                "files": [
                    "src/functions_include.php"
                ]
            },
            "notification-url": "https://packagist.org/downloads/",
            "license": [
                "MIT"
            ],
            "authors": [
                {
                    "name": "Jan Sorgalla",
                    "email": "jsorgalla@gmail.com"
                }
            ],
            "description": "A lightweight implementation of CommonJS Promises/A for PHP",
            "keywords": [
                "promise",
                "promises"
            ],
            "time": "2019-01-07T21:25:54+00:00"
        },
        {
            "name": "serialssolutions/summon",
            "version": "v1.2.0",
            "source": {
                "type": "git",
                "url": "https://github.com/summon/Summon.php.git",
                "reference": "d12150c53585e9b4275888754846da81c12acd71"
            },
            "dist": {
                "type": "zip",
                "url": "https://api.github.com/repos/summon/Summon.php/zipball/d12150c53585e9b4275888754846da81c12acd71",
                "reference": "d12150c53585e9b4275888754846da81c12acd71",
                "shasum": ""
            },
            "type": "library",
            "autoload": {
                "psr-0": {
                    "SerialsSolutions": ""
                }
            },
            "notification-url": "https://packagist.org/downloads/",
            "license": [
                "GPL-2.0"
            ],
            "authors": [
                {
                    "name": "Demian Katz",
                    "email": "demian.katz@villanova.edu"
                }
            ],
            "description": "Library for interacting with Serials Solutions' Summon API.",
            "time": "2018-07-18T14:28:58+00:00"
        },
        {
            "name": "swagger-api/swagger-ui",
            "version": "v2.2.10",
            "source": {
                "type": "git",
                "url": "https://github.com/swagger-api/swagger-ui.git",
                "reference": "64dc3060b3700b12e466f8d67b7d7ec3574b015f"
            },
            "dist": {
                "type": "zip",
                "url": "https://api.github.com/repos/swagger-api/swagger-ui/zipball/64dc3060b3700b12e466f8d67b7d7ec3574b015f",
                "reference": "64dc3060b3700b12e466f8d67b7d7ec3574b015f",
                "shasum": ""
            },
            "type": "library",
            "notification-url": "https://packagist.org/downloads/",
            "license": [
                "Apache-2.0"
            ],
            "authors": [
                {
                    "name": "Tony Tam",
                    "email": "fehguy@gmail.com"
                },
                {
                    "name": "Mohsen Azimi",
                    "email": "me@azimi.me"
                }
            ],
            "description": "Swagger UI is a dependency-free collection of HTML, JavaScript, and CSS assets that dynamically generate beautiful documentation from a Swagger-compliant API",
            "homepage": "http://swagger.io",
            "keywords": [
                "api",
                "documentation",
                "openapi",
                "specification",
                "swagger",
                "ui"
            ],
            "time": "2017-01-05T08:57:09+00:00"
        },
        {
            "name": "symfony/inflector",
            "version": "v3.4.29",
            "source": {
                "type": "git",
                "url": "https://github.com/symfony/inflector.git",
                "reference": "4a7d5c4ad3edeba3fe4a27d26ece6a012eee46b1"
            },
            "dist": {
                "type": "zip",
                "url": "https://api.github.com/repos/symfony/inflector/zipball/4a7d5c4ad3edeba3fe4a27d26ece6a012eee46b1",
                "reference": "4a7d5c4ad3edeba3fe4a27d26ece6a012eee46b1",
                "shasum": ""
            },
            "require": {
                "php": "^5.5.9|>=7.0.8",
                "symfony/polyfill-ctype": "~1.8"
            },
            "type": "library",
            "extra": {
                "branch-alias": {
                    "dev-master": "3.4-dev"
                }
            },
            "autoload": {
                "psr-4": {
                    "Symfony\\Component\\Inflector\\": ""
                },
                "exclude-from-classmap": [
                    "/Tests/"
                ]
            },
            "notification-url": "https://packagist.org/downloads/",
            "license": [
                "MIT"
            ],
            "authors": [
                {
                    "name": "Bernhard Schussek",
                    "email": "bschussek@gmail.com"
                },
                {
                    "name": "Symfony Community",
                    "homepage": "https://symfony.com/contributors"
                }
            ],
            "description": "Symfony Inflector Component",
            "homepage": "https://symfony.com",
            "keywords": [
                "inflection",
                "pluralize",
                "singularize",
                "string",
                "symfony",
                "words"
            ],
            "time": "2019-01-16T13:27:11+00:00"
        },
        {
            "name": "symfony/options-resolver",
            "version": "v3.4.29",
            "source": {
                "type": "git",
                "url": "https://github.com/symfony/options-resolver.git",
                "reference": "ed3b397f9c07c8ca388b2a1ef744403b4d4ecc44"
            },
            "dist": {
                "type": "zip",
                "url": "https://api.github.com/repos/symfony/options-resolver/zipball/ed3b397f9c07c8ca388b2a1ef744403b4d4ecc44",
                "reference": "ed3b397f9c07c8ca388b2a1ef744403b4d4ecc44",
                "shasum": ""
            },
            "require": {
                "php": "^5.5.9|>=7.0.8"
            },
            "type": "library",
            "extra": {
                "branch-alias": {
                    "dev-master": "3.4-dev"
                }
            },
            "autoload": {
                "psr-4": {
                    "Symfony\\Component\\OptionsResolver\\": ""
                },
                "exclude-from-classmap": [
                    "/Tests/"
                ]
            },
            "notification-url": "https://packagist.org/downloads/",
            "license": [
                "MIT"
            ],
            "authors": [
                {
                    "name": "Fabien Potencier",
                    "email": "fabien@symfony.com"
                },
                {
                    "name": "Symfony Community",
                    "homepage": "https://symfony.com/contributors"
                }
            ],
            "description": "Symfony OptionsResolver Component",
            "homepage": "https://symfony.com",
            "keywords": [
                "config",
                "configuration",
                "options"
            ],
            "time": "2019-04-10T16:00:48+00:00"
        },
        {
            "name": "symfony/polyfill-ctype",
            "version": "v1.11.0",
            "source": {
                "type": "git",
                "url": "https://github.com/symfony/polyfill-ctype.git",
                "reference": "82ebae02209c21113908c229e9883c419720738a"
            },
            "dist": {
                "type": "zip",
                "url": "https://api.github.com/repos/symfony/polyfill-ctype/zipball/82ebae02209c21113908c229e9883c419720738a",
                "reference": "82ebae02209c21113908c229e9883c419720738a",
                "shasum": ""
            },
            "require": {
                "php": ">=5.3.3"
            },
            "suggest": {
                "ext-ctype": "For best performance"
            },
            "type": "library",
            "extra": {
                "branch-alias": {
                    "dev-master": "1.11-dev"
                }
            },
            "autoload": {
                "psr-4": {
                    "Symfony\\Polyfill\\Ctype\\": ""
                },
                "files": [
                    "bootstrap.php"
                ]
            },
            "notification-url": "https://packagist.org/downloads/",
            "license": [
                "MIT"
            ],
            "authors": [
                {
                    "name": "Symfony Community",
                    "homepage": "https://symfony.com/contributors"
                },
                {
                    "name": "Gert de Pagter",
                    "email": "BackEndTea@gmail.com"
                }
            ],
            "description": "Symfony polyfill for ctype functions",
            "homepage": "https://symfony.com",
            "keywords": [
                "compatibility",
                "ctype",
                "polyfill",
                "portable"
            ],
            "time": "2019-02-06T07:57:58+00:00"
        },
        {
            "name": "symfony/polyfill-mbstring",
            "version": "v1.11.0",
            "source": {
                "type": "git",
                "url": "https://github.com/symfony/polyfill-mbstring.git",
                "reference": "fe5e94c604826c35a32fa832f35bd036b6799609"
            },
            "dist": {
                "type": "zip",
                "url": "https://api.github.com/repos/symfony/polyfill-mbstring/zipball/fe5e94c604826c35a32fa832f35bd036b6799609",
                "reference": "fe5e94c604826c35a32fa832f35bd036b6799609",
                "shasum": ""
            },
            "require": {
                "php": ">=5.3.3"
            },
            "suggest": {
                "ext-mbstring": "For best performance"
            },
            "type": "library",
            "extra": {
                "branch-alias": {
                    "dev-master": "1.11-dev"
                }
            },
            "autoload": {
                "psr-4": {
                    "Symfony\\Polyfill\\Mbstring\\": ""
                },
                "files": [
                    "bootstrap.php"
                ]
            },
            "notification-url": "https://packagist.org/downloads/",
            "license": [
                "MIT"
            ],
            "authors": [
                {
                    "name": "Nicolas Grekas",
                    "email": "p@tchwork.com"
                },
                {
                    "name": "Symfony Community",
                    "homepage": "https://symfony.com/contributors"
                }
            ],
            "description": "Symfony polyfill for the Mbstring extension",
            "homepage": "https://symfony.com",
            "keywords": [
                "compatibility",
                "mbstring",
                "polyfill",
                "portable",
                "shim"
            ],
            "time": "2019-02-06T07:57:58+00:00"
        },
        {
            "name": "symfony/polyfill-php70",
            "version": "v1.11.0",
            "source": {
                "type": "git",
                "url": "https://github.com/symfony/polyfill-php70.git",
                "reference": "bc4858fb611bda58719124ca079baff854149c89"
            },
            "dist": {
                "type": "zip",
                "url": "https://api.github.com/repos/symfony/polyfill-php70/zipball/bc4858fb611bda58719124ca079baff854149c89",
                "reference": "bc4858fb611bda58719124ca079baff854149c89",
                "shasum": ""
            },
            "require": {
                "paragonie/random_compat": "~1.0|~2.0|~9.99",
                "php": ">=5.3.3"
            },
            "type": "library",
            "extra": {
                "branch-alias": {
                    "dev-master": "1.11-dev"
                }
            },
            "autoload": {
                "psr-4": {
                    "Symfony\\Polyfill\\Php70\\": ""
                },
                "files": [
                    "bootstrap.php"
                ],
                "classmap": [
                    "Resources/stubs"
                ]
            },
            "notification-url": "https://packagist.org/downloads/",
            "license": [
                "MIT"
            ],
            "authors": [
                {
                    "name": "Nicolas Grekas",
                    "email": "p@tchwork.com"
                },
                {
                    "name": "Symfony Community",
                    "homepage": "https://symfony.com/contributors"
                }
            ],
            "description": "Symfony polyfill backporting some PHP 7.0+ features to lower PHP versions",
            "homepage": "https://symfony.com",
            "keywords": [
                "compatibility",
                "polyfill",
                "portable",
                "shim"
            ],
            "time": "2019-02-06T07:57:58+00:00"
        },
        {
            "name": "symfony/property-access",
            "version": "v3.4.29",
            "source": {
                "type": "git",
                "url": "https://github.com/symfony/property-access.git",
                "reference": "27959b5664694ad57e095fdce9f4ef9f144e63ab"
            },
            "dist": {
                "type": "zip",
                "url": "https://api.github.com/repos/symfony/property-access/zipball/27959b5664694ad57e095fdce9f4ef9f144e63ab",
                "reference": "27959b5664694ad57e095fdce9f4ef9f144e63ab",
                "shasum": ""
            },
            "require": {
                "php": "^5.5.9|>=7.0.8",
                "symfony/inflector": "~3.1|~4.0",
                "symfony/polyfill-php70": "~1.0"
            },
            "require-dev": {
                "symfony/cache": "~3.1|~4.0"
            },
            "suggest": {
                "psr/cache-implementation": "To cache access methods."
            },
            "type": "library",
            "extra": {
                "branch-alias": {
                    "dev-master": "3.4-dev"
                }
            },
            "autoload": {
                "psr-4": {
                    "Symfony\\Component\\PropertyAccess\\": ""
                },
                "exclude-from-classmap": [
                    "/Tests/"
                ]
            },
            "notification-url": "https://packagist.org/downloads/",
            "license": [
                "MIT"
            ],
            "authors": [
                {
                    "name": "Fabien Potencier",
                    "email": "fabien@symfony.com"
                },
                {
                    "name": "Symfony Community",
                    "homepage": "https://symfony.com/contributors"
                }
            ],
            "description": "Symfony PropertyAccess Component",
            "homepage": "https://symfony.com",
            "keywords": [
                "access",
                "array",
                "extraction",
                "index",
                "injection",
                "object",
                "property",
                "property path",
                "reflection"
            ],
            "time": "2019-06-05T15:56:22+00:00"
        },
        {
            "name": "symfony/yaml",
            "version": "v3.4.29",
            "source": {
                "type": "git",
                "url": "https://github.com/symfony/yaml.git",
                "reference": "212a27b731e5bfb735679d1ffaac82bd6a1dc996"
            },
            "dist": {
                "type": "zip",
                "url": "https://api.github.com/repos/symfony/yaml/zipball/212a27b731e5bfb735679d1ffaac82bd6a1dc996",
                "reference": "212a27b731e5bfb735679d1ffaac82bd6a1dc996",
                "shasum": ""
            },
            "require": {
                "php": "^5.5.9|>=7.0.8",
                "symfony/polyfill-ctype": "~1.8"
            },
            "conflict": {
                "symfony/console": "<3.4"
            },
            "require-dev": {
                "symfony/console": "~3.4|~4.0"
            },
            "suggest": {
                "symfony/console": "For validating YAML files using the lint command"
            },
            "type": "library",
            "extra": {
                "branch-alias": {
                    "dev-master": "3.4-dev"
                }
            },
            "autoload": {
                "psr-4": {
                    "Symfony\\Component\\Yaml\\": ""
                },
                "exclude-from-classmap": [
                    "/Tests/"
                ]
            },
            "notification-url": "https://packagist.org/downloads/",
            "license": [
                "MIT"
            ],
            "authors": [
                {
                    "name": "Fabien Potencier",
                    "email": "fabien@symfony.com"
                },
                {
                    "name": "Symfony Community",
                    "homepage": "https://symfony.com/contributors"
                }
            ],
            "description": "Symfony Yaml Component",
            "homepage": "https://symfony.com",
            "time": "2019-03-25T07:48:46+00:00"
        },
        {
            "name": "true/punycode",
            "version": "v2.1.1",
            "source": {
                "type": "git",
                "url": "https://github.com/true/php-punycode.git",
                "reference": "a4d0c11a36dd7f4e7cd7096076cab6d3378a071e"
            },
            "dist": {
                "type": "zip",
                "url": "https://api.github.com/repos/true/php-punycode/zipball/a4d0c11a36dd7f4e7cd7096076cab6d3378a071e",
                "reference": "a4d0c11a36dd7f4e7cd7096076cab6d3378a071e",
                "shasum": ""
            },
            "require": {
                "php": ">=5.3.0",
                "symfony/polyfill-mbstring": "^1.3"
            },
            "require-dev": {
                "phpunit/phpunit": "~4.7",
                "squizlabs/php_codesniffer": "~2.0"
            },
            "type": "library",
            "autoload": {
                "psr-4": {
                    "TrueBV\\": "src/"
                }
            },
            "notification-url": "https://packagist.org/downloads/",
            "license": [
                "MIT"
            ],
            "authors": [
                {
                    "name": "Renan Gonçalves",
                    "email": "renan.saddam@gmail.com"
                }
            ],
            "description": "A Bootstring encoding of Unicode for Internationalized Domain Names in Applications (IDNA)",
            "homepage": "https://github.com/true/php-punycode",
            "keywords": [
                "idna",
                "punycode"
            ],
            "time": "2016-11-16T10:37:54+00:00"
        },
        {
            "name": "vufind-org/vufindcode",
            "version": "v1.1.1",
            "source": {
                "type": "git",
                "url": "https://github.com/vufind-org/vufindcode.git",
                "reference": "c95683bbe2ed5259a807669fd3d0f58ad24964fe"
            },
            "dist": {
                "type": "zip",
                "url": "https://api.github.com/repos/vufind-org/vufindcode/zipball/c95683bbe2ed5259a807669fd3d0f58ad24964fe",
                "reference": "c95683bbe2ed5259a807669fd3d0f58ad24964fe",
                "shasum": ""
            },
            "require": {
                "php": ">=7.0.8"
            },
            "require-dev": {
                "friendsofphp/php-cs-fixer": "2.11.1",
                "pear/http_request2": "2.3.0",
                "phing/phing": "2.16.1",
                "phploc/phploc": "4.0.1",
                "phpmd/phpmd": "2.6.0",
                "phpunit/phpunit": "6.5.8",
                "sebastian/phpcpd": "3.0.1",
                "squizlabs/php_codesniffer": "3.2.3"
            },
            "type": "library",
            "autoload": {
                "psr-0": {
                    "VuFindCode\\": "src/"
                }
            },
            "notification-url": "https://packagist.org/downloads/",
            "license": [
                "GPL-2.0"
            ],
            "authors": [
                {
                    "name": "Demian Katz",
                    "email": "demian.katz@villanova.edu"
                }
            ],
            "description": "Class for representing ISBNs (a VuFind support library)",
            "homepage": "https://vufind.org/",
            "time": "2019-01-22T14:41:47+00:00"
        },
        {
            "name": "vufind-org/vufinddate",
            "version": "v1.0.0",
            "source": {
                "type": "git",
                "url": "https://github.com/vufind-org/vufinddate.git",
                "reference": "1bec5458b48d96fa8ff87123584042780f4c3c24"
            },
            "dist": {
                "type": "zip",
                "url": "https://api.github.com/repos/vufind-org/vufinddate/zipball/1bec5458b48d96fa8ff87123584042780f4c3c24",
                "reference": "1bec5458b48d96fa8ff87123584042780f4c3c24",
                "shasum": ""
            },
            "require": {
                "php": ">=7.0.8"
            },
            "require-dev": {
                "friendsofphp/php-cs-fixer": "2.11.1",
                "pear/http_request2": "2.3.0",
                "phing/phing": "2.16.1",
                "phploc/phploc": "4.0.1",
                "phpmd/phpmd": "2.6.0",
                "phpunit/phpunit": "6.5.8",
                "sebastian/phpcpd": "3.0.1",
                "squizlabs/php_codesniffer": "3.2.3"
            },
            "type": "library",
            "autoload": {
                "psr-4": {
                    "VuFind\\Date\\": "src/"
                }
            },
            "notification-url": "https://packagist.org/downloads/",
            "license": [
                "GPL-2.0"
            ],
            "authors": [
                {
                    "name": "Demian Katz",
                    "email": "demian.katz@villanova.edu"
                }
            ],
            "description": "Date formatting tools for the VuFind project",
            "homepage": "https://vufind.org/",
            "time": "2018-05-23T19:59:10+00:00"
        },
        {
            "name": "vufind-org/vufindharvest",
            "version": "v2.4.0",
            "source": {
                "type": "git",
                "url": "https://github.com/vufind-org/vufindharvest.git",
                "reference": "a7391a2e3b9efc031c4e223debf7a56678e420a8"
            },
            "dist": {
                "type": "zip",
                "url": "https://api.github.com/repos/vufind-org/vufindharvest/zipball/a7391a2e3b9efc031c4e223debf7a56678e420a8",
                "reference": "a7391a2e3b9efc031c4e223debf7a56678e420a8",
                "shasum": ""
            },
            "require": {
                "php": ">=7.0.8",
                "zendframework/zend-console": ">=2.2",
                "zendframework/zend-http": ">=2.2"
            },
            "require-dev": {
                "friendsofphp/php-cs-fixer": "2.11.1",
                "pear/http_request2": "2.3.0",
                "phing/phing": "2.16.1",
                "phploc/phploc": "4.0.1",
                "phpmd/phpmd": "2.6.0",
                "phpunit/phpunit": "6.5.8",
                "sebastian/phpcpd": "3.0.1",
                "squizlabs/php_codesniffer": "3.2.3"
            },
            "type": "library",
            "autoload": {
                "psr-4": {
                    "VuFindHarvest\\": "src/"
                }
            },
            "notification-url": "https://packagist.org/downloads/",
            "license": [
                "GPL-2.0"
            ],
            "authors": [
                {
                    "name": "Demian Katz",
                    "email": "demian.katz@villanova.edu",
                    "role": "Maintainer"
                }
            ],
            "description": "VuFind Harvest Tools",
            "homepage": "https://vufind.org/",
            "time": "2018-05-23T19:14:41+00:00"
        },
        {
            "name": "vufind-org/vufindhttp",
            "version": "v2.2.0",
            "source": {
                "type": "git",
                "url": "https://github.com/vufind-org/vufindhttp.git",
                "reference": "2415b70424156ef9ebcbcff7900500c5fa62789b"
            },
            "dist": {
                "type": "zip",
                "url": "https://api.github.com/repos/vufind-org/vufindhttp/zipball/2415b70424156ef9ebcbcff7900500c5fa62789b",
                "reference": "2415b70424156ef9ebcbcff7900500c5fa62789b",
                "shasum": ""
            },
            "require": {
                "php": ">=7.0.8",
                "zendframework/zend-http": ">=2.2"
            },
            "require-dev": {
                "friendsofphp/php-cs-fixer": "2.11.1",
                "pear/http_request2": "2.3.0",
                "phing/phing": "2.16.1",
                "phploc/phploc": "4.0.1",
                "phpmd/phpmd": "2.6.0",
                "phpunit/phpunit": "6.5.8",
                "sebastian/phpcpd": "3.0.1",
                "squizlabs/php_codesniffer": "3.2.3",
                "zendframework/zend-uri": ">=2.2"
            },
            "type": "library",
            "autoload": {
                "psr-0": {
                    "VuFindHttp\\": "src/"
                }
            },
            "notification-url": "https://packagist.org/downloads/",
            "license": [
                "GPL-2.0"
            ],
            "authors": [
                {
                    "name": "David Maus",
                    "email": "maus@hab.de",
                    "role": "Developer"
                },
                {
                    "name": "Demian Katz",
                    "email": "demian.katz@villanova.edu",
                    "role": "Maintainer"
                }
            ],
            "description": "VuFind HTTP service library",
            "homepage": "https://vufind.org/",
            "time": "2018-05-23T17:51:55+00:00"
        },
        {
            "name": "yajra/laravel-pdo-via-oci8",
            "version": "v1.4.0",
            "source": {
                "type": "git",
                "url": "https://github.com/yajra/pdo-via-oci8.git",
                "reference": "91598cf82bf67b0e006e40be11af9ba33a802a44"
            },
            "dist": {
                "type": "zip",
                "url": "https://api.github.com/repos/yajra/pdo-via-oci8/zipball/91598cf82bf67b0e006e40be11af9ba33a802a44",
                "reference": "91598cf82bf67b0e006e40be11af9ba33a802a44",
                "shasum": ""
            },
            "require-dev": {
                "phpunit/phpunit": "^6.4"
            },
            "type": "library",
            "autoload": {
                "psr-4": {
                    "Yajra\\": "src/"
                }
            },
            "notification-url": "https://packagist.org/downloads/",
            "license": [
                "MIT"
            ],
            "authors": [
                {
                    "name": "Arjay Angeles",
                    "email": "aqangeles@gmail.com"
                }
            ],
            "description": "PDO userspace driver proxying calls to PHP OCI8 driver",
            "time": "2019-05-09T02:45:31+00:00"
        },
        {
            "name": "zendframework/zend-cache",
            "version": "2.8.2",
            "source": {
                "type": "git",
                "url": "https://github.com/zendframework/zend-cache.git",
                "reference": "4983dff629956490c78b88adcc8ece4711d7d8a3"
            },
            "dist": {
                "type": "zip",
                "url": "https://api.github.com/repos/zendframework/zend-cache/zipball/4983dff629956490c78b88adcc8ece4711d7d8a3",
                "reference": "4983dff629956490c78b88adcc8ece4711d7d8a3",
                "shasum": ""
            },
            "require": {
                "php": "^5.6 || ^7.0",
                "psr/cache": "^1.0",
                "psr/simple-cache": "^1.0",
                "zendframework/zend-eventmanager": "^2.6.3 || ^3.2",
                "zendframework/zend-servicemanager": "^2.7.8 || ^3.3",
                "zendframework/zend-stdlib": "^2.7.7 || ^3.1"
            },
            "provide": {
                "psr/cache-implementation": "1.0",
                "psr/simple-cache-implementation": "1.0"
            },
            "require-dev": {
                "cache/integration-tests": "^0.16",
                "phpbench/phpbench": "^0.13",
                "phpunit/phpunit": "^5.7.27 || ^6.5.8 || ^7.1.2",
                "zendframework/zend-coding-standard": "~1.0.0",
                "zendframework/zend-serializer": "^2.6",
                "zendframework/zend-session": "^2.7.4"
            },
            "suggest": {
                "ext-apc": "APC or compatible extension, to use the APC storage adapter",
                "ext-apcu": "APCU >= 5.1.0, to use the APCu storage adapter",
                "ext-dba": "DBA, to use the DBA storage adapter",
                "ext-memcache": "Memcache >= 2.0.0 to use the Memcache storage adapter",
                "ext-memcached": "Memcached >= 1.0.0 to use the Memcached storage adapter",
                "ext-mongo": "Mongo, to use MongoDb storage adapter",
                "ext-mongodb": "MongoDB, to use the ExtMongoDb storage adapter",
                "ext-redis": "Redis, to use Redis storage adapter",
                "ext-wincache": "WinCache, to use the WinCache storage adapter",
                "ext-xcache": "XCache, to use the XCache storage adapter",
                "mongodb/mongodb": "Required for use with the ext-mongodb adapter",
                "mongofill/mongofill": "Alternative to ext-mongo - a pure PHP implementation designed as a drop in replacement",
                "zendframework/zend-serializer": "Zend\\Serializer component",
                "zendframework/zend-session": "Zend\\Session component"
            },
            "type": "library",
            "extra": {
                "branch-alias": {
                    "dev-master": "2.8.x-dev",
                    "dev-develop": "2.9.x-dev"
                },
                "zf": {
                    "component": "Zend\\Cache",
                    "config-provider": "Zend\\Cache\\ConfigProvider"
                }
            },
            "autoload": {
                "files": [
                    "autoload/patternPluginManagerPolyfill.php"
                ],
                "psr-4": {
                    "Zend\\Cache\\": "src/"
                }
            },
            "notification-url": "https://packagist.org/downloads/",
            "license": [
                "BSD-3-Clause"
            ],
            "description": "Caching implementation with a variety of storage options, as well as codified caching strategies for callbacks, classes, and output",
            "keywords": [
                "ZendFramework",
                "cache",
                "psr-16",
                "psr-6",
                "zf"
            ],
            "time": "2018-05-01T21:58:00+00:00"
        },
        {
            "name": "zendframework/zend-captcha",
            "version": "2.9.0",
            "source": {
                "type": "git",
                "url": "https://github.com/zendframework/zend-captcha.git",
                "reference": "4272f3d0cde0a1fa9135d0cbc4a629fb655391d3"
            },
            "dist": {
                "type": "zip",
                "url": "https://api.github.com/repos/zendframework/zend-captcha/zipball/4272f3d0cde0a1fa9135d0cbc4a629fb655391d3",
                "reference": "4272f3d0cde0a1fa9135d0cbc4a629fb655391d3",
                "shasum": ""
            },
            "require": {
                "php": "^5.6 || ^7.0",
                "zendframework/zend-math": "^2.7 || ^3.0",
                "zendframework/zend-stdlib": "^3.2.1"
            },
            "require-dev": {
                "phpunit/phpunit": "^5.7.27 || ^6.5.8 || ^7.1.2",
                "zendframework/zend-coding-standard": "~1.0.0",
                "zendframework/zend-session": "^2.8",
                "zendframework/zend-text": "^2.6",
                "zendframework/zend-validator": "^2.10.1",
                "zendframework/zendservice-recaptcha": "^3.0"
            },
            "suggest": {
                "zendframework/zend-i18n-resources": "Translations of captcha messages",
                "zendframework/zend-session": "Zend\\Session component",
                "zendframework/zend-text": "Zend\\Text component",
                "zendframework/zend-validator": "Zend\\Validator component",
                "zendframework/zendservice-recaptcha": "ZendService\\ReCaptcha component"
            },
            "type": "library",
            "extra": {
                "branch-alias": {
                    "dev-master": "2.9.x-dev",
                    "dev-develop": "2.10.x-dev"
                }
            },
            "autoload": {
                "psr-4": {
                    "Zend\\Captcha\\": "src/"
                }
            },
            "notification-url": "https://packagist.org/downloads/",
            "license": [
                "BSD-3-Clause"
            ],
            "description": "Generate and validate CAPTCHAs using Figlets, images, ReCaptcha, and more",
            "keywords": [
                "ZendFramework",
                "captcha",
                "zf"
            ],
            "time": "2019-06-18T09:32:52+00:00"
        },
        {
            "name": "zendframework/zend-code",
            "version": "3.3.1",
            "source": {
                "type": "git",
                "url": "https://github.com/zendframework/zend-code.git",
                "reference": "c21db169075c6ec4b342149f446e7b7b724f95eb"
            },
            "dist": {
                "type": "zip",
                "url": "https://api.github.com/repos/zendframework/zend-code/zipball/c21db169075c6ec4b342149f446e7b7b724f95eb",
                "reference": "c21db169075c6ec4b342149f446e7b7b724f95eb",
                "shasum": ""
            },
            "require": {
                "php": "^7.1",
                "zendframework/zend-eventmanager": "^2.6 || ^3.0"
            },
            "require-dev": {
                "doctrine/annotations": "~1.0",
                "ext-phar": "*",
                "phpunit/phpunit": "^6.2.3",
                "zendframework/zend-coding-standard": "^1.0.0",
                "zendframework/zend-stdlib": "^2.7 || ^3.0"
            },
            "suggest": {
                "doctrine/annotations": "Doctrine\\Common\\Annotations >=1.0 for annotation features",
                "zendframework/zend-stdlib": "Zend\\Stdlib component"
            },
            "type": "library",
            "extra": {
                "branch-alias": {
                    "dev-master": "3.3.x-dev",
                    "dev-develop": "3.4.x-dev"
                }
            },
            "autoload": {
                "psr-4": {
                    "Zend\\Code\\": "src/"
                }
            },
            "notification-url": "https://packagist.org/downloads/",
            "license": [
                "BSD-3-Clause"
            ],
            "description": "provides facilities to generate arbitrary code using an object oriented interface",
            "homepage": "https://github.com/zendframework/zend-code",
            "keywords": [
                "code",
                "zf2"
            ],
            "time": "2018-08-13T20:36:59+00:00"
        },
        {
            "name": "zendframework/zend-config",
            "version": "3.3.0",
            "source": {
                "type": "git",
                "url": "https://github.com/zendframework/zend-config.git",
                "reference": "012341361ae3cc97a99959e7cb7c9ebd04d49572"
            },
            "dist": {
                "type": "zip",
                "url": "https://api.github.com/repos/zendframework/zend-config/zipball/012341361ae3cc97a99959e7cb7c9ebd04d49572",
                "reference": "012341361ae3cc97a99959e7cb7c9ebd04d49572",
                "shasum": ""
            },
            "require": {
                "ext-json": "*",
                "php": "^5.6 || ^7.0",
                "psr/container": "^1.0",
                "zendframework/zend-stdlib": "^2.7.7 || ^3.1"
            },
            "conflict": {
                "container-interop/container-interop": "<1.2.0"
            },
            "require-dev": {
                "malukenho/docheader": "^0.1.6",
                "phpunit/phpunit": "^5.7.27 || ^6.5.8 || ^7.1.2",
                "zendframework/zend-coding-standard": "~1.0.0",
                "zendframework/zend-filter": "^2.7.2",
                "zendframework/zend-i18n": "^2.7.4",
                "zendframework/zend-servicemanager": "^2.7.8 || ^3.3"
            },
            "suggest": {
                "zendframework/zend-filter": "^2.7.2; install if you want to use the Filter processor",
                "zendframework/zend-i18n": "^2.7.4; install if you want to use the Translator processor",
                "zendframework/zend-servicemanager": "^2.7.8 || ^3.3; if you need an extensible plugin manager for use with the Config Factory"
            },
            "type": "library",
            "extra": {
                "branch-alias": {
                    "dev-master": "3.3.x-dev",
                    "dev-develop": "3.4.x-dev"
                }
            },
            "autoload": {
                "psr-4": {
                    "Zend\\Config\\": "src/"
                }
            },
            "notification-url": "https://packagist.org/downloads/",
            "license": [
                "BSD-3-Clause"
            ],
            "description": "provides a nested object property based user interface for accessing this configuration data within application code",
            "keywords": [
                "ZendFramework",
                "config",
                "zf"
            ],
            "time": "2019-06-08T18:58:54+00:00"
        },
        {
            "name": "zendframework/zend-console",
            "version": "2.8.0",
            "source": {
                "type": "git",
                "url": "https://github.com/zendframework/zend-console.git",
                "reference": "95817ae78f73c48026972e350a2ecc31c6d9f9ae"
            },
            "dist": {
                "type": "zip",
                "url": "https://api.github.com/repos/zendframework/zend-console/zipball/95817ae78f73c48026972e350a2ecc31c6d9f9ae",
                "reference": "95817ae78f73c48026972e350a2ecc31c6d9f9ae",
                "shasum": ""
            },
            "require": {
                "php": "^5.6 || ^7.0",
                "zendframework/zend-stdlib": "^3.2.1"
            },
            "require-dev": {
                "phpunit/phpunit": "^5.7.23 || ^6.4.3",
                "zendframework/zend-coding-standard": "~1.0.0",
                "zendframework/zend-filter": "^2.7.2",
                "zendframework/zend-json": "^2.6 || ^3.0",
                "zendframework/zend-validator": "^2.10.1"
            },
            "suggest": {
                "zendframework/zend-filter": "To support DefaultRouteMatcher usage",
                "zendframework/zend-validator": "To support DefaultRouteMatcher usage"
            },
            "type": "library",
            "extra": {
                "branch-alias": {
                    "dev-master": "2.8.x-dev",
                    "dev-develop": "2.9.x-dev"
                }
            },
            "autoload": {
                "psr-4": {
                    "Zend\\Console\\": "src/"
                }
            },
            "notification-url": "https://packagist.org/downloads/",
            "license": [
                "BSD-3-Clause"
            ],
            "description": "Build console applications using getopt syntax or routing, complete with prompts",
            "keywords": [
                "ZendFramework",
                "console",
                "zf"
            ],
            "time": "2019-02-04T19:48:22+00:00"
        },
        {
            "name": "zendframework/zend-crypt",
            "version": "3.3.1",
            "source": {
                "type": "git",
                "url": "https://github.com/zendframework/zend-crypt.git",
                "reference": "cf23da2731dabdbb916cf888f611fc0f123bd36b"
            },
            "dist": {
                "type": "zip",
                "url": "https://api.github.com/repos/zendframework/zend-crypt/zipball/cf23da2731dabdbb916cf888f611fc0f123bd36b",
                "reference": "cf23da2731dabdbb916cf888f611fc0f123bd36b",
                "shasum": ""
            },
            "require": {
                "container-interop/container-interop": "^1.2",
                "ext-mbstring": "*",
                "php": "^5.6 || ^7.0",
                "zendframework/zend-math": "^3.0",
                "zendframework/zend-stdlib": "^2.7.7 || ^3.1"
            },
            "require-dev": {
                "phpunit/phpunit": "^5.7.27 || ^6.5.8 || ^7.1.2",
                "zendframework/zend-coding-standard": "~1.0.0"
            },
            "suggest": {
                "ext-openssl": "Required for most features of Zend\\Crypt"
            },
            "type": "library",
            "extra": {
                "branch-alias": {
                    "dev-master": "3.3.x-dev",
                    "dev-develop": "3.4.x-dev"
                }
            },
            "autoload": {
                "psr-4": {
                    "Zend\\Crypt\\": "src/"
                }
            },
            "notification-url": "https://packagist.org/downloads/",
            "license": [
                "BSD-3-Clause"
            ],
            "description": "Strong cryptography tools and password hashing",
            "keywords": [
                "ZendFramework",
                "crypt",
                "zf"
            ],
            "time": "2019-05-14T20:19:53+00:00"
        },
        {
            "name": "zendframework/zend-db",
            "version": "2.10.0",
            "source": {
                "type": "git",
                "url": "https://github.com/zendframework/zend-db.git",
                "reference": "77022f06f6ffd384fa86d22ab8d8bbdb925a1e8e"
            },
            "dist": {
                "type": "zip",
                "url": "https://api.github.com/repos/zendframework/zend-db/zipball/77022f06f6ffd384fa86d22ab8d8bbdb925a1e8e",
                "reference": "77022f06f6ffd384fa86d22ab8d8bbdb925a1e8e",
                "shasum": ""
            },
            "require": {
                "php": "^5.6 || ^7.0",
                "zendframework/zend-stdlib": "^2.7 || ^3.0"
            },
            "require-dev": {
                "phpunit/phpunit": "^5.7.25 || ^6.4.4",
                "zendframework/zend-coding-standard": "~1.0.0",
                "zendframework/zend-eventmanager": "^2.6.2 || ^3.0",
                "zendframework/zend-hydrator": "^1.1 || ^2.1 || ^3.0",
                "zendframework/zend-servicemanager": "^2.7.5 || ^3.0.3"
            },
            "suggest": {
                "zendframework/zend-eventmanager": "Zend\\EventManager component",
                "zendframework/zend-hydrator": "Zend\\Hydrator component for using HydratingResultSets",
                "zendframework/zend-servicemanager": "Zend\\ServiceManager component"
            },
            "type": "library",
            "extra": {
                "branch-alias": {
                    "dev-master": "2.9-dev",
                    "dev-develop": "2.10-dev"
                },
                "zf": {
                    "component": "Zend\\Db",
                    "config-provider": "Zend\\Db\\ConfigProvider"
                }
            },
            "autoload": {
                "psr-4": {
                    "Zend\\Db\\": "src/"
                }
            },
            "notification-url": "https://packagist.org/downloads/",
            "license": [
                "BSD-3-Clause"
            ],
            "description": "Database abstraction layer, SQL abstraction, result set abstraction, and RowDataGateway and TableDataGateway implementations",
            "keywords": [
                "ZendFramework",
                "db",
                "zf"
            ],
            "time": "2019-02-25T11:37:45+00:00"
        },
        {
            "name": "zendframework/zend-dom",
            "version": "2.7.2",
            "source": {
                "type": "git",
                "url": "https://github.com/zendframework/zend-dom.git",
                "reference": "66b8459e6f2c0d62ff4f4b16f2b44afdfd466aa0"
            },
            "dist": {
                "type": "zip",
                "url": "https://api.github.com/repos/zendframework/zend-dom/zipball/66b8459e6f2c0d62ff4f4b16f2b44afdfd466aa0",
                "reference": "66b8459e6f2c0d62ff4f4b16f2b44afdfd466aa0",
                "shasum": ""
            },
            "require": {
                "php": "^5.6 || ^7.0"
            },
            "require-dev": {
                "phpunit/phpunit": "^5.7.23 || ^6.4.3",
                "zendframework/zend-coding-standard": "~1.0.0"
            },
            "type": "library",
            "extra": {
                "branch-alias": {
                    "dev-master": "2.7.x-dev",
                    "dev-develop": "2.8.x-dev"
                }
            },
            "autoload": {
                "psr-4": {
                    "Zend\\Dom\\": "src/"
                }
            },
            "notification-url": "https://packagist.org/downloads/",
            "license": [
                "BSD-3-Clause"
            ],
            "description": "provides tools for working with DOM documents and structures",
            "keywords": [
                "ZendFramework",
                "dom",
                "zf"
            ],
            "time": "2019-06-18T10:36:49+00:00"
        },
        {
            "name": "zendframework/zend-escaper",
            "version": "2.6.0",
            "source": {
                "type": "git",
                "url": "https://github.com/zendframework/zend-escaper.git",
                "reference": "31d8aafae982f9568287cb4dce987e6aff8fd074"
            },
            "dist": {
                "type": "zip",
                "url": "https://api.github.com/repos/zendframework/zend-escaper/zipball/31d8aafae982f9568287cb4dce987e6aff8fd074",
                "reference": "31d8aafae982f9568287cb4dce987e6aff8fd074",
                "shasum": ""
            },
            "require": {
                "php": "^5.6 || ^7.0"
            },
            "require-dev": {
                "phpunit/phpunit": "^5.7.27 || ^6.5.8 || ^7.1.2",
                "zendframework/zend-coding-standard": "~1.0.0"
            },
            "type": "library",
            "extra": {
                "branch-alias": {
                    "dev-master": "2.6.x-dev",
                    "dev-develop": "2.7.x-dev"
                }
            },
            "autoload": {
                "psr-4": {
                    "Zend\\Escaper\\": "src/"
                }
            },
            "notification-url": "https://packagist.org/downloads/",
            "license": [
                "BSD-3-Clause"
            ],
            "description": "Securely and safely escape HTML, HTML attributes, JavaScript, CSS, and URLs",
            "keywords": [
                "ZendFramework",
                "escaper",
                "zf"
            ],
            "time": "2018-04-25T15:48:53+00:00"
        },
        {
            "name": "zendframework/zend-eventmanager",
            "version": "3.2.1",
            "source": {
                "type": "git",
                "url": "https://github.com/zendframework/zend-eventmanager.git",
                "reference": "a5e2583a211f73604691586b8406ff7296a946dd"
            },
            "dist": {
                "type": "zip",
                "url": "https://api.github.com/repos/zendframework/zend-eventmanager/zipball/a5e2583a211f73604691586b8406ff7296a946dd",
                "reference": "a5e2583a211f73604691586b8406ff7296a946dd",
                "shasum": ""
            },
            "require": {
                "php": "^5.6 || ^7.0"
            },
            "require-dev": {
                "athletic/athletic": "^0.1",
                "container-interop/container-interop": "^1.1.0",
                "phpunit/phpunit": "^5.7.27 || ^6.5.8 || ^7.1.2",
                "zendframework/zend-coding-standard": "~1.0.0",
                "zendframework/zend-stdlib": "^2.7.3 || ^3.0"
            },
            "suggest": {
                "container-interop/container-interop": "^1.1.0, to use the lazy listeners feature",
                "zendframework/zend-stdlib": "^2.7.3 || ^3.0, to use the FilterChain feature"
            },
            "type": "library",
            "extra": {
                "branch-alias": {
                    "dev-master": "3.2-dev",
                    "dev-develop": "3.3-dev"
                }
            },
            "autoload": {
                "psr-4": {
                    "Zend\\EventManager\\": "src/"
                }
            },
            "notification-url": "https://packagist.org/downloads/",
            "license": [
                "BSD-3-Clause"
            ],
            "description": "Trigger and listen to events within a PHP application",
            "homepage": "https://github.com/zendframework/zend-eventmanager",
            "keywords": [
                "event",
                "eventmanager",
                "events",
                "zf2"
            ],
            "time": "2018-04-25T15:33:34+00:00"
        },
        {
            "name": "zendframework/zend-feed",
            "version": "2.12.0",
            "source": {
                "type": "git",
                "url": "https://github.com/zendframework/zend-feed.git",
                "reference": "d926c5af34b93a0121d5e2641af34ddb1533d733"
            },
            "dist": {
                "type": "zip",
                "url": "https://api.github.com/repos/zendframework/zend-feed/zipball/d926c5af34b93a0121d5e2641af34ddb1533d733",
                "reference": "d926c5af34b93a0121d5e2641af34ddb1533d733",
                "shasum": ""
            },
            "require": {
                "ext-dom": "*",
                "ext-libxml": "*",
                "php": "^5.6 || ^7.0",
                "zendframework/zend-escaper": "^2.5.2",
                "zendframework/zend-stdlib": "^3.2.1"
            },
            "require-dev": {
                "phpunit/phpunit": "^5.7.23 || ^6.4.3",
                "psr/http-message": "^1.0.1",
                "zendframework/zend-cache": "^2.7.2",
                "zendframework/zend-coding-standard": "~1.0.0",
                "zendframework/zend-db": "^2.8.2",
                "zendframework/zend-http": "^2.7",
                "zendframework/zend-servicemanager": "^2.7.8 || ^3.3",
                "zendframework/zend-validator": "^2.10.1"
            },
            "suggest": {
                "psr/http-message": "PSR-7 ^1.0.1, if you wish to use Zend\\Feed\\Reader\\Http\\Psr7ResponseDecorator",
                "zendframework/zend-cache": "Zend\\Cache component, for optionally caching feeds between requests",
                "zendframework/zend-db": "Zend\\Db component, for use with PubSubHubbub",
                "zendframework/zend-http": "Zend\\Http for PubSubHubbub, and optionally for use with Zend\\Feed\\Reader",
                "zendframework/zend-servicemanager": "Zend\\ServiceManager component, for easily extending ExtensionManager implementations",
                "zendframework/zend-validator": "Zend\\Validator component, for validating email addresses used in Atom feeds and entries when using the Writer subcomponent"
            },
            "type": "library",
            "extra": {
                "branch-alias": {
                    "dev-master": "2.12.x-dev",
                    "dev-develop": "2.13.x-dev"
                }
            },
            "autoload": {
                "psr-4": {
                    "Zend\\Feed\\": "src/"
                }
            },
            "notification-url": "https://packagist.org/downloads/",
            "license": [
                "BSD-3-Clause"
            ],
            "description": "provides functionality for consuming RSS and Atom feeds",
            "keywords": [
                "ZendFramework",
                "feed",
                "zf"
            ],
            "time": "2019-03-05T20:08:49+00:00"
        },
        {
            "name": "zendframework/zend-filter",
            "version": "2.9.1",
            "source": {
                "type": "git",
                "url": "https://github.com/zendframework/zend-filter.git",
                "reference": "1c3e6d02f9cd5f6c929c9859498f5efbe216e86f"
            },
            "dist": {
                "type": "zip",
                "url": "https://api.github.com/repos/zendframework/zend-filter/zipball/1c3e6d02f9cd5f6c929c9859498f5efbe216e86f",
                "reference": "1c3e6d02f9cd5f6c929c9859498f5efbe216e86f",
                "shasum": ""
            },
            "require": {
                "php": "^5.6 || ^7.0",
                "zendframework/zend-stdlib": "^2.7.7 || ^3.1"
            },
            "conflict": {
                "zendframework/zend-validator": "<2.10.1"
            },
            "require-dev": {
                "pear/archive_tar": "^1.4.3",
                "phpunit/phpunit": "^5.7.23 || ^6.4.3",
                "psr/http-factory": "^1.0",
                "zendframework/zend-coding-standard": "~1.0.0",
                "zendframework/zend-crypt": "^3.2.1",
                "zendframework/zend-servicemanager": "^2.7.8 || ^3.3",
                "zendframework/zend-uri": "^2.6"
            },
            "suggest": {
                "psr/http-factory-implementation": "psr/http-factory-implementation, for creating file upload instances when consuming PSR-7 in file upload filters",
                "zendframework/zend-crypt": "Zend\\Crypt component, for encryption filters",
                "zendframework/zend-i18n": "Zend\\I18n component for filters depending on i18n functionality",
                "zendframework/zend-servicemanager": "Zend\\ServiceManager component, for using the filter chain functionality",
                "zendframework/zend-uri": "Zend\\Uri component, for the UriNormalize filter"
            },
            "type": "library",
            "extra": {
                "branch-alias": {
                    "dev-master": "2.9.x-dev",
                    "dev-develop": "2.10.x-dev"
                },
                "zf": {
                    "component": "Zend\\Filter",
                    "config-provider": "Zend\\Filter\\ConfigProvider"
                }
            },
            "autoload": {
                "psr-4": {
                    "Zend\\Filter\\": "src/"
                }
            },
            "notification-url": "https://packagist.org/downloads/",
            "license": [
                "BSD-3-Clause"
            ],
            "description": "provides a set of commonly needed data filters",
            "keywords": [
                "ZendFramework",
                "filter",
                "zf"
            ],
            "time": "2018-12-17T16:00:04+00:00"
        },
        {
            "name": "zendframework/zend-form",
            "version": "2.14.1",
            "source": {
                "type": "git",
                "url": "https://github.com/zendframework/zend-form.git",
                "reference": "ff9385b7d0d93d9bdbc2aa4af82ab616dbc7d4be"
            },
            "dist": {
                "type": "zip",
                "url": "https://api.github.com/repos/zendframework/zend-form/zipball/ff9385b7d0d93d9bdbc2aa4af82ab616dbc7d4be",
                "reference": "ff9385b7d0d93d9bdbc2aa4af82ab616dbc7d4be",
                "shasum": ""
            },
            "require": {
                "php": "^5.6 || ^7.0",
                "zendframework/zend-hydrator": "^1.1 || ^2.1 || ^3.0",
                "zendframework/zend-inputfilter": "^2.8",
                "zendframework/zend-stdlib": "^3.2.1"
            },
            "require-dev": {
                "doctrine/annotations": "~1.0",
                "phpunit/phpunit": "^5.7.23 || ^6.5.3",
                "zendframework/zend-cache": "^2.6.1",
                "zendframework/zend-captcha": "^2.7.1",
                "zendframework/zend-code": "^2.6 || ^3.0",
                "zendframework/zend-coding-standard": "~1.0.0",
                "zendframework/zend-escaper": "^2.5",
                "zendframework/zend-eventmanager": "^2.6.2 || ^3.0",
                "zendframework/zend-filter": "^2.6",
                "zendframework/zend-i18n": "^2.6",
                "zendframework/zend-servicemanager": "^2.7.5 || ^3.0.3",
                "zendframework/zend-session": "^2.8.1",
                "zendframework/zend-text": "^2.6",
                "zendframework/zend-validator": "^2.6",
                "zendframework/zend-view": "^2.6.2",
                "zendframework/zendservice-recaptcha": "^3.0.0"
            },
            "suggest": {
                "zendframework/zend-captcha": "^2.7.1, required for using CAPTCHA form elements",
                "zendframework/zend-code": "^2.6 || ^3.0, required to use zend-form annotations support",
                "zendframework/zend-eventmanager": "^2.6.2 || ^3.0, reuired for zend-form annotations support",
                "zendframework/zend-i18n": "^2.6, required when using zend-form view helpers",
                "zendframework/zend-servicemanager": "^2.7.5 || ^3.0.3, required to use the form factories or provide services",
                "zendframework/zend-view": "^2.6.2, required for using the zend-form view helpers",
                "zendframework/zendservice-recaptcha": "in order to use the ReCaptcha form element"
            },
            "type": "library",
            "extra": {
                "branch-alias": {
                    "dev-master": "2.14.x-dev",
                    "dev-develop": "2.15.x-dev"
                },
                "zf": {
                    "component": "Zend\\Form",
                    "config-provider": "Zend\\Form\\ConfigProvider"
                }
            },
            "autoload": {
                "psr-4": {
                    "Zend\\Form\\": "src/"
                },
                "files": [
                    "autoload/formElementManagerPolyfill.php"
                ]
            },
            "notification-url": "https://packagist.org/downloads/",
            "license": [
                "BSD-3-Clause"
            ],
            "description": "Validate and display simple and complex forms, casting forms to business objects and vice versa",
            "keywords": [
                "ZendFramework",
                "form",
                "zf"
            ],
            "time": "2019-02-26T18:13:31+00:00"
        },
        {
            "name": "zendframework/zend-http",
            "version": "2.10.0",
            "source": {
                "type": "git",
                "url": "https://github.com/zendframework/zend-http.git",
                "reference": "4b4983178693a8fdda53b0bbee58552e2d2b1ac0"
            },
            "dist": {
                "type": "zip",
                "url": "https://api.github.com/repos/zendframework/zend-http/zipball/4b4983178693a8fdda53b0bbee58552e2d2b1ac0",
                "reference": "4b4983178693a8fdda53b0bbee58552e2d2b1ac0",
                "shasum": ""
            },
            "require": {
                "php": "^5.6 || ^7.0",
                "zendframework/zend-loader": "^2.5.1",
                "zendframework/zend-stdlib": "^3.2.1",
                "zendframework/zend-uri": "^2.5.2",
                "zendframework/zend-validator": "^2.10.1"
            },
            "require-dev": {
                "phpunit/phpunit": "^5.7.27 || ^6.5.8 || ^7.1.3",
                "zendframework/zend-coding-standard": "~1.0.0",
                "zendframework/zend-config": "^3.1 || ^2.6"
            },
            "suggest": {
                "paragonie/certainty": "For automated management of cacert.pem"
            },
            "type": "library",
            "extra": {
                "branch-alias": {
                    "dev-master": "2.10.x-dev",
                    "dev-develop": "2.11.x-dev"
                }
            },
            "autoload": {
                "psr-4": {
                    "Zend\\Http\\": "src/"
                }
            },
            "notification-url": "https://packagist.org/downloads/",
            "license": [
                "BSD-3-Clause"
            ],
            "description": "Provides an easy interface for performing Hyper-Text Transfer Protocol (HTTP) requests",
            "keywords": [
                "ZendFramework",
                "http",
                "http client",
                "zend",
                "zf"
            ],
            "time": "2019-02-19T18:58:14+00:00"
        },
        {
            "name": "zendframework/zend-hydrator",
            "version": "2.4.1",
            "source": {
                "type": "git",
                "url": "https://github.com/zendframework/zend-hydrator.git",
                "reference": "70b02f4d8676e64af932625751750b5ca72fff3a"
            },
            "dist": {
                "type": "zip",
                "url": "https://api.github.com/repos/zendframework/zend-hydrator/zipball/70b02f4d8676e64af932625751750b5ca72fff3a",
                "reference": "70b02f4d8676e64af932625751750b5ca72fff3a",
                "shasum": ""
            },
            "require": {
                "php": "^5.6 || ^7.0",
                "zendframework/zend-stdlib": "^3.0"
            },
            "require-dev": {
                "phpunit/phpunit": "^5.7.27 || ^6.5.8 || ^7.1.2",
                "zendframework/zend-coding-standard": "~1.0.0",
                "zendframework/zend-eventmanager": "^2.6.2 || ^3.0",
                "zendframework/zend-filter": "^2.6",
                "zendframework/zend-inputfilter": "^2.6",
                "zendframework/zend-serializer": "^2.6.1",
                "zendframework/zend-servicemanager": "^2.7.5 || ^3.0.3"
            },
            "suggest": {
                "zendframework/zend-eventmanager": "^2.6.2 || ^3.0, to support aggregate hydrator usage",
                "zendframework/zend-filter": "^2.6, to support naming strategy hydrator usage",
                "zendframework/zend-serializer": "^2.6.1, to use the SerializableStrategy",
                "zendframework/zend-servicemanager": "^2.7.5 || ^3.0.3, to support hydrator plugin manager usage"
            },
            "type": "library",
            "extra": {
                "branch-alias": {
                    "dev-release-1.0": "1.0.x-dev",
                    "dev-release-1.1": "1.1.x-dev",
                    "dev-master": "2.4.x-dev",
                    "dev-develop": "2.5.x-dev"
                },
                "zf": {
                    "component": "Zend\\Hydrator",
                    "config-provider": "Zend\\Hydrator\\ConfigProvider"
                }
            },
            "autoload": {
                "psr-4": {
                    "Zend\\Hydrator\\": "src/"
                }
            },
            "notification-url": "https://packagist.org/downloads/",
            "license": [
                "BSD-3-Clause"
            ],
            "description": "Serialize objects to arrays, and vice versa",
            "keywords": [
                "ZendFramework",
                "hydrator",
                "zf"
            ],
            "time": "2018-11-19T19:16:10+00:00"
        },
        {
            "name": "zendframework/zend-i18n",
            "version": "2.9.0",
            "source": {
                "type": "git",
                "url": "https://github.com/zendframework/zend-i18n.git",
                "reference": "6d69af5a04e1a4de7250043cb1322f077a0cdb7f"
            },
            "dist": {
                "type": "zip",
                "url": "https://api.github.com/repos/zendframework/zend-i18n/zipball/6d69af5a04e1a4de7250043cb1322f077a0cdb7f",
                "reference": "6d69af5a04e1a4de7250043cb1322f077a0cdb7f",
                "shasum": ""
            },
            "require": {
                "php": "^5.6 || ^7.0",
                "zendframework/zend-stdlib": "^2.7 || ^3.0"
            },
            "require-dev": {
                "phpunit/phpunit": "^5.7.27 || ^6.5.8 || ^7.1.2",
                "zendframework/zend-cache": "^2.6.1",
                "zendframework/zend-coding-standard": "~1.0.0",
                "zendframework/zend-config": "^2.6",
                "zendframework/zend-eventmanager": "^2.6.2 || ^3.0",
                "zendframework/zend-filter": "^2.6.1",
                "zendframework/zend-servicemanager": "^2.7.5 || ^3.0.3",
                "zendframework/zend-validator": "^2.6",
                "zendframework/zend-view": "^2.6.3"
            },
            "suggest": {
                "ext-intl": "Required for most features of Zend\\I18n; included in default builds of PHP",
                "zendframework/zend-cache": "Zend\\Cache component",
                "zendframework/zend-config": "Zend\\Config component",
                "zendframework/zend-eventmanager": "You should install this package to use the events in the translator",
                "zendframework/zend-filter": "You should install this package to use the provided filters",
                "zendframework/zend-i18n-resources": "Translation resources",
                "zendframework/zend-servicemanager": "Zend\\ServiceManager component",
                "zendframework/zend-validator": "You should install this package to use the provided validators",
                "zendframework/zend-view": "You should install this package to use the provided view helpers"
            },
            "type": "library",
            "extra": {
                "branch-alias": {
                    "dev-master": "2.9.x-dev",
                    "dev-develop": "2.10.x-dev"
                },
                "zf": {
                    "component": "Zend\\I18n",
                    "config-provider": "Zend\\I18n\\ConfigProvider"
                }
            },
            "autoload": {
                "psr-4": {
                    "Zend\\I18n\\": "src/"
                }
            },
            "notification-url": "https://packagist.org/downloads/",
            "license": [
                "BSD-3-Clause"
            ],
            "description": "Provide translations for your application, and filter and validate internationalized values",
            "keywords": [
                "ZendFramework",
                "i18n",
                "zf"
            ],
            "time": "2018-05-16T16:39:13+00:00"
        },
        {
            "name": "zendframework/zend-inputfilter",
            "version": "2.10.0",
            "source": {
                "type": "git",
                "url": "https://github.com/zendframework/zend-inputfilter.git",
                "reference": "4f52b71ec9cef3a06e3bba8f5c2124e94055ec0c"
            },
            "dist": {
                "type": "zip",
                "url": "https://api.github.com/repos/zendframework/zend-inputfilter/zipball/4f52b71ec9cef3a06e3bba8f5c2124e94055ec0c",
                "reference": "4f52b71ec9cef3a06e3bba8f5c2124e94055ec0c",
                "shasum": ""
            },
            "require": {
                "php": "^5.6 || ^7.0",
                "zendframework/zend-filter": "^2.9.1",
                "zendframework/zend-servicemanager": "^2.7.10 || ^3.3.1",
                "zendframework/zend-stdlib": "^2.7 || ^3.0",
                "zendframework/zend-validator": "^2.11"
            },
            "require-dev": {
                "phpunit/phpunit": "^5.7.23 || ^6.4.3",
                "psr/http-message": "^1.0",
                "zendframework/zend-coding-standard": "~1.0.0"
            },
            "suggest": {
                "psr/http-message-implementation": "PSR-7 is required if you wish to validate PSR-7 UploadedFileInterface payloads"
            },
            "type": "library",
            "extra": {
                "branch-alias": {
                    "dev-master": "2.10.x-dev",
                    "dev-develop": "2.11.x-dev"
                },
                "zf": {
                    "component": "Zend\\InputFilter",
                    "config-provider": "Zend\\InputFilter\\ConfigProvider"
                }
            },
            "autoload": {
                "psr-4": {
                    "Zend\\InputFilter\\": "src/"
                }
            },
            "notification-url": "https://packagist.org/downloads/",
            "license": [
                "BSD-3-Clause"
            ],
            "description": "Normalize and validate input sets from the web, APIs, the CLI, and more, including files",
            "keywords": [
                "ZendFramework",
                "inputfilter",
                "zf"
            ],
            "time": "2019-01-30T16:58:51+00:00"
        },
        {
            "name": "zendframework/zend-json",
            "version": "3.1.1",
            "source": {
                "type": "git",
                "url": "https://github.com/zendframework/zend-json.git",
                "reference": "21c6027f3c4a5177cbef8ed08d1037b17188a0d8"
            },
            "dist": {
                "type": "zip",
                "url": "https://api.github.com/repos/zendframework/zend-json/zipball/21c6027f3c4a5177cbef8ed08d1037b17188a0d8",
                "reference": "21c6027f3c4a5177cbef8ed08d1037b17188a0d8",
                "shasum": ""
            },
            "require": {
                "php": "^5.6 || ^7.0"
            },
            "require-dev": {
                "phpunit/phpunit": "^5.7.23 || ^6.4.3",
                "zendframework/zend-coding-standard": "~1.0.0",
                "zendframework/zend-stdlib": "^2.7.7 || ^3.1"
            },
            "suggest": {
                "zendframework/zend-json-server": "For implementing JSON-RPC servers",
                "zendframework/zend-xml2json": "For converting XML documents to JSON"
            },
            "type": "library",
            "extra": {
                "branch-alias": {
                    "dev-master": "3.1.x-dev",
                    "dev-develop": "3.2.x-dev"
                }
            },
            "autoload": {
                "psr-4": {
                    "Zend\\Json\\": "src/"
                }
            },
            "notification-url": "https://packagist.org/downloads/",
            "license": [
                "BSD-3-Clause"
            ],
            "description": "provides convenience methods for serializing native PHP to JSON and decoding JSON to native PHP",
            "keywords": [
                "ZendFramework",
                "json",
                "zf"
            ],
            "time": "2019-06-18T10:54:52+00:00"
        },
        {
            "name": "zendframework/zend-loader",
            "version": "2.6.0",
            "source": {
                "type": "git",
                "url": "https://github.com/zendframework/zend-loader.git",
                "reference": "78f11749ea340f6ca316bca5958eef80b38f9b6c"
            },
            "dist": {
                "type": "zip",
                "url": "https://api.github.com/repos/zendframework/zend-loader/zipball/78f11749ea340f6ca316bca5958eef80b38f9b6c",
                "reference": "78f11749ea340f6ca316bca5958eef80b38f9b6c",
                "shasum": ""
            },
            "require": {
                "php": "^5.6 || ^7.0"
            },
            "require-dev": {
                "phpunit/phpunit": "^5.7.27 || ^6.5.8 || ^7.1.4",
                "zendframework/zend-coding-standard": "~1.0.0"
            },
            "type": "library",
            "extra": {
                "branch-alias": {
                    "dev-master": "2.6.x-dev",
                    "dev-develop": "2.7.x-dev"
                }
            },
            "autoload": {
                "psr-4": {
                    "Zend\\Loader\\": "src/"
                }
            },
            "notification-url": "https://packagist.org/downloads/",
            "license": [
                "BSD-3-Clause"
            ],
            "description": "Autoloading and plugin loading strategies",
            "keywords": [
                "ZendFramework",
                "loader",
                "zf"
            ],
            "time": "2018-04-30T15:20:54+00:00"
        },
        {
            "name": "zendframework/zend-log",
            "version": "2.10.0",
            "source": {
                "type": "git",
                "url": "https://github.com/zendframework/zend-log.git",
                "reference": "9cec3b092acb39963659c2f32441cccc56b3f430"
            },
            "dist": {
                "type": "zip",
                "url": "https://api.github.com/repos/zendframework/zend-log/zipball/9cec3b092acb39963659c2f32441cccc56b3f430",
                "reference": "9cec3b092acb39963659c2f32441cccc56b3f430",
                "shasum": ""
            },
            "require": {
                "php": "^5.6 || ^7.0",
                "psr/log": "^1.0",
                "zendframework/zend-servicemanager": "^2.7.5 || ^3.0.3",
                "zendframework/zend-stdlib": "^2.7 || ^3.0"
            },
            "provide": {
                "psr/log-implementation": "1.0.0"
            },
            "require-dev": {
                "mikey179/vfsstream": "^1.6",
                "phpunit/phpunit": "^5.7.15 || ^6.0.8",
                "zendframework/zend-coding-standard": "~1.0.0",
                "zendframework/zend-db": "^2.6",
                "zendframework/zend-escaper": "^2.5",
                "zendframework/zend-filter": "^2.5",
                "zendframework/zend-mail": "^2.6.1",
                "zendframework/zend-validator": "^2.10.1"
            },
            "suggest": {
                "ext-mongo": "mongo extension to use Mongo writer",
                "ext-mongodb": "mongodb extension to use MongoDB writer",
                "zendframework/zend-console": "Zend\\Console component to use the RequestID log processor",
                "zendframework/zend-db": "Zend\\Db component to use the database log writer",
                "zendframework/zend-escaper": "Zend\\Escaper component, for use in the XML log formatter",
                "zendframework/zend-mail": "Zend\\Mail component to use the email log writer",
                "zendframework/zend-validator": "Zend\\Validator component to block invalid log messages"
            },
            "type": "library",
            "extra": {
                "branch-alias": {
                    "dev-master": "2.10.x-dev",
                    "dev-develop": "2.11.x-dev"
                },
                "zf": {
                    "component": "Zend\\Log",
                    "config-provider": "Zend\\Log\\ConfigProvider"
                }
            },
            "autoload": {
                "psr-4": {
                    "Zend\\Log\\": "src/"
                }
            },
            "notification-url": "https://packagist.org/downloads/",
            "license": [
                "BSD-3-Clause"
            ],
            "description": "component for general purpose logging",
            "homepage": "https://github.com/zendframework/zend-log",
            "keywords": [
                "log",
                "logging",
                "zf2"
            ],
            "time": "2018-04-09T21:59:51+00:00"
        },
        {
            "name": "zendframework/zend-mail",
            "version": "2.10.0",
            "source": {
                "type": "git",
                "url": "https://github.com/zendframework/zend-mail.git",
                "reference": "d7beb63d5f7144a21ac100072c453e63860cdab8"
            },
            "dist": {
                "type": "zip",
                "url": "https://api.github.com/repos/zendframework/zend-mail/zipball/d7beb63d5f7144a21ac100072c453e63860cdab8",
                "reference": "d7beb63d5f7144a21ac100072c453e63860cdab8",
                "shasum": ""
            },
            "require": {
                "ext-iconv": "*",
                "php": "^5.6 || ^7.0",
                "true/punycode": "^2.1",
                "zendframework/zend-loader": "^2.5",
                "zendframework/zend-mime": "^2.5",
                "zendframework/zend-stdlib": "^2.7 || ^3.0",
                "zendframework/zend-validator": "^2.10.2"
            },
            "require-dev": {
                "phpunit/phpunit": "^5.7.25 || ^6.4.4 || ^7.1.4",
                "zendframework/zend-coding-standard": "~1.0.0",
                "zendframework/zend-config": "^2.6",
                "zendframework/zend-crypt": "^2.6 || ^3.0",
                "zendframework/zend-servicemanager": "^2.7.10 || ^3.3.1"
            },
            "suggest": {
                "zendframework/zend-crypt": "Crammd5 support in SMTP Auth",
                "zendframework/zend-servicemanager": "^2.7.10 || ^3.3.1 when using SMTP to deliver messages"
            },
            "type": "library",
            "extra": {
                "branch-alias": {
                    "dev-master": "2.10.x-dev",
                    "dev-develop": "2.11.x-dev"
                },
                "zf": {
                    "component": "Zend\\Mail",
                    "config-provider": "Zend\\Mail\\ConfigProvider"
                }
            },
            "autoload": {
                "psr-4": {
                    "Zend\\Mail\\": "src/"
                }
            },
            "notification-url": "https://packagist.org/downloads/",
            "license": [
                "BSD-3-Clause"
            ],
            "description": "Provides generalized functionality to compose and send both text and MIME-compliant multipart e-mail messages",
            "keywords": [
                "ZendFramework",
                "mail",
                "zf"
            ],
            "time": "2018-06-07T13:37:07+00:00"
        },
        {
            "name": "zendframework/zend-math",
            "version": "3.2.0",
            "source": {
                "type": "git",
                "url": "https://github.com/zendframework/zend-math.git",
                "reference": "07e43d87fd5c7edc4f54121b9a4625eb10e4b726"
            },
            "dist": {
                "type": "zip",
                "url": "https://api.github.com/repos/zendframework/zend-math/zipball/07e43d87fd5c7edc4f54121b9a4625eb10e4b726",
                "reference": "07e43d87fd5c7edc4f54121b9a4625eb10e4b726",
                "shasum": ""
            },
            "require": {
                "ext-mbstring": "*",
                "paragonie/random_compat": "^2.0.11 || 9.99.99",
                "php": "^5.6 || ^7.0"
            },
            "require-dev": {
                "phpunit/phpunit": "^5.7.27 || ^6.5.8 || ^7.1.2",
                "zendframework/zend-coding-standard": "~1.0.0"
            },
            "suggest": {
                "ext-bcmath": "If using the bcmath functionality",
                "ext-gmp": "If using the gmp functionality"
            },
            "type": "library",
            "extra": {
                "branch-alias": {
                    "dev-master": "3.2.x-dev",
                    "dev-develop": "3.3.x-dev"
                }
            },
            "autoload": {
                "psr-4": {
                    "Zend\\Math\\": "src/"
                }
            },
            "notification-url": "https://packagist.org/downloads/",
            "license": [
                "BSD-3-Clause"
            ],
            "description": "Create cryptographically secure pseudo-random numbers, and manage big integers",
            "keywords": [
                "ZendFramework",
                "math",
                "zf"
            ],
            "time": "2018-12-04T15:45:09+00:00"
        },
        {
            "name": "zendframework/zend-mime",
            "version": "2.7.1",
            "source": {
                "type": "git",
                "url": "https://github.com/zendframework/zend-mime.git",
                "reference": "52ae5fa9f12845cae749271034a2d594f0e4c6f2"
            },
            "dist": {
                "type": "zip",
                "url": "https://api.github.com/repos/zendframework/zend-mime/zipball/52ae5fa9f12845cae749271034a2d594f0e4c6f2",
                "reference": "52ae5fa9f12845cae749271034a2d594f0e4c6f2",
                "shasum": ""
            },
            "require": {
                "php": "^5.6 || ^7.0",
                "zendframework/zend-stdlib": "^2.7 || ^3.0"
            },
            "require-dev": {
                "phpunit/phpunit": "^5.7.21 || ^6.3",
                "zendframework/zend-coding-standard": "~1.0.0",
                "zendframework/zend-mail": "^2.6"
            },
            "suggest": {
                "zendframework/zend-mail": "Zend\\Mail component"
            },
            "type": "library",
            "extra": {
                "branch-alias": {
                    "dev-master": "2.7-dev",
                    "dev-develop": "2.8-dev"
                }
            },
            "autoload": {
                "psr-4": {
                    "Zend\\Mime\\": "src/"
                }
            },
            "notification-url": "https://packagist.org/downloads/",
            "license": [
                "BSD-3-Clause"
            ],
            "description": "Create and parse MIME messages and parts",
            "homepage": "https://github.com/zendframework/zend-mime",
            "keywords": [
                "ZendFramework",
                "mime",
                "zf"
            ],
            "time": "2018-05-14T19:02:50+00:00"
        },
        {
            "name": "zendframework/zend-modulemanager",
            "version": "2.8.2",
            "source": {
                "type": "git",
                "url": "https://github.com/zendframework/zend-modulemanager.git",
                "reference": "394df6e12248ac430a312d4693f793ee7120baa6"
            },
            "dist": {
                "type": "zip",
                "url": "https://api.github.com/repos/zendframework/zend-modulemanager/zipball/394df6e12248ac430a312d4693f793ee7120baa6",
                "reference": "394df6e12248ac430a312d4693f793ee7120baa6",
                "shasum": ""
            },
            "require": {
                "php": "^5.6 || ^7.0",
                "zendframework/zend-config": "^3.1 || ^2.6",
                "zendframework/zend-eventmanager": "^3.2 || ^2.6.3",
                "zendframework/zend-stdlib": "^3.1 || ^2.7"
            },
            "require-dev": {
                "phpunit/phpunit": "^6.0.8 || ^5.7.15",
                "zendframework/zend-coding-standard": "~1.0.0",
                "zendframework/zend-console": "^2.6",
                "zendframework/zend-di": "^2.6",
                "zendframework/zend-loader": "^2.5",
                "zendframework/zend-mvc": "^3.0 || ^2.7",
                "zendframework/zend-servicemanager": "^3.0.3 || ^2.7.5"
            },
            "suggest": {
                "zendframework/zend-console": "Zend\\Console component",
                "zendframework/zend-loader": "Zend\\Loader component if you are not using Composer autoloading for your modules",
                "zendframework/zend-mvc": "Zend\\Mvc component",
                "zendframework/zend-servicemanager": "Zend\\ServiceManager component"
            },
            "type": "library",
            "extra": {
                "branch-alias": {
                    "dev-master": "2.7-dev",
                    "dev-develop": "2.8-dev"
                }
            },
            "autoload": {
                "psr-4": {
                    "Zend\\ModuleManager\\": "src/"
                }
            },
            "notification-url": "https://packagist.org/downloads/",
            "license": [
                "BSD-3-Clause"
            ],
            "description": "Modular application system for zend-mvc applications",
            "homepage": "https://github.com/zendframework/zend-modulemanager",
            "keywords": [
                "ZendFramework",
                "modulemanager",
                "zf"
            ],
            "time": "2017-12-02T06:11:18+00:00"
        },
        {
            "name": "zendframework/zend-mvc",
            "version": "3.1.1",
            "source": {
                "type": "git",
                "url": "https://github.com/zendframework/zend-mvc.git",
                "reference": "236e7e1e3757e988fa06530c0a3f96a148858ae8"
            },
            "dist": {
                "type": "zip",
                "url": "https://api.github.com/repos/zendframework/zend-mvc/zipball/236e7e1e3757e988fa06530c0a3f96a148858ae8",
                "reference": "236e7e1e3757e988fa06530c0a3f96a148858ae8",
                "shasum": ""
            },
            "require": {
                "container-interop/container-interop": "^1.2",
                "php": "^5.6 || ^7.0",
                "zendframework/zend-eventmanager": "^3.2",
                "zendframework/zend-http": "^2.7",
                "zendframework/zend-modulemanager": "^2.8",
                "zendframework/zend-router": "^3.0.2",
                "zendframework/zend-servicemanager": "^3.3",
                "zendframework/zend-stdlib": "^3.1",
                "zendframework/zend-view": "^2.9"
            },
            "require-dev": {
                "http-interop/http-middleware": "^0.4.1",
                "phpunit/phpunit": "^6.4.4 || ^5.7.14",
                "zendframework/zend-coding-standard": "~1.0.0",
                "zendframework/zend-json": "^2.6.1 || ^3.0",
                "zendframework/zend-psr7bridge": "^1.0",
                "zendframework/zend-stratigility": "^2.0.1"
            },
            "suggest": {
                "http-interop/http-middleware": "^0.4.1 to be used together with zend-stratigility",
                "zendframework/zend-json": "(^2.6.1 || ^3.0) To auto-deserialize JSON body content in AbstractRestfulController extensions, when json_decode is unavailable",
                "zendframework/zend-log": "^2.9.1  To provide log functionality via LogFilterManager, LogFormatterManager, and LogProcessorManager",
                "zendframework/zend-mvc-console": "zend-mvc-console provides the ability to expose zend-mvc as a console application",
                "zendframework/zend-mvc-i18n": "zend-mvc-i18n provides integration with zend-i18n, including a translation bridge and translatable route segments",
                "zendframework/zend-mvc-plugin-fileprg": "To provide Post/Redirect/Get functionality around forms that container file uploads",
                "zendframework/zend-mvc-plugin-flashmessenger": "To provide flash messaging capabilities between requests",
                "zendframework/zend-mvc-plugin-identity": "To access the authenticated identity (per zend-authentication) in controllers",
                "zendframework/zend-mvc-plugin-prg": "To provide Post/Redirect/Get functionality within controllers",
                "zendframework/zend-paginator": "^2.7 To provide pagination functionality via PaginatorPluginManager",
                "zendframework/zend-psr7bridge": "(^0.2) To consume PSR-7 middleware within the MVC workflow",
                "zendframework/zend-servicemanager-di": "zend-servicemanager-di provides utilities for integrating zend-di and zend-servicemanager in your zend-mvc application",
                "zendframework/zend-stratigility": "zend-stratigility is required to use middleware pipes in the MiddlewareListener"
            },
            "type": "library",
            "extra": {
                "branch-alias": {
                    "dev-master": "3.1-dev",
                    "dev-develop": "3.2-dev"
                }
            },
            "autoload": {
                "psr-4": {
                    "Zend\\Mvc\\": "src/"
                }
            },
            "notification-url": "https://packagist.org/downloads/",
            "license": [
                "BSD-3-Clause"
            ],
            "description": "Zend Framework's event-driven MVC layer, including MVC Applications, Controllers, and Plugins",
            "keywords": [
                "ZendFramework",
                "mvc",
                "zf"
            ],
            "time": "2017-11-24T06:32:07+00:00"
        },
        {
            "name": "zendframework/zend-mvc-console",
            "version": "1.2.0",
            "source": {
                "type": "git",
                "url": "https://github.com/zendframework/zend-mvc-console.git",
                "reference": "821c18e0d57e71b370166bd2f35623befddaf2ee"
            },
            "dist": {
                "type": "zip",
                "url": "https://api.github.com/repos/zendframework/zend-mvc-console/zipball/821c18e0d57e71b370166bd2f35623befddaf2ee",
                "reference": "821c18e0d57e71b370166bd2f35623befddaf2ee",
                "shasum": ""
            },
            "require": {
                "container-interop/container-interop": "^1.1",
                "php": "^5.6 || ^7.0",
                "zendframework/zend-console": "^2.6",
                "zendframework/zend-eventmanager": "^2.6.2 || ^3.0",
                "zendframework/zend-modulemanager": "^2.7.1",
                "zendframework/zend-mvc": "^3.0.3",
                "zendframework/zend-router": "^3.0",
                "zendframework/zend-servicemanager": "^2.7.5 || ^3.0.3",
                "zendframework/zend-stdlib": "^2.7.5 || ^3.0",
                "zendframework/zend-text": "^2.6",
                "zendframework/zend-view": "^2.6.3"
            },
            "conflict": {
                "zendframework/zend-mvc": "<3.0.0"
            },
            "require-dev": {
                "phpunit/phpunit": "^5.7.27 || ^6.5.8 || ^7.1.4",
                "zendframework/zend-coding-standard": "~1.0.0",
                "zendframework/zend-filter": "^2.6.1"
            },
            "suggest": {
                "zendframework/zend-filter": "^2.6.1, to filter rendered results"
            },
            "type": "library",
            "extra": {
                "branch-alias": {
                    "dev-master": "1.2.x-dev",
                    "dev-develop": "1.3.x-dev"
                },
                "zf": {
                    "component": "Zend\\Mvc\\Console"
                }
            },
            "autoload": {
                "psr-4": {
                    "Zend\\Mvc\\Console\\": "src/"
                }
            },
            "notification-url": "https://packagist.org/downloads/",
            "license": [
                "BSD-3-Clause"
            ],
            "description": "Integration between zend-mvc and zend-console",
            "keywords": [
                "ZendFramework",
                "console",
                "mvc",
                "zf"
            ],
            "time": "2018-04-30T19:10:26+00:00"
        },
        {
            "name": "zendframework/zend-mvc-i18n",
            "version": "1.1.0",
            "source": {
                "type": "git",
                "url": "https://github.com/zendframework/zend-mvc-i18n.git",
                "reference": "90e64d1304385cfcf19447b6449514e8a720adfc"
            },
            "dist": {
                "type": "zip",
                "url": "https://api.github.com/repos/zendframework/zend-mvc-i18n/zipball/90e64d1304385cfcf19447b6449514e8a720adfc",
                "reference": "90e64d1304385cfcf19447b6449514e8a720adfc",
                "shasum": ""
            },
            "require": {
                "container-interop/container-interop": "^1.1",
                "php": "^5.6 || ^7.0",
                "zendframework/zend-i18n": "^2.7",
                "zendframework/zend-router": "^3.0",
                "zendframework/zend-servicemanager": "^2.7.10 || ^3.0.3",
                "zendframework/zend-stdlib": "^2.7.6 || ^3.0",
                "zendframework/zend-validator": "^2.6"
            },
            "conflict": {
                "zendframework/zend-mvc": "<3.0.0"
            },
            "require-dev": {
                "phpunit/phpunit": "^5.7.27 || ^6.5.8 || ^7.1.5",
                "zendframework/zend-cache": "^2.6.1",
                "zendframework/zend-coding-standard": "~1.0.0"
            },
            "suggest": {
                "zendframework/zend-cache": "To enable caching of translation strings"
            },
            "type": "library",
            "extra": {
                "branch-alias": {
                    "dev-master": "1.1.x-dev",
                    "dev-develop": "1.2.x-dev"
                },
                "zf": {
                    "component": "Zend\\Mvc\\I18n",
                    "config-provider": "Zend\\Mvc\\I18n\\ConfigProvider"
                }
            },
            "autoload": {
                "psr-4": {
                    "Zend\\Mvc\\I18n\\": "src/"
                }
            },
            "notification-url": "https://packagist.org/downloads/",
            "license": [
                "BSD-3-Clause"
            ],
            "description": "Integration between zend-mvc and zend-i18n",
            "keywords": [
                "ZendFramework",
                "i18n",
                "mvc",
                "zf"
            ],
            "time": "2018-05-01T15:48:40+00:00"
        },
        {
            "name": "zendframework/zend-mvc-plugin-flashmessenger",
            "version": "1.1.0",
            "source": {
                "type": "git",
                "url": "https://github.com/zendframework/zend-mvc-plugin-flashmessenger.git",
                "reference": "1af2e2d69500da5ca31868c4817b6b7eb7e1cf47"
            },
            "dist": {
                "type": "zip",
                "url": "https://api.github.com/repos/zendframework/zend-mvc-plugin-flashmessenger/zipball/1af2e2d69500da5ca31868c4817b6b7eb7e1cf47",
                "reference": "1af2e2d69500da5ca31868c4817b6b7eb7e1cf47",
                "shasum": ""
            },
            "require": {
                "php": "^5.6 || ^7.0",
                "zendframework/zend-mvc": "^3.0",
                "zendframework/zend-session": "^2.8.5",
                "zendframework/zend-stdlib": "^2.7 || ^3.0",
                "zendframework/zend-view": "^2.10"
            },
            "conflict": {
                "zendframework/zend-mvc": "<3.0.0"
            },
            "require-dev": {
                "phpunit/phpunit": "^5.7.27 || ^6.5.8 || ^7.1.4",
                "zendframework/zend-coding-standard": "~1.0.0",
                "zendframework/zend-i18n": "^2.8"
            },
            "type": "library",
            "extra": {
                "branch-alias": {
                    "dev-master": "1.1.x-dev",
                    "dev-develop": "1.2.x-dev"
                },
                "zf": {
                    "component": "Zend\\Mvc\\Plugin\\FlashMessenger"
                }
            },
            "autoload": {
                "psr-4": {
                    "Zend\\Mvc\\Plugin\\FlashMessenger\\": "src/"
                }
            },
            "notification-url": "https://packagist.org/downloads/",
            "license": [
                "BSD-3-Clause"
            ],
            "description": "Plugin for creating and exposing flash messages via zend-mvc controllers",
            "keywords": [
                "ZendFramework",
                "mvc",
                "zf"
            ],
            "time": "2018-04-30T18:47:56+00:00"
        },
        {
            "name": "zendframework/zend-paginator",
            "version": "2.8.1",
            "source": {
                "type": "git",
                "url": "https://github.com/zendframework/zend-paginator.git",
                "reference": "fd58828c8280a90f133b9e0af2fe1a7885d47206"
            },
            "dist": {
                "type": "zip",
                "url": "https://api.github.com/repos/zendframework/zend-paginator/zipball/fd58828c8280a90f133b9e0af2fe1a7885d47206",
                "reference": "fd58828c8280a90f133b9e0af2fe1a7885d47206",
                "shasum": ""
            },
            "require": {
                "php": "^7.0 || ^5.6",
                "zendframework/zend-stdlib": "^2.7 || ^3.0"
            },
            "require-dev": {
                "phpunit/phpunit": "^6.2.1 || ^5.7.15",
                "zendframework/zend-cache": "^2.6.1",
                "zendframework/zend-coding-standard": "~1.0.0",
                "zendframework/zend-config": "^2.6.0",
                "zendframework/zend-db": "^2.9.2",
                "zendframework/zend-filter": "^2.6.1",
                "zendframework/zend-json": "^2.6.1",
                "zendframework/zend-servicemanager": "^2.7.5 || ^3.0.3",
                "zendframework/zend-view": "^2.6.3"
            },
            "suggest": {
                "zendframework/zend-cache": "Zend\\Cache component to support cache features",
                "zendframework/zend-db": "Zend\\Db component",
                "zendframework/zend-filter": "Zend\\Filter component",
                "zendframework/zend-json": "Zend\\Json component",
                "zendframework/zend-servicemanager": "Zend\\ServiceManager component",
                "zendframework/zend-view": "Zend\\View component"
            },
            "type": "library",
            "extra": {
                "branch-alias": {
                    "dev-master": "2.8-dev",
                    "dev-develop": "2.9-dev"
                },
                "zf": {
                    "component": "Zend\\Paginator",
                    "config-provider": "Zend\\Paginator\\ConfigProvider"
                }
            },
            "autoload": {
                "psr-4": {
                    "Zend\\Paginator\\": "src/"
                }
            },
            "notification-url": "https://packagist.org/downloads/",
            "license": [
                "BSD-3-Clause"
            ],
            "description": "zend-paginator is a flexible component for paginating collections of data and presenting that data to users.",
            "homepage": "https://github.com/zendframework/zend-paginator",
            "keywords": [
                "paginator",
                "zf2"
            ],
            "time": "2018-01-30T15:52:44+00:00"
        },
        {
            "name": "zendframework/zend-router",
            "version": "3.3.0",
            "source": {
                "type": "git",
                "url": "https://github.com/zendframework/zend-router.git",
                "reference": "b113a4cfd910ee4723079fa58a9bcf3198631620"
            },
            "dist": {
                "type": "zip",
                "url": "https://api.github.com/repos/zendframework/zend-router/zipball/b113a4cfd910ee4723079fa58a9bcf3198631620",
                "reference": "b113a4cfd910ee4723079fa58a9bcf3198631620",
                "shasum": ""
            },
            "require": {
                "container-interop/container-interop": "^1.2",
                "php": "^5.6 || ^7.0",
                "zendframework/zend-http": "^2.8.1",
                "zendframework/zend-servicemanager": "^2.7.8 || ^3.3",
                "zendframework/zend-stdlib": "^3.2.1"
            },
            "conflict": {
                "zendframework/zend-mvc": "<3.0.0"
            },
            "require-dev": {
                "phpunit/phpunit": "^5.7.22 || ^6.4.1",
                "zendframework/zend-coding-standard": "~1.0.0",
                "zendframework/zend-i18n": "^2.7.4"
            },
            "suggest": {
                "zendframework/zend-i18n": "^2.7.4, if defining translatable HTTP path segments"
            },
            "type": "library",
            "extra": {
                "branch-alias": {
                    "dev-master": "3.3.x-dev",
                    "dev-develop": "4.0.x-dev"
                },
                "zf": {
                    "component": "Zend\\Router",
                    "config-provider": "Zend\\Router\\ConfigProvider"
                }
            },
            "autoload": {
                "psr-4": {
                    "Zend\\Router\\": "src/"
                }
            },
            "notification-url": "https://packagist.org/downloads/",
            "license": [
                "BSD-3-Clause"
            ],
            "description": "Flexible routing system for HTTP and console applications",
            "keywords": [
                "ZendFramework",
                "mvc",
                "routing",
                "zend",
                "zf"
            ],
            "time": "2019-02-26T20:24:12+00:00"
        },
        {
            "name": "zendframework/zend-serializer",
            "version": "2.9.0",
            "source": {
                "type": "git",
                "url": "https://github.com/zendframework/zend-serializer.git",
                "reference": "0172690db48d8935edaf625c4cba38b79719892c"
            },
            "dist": {
                "type": "zip",
                "url": "https://api.github.com/repos/zendframework/zend-serializer/zipball/0172690db48d8935edaf625c4cba38b79719892c",
                "reference": "0172690db48d8935edaf625c4cba38b79719892c",
                "shasum": ""
            },
            "require": {
                "php": "^5.6 || ^7.0",
                "zendframework/zend-json": "^2.5 || ^3.0",
                "zendframework/zend-stdlib": "^2.7 || ^3.0"
            },
            "require-dev": {
                "phpunit/phpunit": "^5.7.25 || ^6.4.4",
                "zendframework/zend-coding-standard": "~1.0.0",
                "zendframework/zend-math": "^2.6 || ^3.0",
                "zendframework/zend-servicemanager": "^2.7.5 || ^3.0.3"
            },
            "suggest": {
                "zendframework/zend-math": "(^2.6 || ^3.0) To support Python Pickle serialization",
                "zendframework/zend-servicemanager": "(^2.7.5 || ^3.0.3) To support plugin manager support"
            },
            "type": "library",
            "extra": {
                "branch-alias": {
                    "dev-master": "2.9.x-dev",
                    "dev-develop": "2.10.x-dev"
                },
                "zf": {
                    "component": "Zend\\Serializer",
                    "config-provider": "Zend\\Serializer\\ConfigProvider"
                }
            },
            "autoload": {
                "psr-4": {
                    "Zend\\Serializer\\": "src/"
                }
            },
            "notification-url": "https://packagist.org/downloads/",
            "license": [
                "BSD-3-Clause"
            ],
            "description": "provides an adapter based interface to simply generate storable representation of PHP types by different facilities, and recover",
            "keywords": [
                "ZendFramework",
                "serializer",
                "zf"
            ],
            "time": "2018-05-14T18:45:18+00:00"
        },
        {
            "name": "zendframework/zend-server",
            "version": "2.8.0",
            "source": {
                "type": "git",
                "url": "https://github.com/zendframework/zend-server.git",
                "reference": "23a2e9a5599c83c05da831cb7c649e8a7809595e"
            },
            "dist": {
                "type": "zip",
                "url": "https://api.github.com/repos/zendframework/zend-server/zipball/23a2e9a5599c83c05da831cb7c649e8a7809595e",
                "reference": "23a2e9a5599c83c05da831cb7c649e8a7809595e",
                "shasum": ""
            },
            "require": {
                "php": "^5.6 || ^7.0",
                "zendframework/zend-code": "^2.5 || ^3.0",
                "zendframework/zend-stdlib": "^2.5 || ^3.0"
            },
            "require-dev": {
                "phpunit/phpunit": "^5.7.27 || ^6.5.8 || ^7.1.4",
                "zendframework/zend-coding-standard": "~1.0.0"
            },
            "type": "library",
            "extra": {
                "branch-alias": {
                    "dev-master": "2.8.x-dev",
                    "dev-develop": "2.9.x-dev"
                }
            },
            "autoload": {
                "psr-4": {
                    "Zend\\Server\\": "src/"
                }
            },
            "notification-url": "https://packagist.org/downloads/",
            "license": [
                "BSD-3-Clause"
            ],
            "description": "Create Reflection-based RPC servers",
            "keywords": [
                "ZendFramework",
                "server",
                "zf"
            ],
            "time": "2018-04-30T22:21:28+00:00"
        },
        {
            "name": "zendframework/zend-servicemanager",
            "version": "3.4.0",
            "source": {
                "type": "git",
                "url": "https://github.com/zendframework/zend-servicemanager.git",
                "reference": "a1ed6140d0d3ee803fec96582593ed024950067b"
            },
            "dist": {
                "type": "zip",
                "url": "https://api.github.com/repos/zendframework/zend-servicemanager/zipball/a1ed6140d0d3ee803fec96582593ed024950067b",
                "reference": "a1ed6140d0d3ee803fec96582593ed024950067b",
                "shasum": ""
            },
            "require": {
                "container-interop/container-interop": "^1.2",
                "php": "^5.6 || ^7.0",
                "psr/container": "^1.0",
                "zendframework/zend-stdlib": "^3.2.1"
            },
            "provide": {
                "container-interop/container-interop-implementation": "^1.2",
                "psr/container-implementation": "^1.0"
            },
            "require-dev": {
                "mikey179/vfsstream": "^1.6.5",
                "ocramius/proxy-manager": "^1.0 || ^2.0",
                "phpbench/phpbench": "^0.13.0",
                "phpunit/phpunit": "^5.7.25 || ^6.4.4",
                "zendframework/zend-coding-standard": "~1.0.0"
            },
            "suggest": {
                "ocramius/proxy-manager": "ProxyManager 1.* to handle lazy initialization of services",
                "zendframework/zend-stdlib": "zend-stdlib ^2.5 if you wish to use the MergeReplaceKey or MergeRemoveKey features in Config instances"
            },
            "bin": [
                "bin/generate-deps-for-config-factory",
                "bin/generate-factory-for-class"
            ],
            "type": "library",
            "extra": {
                "branch-alias": {
                    "dev-master": "3.3-dev",
                    "dev-develop": "4.0-dev"
                }
            },
            "autoload": {
                "psr-4": {
                    "Zend\\ServiceManager\\": "src/"
                }
            },
            "notification-url": "https://packagist.org/downloads/",
            "license": [
                "BSD-3-Clause"
            ],
            "description": "Factory-Driven Dependency Injection Container",
            "keywords": [
                "PSR-11",
                "ZendFramework",
                "dependency-injection",
                "di",
                "dic",
                "service-manager",
                "servicemanager",
                "zf"
            ],
            "time": "2018-12-22T06:05:09+00:00"
        },
        {
            "name": "zendframework/zend-session",
            "version": "2.8.5",
            "source": {
                "type": "git",
                "url": "https://github.com/zendframework/zend-session.git",
                "reference": "2cfd90e1a2f6b066b9f908599251d8f64f07021b"
            },
            "dist": {
                "type": "zip",
                "url": "https://api.github.com/repos/zendframework/zend-session/zipball/2cfd90e1a2f6b066b9f908599251d8f64f07021b",
                "reference": "2cfd90e1a2f6b066b9f908599251d8f64f07021b",
                "shasum": ""
            },
            "require": {
                "php": "^5.6 || ^7.0",
                "zendframework/zend-eventmanager": "^2.6.2 || ^3.0",
                "zendframework/zend-stdlib": "^2.7 || ^3.0"
            },
            "require-dev": {
                "container-interop/container-interop": "^1.1",
                "mongodb/mongodb": "^1.0.1",
                "php-mock/php-mock-phpunit": "^1.1.2 || ^2.0",
                "phpunit/phpunit": "^5.7.5 || >=6.0.13 <6.5.0",
                "zendframework/zend-cache": "^2.6.1",
                "zendframework/zend-coding-standard": "~1.0.0",
                "zendframework/zend-db": "^2.7",
                "zendframework/zend-http": "^2.5.4",
                "zendframework/zend-servicemanager": "^2.7.5 || ^3.0.3",
                "zendframework/zend-validator": "^2.6"
            },
            "suggest": {
                "mongodb/mongodb": "If you want to use the MongoDB session save handler",
                "zendframework/zend-cache": "Zend\\Cache component",
                "zendframework/zend-db": "Zend\\Db component",
                "zendframework/zend-http": "Zend\\Http component",
                "zendframework/zend-servicemanager": "Zend\\ServiceManager component",
                "zendframework/zend-validator": "Zend\\Validator component"
            },
            "type": "library",
            "extra": {
                "branch-alias": {
                    "dev-master": "2.8-dev",
                    "dev-develop": "2.9-dev"
                },
                "zf": {
                    "component": "Zend\\Session",
                    "config-provider": "Zend\\Session\\ConfigProvider"
                }
            },
            "autoload": {
                "psr-4": {
                    "Zend\\Session\\": "src/"
                }
            },
            "notification-url": "https://packagist.org/downloads/",
            "license": [
                "BSD-3-Clause"
            ],
            "description": "manage and preserve session data, a logical complement of cookie data, across multiple page requests by the same client",
            "keywords": [
                "ZendFramework",
                "session",
                "zf"
            ],
            "time": "2018-02-22T16:33:54+00:00"
        },
        {
            "name": "zendframework/zend-soap",
            "version": "2.8.0",
            "source": {
                "type": "git",
                "url": "https://github.com/zendframework/zend-soap.git",
                "reference": "8762d79efa220d82529c43ce08d70554146be645"
            },
            "dist": {
                "type": "zip",
                "url": "https://api.github.com/repos/zendframework/zend-soap/zipball/8762d79efa220d82529c43ce08d70554146be645",
                "reference": "8762d79efa220d82529c43ce08d70554146be645",
                "shasum": ""
            },
            "require": {
                "ext-soap": "*",
                "php": "^5.6 || ^7.0",
                "zendframework/zend-server": "^2.6.1",
                "zendframework/zend-stdlib": "^2.7 || ^3.0",
                "zendframework/zend-uri": "^2.5.2"
            },
            "require-dev": {
                "phpunit/phpunit": "^5.7.21 || ^6.3",
                "zendframework/zend-coding-standard": "~1.0.0",
                "zendframework/zend-config": "^2.6",
                "zendframework/zend-http": "^2.5.4"
            },
            "suggest": {
                "zendframework/zend-http": "Zend\\Http component"
            },
            "type": "library",
            "extra": {
                "branch-alias": {
                    "dev-master": "2.7.x-dev",
                    "dev-develop": "2.8.x-dev"
                }
            },
            "autoload": {
                "psr-4": {
                    "Zend\\Soap\\": "src/"
                }
            },
            "notification-url": "https://packagist.org/downloads/",
            "license": [
                "BSD-3-Clause"
            ],
            "homepage": "https://github.com/zendframework/zend-soap",
            "keywords": [
                "soap",
                "zf2"
            ],
            "time": "2019-04-30T16:45:35+00:00"
        },
        {
            "name": "zendframework/zend-stdlib",
            "version": "3.2.1",
            "source": {
                "type": "git",
                "url": "https://github.com/zendframework/zend-stdlib.git",
                "reference": "66536006722aff9e62d1b331025089b7ec71c065"
            },
            "dist": {
                "type": "zip",
                "url": "https://api.github.com/repos/zendframework/zend-stdlib/zipball/66536006722aff9e62d1b331025089b7ec71c065",
                "reference": "66536006722aff9e62d1b331025089b7ec71c065",
                "shasum": ""
            },
            "require": {
                "php": "^5.6 || ^7.0"
            },
            "require-dev": {
                "phpbench/phpbench": "^0.13",
                "phpunit/phpunit": "^5.7.27 || ^6.5.8 || ^7.1.2",
                "zendframework/zend-coding-standard": "~1.0.0"
            },
            "type": "library",
            "extra": {
                "branch-alias": {
                    "dev-master": "3.2.x-dev",
                    "dev-develop": "3.3.x-dev"
                }
            },
            "autoload": {
                "psr-4": {
                    "Zend\\Stdlib\\": "src/"
                }
            },
            "notification-url": "https://packagist.org/downloads/",
            "license": [
                "BSD-3-Clause"
            ],
            "description": "SPL extensions, array utilities, error handlers, and more",
            "keywords": [
                "ZendFramework",
                "stdlib",
                "zf"
            ],
            "time": "2018-08-28T21:34:05+00:00"
        },
        {
            "name": "zendframework/zend-text",
            "version": "2.7.0",
            "source": {
                "type": "git",
                "url": "https://github.com/zendframework/zend-text.git",
                "reference": "ca987dd4594f5f9508771fccd82c89bc7fbb39ac"
            },
            "dist": {
                "type": "zip",
                "url": "https://api.github.com/repos/zendframework/zend-text/zipball/ca987dd4594f5f9508771fccd82c89bc7fbb39ac",
                "reference": "ca987dd4594f5f9508771fccd82c89bc7fbb39ac",
                "shasum": ""
            },
            "require": {
                "php": "^5.6 || ^7.0",
                "zendframework/zend-servicemanager": "^2.7.5 || ^3.0.3",
                "zendframework/zend-stdlib": "^2.7 || ^3.0"
            },
            "require-dev": {
                "phpunit/phpunit": "^5.7.27 || ^6.5.8 || ^7.1.4",
                "zendframework/zend-coding-standard": "~1.0.0",
                "zendframework/zend-config": "^2.6"
            },
            "type": "library",
            "extra": {
                "branch-alias": {
                    "dev-master": "2.7.x-dev",
                    "dev-develop": "2.8.x-dev"
                }
            },
            "autoload": {
                "psr-4": {
                    "Zend\\Text\\": "src/"
                }
            },
            "notification-url": "https://packagist.org/downloads/",
            "license": [
                "BSD-3-Clause"
            ],
            "description": "Create FIGlets and text-based tables",
            "keywords": [
                "ZendFramework",
                "text",
                "zf"
            ],
            "time": "2018-04-30T14:55:10+00:00"
        },
        {
            "name": "zendframework/zend-uri",
            "version": "2.7.0",
            "source": {
                "type": "git",
                "url": "https://github.com/zendframework/zend-uri.git",
                "reference": "b2785cd38fe379a784645449db86f21b7739b1ee"
            },
            "dist": {
                "type": "zip",
                "url": "https://api.github.com/repos/zendframework/zend-uri/zipball/b2785cd38fe379a784645449db86f21b7739b1ee",
                "reference": "b2785cd38fe379a784645449db86f21b7739b1ee",
                "shasum": ""
            },
            "require": {
                "php": "^5.6 || ^7.0",
                "zendframework/zend-escaper": "^2.5",
                "zendframework/zend-validator": "^2.10"
            },
            "require-dev": {
                "phpunit/phpunit": "^5.7.27 || ^6.5.8 || ^7.1.4",
                "zendframework/zend-coding-standard": "~1.0.0"
            },
            "type": "library",
            "extra": {
                "branch-alias": {
                    "dev-master": "2.7.x-dev",
                    "dev-develop": "2.8.x-dev"
                }
            },
            "autoload": {
                "psr-4": {
                    "Zend\\Uri\\": "src/"
                }
            },
            "notification-url": "https://packagist.org/downloads/",
            "license": [
                "BSD-3-Clause"
            ],
            "description": "A component that aids in manipulating and validating » Uniform Resource Identifiers (URIs)",
            "keywords": [
                "ZendFramework",
                "uri",
                "zf"
            ],
            "time": "2019-02-27T21:39:04+00:00"
        },
        {
            "name": "zendframework/zend-validator",
            "version": "2.12.0",
            "source": {
                "type": "git",
                "url": "https://github.com/zendframework/zend-validator.git",
                "reference": "64c33668e5fa2d39c6289a878f927ea2b0850c30"
            },
            "dist": {
                "type": "zip",
                "url": "https://api.github.com/repos/zendframework/zend-validator/zipball/64c33668e5fa2d39c6289a878f927ea2b0850c30",
                "reference": "64c33668e5fa2d39c6289a878f927ea2b0850c30",
                "shasum": ""
            },
            "require": {
                "container-interop/container-interop": "^1.1",
                "php": "^5.6 || ^7.0",
                "zendframework/zend-stdlib": "^3.2.1"
            },
            "require-dev": {
                "phpunit/phpunit": "^6.0.8 || ^5.7.15",
                "psr/http-message": "^1.0",
                "zendframework/zend-cache": "^2.6.1",
                "zendframework/zend-coding-standard": "~1.0.0",
                "zendframework/zend-config": "^2.6",
                "zendframework/zend-db": "^2.7",
                "zendframework/zend-filter": "^2.6",
                "zendframework/zend-http": "^2.5.4",
                "zendframework/zend-i18n": "^2.6",
                "zendframework/zend-math": "^2.6",
                "zendframework/zend-servicemanager": "^2.7.5 || ^3.0.3",
                "zendframework/zend-session": "^2.8",
                "zendframework/zend-uri": "^2.5"
            },
            "suggest": {
                "psr/http-message": "psr/http-message, required when validating PSR-7 UploadedFileInterface instances via the Upload and UploadFile validators",
                "zendframework/zend-db": "Zend\\Db component, required by the (No)RecordExists validator",
                "zendframework/zend-filter": "Zend\\Filter component, required by the Digits validator",
                "zendframework/zend-i18n": "Zend\\I18n component to allow translation of validation error messages",
                "zendframework/zend-i18n-resources": "Translations of validator messages",
                "zendframework/zend-math": "Zend\\Math component, required by the Csrf validator",
                "zendframework/zend-servicemanager": "Zend\\ServiceManager component to allow using the ValidatorPluginManager and validator chains",
                "zendframework/zend-session": "Zend\\Session component, ^2.8; required by the Csrf validator",
                "zendframework/zend-uri": "Zend\\Uri component, required by the Uri and Sitemap\\Loc validators"
            },
            "type": "library",
            "extra": {
                "branch-alias": {
                    "dev-master": "2.12.x-dev",
                    "dev-develop": "2.13.x-dev"
                },
                "zf": {
                    "component": "Zend\\Validator",
                    "config-provider": "Zend\\Validator\\ConfigProvider"
                }
            },
            "autoload": {
                "psr-4": {
                    "Zend\\Validator\\": "src/"
                }
            },
            "notification-url": "https://packagist.org/downloads/",
            "license": [
                "BSD-3-Clause"
            ],
            "description": "provides a set of commonly needed validators",
            "homepage": "https://github.com/zendframework/zend-validator",
            "keywords": [
                "validator",
                "zf2"
            ],
            "time": "2019-01-30T14:26:10+00:00"
        },
        {
            "name": "zendframework/zend-view",
            "version": "2.11.2",
            "source": {
                "type": "git",
                "url": "https://github.com/zendframework/zend-view.git",
                "reference": "4f5cb653ed4c64bb8d9bf05b294300feb00c67f2"
            },
            "dist": {
                "type": "zip",
                "url": "https://api.github.com/repos/zendframework/zend-view/zipball/4f5cb653ed4c64bb8d9bf05b294300feb00c67f2",
                "reference": "4f5cb653ed4c64bb8d9bf05b294300feb00c67f2",
                "shasum": ""
            },
            "require": {
                "php": "^5.6 || ^7.0",
                "zendframework/zend-eventmanager": "^2.6.2 || ^3.0",
                "zendframework/zend-json": "^2.6.1 || ^3.0",
                "zendframework/zend-loader": "^2.5",
                "zendframework/zend-stdlib": "^2.7 || ^3.0"
            },
            "require-dev": {
                "phpunit/phpunit": "^5.7.15 || ^6.0.8",
                "zendframework/zend-authentication": "^2.5",
                "zendframework/zend-cache": "^2.6.1",
                "zendframework/zend-coding-standard": "~1.0.0",
                "zendframework/zend-config": "^2.6",
                "zendframework/zend-console": "^2.6",
                "zendframework/zend-escaper": "^2.5",
                "zendframework/zend-feed": "^2.7",
                "zendframework/zend-filter": "^2.6.1",
                "zendframework/zend-http": "^2.5.4",
                "zendframework/zend-i18n": "^2.6",
                "zendframework/zend-log": "^2.7",
                "zendframework/zend-modulemanager": "^2.7.1",
                "zendframework/zend-mvc": "^2.7.14 || ^3.0",
                "zendframework/zend-navigation": "^2.5",
                "zendframework/zend-paginator": "^2.5",
                "zendframework/zend-permissions-acl": "^2.6",
                "zendframework/zend-router": "^3.0.1",
                "zendframework/zend-serializer": "^2.6.1",
                "zendframework/zend-servicemanager": "^2.7.5 || ^3.0.3",
                "zendframework/zend-session": "^2.8.1",
                "zendframework/zend-uri": "^2.5"
            },
            "suggest": {
                "zendframework/zend-authentication": "Zend\\Authentication component",
                "zendframework/zend-escaper": "Zend\\Escaper component",
                "zendframework/zend-feed": "Zend\\Feed component",
                "zendframework/zend-filter": "Zend\\Filter component",
                "zendframework/zend-http": "Zend\\Http component",
                "zendframework/zend-i18n": "Zend\\I18n component",
                "zendframework/zend-mvc": "Zend\\Mvc component",
                "zendframework/zend-mvc-plugin-flashmessenger": "zend-mvc-plugin-flashmessenger component, if you want to use the FlashMessenger view helper with zend-mvc versions 3 and up",
                "zendframework/zend-navigation": "Zend\\Navigation component",
                "zendframework/zend-paginator": "Zend\\Paginator component",
                "zendframework/zend-permissions-acl": "Zend\\Permissions\\Acl component",
                "zendframework/zend-servicemanager": "Zend\\ServiceManager component",
                "zendframework/zend-uri": "Zend\\Uri component"
            },
            "bin": [
                "bin/templatemap_generator.php"
            ],
            "type": "library",
            "extra": {
                "branch-alias": {
                    "dev-master": "2.11.x-dev",
                    "dev-develop": "2.12.x-dev"
                }
            },
            "autoload": {
                "psr-4": {
                    "Zend\\View\\": "src/"
                }
            },
            "notification-url": "https://packagist.org/downloads/",
            "license": [
                "BSD-3-Clause"
            ],
            "description": "provides a system of helpers, output filters, and variable escaping",
            "homepage": "https://github.com/zendframework/zend-view",
            "keywords": [
                "view",
                "zf2"
            ],
            "time": "2019-02-19T17:40:15+00:00"
        },
        {
            "name": "zendframework/zendrest",
            "version": "2.0.2",
            "source": {
                "type": "git",
                "url": "https://github.com/zendframework/ZendRest.git",
                "reference": "7427d242b4546e5aef1206d2c97e402109d8843e"
            },
            "dist": {
                "type": "zip",
                "url": "https://api.github.com/repos/zendframework/ZendRest/zipball/7427d242b4546e5aef1206d2c97e402109d8843e",
                "reference": "7427d242b4546e5aef1206d2c97e402109d8843e",
                "shasum": ""
            },
            "require": {
                "php": ">=5.3.3",
                "zendframework/zend-http": "~2.0",
                "zendframework/zend-uri": "~2.0",
                "zendframework/zendxml": "~1.0-dev"
            },
            "type": "library",
            "autoload": {
                "psr-0": {
                    "ZendRest": "library/"
                }
            },
            "notification-url": "https://packagist.org/downloads/",
            "license": [
                "BSD-3-Clause"
            ],
            "homepage": "http://packages.zendframework.com/",
            "keywords": [
                "rest",
                "zf2"
            ],
            "time": "2014-03-05T22:32:09+00:00"
        },
        {
            "name": "zendframework/zendservice-amazon",
            "version": "2.3.1",
            "source": {
                "type": "git",
                "url": "https://github.com/zendframework/ZendService_Amazon.git",
                "reference": "0bb035f5b5fe88e443d8dcd96a8415fea2729508"
            },
            "dist": {
                "type": "zip",
                "url": "https://api.github.com/repos/zendframework/ZendService_Amazon/zipball/0bb035f5b5fe88e443d8dcd96a8415fea2729508",
                "reference": "0bb035f5b5fe88e443d8dcd96a8415fea2729508",
                "shasum": ""
            },
            "require": {
                "php": "^5.6 || ^7.0",
                "zendframework/zend-crypt": "^2.6 || ^3.2",
                "zendframework/zend-http": "^2.6",
                "zendframework/zend-json": "^2.6 || ^3.0",
                "zendframework/zendrest": "~2.0",
                "zendframework/zendxml": "^1.0"
            },
            "require-dev": {
                "malukenho/docheader": "^0.1.5",
                "phpunit/phpunit": "^6.0.8 || ^5.7.15",
                "zendframework/zend-coding-standard": "~1.0.0",
                "zendframework/zend-i18n": "~2.0"
            },
            "suggest": {
                "zendframework/zend-uri": "Zend\\Uri component"
            },
            "type": "library",
            "extra": {
                "branch-alias": {
                    "dev-master": "2.3.x-dev",
                    "dev-develop": "2.4.x-dev"
                }
            },
            "autoload": {
                "psr-4": {
                    "ZendService\\Amazon\\": "src/"
                }
            },
            "notification-url": "https://packagist.org/downloads/",
            "license": [
                "BSD-3-Clause"
            ],
            "description": "OOP wrapper for the Amazon web service",
            "homepage": "http://packages.zendframework.com/",
            "keywords": [
                "amazon",
                "ec2",
                "s3",
                "simpledb",
                "sqs",
                "zf2"
            ],
            "time": "2019-02-07T18:15:54+00:00"
        },
        {
            "name": "zendframework/zendservice-recaptcha",
            "version": "3.2.0",
            "source": {
                "type": "git",
                "url": "https://github.com/zendframework/ZendService_ReCaptcha.git",
                "reference": "b21625c54f19ba5be5c90ab9fa167ca075cd1594"
            },
            "dist": {
                "type": "zip",
                "url": "https://api.github.com/repos/zendframework/ZendService_ReCaptcha/zipball/b21625c54f19ba5be5c90ab9fa167ca075cd1594",
                "reference": "b21625c54f19ba5be5c90ab9fa167ca075cd1594",
                "shasum": ""
            },
            "require": {
                "php": "^5.6 || ^7.0",
                "zendframework/zend-http": "^2.5.4",
                "zendframework/zend-json": "^2.6.1 || ^3.0",
                "zendframework/zend-stdlib": "^3.2.1"
            },
            "require-dev": {
                "phpunit/phpunit": "^5.7.27 || ^6.5.8 || ^7.1.5",
                "zendframework/zend-coding-standard": "~1.0.0",
                "zendframework/zend-config": "^2.0",
                "zendframework/zend-validator": "^2.8.2"
            },
            "suggest": {
                "zendframework/zend-validator": "~2.0, if using ReCaptcha's Mailhide API"
            },
            "type": "library",
            "extra": {
                "branch-alias": {
                    "dev-master": "3.2.x-dev",
                    "dev-develop": "3.3.x-dev"
                }
            },
            "autoload": {
                "psr-4": {
                    "ZendService\\ReCaptcha\\": "src/"
                }
            },
            "notification-url": "https://packagist.org/downloads/",
            "license": [
                "BSD-3-Clause"
            ],
            "description": "OOP wrapper for the ReCaptcha web service",
            "keywords": [
                "ZendFramework",
                "recaptcha",
                "zf"
            ],
            "time": "2019-02-07T17:41:56+00:00"
        },
        {
            "name": "zendframework/zendxml",
            "version": "1.2.0",
            "source": {
                "type": "git",
                "url": "https://github.com/zendframework/ZendXml.git",
                "reference": "eceab37a591c9e140772a1470338258857339e00"
            },
            "dist": {
                "type": "zip",
                "url": "https://api.github.com/repos/zendframework/ZendXml/zipball/eceab37a591c9e140772a1470338258857339e00",
                "reference": "eceab37a591c9e140772a1470338258857339e00",
                "shasum": ""
            },
            "require": {
                "php": "^5.6 || ^7.0"
            },
            "require-dev": {
                "phpunit/phpunit": "^5.7.27 || ^6.5.8 || ^7.1.4",
                "zendframework/zend-coding-standard": "~1.0.0"
            },
            "type": "library",
            "extra": {
                "branch-alias": {
                    "dev-master": "1.2.x-dev",
                    "dev-develop": "1.3.x-dev"
                }
            },
            "autoload": {
                "psr-4": {
                    "ZendXml\\": "src/"
                }
            },
            "notification-url": "https://packagist.org/downloads/",
            "license": [
                "BSD-3-Clause"
            ],
            "description": "Utility library for XML usage, best practices, and security in PHP",
            "keywords": [
                "ZendFramework",
                "security",
                "xml",
                "zf"
            ],
            "time": "2019-01-22T19:42:14+00:00"
        },
        {
            "name": "zf-commons/zfc-rbac",
            "version": "v2.6.3",
            "source": {
                "type": "git",
                "url": "https://github.com/ZF-Commons/zfc-rbac.git",
                "reference": "dd1857a88474e2a77996b1fb858f927510762819"
            },
            "dist": {
                "type": "zip",
                "url": "https://api.github.com/repos/ZF-Commons/zfc-rbac/zipball/dd1857a88474e2a77996b1fb858f927510762819",
                "reference": "dd1857a88474e2a77996b1fb858f927510762819",
                "shasum": ""
            },
            "require": {
                "php": "~5.6 || ~7.0",
                "zendframework/zend-config": "~2.2 || ^3.1",
                "zendframework/zend-eventmanager": "^2.6.3 || ^3.0",
                "zendframework/zend-mvc": "~2.7 || ^3.0",
                "zendframework/zend-servicemanager": "^2.7.5 || ^3.0.3",
                "zfr/rbac": "~1.2"
            },
            "require-dev": {
                "doctrine/common": "~2.4",
                "doctrine/doctrine-module": "~1.1",
                "doctrine/doctrine-orm-module": "^1.0",
                "phpunit/phpunit": "~4.8.26",
                "satooshi/php-coveralls": "~0.6",
                "squizlabs/php_codesniffer": "2.6.*",
                "zendframework/zend-authentication": "~2.2",
                "zendframework/zend-developer-tools": "~1.1",
                "zendframework/zend-http": "~2.2",
                "zendframework/zend-i18n": "~2.7.3",
                "zendframework/zend-log": "~2.2",
                "zendframework/zend-serializer": "~2.2",
                "zendframework/zend-view": "~2.2"
            },
            "suggest": {
                "doctrine/doctrine-module": "if you want to use Doctrine role provider",
                "zendframework/zend-developer-tools": "if you want to show information about the roles"
            },
            "type": "library",
            "extra": {
                "branch-alias": {
                    "dev-master": "2.4-dev",
                    "dev-develop": "3.0-dev"
                }
            },
            "autoload": {
                "psr-0": {
                    "ZfcRbac\\": "src/"
                }
            },
            "notification-url": "https://packagist.org/downloads/",
            "license": [
                "MIT"
            ],
            "authors": [
                {
                    "name": "Kyle Spraggs",
                    "email": "theman@spiffyjr.me",
                    "homepage": "http://www.spiffyjr.me/"
                },
                {
                    "name": "Jean-Marie Leroux",
                    "email": "jmleroux.pro@gmail.com"
                },
                {
                    "name": "Michaël Gallego",
                    "email": "mic.gallego@gmail.com",
                    "homepage": "http://www.michaelgallego.fr"
                }
            ],
            "description": "Zend Framework 2 Module that provides a layer of features of Zend\\Permissions\\Rbac",
            "homepage": "http://www.github.com/ZF-Commons/zfc-rbac",
            "keywords": [
                "module",
                "permissions",
                "rbac",
                "zf2"
            ],
            "time": "2017-05-07T08:45:27+00:00"
        },
        {
            "name": "zfr/rbac",
            "version": "1.2.0",
            "source": {
                "type": "git",
                "url": "https://github.com/zf-fr/rbac.git",
                "reference": "493711bfc2a637fd7c6f23b71b7b55a621c35d9d"
            },
            "dist": {
                "type": "zip",
                "url": "https://api.github.com/repos/zf-fr/rbac/zipball/493711bfc2a637fd7c6f23b71b7b55a621c35d9d",
                "reference": "493711bfc2a637fd7c6f23b71b7b55a621c35d9d",
                "shasum": ""
            },
            "require": {
                "php": ">=5.4"
            },
            "require-dev": {
                "phpunit/phpunit": "~3.7",
                "satooshi/php-coveralls": "~0.6",
                "squizlabs/php_codesniffer": "1.4.*",
                "zendframework/zend-servicemanager": "~2.2"
            },
            "type": "library",
            "autoload": {
                "psr-0": {
                    "Rbac\\": "src/"
                }
            },
            "notification-url": "https://packagist.org/downloads/",
            "license": [
                "MIT"
            ],
            "authors": [
                {
                    "name": "Michaël Gallego",
                    "email": "mic.gallego@gmail.com",
                    "homepage": "http://michaelgallego.fr"
                }
            ],
            "description": "Zend Framework 3 prototype for Zend\\Permissions\\Rbac.",
            "homepage": "https://github.com/zf-fr/rbac",
            "keywords": [
                "rbac",
                "security",
                "zf2",
                "zf3"
            ],
            "time": "2014-02-06T14:18:34+00:00"
        }
    ],
    "packages-dev": [
        {
            "name": "behat/mink",
            "version": "v1.7.1",
            "source": {
                "type": "git",
                "url": "https://github.com/minkphp/Mink.git",
                "reference": "e6930b9c74693dff7f4e58577e1b1743399f3ff9"
            },
            "dist": {
                "type": "zip",
                "url": "https://api.github.com/repos/minkphp/Mink/zipball/e6930b9c74693dff7f4e58577e1b1743399f3ff9",
                "reference": "e6930b9c74693dff7f4e58577e1b1743399f3ff9",
                "shasum": ""
            },
            "require": {
                "php": ">=5.3.1",
                "symfony/css-selector": "~2.1|~3.0"
            },
            "require-dev": {
                "symfony/phpunit-bridge": "~2.7|~3.0"
            },
            "suggest": {
                "behat/mink-browserkit-driver": "extremely fast headless driver for Symfony\\Kernel-based apps (Sf2, Silex)",
                "behat/mink-goutte-driver": "fast headless driver for any app without JS emulation",
                "behat/mink-selenium2-driver": "slow, but JS-enabled driver for any app (requires Selenium2)",
                "behat/mink-zombie-driver": "fast and JS-enabled headless driver for any app (requires node.js)"
            },
            "type": "library",
            "extra": {
                "branch-alias": {
                    "dev-master": "1.7.x-dev"
                }
            },
            "autoload": {
                "psr-4": {
                    "Behat\\Mink\\": "src/"
                }
            },
            "notification-url": "https://packagist.org/downloads/",
            "license": [
                "MIT"
            ],
            "authors": [
                {
                    "name": "Konstantin Kudryashov",
                    "email": "ever.zet@gmail.com",
                    "homepage": "http://everzet.com"
                }
            ],
            "description": "Browser controller/emulator abstraction for PHP",
            "homepage": "http://mink.behat.org/",
            "keywords": [
                "browser",
                "testing",
                "web"
            ],
            "time": "2016-03-05T08:26:18+00:00"
        },
        {
            "name": "behat/mink-selenium2-driver",
            "version": "v1.3.1",
            "source": {
                "type": "git",
                "url": "https://github.com/minkphp/MinkSelenium2Driver.git",
                "reference": "473a9f3ebe0c134ee1e623ce8a9c852832020288"
            },
            "dist": {
                "type": "zip",
                "url": "https://api.github.com/repos/minkphp/MinkSelenium2Driver/zipball/473a9f3ebe0c134ee1e623ce8a9c852832020288",
                "reference": "473a9f3ebe0c134ee1e623ce8a9c852832020288",
                "shasum": ""
            },
            "require": {
                "behat/mink": "~1.7@dev",
                "instaclick/php-webdriver": "~1.1",
                "php": ">=5.3.1"
            },
            "require-dev": {
                "symfony/phpunit-bridge": "~2.7"
            },
            "type": "mink-driver",
            "extra": {
                "branch-alias": {
                    "dev-master": "1.3.x-dev"
                }
            },
            "autoload": {
                "psr-4": {
                    "Behat\\Mink\\Driver\\": "src/"
                }
            },
            "notification-url": "https://packagist.org/downloads/",
            "license": [
                "MIT"
            ],
            "authors": [
                {
                    "name": "Konstantin Kudryashov",
                    "email": "ever.zet@gmail.com",
                    "homepage": "http://everzet.com"
                },
                {
                    "name": "Pete Otaqui",
                    "email": "pete@otaqui.com",
                    "homepage": "https://github.com/pete-otaqui"
                }
            ],
            "description": "Selenium2 (WebDriver) driver for Mink framework",
            "homepage": "http://mink.behat.org/",
            "keywords": [
                "ajax",
                "browser",
                "javascript",
                "selenium",
                "testing",
                "webdriver"
            ],
            "time": "2016-03-05T09:10:18+00:00"
        },
        {
            "name": "composer/semver",
            "version": "1.5.0",
            "source": {
                "type": "git",
                "url": "https://github.com/composer/semver.git",
                "reference": "46d9139568ccb8d9e7cdd4539cab7347568a5e2e"
            },
            "dist": {
                "type": "zip",
                "url": "https://api.github.com/repos/composer/semver/zipball/46d9139568ccb8d9e7cdd4539cab7347568a5e2e",
                "reference": "46d9139568ccb8d9e7cdd4539cab7347568a5e2e",
                "shasum": ""
            },
            "require": {
                "php": "^5.3.2 || ^7.0"
            },
            "require-dev": {
                "phpunit/phpunit": "^4.5 || ^5.0.5",
                "phpunit/phpunit-mock-objects": "2.3.0 || ^3.0"
            },
            "type": "library",
            "extra": {
                "branch-alias": {
                    "dev-master": "1.x-dev"
                }
            },
            "autoload": {
                "psr-4": {
                    "Composer\\Semver\\": "src"
                }
            },
            "notification-url": "https://packagist.org/downloads/",
            "license": [
                "MIT"
            ],
            "authors": [
                {
                    "name": "Nils Adermann",
                    "email": "naderman@naderman.de",
                    "homepage": "http://www.naderman.de"
                },
                {
                    "name": "Jordi Boggiano",
                    "email": "j.boggiano@seld.be",
                    "homepage": "http://seld.be"
                },
                {
                    "name": "Rob Bast",
                    "email": "rob.bast@gmail.com",
                    "homepage": "http://robbast.nl"
                }
            ],
            "description": "Semver library that offers utilities, version constraint parsing and validation.",
            "keywords": [
                "semantic",
                "semver",
                "validation",
                "versioning"
            ],
            "time": "2019-03-19T17:25:45+00:00"
        },
        {
            "name": "composer/xdebug-handler",
            "version": "1.3.3",
            "source": {
                "type": "git",
                "url": "https://github.com/composer/xdebug-handler.git",
                "reference": "46867cbf8ca9fb8d60c506895449eb799db1184f"
            },
            "dist": {
                "type": "zip",
                "url": "https://api.github.com/repos/composer/xdebug-handler/zipball/46867cbf8ca9fb8d60c506895449eb799db1184f",
                "reference": "46867cbf8ca9fb8d60c506895449eb799db1184f",
                "shasum": ""
            },
            "require": {
                "php": "^5.3.2 || ^7.0",
                "psr/log": "^1.0"
            },
            "require-dev": {
                "phpunit/phpunit": "^4.8.35 || ^5.7 || ^6.5"
            },
            "type": "library",
            "autoload": {
                "psr-4": {
                    "Composer\\XdebugHandler\\": "src"
                }
            },
            "notification-url": "https://packagist.org/downloads/",
            "license": [
                "MIT"
            ],
            "authors": [
                {
                    "name": "John Stevenson",
                    "email": "john-stevenson@blueyonder.co.uk"
                }
            ],
            "description": "Restarts a process without xdebug.",
            "keywords": [
                "Xdebug",
                "performance"
            ],
            "time": "2019-05-27T17:52:04+00:00"
        },
        {
            "name": "doctrine/annotations",
            "version": "v1.6.1",
            "source": {
                "type": "git",
                "url": "https://github.com/doctrine/annotations.git",
                "reference": "53120e0eb10355388d6ccbe462f1fea34ddadb24"
            },
            "dist": {
                "type": "zip",
                "url": "https://api.github.com/repos/doctrine/annotations/zipball/53120e0eb10355388d6ccbe462f1fea34ddadb24",
                "reference": "53120e0eb10355388d6ccbe462f1fea34ddadb24",
                "shasum": ""
            },
            "require": {
                "doctrine/lexer": "1.*",
                "php": "^7.1"
            },
            "require-dev": {
                "doctrine/cache": "1.*",
                "phpunit/phpunit": "^6.4"
            },
            "type": "library",
            "extra": {
                "branch-alias": {
                    "dev-master": "1.6.x-dev"
                }
            },
            "autoload": {
                "psr-4": {
                    "Doctrine\\Common\\Annotations\\": "lib/Doctrine/Common/Annotations"
                }
            },
            "notification-url": "https://packagist.org/downloads/",
            "license": [
                "MIT"
            ],
            "authors": [
                {
                    "name": "Roman Borschel",
                    "email": "roman@code-factory.org"
                },
                {
                    "name": "Benjamin Eberlei",
                    "email": "kontakt@beberlei.de"
                },
                {
                    "name": "Guilherme Blanco",
                    "email": "guilhermeblanco@gmail.com"
                },
                {
                    "name": "Jonathan Wage",
                    "email": "jonwage@gmail.com"
                },
                {
                    "name": "Johannes Schmitt",
                    "email": "schmittjoh@gmail.com"
                }
            ],
            "description": "Docblock Annotations Parser",
            "homepage": "http://www.doctrine-project.org",
            "keywords": [
                "annotations",
                "docblock",
                "parser"
            ],
            "time": "2019-03-25T19:12:02+00:00"
        },
        {
            "name": "doctrine/instantiator",
            "version": "1.2.0",
            "source": {
                "type": "git",
                "url": "https://github.com/doctrine/instantiator.git",
                "reference": "a2c590166b2133a4633738648b6b064edae0814a"
            },
            "dist": {
                "type": "zip",
                "url": "https://api.github.com/repos/doctrine/instantiator/zipball/a2c590166b2133a4633738648b6b064edae0814a",
                "reference": "a2c590166b2133a4633738648b6b064edae0814a",
                "shasum": ""
            },
            "require": {
                "php": "^7.1"
            },
            "require-dev": {
                "doctrine/coding-standard": "^6.0",
                "ext-pdo": "*",
                "ext-phar": "*",
                "phpbench/phpbench": "^0.13",
                "phpstan/phpstan-phpunit": "^0.11",
                "phpstan/phpstan-shim": "^0.11",
                "phpunit/phpunit": "^7.0"
            },
            "type": "library",
            "extra": {
                "branch-alias": {
                    "dev-master": "1.2.x-dev"
                }
            },
            "autoload": {
                "psr-4": {
                    "Doctrine\\Instantiator\\": "src/Doctrine/Instantiator/"
                }
            },
            "notification-url": "https://packagist.org/downloads/",
            "license": [
                "MIT"
            ],
            "authors": [
                {
                    "name": "Marco Pivetta",
                    "email": "ocramius@gmail.com",
                    "homepage": "http://ocramius.github.com/"
                }
            ],
            "description": "A small, lightweight utility to instantiate objects in PHP without invoking their constructors",
            "homepage": "https://www.doctrine-project.org/projects/instantiator.html",
            "keywords": [
                "constructor",
                "instantiate"
            ],
            "time": "2019-03-17T17:37:11+00:00"
        },
        {
            "name": "doctrine/lexer",
            "version": "1.0.2",
            "source": {
                "type": "git",
                "url": "https://github.com/doctrine/lexer.git",
                "reference": "1febd6c3ef84253d7c815bed85fc622ad207a9f8"
            },
            "dist": {
                "type": "zip",
                "url": "https://api.github.com/repos/doctrine/lexer/zipball/1febd6c3ef84253d7c815bed85fc622ad207a9f8",
                "reference": "1febd6c3ef84253d7c815bed85fc622ad207a9f8",
                "shasum": ""
            },
            "require": {
                "php": ">=5.3.2"
            },
            "require-dev": {
                "phpunit/phpunit": "^4.5"
            },
            "type": "library",
            "extra": {
                "branch-alias": {
                    "dev-master": "1.0.x-dev"
                }
            },
            "autoload": {
                "psr-4": {
                    "Doctrine\\Common\\Lexer\\": "lib/Doctrine/Common/Lexer"
                }
            },
            "notification-url": "https://packagist.org/downloads/",
            "license": [
                "MIT"
            ],
            "authors": [
                {
                    "name": "Roman Borschel",
                    "email": "roman@code-factory.org"
                },
                {
                    "name": "Guilherme Blanco",
                    "email": "guilhermeblanco@gmail.com"
                },
                {
                    "name": "Johannes Schmitt",
                    "email": "schmittjoh@gmail.com"
                }
            ],
            "description": "PHP Doctrine Lexer parser library that can be used in Top-Down, Recursive Descent Parsers.",
            "homepage": "https://www.doctrine-project.org/projects/lexer.html",
            "keywords": [
                "annotations",
                "docblock",
                "lexer",
                "parser",
                "php"
            ],
            "time": "2019-06-08T11:03:04+00:00"
        },
        {
            "name": "friendsofphp/php-cs-fixer",
            "version": "v2.15.1",
            "source": {
                "type": "git",
                "url": "https://github.com/FriendsOfPHP/PHP-CS-Fixer.git",
                "reference": "20064511ab796593a3990669eff5f5b535001f7c"
            },
            "dist": {
                "type": "zip",
                "url": "https://api.github.com/repos/FriendsOfPHP/PHP-CS-Fixer/zipball/20064511ab796593a3990669eff5f5b535001f7c",
                "reference": "20064511ab796593a3990669eff5f5b535001f7c",
                "shasum": ""
            },
            "require": {
                "composer/semver": "^1.4",
                "composer/xdebug-handler": "^1.2",
                "doctrine/annotations": "^1.2",
                "ext-json": "*",
                "ext-tokenizer": "*",
                "php": "^5.6 || ^7.0",
                "php-cs-fixer/diff": "^1.3",
                "symfony/console": "^3.4.17 || ^4.1.6",
                "symfony/event-dispatcher": "^3.0 || ^4.0",
                "symfony/filesystem": "^3.0 || ^4.0",
                "symfony/finder": "^3.0 || ^4.0",
                "symfony/options-resolver": "^3.0 || ^4.0",
                "symfony/polyfill-php70": "^1.0",
                "symfony/polyfill-php72": "^1.4",
                "symfony/process": "^3.0 || ^4.0",
                "symfony/stopwatch": "^3.0 || ^4.0"
            },
            "require-dev": {
                "johnkary/phpunit-speedtrap": "^1.1 || ^2.0 || ^3.0",
                "justinrainbow/json-schema": "^5.0",
                "keradus/cli-executor": "^1.2",
                "mikey179/vfsstream": "^1.6",
                "php-coveralls/php-coveralls": "^2.1",
                "php-cs-fixer/accessible-object": "^1.0",
                "php-cs-fixer/phpunit-constraint-isidenticalstring": "^1.1",
                "php-cs-fixer/phpunit-constraint-xmlmatchesxsd": "^1.1",
                "phpunit/phpunit": "^5.7.27 || ^6.5.8 || ^7.1",
                "phpunitgoodpractices/traits": "^1.8",
                "symfony/phpunit-bridge": "^4.3"
            },
            "suggest": {
                "ext-mbstring": "For handling non-UTF8 characters in cache signature.",
                "php-cs-fixer/phpunit-constraint-isidenticalstring": "For IsIdenticalString constraint.",
                "php-cs-fixer/phpunit-constraint-xmlmatchesxsd": "For XmlMatchesXsd constraint.",
                "symfony/polyfill-mbstring": "When enabling `ext-mbstring` is not possible."
            },
            "bin": [
                "php-cs-fixer"
            ],
            "type": "application",
            "autoload": {
                "psr-4": {
                    "PhpCsFixer\\": "src/"
                },
                "classmap": [
                    "tests/Test/AbstractFixerTestCase.php",
                    "tests/Test/AbstractIntegrationCaseFactory.php",
                    "tests/Test/AbstractIntegrationTestCase.php",
                    "tests/Test/Assert/AssertTokensTrait.php",
                    "tests/Test/IntegrationCase.php",
                    "tests/Test/IntegrationCaseFactory.php",
                    "tests/Test/IntegrationCaseFactoryInterface.php",
                    "tests/Test/InternalIntegrationCaseFactory.php",
                    "tests/TestCase.php"
                ]
            },
            "notification-url": "https://packagist.org/downloads/",
            "license": [
                "MIT"
            ],
            "authors": [
                {
                    "name": "Dariusz Rumiński",
                    "email": "dariusz.ruminski@gmail.com"
                },
                {
                    "name": "Fabien Potencier",
                    "email": "fabien@symfony.com"
                }
            ],
            "description": "A tool to automatically fix PHP code style",
            "time": "2019-06-01T10:32:12+00:00"
        },
        {
            "name": "instaclick/php-webdriver",
            "version": "1.4.5",
            "source": {
                "type": "git",
                "url": "https://github.com/instaclick/php-webdriver.git",
                "reference": "6fa959452e774dcaed543faad3a9d1a37d803327"
            },
            "dist": {
                "type": "zip",
                "url": "https://api.github.com/repos/instaclick/php-webdriver/zipball/6fa959452e774dcaed543faad3a9d1a37d803327",
                "reference": "6fa959452e774dcaed543faad3a9d1a37d803327",
                "shasum": ""
            },
            "require": {
                "ext-curl": "*",
                "php": ">=5.3.2"
            },
            "require-dev": {
                "phpunit/phpunit": "^4.8",
                "satooshi/php-coveralls": "^1.0||^2.0"
            },
            "type": "library",
            "extra": {
                "branch-alias": {
                    "dev-master": "1.4.x-dev"
                }
            },
            "autoload": {
                "psr-0": {
                    "WebDriver": "lib/"
                }
            },
            "notification-url": "https://packagist.org/downloads/",
            "license": [
                "Apache-2.0"
            ],
            "authors": [
                {
                    "name": "Justin Bishop",
                    "email": "jubishop@gmail.com",
                    "role": "Developer"
                },
                {
                    "name": "Anthon Pang",
                    "email": "apang@softwaredevelopment.ca",
                    "role": "Fork Maintainer"
                }
            ],
            "description": "PHP WebDriver for Selenium 2",
            "homepage": "http://instaclick.com/",
            "keywords": [
                "browser",
                "selenium",
                "webdriver",
                "webtest"
            ],
            "time": "2017-06-30T04:02:48+00:00"
        },
        {
            "name": "myclabs/deep-copy",
            "version": "1.9.1",
            "source": {
                "type": "git",
                "url": "https://github.com/myclabs/DeepCopy.git",
                "reference": "e6828efaba2c9b79f4499dae1d66ef8bfa7b2b72"
            },
            "dist": {
                "type": "zip",
                "url": "https://api.github.com/repos/myclabs/DeepCopy/zipball/e6828efaba2c9b79f4499dae1d66ef8bfa7b2b72",
                "reference": "e6828efaba2c9b79f4499dae1d66ef8bfa7b2b72",
                "shasum": ""
            },
            "require": {
                "php": "^7.1"
            },
            "replace": {
                "myclabs/deep-copy": "self.version"
            },
            "require-dev": {
                "doctrine/collections": "^1.0",
                "doctrine/common": "^2.6",
                "phpunit/phpunit": "^7.1"
            },
            "type": "library",
            "autoload": {
                "psr-4": {
                    "DeepCopy\\": "src/DeepCopy/"
                },
                "files": [
                    "src/DeepCopy/deep_copy.php"
                ]
            },
            "notification-url": "https://packagist.org/downloads/",
            "license": [
                "MIT"
            ],
            "description": "Create deep copies (clones) of your objects",
            "keywords": [
                "clone",
                "copy",
                "duplicate",
                "object",
                "object graph"
            ],
            "time": "2019-04-07T13:18:21+00:00"
        },
        {
            "name": "pdepend/pdepend",
            "version": "2.5.2",
            "source": {
                "type": "git",
                "url": "https://github.com/pdepend/pdepend.git",
                "reference": "9daf26d0368d4a12bed1cacae1a9f3a6f0adf239"
            },
            "dist": {
                "type": "zip",
                "url": "https://api.github.com/repos/pdepend/pdepend/zipball/9daf26d0368d4a12bed1cacae1a9f3a6f0adf239",
                "reference": "9daf26d0368d4a12bed1cacae1a9f3a6f0adf239",
                "shasum": ""
            },
            "require": {
                "php": ">=5.3.7",
                "symfony/config": "^2.3.0|^3|^4",
                "symfony/dependency-injection": "^2.3.0|^3|^4",
                "symfony/filesystem": "^2.3.0|^3|^4"
            },
            "require-dev": {
                "phpunit/phpunit": "^4.8|^5.7",
                "squizlabs/php_codesniffer": "^2.0.0"
            },
            "bin": [
                "src/bin/pdepend"
            ],
            "type": "library",
            "autoload": {
                "psr-4": {
                    "PDepend\\": "src/main/php/PDepend"
                }
            },
            "notification-url": "https://packagist.org/downloads/",
            "license": [
                "BSD-3-Clause"
            ],
            "description": "Official version of pdepend to be handled with Composer",
            "time": "2017-12-13T13:21:38+00:00"
        },
        {
            "name": "phar-io/manifest",
            "version": "1.0.3",
            "source": {
                "type": "git",
                "url": "https://github.com/phar-io/manifest.git",
                "reference": "7761fcacf03b4d4f16e7ccb606d4879ca431fcf4"
            },
            "dist": {
                "type": "zip",
                "url": "https://api.github.com/repos/phar-io/manifest/zipball/7761fcacf03b4d4f16e7ccb606d4879ca431fcf4",
                "reference": "7761fcacf03b4d4f16e7ccb606d4879ca431fcf4",
                "shasum": ""
            },
            "require": {
                "ext-dom": "*",
                "ext-phar": "*",
                "phar-io/version": "^2.0",
                "php": "^5.6 || ^7.0"
            },
            "type": "library",
            "extra": {
                "branch-alias": {
                    "dev-master": "1.0.x-dev"
                }
            },
            "autoload": {
                "classmap": [
                    "src/"
                ]
            },
            "notification-url": "https://packagist.org/downloads/",
            "license": [
                "BSD-3-Clause"
            ],
            "authors": [
                {
                    "name": "Arne Blankerts",
                    "email": "arne@blankerts.de",
                    "role": "Developer"
                },
                {
                    "name": "Sebastian Heuer",
                    "email": "sebastian@phpeople.de",
                    "role": "Developer"
                },
                {
                    "name": "Sebastian Bergmann",
                    "email": "sebastian@phpunit.de",
                    "role": "Developer"
                }
            ],
            "description": "Component for reading phar.io manifest information from a PHP Archive (PHAR)",
            "time": "2018-07-08T19:23:20+00:00"
        },
        {
            "name": "phar-io/version",
            "version": "2.0.1",
            "source": {
                "type": "git",
                "url": "https://github.com/phar-io/version.git",
                "reference": "45a2ec53a73c70ce41d55cedef9063630abaf1b6"
            },
            "dist": {
                "type": "zip",
                "url": "https://api.github.com/repos/phar-io/version/zipball/45a2ec53a73c70ce41d55cedef9063630abaf1b6",
                "reference": "45a2ec53a73c70ce41d55cedef9063630abaf1b6",
                "shasum": ""
            },
            "require": {
                "php": "^5.6 || ^7.0"
            },
            "type": "library",
            "autoload": {
                "classmap": [
                    "src/"
                ]
            },
            "notification-url": "https://packagist.org/downloads/",
            "license": [
                "BSD-3-Clause"
            ],
            "authors": [
                {
                    "name": "Arne Blankerts",
                    "email": "arne@blankerts.de",
                    "role": "Developer"
                },
                {
                    "name": "Sebastian Heuer",
                    "email": "sebastian@phpeople.de",
                    "role": "Developer"
                },
                {
                    "name": "Sebastian Bergmann",
                    "email": "sebastian@phpunit.de",
                    "role": "Developer"
                }
            ],
            "description": "Library for handling version information and constraints",
            "time": "2018-07-08T19:19:57+00:00"
        },
        {
            "name": "php-cs-fixer/diff",
            "version": "v1.3.0",
            "source": {
                "type": "git",
                "url": "https://github.com/PHP-CS-Fixer/diff.git",
                "reference": "78bb099e9c16361126c86ce82ec4405ebab8e756"
            },
            "dist": {
                "type": "zip",
                "url": "https://api.github.com/repos/PHP-CS-Fixer/diff/zipball/78bb099e9c16361126c86ce82ec4405ebab8e756",
                "reference": "78bb099e9c16361126c86ce82ec4405ebab8e756",
                "shasum": ""
            },
            "require": {
                "php": "^5.6 || ^7.0"
            },
            "require-dev": {
                "phpunit/phpunit": "^5.7.23 || ^6.4.3",
                "symfony/process": "^3.3"
            },
            "type": "library",
            "autoload": {
                "classmap": [
                    "src/"
                ]
            },
            "notification-url": "https://packagist.org/downloads/",
            "license": [
                "BSD-3-Clause"
            ],
            "authors": [
                {
                    "name": "Kore Nordmann",
                    "email": "mail@kore-nordmann.de"
                },
                {
                    "name": "Sebastian Bergmann",
                    "email": "sebastian@phpunit.de"
                },
                {
                    "name": "SpacePossum"
                }
            ],
            "description": "sebastian/diff v2 backport support for PHP5.6",
            "homepage": "https://github.com/PHP-CS-Fixer",
            "keywords": [
                "diff"
            ],
            "time": "2018-02-15T16:58:55+00:00"
        },
        {
            "name": "phpdocumentor/reflection-common",
            "version": "1.0.1",
            "source": {
                "type": "git",
                "url": "https://github.com/phpDocumentor/ReflectionCommon.git",
                "reference": "21bdeb5f65d7ebf9f43b1b25d404f87deab5bfb6"
            },
            "dist": {
                "type": "zip",
                "url": "https://api.github.com/repos/phpDocumentor/ReflectionCommon/zipball/21bdeb5f65d7ebf9f43b1b25d404f87deab5bfb6",
                "reference": "21bdeb5f65d7ebf9f43b1b25d404f87deab5bfb6",
                "shasum": ""
            },
            "require": {
                "php": ">=5.5"
            },
            "require-dev": {
                "phpunit/phpunit": "^4.6"
            },
            "type": "library",
            "extra": {
                "branch-alias": {
                    "dev-master": "1.0.x-dev"
                }
            },
            "autoload": {
                "psr-4": {
                    "phpDocumentor\\Reflection\\": [
                        "src"
                    ]
                }
            },
            "notification-url": "https://packagist.org/downloads/",
            "license": [
                "MIT"
            ],
            "authors": [
                {
                    "name": "Jaap van Otterdijk",
                    "email": "opensource@ijaap.nl"
                }
            ],
            "description": "Common reflection classes used by phpdocumentor to reflect the code structure",
            "homepage": "http://www.phpdoc.org",
            "keywords": [
                "FQSEN",
                "phpDocumentor",
                "phpdoc",
                "reflection",
                "static analysis"
            ],
            "time": "2017-09-11T18:02:19+00:00"
        },
        {
            "name": "phpdocumentor/reflection-docblock",
            "version": "4.3.1",
            "source": {
                "type": "git",
                "url": "https://github.com/phpDocumentor/ReflectionDocBlock.git",
                "reference": "bdd9f737ebc2a01c06ea7ff4308ec6697db9b53c"
            },
            "dist": {
                "type": "zip",
                "url": "https://api.github.com/repos/phpDocumentor/ReflectionDocBlock/zipball/bdd9f737ebc2a01c06ea7ff4308ec6697db9b53c",
                "reference": "bdd9f737ebc2a01c06ea7ff4308ec6697db9b53c",
                "shasum": ""
            },
            "require": {
                "php": "^7.0",
                "phpdocumentor/reflection-common": "^1.0.0",
                "phpdocumentor/type-resolver": "^0.4.0",
                "webmozart/assert": "^1.0"
            },
            "require-dev": {
                "doctrine/instantiator": "~1.0.5",
                "mockery/mockery": "^1.0",
                "phpunit/phpunit": "^6.4"
            },
            "type": "library",
            "extra": {
                "branch-alias": {
                    "dev-master": "4.x-dev"
                }
            },
            "autoload": {
                "psr-4": {
                    "phpDocumentor\\Reflection\\": [
                        "src/"
                    ]
                }
            },
            "notification-url": "https://packagist.org/downloads/",
            "license": [
                "MIT"
            ],
            "authors": [
                {
                    "name": "Mike van Riel",
                    "email": "me@mikevanriel.com"
                }
            ],
            "description": "With this component, a library can provide support for annotations via DocBlocks or otherwise retrieve information that is embedded in a DocBlock.",
            "time": "2019-04-30T17:48:53+00:00"
        },
        {
            "name": "phpdocumentor/type-resolver",
            "version": "0.4.0",
            "source": {
                "type": "git",
                "url": "https://github.com/phpDocumentor/TypeResolver.git",
                "reference": "9c977708995954784726e25d0cd1dddf4e65b0f7"
            },
            "dist": {
                "type": "zip",
                "url": "https://api.github.com/repos/phpDocumentor/TypeResolver/zipball/9c977708995954784726e25d0cd1dddf4e65b0f7",
                "reference": "9c977708995954784726e25d0cd1dddf4e65b0f7",
                "shasum": ""
            },
            "require": {
                "php": "^5.5 || ^7.0",
                "phpdocumentor/reflection-common": "^1.0"
            },
            "require-dev": {
                "mockery/mockery": "^0.9.4",
                "phpunit/phpunit": "^5.2||^4.8.24"
            },
            "type": "library",
            "extra": {
                "branch-alias": {
                    "dev-master": "1.0.x-dev"
                }
            },
            "autoload": {
                "psr-4": {
                    "phpDocumentor\\Reflection\\": [
                        "src/"
                    ]
                }
            },
            "notification-url": "https://packagist.org/downloads/",
            "license": [
                "MIT"
            ],
            "authors": [
                {
                    "name": "Mike van Riel",
                    "email": "me@mikevanriel.com"
                }
            ],
            "time": "2017-07-14T14:27:02+00:00"
        },
        {
            "name": "phploc/phploc",
            "version": "4.0.1",
            "source": {
                "type": "git",
                "url": "https://github.com/sebastianbergmann/phploc.git",
                "reference": "6a8a9416517b82d6326ac9c2d040ad53c13654eb"
            },
            "dist": {
                "type": "zip",
                "url": "https://api.github.com/repos/sebastianbergmann/phploc/zipball/6a8a9416517b82d6326ac9c2d040ad53c13654eb",
                "reference": "6a8a9416517b82d6326ac9c2d040ad53c13654eb",
                "shasum": ""
            },
            "require": {
                "php": "^5.6 || ^7.0",
                "sebastian/finder-facade": "^1.1",
                "sebastian/version": "^2.0",
                "symfony/console": "^2.7|^3.0|^4.0"
            },
            "bin": [
                "phploc"
            ],
            "type": "library",
            "extra": {
                "branch-alias": {
                    "dev-master": "4.0-dev"
                }
            },
            "autoload": {
                "classmap": [
                    "src/"
                ]
            },
            "notification-url": "https://packagist.org/downloads/",
            "license": [
                "BSD-3-Clause"
            ],
            "authors": [
                {
                    "name": "Sebastian Bergmann",
                    "email": "sebastian@phpunit.de",
                    "role": "lead"
                }
            ],
            "description": "A tool for quickly measuring the size of a PHP project.",
            "homepage": "https://github.com/sebastianbergmann/phploc",
            "time": "2017-11-18T17:35:43+00:00"
        },
        {
            "name": "phpmd/phpmd",
            "version": "2.6.0",
            "source": {
                "type": "git",
                "url": "https://github.com/phpmd/phpmd.git",
                "reference": "4e9924b2c157a3eb64395460fcf56b31badc8374"
            },
            "dist": {
                "type": "zip",
                "url": "https://api.github.com/repos/phpmd/phpmd/zipball/4e9924b2c157a3eb64395460fcf56b31badc8374",
                "reference": "4e9924b2c157a3eb64395460fcf56b31badc8374",
                "shasum": ""
            },
            "require": {
                "ext-xml": "*",
                "pdepend/pdepend": "^2.5",
                "php": ">=5.3.9"
            },
            "require-dev": {
                "phpunit/phpunit": "^4.0",
                "squizlabs/php_codesniffer": "^2.0"
            },
            "bin": [
                "src/bin/phpmd"
            ],
            "type": "project",
            "autoload": {
                "psr-0": {
                    "PHPMD\\": "src/main/php"
                }
            },
            "notification-url": "https://packagist.org/downloads/",
            "license": [
                "BSD-3-Clause"
            ],
            "authors": [
                {
                    "name": "Manuel Pichler",
                    "email": "github@manuel-pichler.de",
                    "homepage": "https://github.com/manuelpichler",
                    "role": "Project Founder"
                },
                {
                    "name": "Other contributors",
                    "homepage": "https://github.com/phpmd/phpmd/graphs/contributors",
                    "role": "Contributors"
                },
                {
                    "name": "Marc Würth",
                    "email": "ravage@bluewin.ch",
                    "homepage": "https://github.com/ravage84",
                    "role": "Project Maintainer"
                }
            ],
            "description": "PHPMD is a spin-off project of PHP Depend and aims to be a PHP equivalent of the well known Java tool PMD.",
            "homepage": "http://phpmd.org/",
            "keywords": [
                "mess detection",
                "mess detector",
                "pdepend",
                "phpmd",
                "pmd"
            ],
            "time": "2017-01-20T14:41:10+00:00"
        },
        {
            "name": "phpspec/prophecy",
            "version": "1.8.1",
            "source": {
                "type": "git",
                "url": "https://github.com/phpspec/prophecy.git",
                "reference": "1927e75f4ed19131ec9bcc3b002e07fb1173ee76"
            },
            "dist": {
                "type": "zip",
                "url": "https://api.github.com/repos/phpspec/prophecy/zipball/1927e75f4ed19131ec9bcc3b002e07fb1173ee76",
                "reference": "1927e75f4ed19131ec9bcc3b002e07fb1173ee76",
                "shasum": ""
            },
            "require": {
                "doctrine/instantiator": "^1.0.2",
                "php": "^5.3|^7.0",
                "phpdocumentor/reflection-docblock": "^2.0|^3.0.2|^4.0",
                "sebastian/comparator": "^1.1|^2.0|^3.0",
                "sebastian/recursion-context": "^1.0|^2.0|^3.0"
            },
            "require-dev": {
                "phpspec/phpspec": "^2.5|^3.2",
                "phpunit/phpunit": "^4.8.35 || ^5.7 || ^6.5 || ^7.1"
            },
            "type": "library",
            "extra": {
                "branch-alias": {
                    "dev-master": "1.8.x-dev"
                }
            },
            "autoload": {
                "psr-4": {
                    "Prophecy\\": "src/Prophecy"
                }
            },
            "notification-url": "https://packagist.org/downloads/",
            "license": [
                "MIT"
            ],
            "authors": [
                {
                    "name": "Konstantin Kudryashov",
                    "email": "ever.zet@gmail.com",
                    "homepage": "http://everzet.com"
                },
                {
                    "name": "Marcello Duarte",
                    "email": "marcello.duarte@gmail.com"
                }
            ],
            "description": "Highly opinionated mocking framework for PHP 5.3+",
            "homepage": "https://github.com/phpspec/prophecy",
            "keywords": [
                "Double",
                "Dummy",
                "fake",
                "mock",
                "spy",
                "stub"
            ],
            "time": "2019-06-13T12:50:23+00:00"
        },
        {
            "name": "phpunit/php-code-coverage",
            "version": "6.1.4",
            "source": {
                "type": "git",
                "url": "https://github.com/sebastianbergmann/php-code-coverage.git",
                "reference": "807e6013b00af69b6c5d9ceb4282d0393dbb9d8d"
            },
            "dist": {
                "type": "zip",
                "url": "https://api.github.com/repos/sebastianbergmann/php-code-coverage/zipball/807e6013b00af69b6c5d9ceb4282d0393dbb9d8d",
                "reference": "807e6013b00af69b6c5d9ceb4282d0393dbb9d8d",
                "shasum": ""
            },
            "require": {
                "ext-dom": "*",
                "ext-xmlwriter": "*",
                "php": "^7.1",
                "phpunit/php-file-iterator": "^2.0",
                "phpunit/php-text-template": "^1.2.1",
                "phpunit/php-token-stream": "^3.0",
                "sebastian/code-unit-reverse-lookup": "^1.0.1",
                "sebastian/environment": "^3.1 || ^4.0",
                "sebastian/version": "^2.0.1",
                "theseer/tokenizer": "^1.1"
            },
            "require-dev": {
                "phpunit/phpunit": "^7.0"
            },
            "suggest": {
                "ext-xdebug": "^2.6.0"
            },
            "type": "library",
            "extra": {
                "branch-alias": {
                    "dev-master": "6.1-dev"
                }
            },
            "autoload": {
                "classmap": [
                    "src/"
                ]
            },
            "notification-url": "https://packagist.org/downloads/",
            "license": [
                "BSD-3-Clause"
            ],
            "authors": [
                {
                    "name": "Sebastian Bergmann",
                    "email": "sebastian@phpunit.de",
                    "role": "lead"
                }
            ],
            "description": "Library that provides collection, processing, and rendering functionality for PHP code coverage information.",
            "homepage": "https://github.com/sebastianbergmann/php-code-coverage",
            "keywords": [
                "coverage",
                "testing",
                "xunit"
            ],
            "time": "2018-10-31T16:06:48+00:00"
        },
        {
            "name": "phpunit/php-file-iterator",
            "version": "2.0.2",
            "source": {
                "type": "git",
                "url": "https://github.com/sebastianbergmann/php-file-iterator.git",
                "reference": "050bedf145a257b1ff02746c31894800e5122946"
            },
            "dist": {
                "type": "zip",
                "url": "https://api.github.com/repos/sebastianbergmann/php-file-iterator/zipball/050bedf145a257b1ff02746c31894800e5122946",
                "reference": "050bedf145a257b1ff02746c31894800e5122946",
                "shasum": ""
            },
            "require": {
                "php": "^7.1"
            },
            "require-dev": {
                "phpunit/phpunit": "^7.1"
            },
            "type": "library",
            "extra": {
                "branch-alias": {
                    "dev-master": "2.0.x-dev"
                }
            },
            "autoload": {
                "classmap": [
                    "src/"
                ]
            },
            "notification-url": "https://packagist.org/downloads/",
            "license": [
                "BSD-3-Clause"
            ],
            "authors": [
                {
                    "name": "Sebastian Bergmann",
                    "email": "sebastian@phpunit.de",
                    "role": "lead"
                }
            ],
            "description": "FilterIterator implementation that filters files based on a list of suffixes.",
            "homepage": "https://github.com/sebastianbergmann/php-file-iterator/",
            "keywords": [
                "filesystem",
                "iterator"
            ],
            "time": "2018-09-13T20:33:42+00:00"
        },
        {
            "name": "phpunit/php-text-template",
            "version": "1.2.1",
            "source": {
                "type": "git",
                "url": "https://github.com/sebastianbergmann/php-text-template.git",
                "reference": "31f8b717e51d9a2afca6c9f046f5d69fc27c8686"
            },
            "dist": {
                "type": "zip",
                "url": "https://api.github.com/repos/sebastianbergmann/php-text-template/zipball/31f8b717e51d9a2afca6c9f046f5d69fc27c8686",
                "reference": "31f8b717e51d9a2afca6c9f046f5d69fc27c8686",
                "shasum": ""
            },
            "require": {
                "php": ">=5.3.3"
            },
            "type": "library",
            "autoload": {
                "classmap": [
                    "src/"
                ]
            },
            "notification-url": "https://packagist.org/downloads/",
            "license": [
                "BSD-3-Clause"
            ],
            "authors": [
                {
                    "name": "Sebastian Bergmann",
                    "email": "sebastian@phpunit.de",
                    "role": "lead"
                }
            ],
            "description": "Simple template engine.",
            "homepage": "https://github.com/sebastianbergmann/php-text-template/",
            "keywords": [
                "template"
            ],
            "time": "2015-06-21T13:50:34+00:00"
        },
        {
            "name": "phpunit/php-timer",
            "version": "2.1.2",
            "source": {
                "type": "git",
                "url": "https://github.com/sebastianbergmann/php-timer.git",
                "reference": "1038454804406b0b5f5f520358e78c1c2f71501e"
            },
            "dist": {
                "type": "zip",
                "url": "https://api.github.com/repos/sebastianbergmann/php-timer/zipball/1038454804406b0b5f5f520358e78c1c2f71501e",
                "reference": "1038454804406b0b5f5f520358e78c1c2f71501e",
                "shasum": ""
            },
            "require": {
                "php": "^7.1"
            },
            "require-dev": {
                "phpunit/phpunit": "^7.0"
            },
            "type": "library",
            "extra": {
                "branch-alias": {
                    "dev-master": "2.1-dev"
                }
            },
            "autoload": {
                "classmap": [
                    "src/"
                ]
            },
            "notification-url": "https://packagist.org/downloads/",
            "license": [
                "BSD-3-Clause"
            ],
            "authors": [
                {
                    "name": "Sebastian Bergmann",
                    "email": "sebastian@phpunit.de",
                    "role": "lead"
                }
            ],
            "description": "Utility class for timing",
            "homepage": "https://github.com/sebastianbergmann/php-timer/",
            "keywords": [
                "timer"
            ],
            "time": "2019-06-07T04:22:29+00:00"
        },
        {
            "name": "phpunit/php-token-stream",
            "version": "3.0.1",
            "source": {
                "type": "git",
                "url": "https://github.com/sebastianbergmann/php-token-stream.git",
                "reference": "c99e3be9d3e85f60646f152f9002d46ed7770d18"
            },
            "dist": {
                "type": "zip",
                "url": "https://api.github.com/repos/sebastianbergmann/php-token-stream/zipball/c99e3be9d3e85f60646f152f9002d46ed7770d18",
                "reference": "c99e3be9d3e85f60646f152f9002d46ed7770d18",
                "shasum": ""
            },
            "require": {
                "ext-tokenizer": "*",
                "php": "^7.1"
            },
            "require-dev": {
                "phpunit/phpunit": "^7.0"
            },
            "type": "library",
            "extra": {
                "branch-alias": {
                    "dev-master": "3.0-dev"
                }
            },
            "autoload": {
                "classmap": [
                    "src/"
                ]
            },
            "notification-url": "https://packagist.org/downloads/",
            "license": [
                "BSD-3-Clause"
            ],
            "authors": [
                {
                    "name": "Sebastian Bergmann",
                    "email": "sebastian@phpunit.de"
                }
            ],
            "description": "Wrapper around PHP's tokenizer extension.",
            "homepage": "https://github.com/sebastianbergmann/php-token-stream/",
            "keywords": [
                "tokenizer"
            ],
            "time": "2018-10-30T05:52:18+00:00"
        },
        {
            "name": "phpunit/phpunit",
            "version": "7.5.13",
            "source": {
                "type": "git",
                "url": "https://github.com/sebastianbergmann/phpunit.git",
                "reference": "b9278591caa8630127f96c63b598712b699e671c"
            },
            "dist": {
                "type": "zip",
                "url": "https://api.github.com/repos/sebastianbergmann/phpunit/zipball/b9278591caa8630127f96c63b598712b699e671c",
                "reference": "b9278591caa8630127f96c63b598712b699e671c",
                "shasum": ""
            },
            "require": {
                "doctrine/instantiator": "^1.1",
                "ext-dom": "*",
                "ext-json": "*",
                "ext-libxml": "*",
                "ext-mbstring": "*",
                "ext-xml": "*",
                "myclabs/deep-copy": "^1.7",
                "phar-io/manifest": "^1.0.2",
                "phar-io/version": "^2.0",
                "php": "^7.1",
                "phpspec/prophecy": "^1.7",
                "phpunit/php-code-coverage": "^6.0.7",
                "phpunit/php-file-iterator": "^2.0.1",
                "phpunit/php-text-template": "^1.2.1",
                "phpunit/php-timer": "^2.1",
                "sebastian/comparator": "^3.0",
                "sebastian/diff": "^3.0",
                "sebastian/environment": "^4.0",
                "sebastian/exporter": "^3.1",
                "sebastian/global-state": "^2.0",
                "sebastian/object-enumerator": "^3.0.3",
                "sebastian/resource-operations": "^2.0",
                "sebastian/version": "^2.0.1"
            },
            "conflict": {
                "phpunit/phpunit-mock-objects": "*"
            },
            "require-dev": {
                "ext-pdo": "*"
            },
            "suggest": {
                "ext-soap": "*",
                "ext-xdebug": "*",
                "phpunit/php-invoker": "^2.0"
            },
            "bin": [
                "phpunit"
            ],
            "type": "library",
            "extra": {
                "branch-alias": {
                    "dev-master": "7.5-dev"
                }
            },
            "autoload": {
                "classmap": [
                    "src/"
                ]
            },
            "notification-url": "https://packagist.org/downloads/",
            "license": [
                "BSD-3-Clause"
            ],
            "authors": [
                {
                    "name": "Sebastian Bergmann",
                    "email": "sebastian@phpunit.de",
                    "role": "lead"
                }
            ],
            "description": "The PHP Unit Testing framework.",
            "homepage": "https://phpunit.de/",
            "keywords": [
                "phpunit",
                "testing",
                "xunit"
            ],
            "time": "2019-06-19T12:01:51+00:00"
        },
        {
            "name": "sebastian/code-unit-reverse-lookup",
            "version": "1.0.1",
            "source": {
                "type": "git",
                "url": "https://github.com/sebastianbergmann/code-unit-reverse-lookup.git",
                "reference": "4419fcdb5eabb9caa61a27c7a1db532a6b55dd18"
            },
            "dist": {
                "type": "zip",
                "url": "https://api.github.com/repos/sebastianbergmann/code-unit-reverse-lookup/zipball/4419fcdb5eabb9caa61a27c7a1db532a6b55dd18",
                "reference": "4419fcdb5eabb9caa61a27c7a1db532a6b55dd18",
                "shasum": ""
            },
            "require": {
                "php": "^5.6 || ^7.0"
            },
            "require-dev": {
                "phpunit/phpunit": "^5.7 || ^6.0"
            },
            "type": "library",
            "extra": {
                "branch-alias": {
                    "dev-master": "1.0.x-dev"
                }
            },
            "autoload": {
                "classmap": [
                    "src/"
                ]
            },
            "notification-url": "https://packagist.org/downloads/",
            "license": [
                "BSD-3-Clause"
            ],
            "authors": [
                {
                    "name": "Sebastian Bergmann",
                    "email": "sebastian@phpunit.de"
                }
            ],
            "description": "Looks up which function or method a line of code belongs to",
            "homepage": "https://github.com/sebastianbergmann/code-unit-reverse-lookup/",
            "time": "2017-03-04T06:30:41+00:00"
        },
        {
            "name": "sebastian/comparator",
            "version": "3.0.2",
            "source": {
                "type": "git",
                "url": "https://github.com/sebastianbergmann/comparator.git",
                "reference": "5de4fc177adf9bce8df98d8d141a7559d7ccf6da"
            },
            "dist": {
                "type": "zip",
                "url": "https://api.github.com/repos/sebastianbergmann/comparator/zipball/5de4fc177adf9bce8df98d8d141a7559d7ccf6da",
                "reference": "5de4fc177adf9bce8df98d8d141a7559d7ccf6da",
                "shasum": ""
            },
            "require": {
                "php": "^7.1",
                "sebastian/diff": "^3.0",
                "sebastian/exporter": "^3.1"
            },
            "require-dev": {
                "phpunit/phpunit": "^7.1"
            },
            "type": "library",
            "extra": {
                "branch-alias": {
                    "dev-master": "3.0-dev"
                }
            },
            "autoload": {
                "classmap": [
                    "src/"
                ]
            },
            "notification-url": "https://packagist.org/downloads/",
            "license": [
                "BSD-3-Clause"
            ],
            "authors": [
                {
                    "name": "Jeff Welch",
                    "email": "whatthejeff@gmail.com"
                },
                {
                    "name": "Volker Dusch",
                    "email": "github@wallbash.com"
                },
                {
                    "name": "Bernhard Schussek",
                    "email": "bschussek@2bepublished.at"
                },
                {
                    "name": "Sebastian Bergmann",
                    "email": "sebastian@phpunit.de"
                }
            ],
            "description": "Provides the functionality to compare PHP values for equality",
            "homepage": "https://github.com/sebastianbergmann/comparator",
            "keywords": [
                "comparator",
                "compare",
                "equality"
            ],
            "time": "2018-07-12T15:12:46+00:00"
        },
        {
            "name": "sebastian/diff",
            "version": "3.0.2",
            "source": {
                "type": "git",
                "url": "https://github.com/sebastianbergmann/diff.git",
                "reference": "720fcc7e9b5cf384ea68d9d930d480907a0c1a29"
            },
            "dist": {
                "type": "zip",
                "url": "https://api.github.com/repos/sebastianbergmann/diff/zipball/720fcc7e9b5cf384ea68d9d930d480907a0c1a29",
                "reference": "720fcc7e9b5cf384ea68d9d930d480907a0c1a29",
                "shasum": ""
            },
            "require": {
                "php": "^7.1"
            },
            "require-dev": {
                "phpunit/phpunit": "^7.5 || ^8.0",
                "symfony/process": "^2 || ^3.3 || ^4"
            },
            "type": "library",
            "extra": {
                "branch-alias": {
                    "dev-master": "3.0-dev"
                }
            },
            "autoload": {
                "classmap": [
                    "src/"
                ]
            },
            "notification-url": "https://packagist.org/downloads/",
            "license": [
                "BSD-3-Clause"
            ],
            "authors": [
                {
                    "name": "Kore Nordmann",
                    "email": "mail@kore-nordmann.de"
                },
                {
                    "name": "Sebastian Bergmann",
                    "email": "sebastian@phpunit.de"
                }
            ],
            "description": "Diff implementation",
            "homepage": "https://github.com/sebastianbergmann/diff",
            "keywords": [
                "diff",
                "udiff",
                "unidiff",
                "unified diff"
            ],
            "time": "2019-02-04T06:01:07+00:00"
        },
        {
            "name": "sebastian/environment",
            "version": "4.2.2",
            "source": {
                "type": "git",
                "url": "https://github.com/sebastianbergmann/environment.git",
                "reference": "f2a2c8e1c97c11ace607a7a667d73d47c19fe404"
            },
            "dist": {
                "type": "zip",
                "url": "https://api.github.com/repos/sebastianbergmann/environment/zipball/f2a2c8e1c97c11ace607a7a667d73d47c19fe404",
                "reference": "f2a2c8e1c97c11ace607a7a667d73d47c19fe404",
                "shasum": ""
            },
            "require": {
                "php": "^7.1"
            },
            "require-dev": {
                "phpunit/phpunit": "^7.5"
            },
            "suggest": {
                "ext-posix": "*"
            },
            "type": "library",
            "extra": {
                "branch-alias": {
                    "dev-master": "4.2-dev"
                }
            },
            "autoload": {
                "classmap": [
                    "src/"
                ]
            },
            "notification-url": "https://packagist.org/downloads/",
            "license": [
                "BSD-3-Clause"
            ],
            "authors": [
                {
                    "name": "Sebastian Bergmann",
                    "email": "sebastian@phpunit.de"
                }
            ],
            "description": "Provides functionality to handle HHVM/PHP environments",
            "homepage": "http://www.github.com/sebastianbergmann/environment",
            "keywords": [
                "Xdebug",
                "environment",
                "hhvm"
            ],
            "time": "2019-05-05T09:05:15+00:00"
        },
        {
            "name": "sebastian/exporter",
            "version": "3.1.0",
            "source": {
                "type": "git",
                "url": "https://github.com/sebastianbergmann/exporter.git",
                "reference": "234199f4528de6d12aaa58b612e98f7d36adb937"
            },
            "dist": {
                "type": "zip",
                "url": "https://api.github.com/repos/sebastianbergmann/exporter/zipball/234199f4528de6d12aaa58b612e98f7d36adb937",
                "reference": "234199f4528de6d12aaa58b612e98f7d36adb937",
                "shasum": ""
            },
            "require": {
                "php": "^7.0",
                "sebastian/recursion-context": "^3.0"
            },
            "require-dev": {
                "ext-mbstring": "*",
                "phpunit/phpunit": "^6.0"
            },
            "type": "library",
            "extra": {
                "branch-alias": {
                    "dev-master": "3.1.x-dev"
                }
            },
            "autoload": {
                "classmap": [
                    "src/"
                ]
            },
            "notification-url": "https://packagist.org/downloads/",
            "license": [
                "BSD-3-Clause"
            ],
            "authors": [
                {
                    "name": "Jeff Welch",
                    "email": "whatthejeff@gmail.com"
                },
                {
                    "name": "Volker Dusch",
                    "email": "github@wallbash.com"
                },
                {
                    "name": "Bernhard Schussek",
                    "email": "bschussek@2bepublished.at"
                },
                {
                    "name": "Sebastian Bergmann",
                    "email": "sebastian@phpunit.de"
                },
                {
                    "name": "Adam Harvey",
                    "email": "aharvey@php.net"
                }
            ],
            "description": "Provides the functionality to export PHP variables for visualization",
            "homepage": "http://www.github.com/sebastianbergmann/exporter",
            "keywords": [
                "export",
                "exporter"
            ],
            "time": "2017-04-03T13:19:02+00:00"
        },
        {
            "name": "sebastian/finder-facade",
            "version": "1.2.2",
            "source": {
                "type": "git",
                "url": "https://github.com/sebastianbergmann/finder-facade.git",
                "reference": "4a3174709c2dc565fe5fb26fcf827f6a1fc7b09f"
            },
            "dist": {
                "type": "zip",
                "url": "https://api.github.com/repos/sebastianbergmann/finder-facade/zipball/4a3174709c2dc565fe5fb26fcf827f6a1fc7b09f",
                "reference": "4a3174709c2dc565fe5fb26fcf827f6a1fc7b09f",
                "shasum": ""
            },
            "require": {
                "symfony/finder": "~2.3|~3.0|~4.0",
                "theseer/fdomdocument": "~1.3"
            },
            "type": "library",
            "autoload": {
                "classmap": [
                    "src/"
                ]
            },
            "notification-url": "https://packagist.org/downloads/",
            "license": [
                "BSD-3-Clause"
            ],
            "authors": [
                {
                    "name": "Sebastian Bergmann",
                    "email": "sebastian@phpunit.de",
                    "role": "lead"
                }
            ],
            "description": "FinderFacade is a convenience wrapper for Symfony's Finder component.",
            "homepage": "https://github.com/sebastianbergmann/finder-facade",
            "time": "2017-11-18T17:31:49+00:00"
        },
        {
            "name": "sebastian/global-state",
            "version": "2.0.0",
            "source": {
                "type": "git",
                "url": "https://github.com/sebastianbergmann/global-state.git",
                "reference": "e8ba02eed7bbbb9e59e43dedd3dddeff4a56b0c4"
            },
            "dist": {
                "type": "zip",
                "url": "https://api.github.com/repos/sebastianbergmann/global-state/zipball/e8ba02eed7bbbb9e59e43dedd3dddeff4a56b0c4",
                "reference": "e8ba02eed7bbbb9e59e43dedd3dddeff4a56b0c4",
                "shasum": ""
            },
            "require": {
                "php": "^7.0"
            },
            "require-dev": {
                "phpunit/phpunit": "^6.0"
            },
            "suggest": {
                "ext-uopz": "*"
            },
            "type": "library",
            "extra": {
                "branch-alias": {
                    "dev-master": "2.0-dev"
                }
            },
            "autoload": {
                "classmap": [
                    "src/"
                ]
            },
            "notification-url": "https://packagist.org/downloads/",
            "license": [
                "BSD-3-Clause"
            ],
            "authors": [
                {
                    "name": "Sebastian Bergmann",
                    "email": "sebastian@phpunit.de"
                }
            ],
            "description": "Snapshotting of global state",
            "homepage": "http://www.github.com/sebastianbergmann/global-state",
            "keywords": [
                "global state"
            ],
            "time": "2017-04-27T15:39:26+00:00"
        },
        {
            "name": "sebastian/object-enumerator",
            "version": "3.0.3",
            "source": {
                "type": "git",
                "url": "https://github.com/sebastianbergmann/object-enumerator.git",
                "reference": "7cfd9e65d11ffb5af41198476395774d4c8a84c5"
            },
            "dist": {
                "type": "zip",
                "url": "https://api.github.com/repos/sebastianbergmann/object-enumerator/zipball/7cfd9e65d11ffb5af41198476395774d4c8a84c5",
                "reference": "7cfd9e65d11ffb5af41198476395774d4c8a84c5",
                "shasum": ""
            },
            "require": {
                "php": "^7.0",
                "sebastian/object-reflector": "^1.1.1",
                "sebastian/recursion-context": "^3.0"
            },
            "require-dev": {
                "phpunit/phpunit": "^6.0"
            },
            "type": "library",
            "extra": {
                "branch-alias": {
                    "dev-master": "3.0.x-dev"
                }
            },
            "autoload": {
                "classmap": [
                    "src/"
                ]
            },
            "notification-url": "https://packagist.org/downloads/",
            "license": [
                "BSD-3-Clause"
            ],
            "authors": [
                {
                    "name": "Sebastian Bergmann",
                    "email": "sebastian@phpunit.de"
                }
            ],
            "description": "Traverses array structures and object graphs to enumerate all referenced objects",
            "homepage": "https://github.com/sebastianbergmann/object-enumerator/",
            "time": "2017-08-03T12:35:26+00:00"
        },
        {
            "name": "sebastian/object-reflector",
            "version": "1.1.1",
            "source": {
                "type": "git",
                "url": "https://github.com/sebastianbergmann/object-reflector.git",
                "reference": "773f97c67f28de00d397be301821b06708fca0be"
            },
            "dist": {
                "type": "zip",
                "url": "https://api.github.com/repos/sebastianbergmann/object-reflector/zipball/773f97c67f28de00d397be301821b06708fca0be",
                "reference": "773f97c67f28de00d397be301821b06708fca0be",
                "shasum": ""
            },
            "require": {
                "php": "^7.0"
            },
            "require-dev": {
                "phpunit/phpunit": "^6.0"
            },
            "type": "library",
            "extra": {
                "branch-alias": {
                    "dev-master": "1.1-dev"
                }
            },
            "autoload": {
                "classmap": [
                    "src/"
                ]
            },
            "notification-url": "https://packagist.org/downloads/",
            "license": [
                "BSD-3-Clause"
            ],
            "authors": [
                {
                    "name": "Sebastian Bergmann",
                    "email": "sebastian@phpunit.de"
                }
            ],
            "description": "Allows reflection of object attributes, including inherited and non-public ones",
            "homepage": "https://github.com/sebastianbergmann/object-reflector/",
            "time": "2017-03-29T09:07:27+00:00"
        },
        {
            "name": "sebastian/phpcpd",
            "version": "4.1.0",
            "source": {
                "type": "git",
                "url": "https://github.com/sebastianbergmann/phpcpd.git",
                "reference": "0d9afa762f2400de077b2192f4a9d127de0bb78e"
            },
            "dist": {
                "type": "zip",
                "url": "https://api.github.com/repos/sebastianbergmann/phpcpd/zipball/0d9afa762f2400de077b2192f4a9d127de0bb78e",
                "reference": "0d9afa762f2400de077b2192f4a9d127de0bb78e",
                "shasum": ""
            },
            "require": {
                "ext-dom": "*",
                "php": "^7.1",
                "phpunit/php-timer": "^2.0",
                "sebastian/finder-facade": "^1.1",
                "sebastian/version": "^1.0|^2.0",
                "symfony/console": "^2.7|^3.0|^4.0"
            },
            "bin": [
                "phpcpd"
            ],
            "type": "library",
            "extra": {
                "branch-alias": {
                    "dev-master": "4.0-dev"
                }
            },
            "autoload": {
                "classmap": [
                    "src/"
                ]
            },
            "notification-url": "https://packagist.org/downloads/",
            "license": [
                "BSD-3-Clause"
            ],
            "authors": [
                {
                    "name": "Sebastian Bergmann",
                    "email": "sebastian@phpunit.de",
                    "role": "lead"
                }
            ],
            "description": "Copy/Paste Detector (CPD) for PHP code.",
            "homepage": "https://github.com/sebastianbergmann/phpcpd",
            "time": "2018-09-17T17:17:27+00:00"
        },
        {
            "name": "sebastian/recursion-context",
            "version": "3.0.0",
            "source": {
                "type": "git",
                "url": "https://github.com/sebastianbergmann/recursion-context.git",
                "reference": "5b0cd723502bac3b006cbf3dbf7a1e3fcefe4fa8"
            },
            "dist": {
                "type": "zip",
                "url": "https://api.github.com/repos/sebastianbergmann/recursion-context/zipball/5b0cd723502bac3b006cbf3dbf7a1e3fcefe4fa8",
                "reference": "5b0cd723502bac3b006cbf3dbf7a1e3fcefe4fa8",
                "shasum": ""
            },
            "require": {
                "php": "^7.0"
            },
            "require-dev": {
                "phpunit/phpunit": "^6.0"
            },
            "type": "library",
            "extra": {
                "branch-alias": {
                    "dev-master": "3.0.x-dev"
                }
            },
            "autoload": {
                "classmap": [
                    "src/"
                ]
            },
            "notification-url": "https://packagist.org/downloads/",
            "license": [
                "BSD-3-Clause"
            ],
            "authors": [
                {
                    "name": "Jeff Welch",
                    "email": "whatthejeff@gmail.com"
                },
                {
                    "name": "Sebastian Bergmann",
                    "email": "sebastian@phpunit.de"
                },
                {
                    "name": "Adam Harvey",
                    "email": "aharvey@php.net"
                }
            ],
            "description": "Provides functionality to recursively process PHP variables",
            "homepage": "http://www.github.com/sebastianbergmann/recursion-context",
            "time": "2017-03-03T06:23:57+00:00"
        },
        {
            "name": "sebastian/resource-operations",
            "version": "2.0.1",
            "source": {
                "type": "git",
                "url": "https://github.com/sebastianbergmann/resource-operations.git",
                "reference": "4d7a795d35b889bf80a0cc04e08d77cedfa917a9"
            },
            "dist": {
                "type": "zip",
                "url": "https://api.github.com/repos/sebastianbergmann/resource-operations/zipball/4d7a795d35b889bf80a0cc04e08d77cedfa917a9",
                "reference": "4d7a795d35b889bf80a0cc04e08d77cedfa917a9",
                "shasum": ""
            },
            "require": {
                "php": "^7.1"
            },
            "type": "library",
            "extra": {
                "branch-alias": {
                    "dev-master": "2.0-dev"
                }
            },
            "autoload": {
                "classmap": [
                    "src/"
                ]
            },
            "notification-url": "https://packagist.org/downloads/",
            "license": [
                "BSD-3-Clause"
            ],
            "authors": [
                {
                    "name": "Sebastian Bergmann",
                    "email": "sebastian@phpunit.de"
                }
            ],
            "description": "Provides a list of PHP built-in functions that operate on resources",
            "homepage": "https://www.github.com/sebastianbergmann/resource-operations",
            "time": "2018-10-04T04:07:39+00:00"
        },
        {
            "name": "sebastian/version",
            "version": "2.0.1",
            "source": {
                "type": "git",
                "url": "https://github.com/sebastianbergmann/version.git",
                "reference": "99732be0ddb3361e16ad77b68ba41efc8e979019"
            },
            "dist": {
                "type": "zip",
                "url": "https://api.github.com/repos/sebastianbergmann/version/zipball/99732be0ddb3361e16ad77b68ba41efc8e979019",
                "reference": "99732be0ddb3361e16ad77b68ba41efc8e979019",
                "shasum": ""
            },
            "require": {
                "php": ">=5.6"
            },
            "type": "library",
            "extra": {
                "branch-alias": {
                    "dev-master": "2.0.x-dev"
                }
            },
            "autoload": {
                "classmap": [
                    "src/"
                ]
            },
            "notification-url": "https://packagist.org/downloads/",
            "license": [
                "BSD-3-Clause"
            ],
            "authors": [
                {
                    "name": "Sebastian Bergmann",
                    "email": "sebastian@phpunit.de",
                    "role": "lead"
                }
            ],
            "description": "Library that helps with managing the version number of Git-hosted PHP projects",
            "homepage": "https://github.com/sebastianbergmann/version",
            "time": "2016-10-03T07:35:21+00:00"
        },
        {
            "name": "squizlabs/php_codesniffer",
            "version": "3.4.2",
            "source": {
                "type": "git",
                "url": "https://github.com/squizlabs/PHP_CodeSniffer.git",
                "reference": "b8a7362af1cc1aadb5bd36c3defc4dda2cf5f0a8"
            },
            "dist": {
                "type": "zip",
                "url": "https://api.github.com/repos/squizlabs/PHP_CodeSniffer/zipball/b8a7362af1cc1aadb5bd36c3defc4dda2cf5f0a8",
                "reference": "b8a7362af1cc1aadb5bd36c3defc4dda2cf5f0a8",
                "shasum": ""
            },
            "require": {
                "ext-simplexml": "*",
                "ext-tokenizer": "*",
                "ext-xmlwriter": "*",
                "php": ">=5.4.0"
            },
            "require-dev": {
                "phpunit/phpunit": "^4.0 || ^5.0 || ^6.0 || ^7.0"
            },
            "bin": [
                "bin/phpcs",
                "bin/phpcbf"
            ],
            "type": "library",
            "extra": {
                "branch-alias": {
                    "dev-master": "3.x-dev"
                }
            },
            "notification-url": "https://packagist.org/downloads/",
            "license": [
                "BSD-3-Clause"
            ],
            "authors": [
                {
                    "name": "Greg Sherwood",
                    "role": "lead"
                }
            ],
            "description": "PHP_CodeSniffer tokenizes PHP, JavaScript and CSS files and detects violations of a defined set of coding standards.",
            "homepage": "https://github.com/squizlabs/PHP_CodeSniffer",
            "keywords": [
                "phpcs",
                "standards"
            ],
            "time": "2019-04-10T23:49:02+00:00"
        },
        {
            "name": "symfony/config",
            "version": "v3.4.29",
            "source": {
                "type": "git",
                "url": "https://github.com/symfony/config.git",
                "reference": "29a33f66194fbe2ed4555981810f15fd8440e4a8"
            },
            "dist": {
                "type": "zip",
                "url": "https://api.github.com/repos/symfony/config/zipball/29a33f66194fbe2ed4555981810f15fd8440e4a8",
                "reference": "29a33f66194fbe2ed4555981810f15fd8440e4a8",
                "shasum": ""
            },
            "require": {
                "php": "^5.5.9|>=7.0.8",
                "symfony/filesystem": "~2.8|~3.0|~4.0",
                "symfony/polyfill-ctype": "~1.8"
            },
            "conflict": {
                "symfony/dependency-injection": "<3.3",
                "symfony/finder": "<3.3"
            },
            "require-dev": {
                "symfony/dependency-injection": "~3.3|~4.0",
                "symfony/event-dispatcher": "~3.3|~4.0",
                "symfony/finder": "~3.3|~4.0",
                "symfony/yaml": "~3.0|~4.0"
            },
            "suggest": {
                "symfony/yaml": "To use the yaml reference dumper"
            },
            "type": "library",
            "extra": {
                "branch-alias": {
                    "dev-master": "3.4-dev"
                }
            },
            "autoload": {
                "psr-4": {
                    "Symfony\\Component\\Config\\": ""
                },
                "exclude-from-classmap": [
                    "/Tests/"
                ]
            },
            "notification-url": "https://packagist.org/downloads/",
            "license": [
                "MIT"
            ],
            "authors": [
                {
                    "name": "Fabien Potencier",
                    "email": "fabien@symfony.com"
                },
                {
                    "name": "Symfony Community",
                    "homepage": "https://symfony.com/contributors"
                }
            ],
            "description": "Symfony Config Component",
            "homepage": "https://symfony.com",
            "time": "2019-05-30T15:47:52+00:00"
        },
        {
            "name": "symfony/console",
            "version": "v3.4.29",
            "source": {
                "type": "git",
                "url": "https://github.com/symfony/console.git",
                "reference": "c4d2f3529755ffc0be9fb823583b28d8744eeb3d"
            },
            "dist": {
                "type": "zip",
                "url": "https://api.github.com/repos/symfony/console/zipball/c4d2f3529755ffc0be9fb823583b28d8744eeb3d",
                "reference": "c4d2f3529755ffc0be9fb823583b28d8744eeb3d",
                "shasum": ""
            },
            "require": {
                "php": "^5.5.9|>=7.0.8",
                "symfony/debug": "~2.8|~3.0|~4.0",
                "symfony/polyfill-mbstring": "~1.0"
            },
            "conflict": {
                "symfony/dependency-injection": "<3.4",
                "symfony/process": "<3.3"
            },
            "provide": {
                "psr/log-implementation": "1.0"
            },
            "require-dev": {
                "psr/log": "~1.0",
                "symfony/config": "~3.3|~4.0",
                "symfony/dependency-injection": "~3.4|~4.0",
                "symfony/event-dispatcher": "~2.8|~3.0|~4.0",
                "symfony/lock": "~3.4|~4.0",
                "symfony/process": "~3.3|~4.0"
            },
            "suggest": {
                "psr/log": "For using the console logger",
                "symfony/event-dispatcher": "",
                "symfony/lock": "",
                "symfony/process": ""
            },
            "type": "library",
            "extra": {
                "branch-alias": {
                    "dev-master": "3.4-dev"
                }
            },
            "autoload": {
                "psr-4": {
                    "Symfony\\Component\\Console\\": ""
                },
                "exclude-from-classmap": [
                    "/Tests/"
                ]
            },
            "notification-url": "https://packagist.org/downloads/",
            "license": [
                "MIT"
            ],
            "authors": [
                {
                    "name": "Fabien Potencier",
                    "email": "fabien@symfony.com"
                },
                {
                    "name": "Symfony Community",
                    "homepage": "https://symfony.com/contributors"
                }
            ],
            "description": "Symfony Console Component",
            "homepage": "https://symfony.com",
            "time": "2019-06-05T11:33:52+00:00"
        },
        {
            "name": "symfony/css-selector",
            "version": "v3.4.29",
            "source": {
                "type": "git",
                "url": "https://github.com/symfony/css-selector.git",
                "reference": "8ca29297c29b64fb3a1a135e71cb25f67f9fdccf"
            },
            "dist": {
                "type": "zip",
                "url": "https://api.github.com/repos/symfony/css-selector/zipball/8ca29297c29b64fb3a1a135e71cb25f67f9fdccf",
                "reference": "8ca29297c29b64fb3a1a135e71cb25f67f9fdccf",
                "shasum": ""
            },
            "require": {
                "php": "^5.5.9|>=7.0.8"
            },
            "type": "library",
            "extra": {
                "branch-alias": {
                    "dev-master": "3.4-dev"
                }
            },
            "autoload": {
                "psr-4": {
                    "Symfony\\Component\\CssSelector\\": ""
                },
                "exclude-from-classmap": [
                    "/Tests/"
                ]
            },
            "notification-url": "https://packagist.org/downloads/",
            "license": [
                "MIT"
            ],
            "authors": [
                {
                    "name": "Jean-François Simon",
                    "email": "jeanfrancois.simon@sensiolabs.com"
                },
                {
                    "name": "Fabien Potencier",
                    "email": "fabien@symfony.com"
                },
                {
                    "name": "Symfony Community",
                    "homepage": "https://symfony.com/contributors"
                }
            ],
            "description": "Symfony CssSelector Component",
            "homepage": "https://symfony.com",
            "time": "2019-01-16T09:39:14+00:00"
        },
        {
            "name": "symfony/debug",
            "version": "v3.4.29",
            "source": {
                "type": "git",
                "url": "https://github.com/symfony/debug.git",
                "reference": "1172dc1abe44dfadd162239153818b074e6e53bf"
            },
            "dist": {
                "type": "zip",
                "url": "https://api.github.com/repos/symfony/debug/zipball/1172dc1abe44dfadd162239153818b074e6e53bf",
                "reference": "1172dc1abe44dfadd162239153818b074e6e53bf",
                "shasum": ""
            },
            "require": {
                "php": "^5.5.9|>=7.0.8",
                "psr/log": "~1.0"
            },
            "conflict": {
                "symfony/http-kernel": ">=2.3,<2.3.24|~2.4.0|>=2.5,<2.5.9|>=2.6,<2.6.2"
            },
            "require-dev": {
                "symfony/http-kernel": "~2.8|~3.0|~4.0"
            },
            "type": "library",
            "extra": {
                "branch-alias": {
                    "dev-master": "3.4-dev"
                }
            },
            "autoload": {
                "psr-4": {
                    "Symfony\\Component\\Debug\\": ""
                },
                "exclude-from-classmap": [
                    "/Tests/"
                ]
            },
            "notification-url": "https://packagist.org/downloads/",
            "license": [
                "MIT"
            ],
            "authors": [
                {
                    "name": "Fabien Potencier",
                    "email": "fabien@symfony.com"
                },
                {
                    "name": "Symfony Community",
                    "homepage": "https://symfony.com/contributors"
                }
            ],
            "description": "Symfony Debug Component",
            "homepage": "https://symfony.com",
            "time": "2019-06-18T21:26:03+00:00"
        },
        {
            "name": "symfony/dependency-injection",
            "version": "v3.4.29",
            "source": {
                "type": "git",
                "url": "https://github.com/symfony/dependency-injection.git",
                "reference": "76857ce235ba1866b66a1d5be34c6794c8895435"
            },
            "dist": {
                "type": "zip",
                "url": "https://api.github.com/repos/symfony/dependency-injection/zipball/76857ce235ba1866b66a1d5be34c6794c8895435",
                "reference": "76857ce235ba1866b66a1d5be34c6794c8895435",
                "shasum": ""
            },
            "require": {
                "php": "^5.5.9|>=7.0.8",
                "psr/container": "^1.0"
            },
            "conflict": {
                "symfony/config": "<3.3.7",
                "symfony/finder": "<3.3",
                "symfony/proxy-manager-bridge": "<3.4",
                "symfony/yaml": "<3.4"
            },
            "provide": {
                "psr/container-implementation": "1.0"
            },
            "require-dev": {
                "symfony/config": "~3.3|~4.0",
                "symfony/expression-language": "~2.8|~3.0|~4.0",
                "symfony/yaml": "~3.4|~4.0"
            },
            "suggest": {
                "symfony/config": "",
                "symfony/expression-language": "For using expressions in service container configuration",
                "symfony/finder": "For using double-star glob patterns or when GLOB_BRACE portability is required",
                "symfony/proxy-manager-bridge": "Generate service proxies to lazy load them",
                "symfony/yaml": ""
            },
            "type": "library",
            "extra": {
                "branch-alias": {
                    "dev-master": "3.4-dev"
                }
            },
            "autoload": {
                "psr-4": {
                    "Symfony\\Component\\DependencyInjection\\": ""
                },
                "exclude-from-classmap": [
                    "/Tests/"
                ]
            },
            "notification-url": "https://packagist.org/downloads/",
            "license": [
                "MIT"
            ],
            "authors": [
                {
                    "name": "Fabien Potencier",
                    "email": "fabien@symfony.com"
                },
                {
                    "name": "Symfony Community",
                    "homepage": "https://symfony.com/contributors"
                }
            ],
            "description": "Symfony DependencyInjection Component",
            "homepage": "https://symfony.com",
            "time": "2019-05-30T15:47:52+00:00"
        },
        {
            "name": "symfony/event-dispatcher",
            "version": "v3.4.29",
            "source": {
                "type": "git",
                "url": "https://github.com/symfony/event-dispatcher.git",
                "reference": "f18fdd6cc7006441865e698420cee26bac94741f"
            },
            "dist": {
                "type": "zip",
                "url": "https://api.github.com/repos/symfony/event-dispatcher/zipball/f18fdd6cc7006441865e698420cee26bac94741f",
                "reference": "f18fdd6cc7006441865e698420cee26bac94741f",
                "shasum": ""
            },
            "require": {
                "php": "^5.5.9|>=7.0.8"
            },
            "conflict": {
                "symfony/dependency-injection": "<3.3"
            },
            "require-dev": {
                "psr/log": "~1.0",
                "symfony/config": "~2.8|~3.0|~4.0",
                "symfony/dependency-injection": "~3.3|~4.0",
                "symfony/expression-language": "~2.8|~3.0|~4.0",
                "symfony/stopwatch": "~2.8|~3.0|~4.0"
            },
            "suggest": {
                "symfony/dependency-injection": "",
                "symfony/http-kernel": ""
            },
            "type": "library",
            "extra": {
                "branch-alias": {
                    "dev-master": "3.4-dev"
                }
            },
            "autoload": {
                "psr-4": {
                    "Symfony\\Component\\EventDispatcher\\": ""
                },
                "exclude-from-classmap": [
                    "/Tests/"
                ]
            },
            "notification-url": "https://packagist.org/downloads/",
            "license": [
                "MIT"
            ],
            "authors": [
                {
                    "name": "Fabien Potencier",
                    "email": "fabien@symfony.com"
                },
                {
                    "name": "Symfony Community",
                    "homepage": "https://symfony.com/contributors"
                }
            ],
            "description": "Symfony EventDispatcher Component",
            "homepage": "https://symfony.com",
            "time": "2019-06-25T07:45:31+00:00"
        },
        {
            "name": "symfony/filesystem",
            "version": "v3.4.29",
            "source": {
                "type": "git",
                "url": "https://github.com/symfony/filesystem.git",
                "reference": "70adda061ef83bb7def63a17953dc41f203308a7"
            },
            "dist": {
                "type": "zip",
                "url": "https://api.github.com/repos/symfony/filesystem/zipball/70adda061ef83bb7def63a17953dc41f203308a7",
                "reference": "70adda061ef83bb7def63a17953dc41f203308a7",
                "shasum": ""
            },
            "require": {
                "php": "^5.5.9|>=7.0.8",
                "symfony/polyfill-ctype": "~1.8"
            },
            "type": "library",
            "extra": {
                "branch-alias": {
                    "dev-master": "3.4-dev"
                }
            },
            "autoload": {
                "psr-4": {
                    "Symfony\\Component\\Filesystem\\": ""
                },
                "exclude-from-classmap": [
                    "/Tests/"
                ]
            },
            "notification-url": "https://packagist.org/downloads/",
            "license": [
                "MIT"
            ],
            "authors": [
                {
                    "name": "Fabien Potencier",
                    "email": "fabien@symfony.com"
                },
                {
                    "name": "Symfony Community",
                    "homepage": "https://symfony.com/contributors"
                }
            ],
            "description": "Symfony Filesystem Component",
            "homepage": "https://symfony.com",
            "time": "2019-06-23T09:29:17+00:00"
        },
        {
            "name": "symfony/finder",
            "version": "v3.4.29",
            "source": {
                "type": "git",
                "url": "https://github.com/symfony/finder.git",
                "reference": "5f80266a729e30bbcc37f8bf0e62c3d5a38c8208"
            },
            "dist": {
                "type": "zip",
                "url": "https://api.github.com/repos/symfony/finder/zipball/5f80266a729e30bbcc37f8bf0e62c3d5a38c8208",
                "reference": "5f80266a729e30bbcc37f8bf0e62c3d5a38c8208",
                "shasum": ""
            },
            "require": {
                "php": "^5.5.9|>=7.0.8"
            },
            "type": "library",
            "extra": {
                "branch-alias": {
                    "dev-master": "3.4-dev"
                }
            },
            "autoload": {
                "psr-4": {
                    "Symfony\\Component\\Finder\\": ""
                },
                "exclude-from-classmap": [
                    "/Tests/"
                ]
            },
            "notification-url": "https://packagist.org/downloads/",
            "license": [
                "MIT"
            ],
            "authors": [
                {
                    "name": "Fabien Potencier",
                    "email": "fabien@symfony.com"
                },
                {
                    "name": "Symfony Community",
                    "homepage": "https://symfony.com/contributors"
                }
            ],
            "description": "Symfony Finder Component",
            "homepage": "https://symfony.com",
            "time": "2019-05-30T15:47:52+00:00"
        },
        {
            "name": "symfony/polyfill-php72",
            "version": "v1.11.0",
            "source": {
                "type": "git",
                "url": "https://github.com/symfony/polyfill-php72.git",
                "reference": "ab50dcf166d5f577978419edd37aa2bb8eabce0c"
            },
            "dist": {
                "type": "zip",
                "url": "https://api.github.com/repos/symfony/polyfill-php72/zipball/ab50dcf166d5f577978419edd37aa2bb8eabce0c",
                "reference": "ab50dcf166d5f577978419edd37aa2bb8eabce0c",
                "shasum": ""
            },
            "require": {
                "php": ">=5.3.3"
            },
            "type": "library",
            "extra": {
                "branch-alias": {
                    "dev-master": "1.11-dev"
                }
            },
            "autoload": {
                "psr-4": {
                    "Symfony\\Polyfill\\Php72\\": ""
                },
                "files": [
                    "bootstrap.php"
                ]
            },
            "notification-url": "https://packagist.org/downloads/",
            "license": [
                "MIT"
            ],
            "authors": [
                {
                    "name": "Nicolas Grekas",
                    "email": "p@tchwork.com"
                },
                {
                    "name": "Symfony Community",
                    "homepage": "https://symfony.com/contributors"
                }
            ],
            "description": "Symfony polyfill backporting some PHP 7.2+ features to lower PHP versions",
            "homepage": "https://symfony.com",
            "keywords": [
                "compatibility",
                "polyfill",
                "portable",
                "shim"
            ],
            "time": "2019-02-06T07:57:58+00:00"
        },
        {
            "name": "symfony/process",
            "version": "v3.4.29",
            "source": {
                "type": "git",
                "url": "https://github.com/symfony/process.git",
                "reference": "d129c017e8602507688ef2c3007951a16c1a8407"
            },
            "dist": {
                "type": "zip",
                "url": "https://api.github.com/repos/symfony/process/zipball/d129c017e8602507688ef2c3007951a16c1a8407",
                "reference": "d129c017e8602507688ef2c3007951a16c1a8407",
                "shasum": ""
            },
            "require": {
                "php": "^5.5.9|>=7.0.8"
            },
            "type": "library",
            "extra": {
                "branch-alias": {
                    "dev-master": "3.4-dev"
                }
            },
            "autoload": {
                "psr-4": {
                    "Symfony\\Component\\Process\\": ""
                },
                "exclude-from-classmap": [
                    "/Tests/"
                ]
            },
            "notification-url": "https://packagist.org/downloads/",
            "license": [
                "MIT"
            ],
            "authors": [
                {
                    "name": "Fabien Potencier",
                    "email": "fabien@symfony.com"
                },
                {
                    "name": "Symfony Community",
                    "homepage": "https://symfony.com/contributors"
                }
            ],
            "description": "Symfony Process Component",
            "homepage": "https://symfony.com",
            "time": "2019-05-30T15:47:52+00:00"
        },
        {
            "name": "symfony/stopwatch",
            "version": "v3.4.29",
            "source": {
                "type": "git",
                "url": "https://github.com/symfony/stopwatch.git",
                "reference": "2a651c2645c10bbedd21170771f122d935e0dd58"
            },
            "dist": {
                "type": "zip",
                "url": "https://api.github.com/repos/symfony/stopwatch/zipball/2a651c2645c10bbedd21170771f122d935e0dd58",
                "reference": "2a651c2645c10bbedd21170771f122d935e0dd58",
                "shasum": ""
            },
            "require": {
                "php": "^5.5.9|>=7.0.8"
            },
            "type": "library",
            "extra": {
                "branch-alias": {
                    "dev-master": "3.4-dev"
                }
            },
            "autoload": {
                "psr-4": {
                    "Symfony\\Component\\Stopwatch\\": ""
                },
                "exclude-from-classmap": [
                    "/Tests/"
                ]
            },
            "notification-url": "https://packagist.org/downloads/",
            "license": [
                "MIT"
            ],
            "authors": [
                {
                    "name": "Fabien Potencier",
                    "email": "fabien@symfony.com"
                },
                {
                    "name": "Symfony Community",
                    "homepage": "https://symfony.com/contributors"
                }
            ],
            "description": "Symfony Stopwatch Component",
            "homepage": "https://symfony.com",
            "time": "2019-01-16T09:39:14+00:00"
        },
        {
            "name": "theseer/fdomdocument",
            "version": "1.6.6",
            "source": {
                "type": "git",
                "url": "https://github.com/theseer/fDOMDocument.git",
                "reference": "6e8203e40a32a9c770bcb62fe37e68b948da6dca"
            },
            "dist": {
                "type": "zip",
                "url": "https://api.github.com/repos/theseer/fDOMDocument/zipball/6e8203e40a32a9c770bcb62fe37e68b948da6dca",
                "reference": "6e8203e40a32a9c770bcb62fe37e68b948da6dca",
                "shasum": ""
            },
            "require": {
                "ext-dom": "*",
                "lib-libxml": "*",
                "php": ">=5.3.3"
            },
            "type": "library",
            "autoload": {
                "classmap": [
                    "src/"
                ]
            },
            "notification-url": "https://packagist.org/downloads/",
            "license": [
                "BSD-3-Clause"
            ],
            "authors": [
                {
                    "name": "Arne Blankerts",
                    "email": "arne@blankerts.de",
                    "role": "lead"
                }
            ],
            "description": "The classes contained within this repository extend the standard DOM to use exceptions at all occasions of errors instead of PHP warnings or notices. They also add various custom methods and shortcuts for convenience and to simplify the usage of DOM.",
            "homepage": "https://github.com/theseer/fDOMDocument",
            "time": "2017-06-30T11:53:12+00:00"
        },
        {
            "name": "theseer/tokenizer",
            "version": "1.1.3",
            "source": {
                "type": "git",
                "url": "https://github.com/theseer/tokenizer.git",
                "reference": "11336f6f84e16a720dae9d8e6ed5019efa85a0f9"
            },
            "dist": {
                "type": "zip",
                "url": "https://api.github.com/repos/theseer/tokenizer/zipball/11336f6f84e16a720dae9d8e6ed5019efa85a0f9",
                "reference": "11336f6f84e16a720dae9d8e6ed5019efa85a0f9",
                "shasum": ""
            },
            "require": {
                "ext-dom": "*",
                "ext-tokenizer": "*",
                "ext-xmlwriter": "*",
                "php": "^7.0"
            },
            "type": "library",
            "autoload": {
                "classmap": [
                    "src/"
                ]
            },
            "notification-url": "https://packagist.org/downloads/",
            "license": [
                "BSD-3-Clause"
            ],
            "authors": [
                {
                    "name": "Arne Blankerts",
                    "email": "arne@blankerts.de",
                    "role": "Developer"
                }
            ],
            "description": "A small library for converting tokenized PHP source code into XML and potentially other formats",
            "time": "2019-06-13T22:48:21+00:00"
        },
        {
            "name": "webmozart/assert",
            "version": "1.4.0",
            "source": {
                "type": "git",
                "url": "https://github.com/webmozart/assert.git",
                "reference": "83e253c8e0be5b0257b881e1827274667c5c17a9"
            },
            "dist": {
                "type": "zip",
                "url": "https://api.github.com/repos/webmozart/assert/zipball/83e253c8e0be5b0257b881e1827274667c5c17a9",
                "reference": "83e253c8e0be5b0257b881e1827274667c5c17a9",
                "shasum": ""
            },
            "require": {
                "php": "^5.3.3 || ^7.0",
                "symfony/polyfill-ctype": "^1.8"
            },
            "require-dev": {
                "phpunit/phpunit": "^4.6",
                "sebastian/version": "^1.0.1"
            },
            "type": "library",
            "extra": {
                "branch-alias": {
                    "dev-master": "1.3-dev"
                }
            },
            "autoload": {
                "psr-4": {
                    "Webmozart\\Assert\\": "src/"
                }
            },
            "notification-url": "https://packagist.org/downloads/",
            "license": [
                "MIT"
            ],
            "authors": [
                {
                    "name": "Bernhard Schussek",
                    "email": "bschussek@gmail.com"
                }
            ],
            "description": "Assertions to validate method input/output with nice error messages.",
            "keywords": [
                "assert",
                "check",
                "validate"
            ],
            "time": "2018-12-25T11:19:39+00:00"
                }
            ],
    "aliases": [],
    "minimum-stability": "stable",
    "stability-flags": {
        "ahand/mobileesp": 20,
        "ghislainf/zf2-whoops": 20,
        "pear/validate_ispn": 20
    },
    "prefer-stable": false,
    "prefer-lowest": false,
    "platform": {
        "php": ">=7.1"
    },
    "platform-dev": [],
    "platform-overrides": {
        "php": "7.1"
    }
}<|MERGE_RESOLUTION|>--- conflicted
+++ resolved
@@ -4,11 +4,7 @@
         "Read more about it at https://getcomposer.org/doc/01-basic-usage.md#composer-lock-the-lock-file",
         "This file is @generated automatically"
     ],
-<<<<<<< HEAD
-    "content-hash": "3d268a17ff1b29c308f8f6a7c408c9c5",
-=======
     "content-hash": "b6d18efdcac68d3bc9289b9713b5177e",
->>>>>>> 9bbaa04a
     "packages": [
         {
             "name": "ahand/mobileesp",
@@ -180,7 +176,48 @@
             "time": "2017-02-14T19:40:03+00:00"
         },
         {
-<<<<<<< HEAD
+            "name": "dasprid/enum",
+            "version": "1.0.0",
+            "source": {
+                "type": "git",
+                "url": "https://github.com/DASPRiD/Enum.git",
+                "reference": "631ef6e638e9494b0310837fa531bedd908fc22b"
+            },
+            "dist": {
+                "type": "zip",
+                "url": "https://api.github.com/repos/DASPRiD/Enum/zipball/631ef6e638e9494b0310837fa531bedd908fc22b",
+                "reference": "631ef6e638e9494b0310837fa531bedd908fc22b",
+                "shasum": ""
+            },
+            "require-dev": {
+                "phpunit/phpunit": "^6.4",
+                "squizlabs/php_codesniffer": "^3.1"
+            },
+            "type": "library",
+            "autoload": {
+                "psr-4": {
+                    "DASPRiD\\Enum\\": "src/"
+                }
+            },
+            "notification-url": "https://packagist.org/downloads/",
+            "license": [
+                "BSD-2-Clause"
+            ],
+            "authors": [
+                {
+                    "name": "Ben Scholzen 'DASPRiD'",
+                    "email": "mail@dasprids.de",
+                    "homepage": "https://dasprids.de/"
+                }
+            ],
+            "description": "PHP 7.1 enum implementation",
+            "keywords": [
+                "enum",
+                "map"
+            ],
+            "time": "2017-10-25T22:45:27+00:00"
+        },
+        {
             "name": "elasticsearch/elasticsearch",
             "version": "v6.1.0",
             "source": {
@@ -213,38 +250,15 @@
             "suggest": {
                 "ext-curl": "*",
                 "monolog/monolog": "Allows for client-level logging and tracing"
-=======
-            "name": "dasprid/enum",
-            "version": "1.0.0",
-            "source": {
-                "type": "git",
-                "url": "https://github.com/DASPRiD/Enum.git",
-                "reference": "631ef6e638e9494b0310837fa531bedd908fc22b"
-            },
-            "dist": {
-                "type": "zip",
-                "url": "https://api.github.com/repos/DASPRiD/Enum/zipball/631ef6e638e9494b0310837fa531bedd908fc22b",
-                "reference": "631ef6e638e9494b0310837fa531bedd908fc22b",
-                "shasum": ""
-            },
-            "require-dev": {
-                "phpunit/phpunit": "^6.4",
-                "squizlabs/php_codesniffer": "^3.1"
->>>>>>> 9bbaa04a
-            },
-            "type": "library",
-            "autoload": {
-                "psr-4": {
-<<<<<<< HEAD
+            },
+            "type": "library",
+            "autoload": {
+                "psr-4": {
                     "Elasticsearch\\": "src/Elasticsearch/"
-=======
-                    "DASPRiD\\Enum\\": "src/"
->>>>>>> 9bbaa04a
-                }
-            },
-            "notification-url": "https://packagist.org/downloads/",
-            "license": [
-<<<<<<< HEAD
+                }
+            },
+            "notification-url": "https://packagist.org/downloads/",
+            "license": [
                 "Apache-2.0"
             ],
             "authors": [
@@ -259,22 +273,6 @@
                 "search"
             ],
             "time": "2019-01-08T18:53:46+00:00"
-=======
-                "BSD-2-Clause"
-            ],
-            "authors": [
-                {
-                    "name": "Ben Scholzen 'DASPRiD'",
-                    "email": "mail@dasprids.de",
-                    "homepage": "https://dasprids.de/"
-                }
-            ],
-            "description": "PHP 7.1 enum implementation",
-            "keywords": [
-                "enum",
-                "map"
-            ],
-            "time": "2017-10-25T22:45:27+00:00"
         },
         {
             "name": "endroid/installer",
@@ -317,7 +315,6 @@
                 }
             ],
             "time": "2019-03-30T20:54:26+00:00"
->>>>>>> 9bbaa04a
         },
         {
             "name": "endroid/qr-code",
