--- conflicted
+++ resolved
@@ -4,11 +4,7 @@
         "Read more about it at https://getcomposer.org/doc/01-basic-usage.md#composer-lock-the-lock-file",
         "This file is @generated automatically"
     ],
-<<<<<<< HEAD
-    "content-hash": "91a1e71b37a4dac721f9d874c4bf8e7b",
-=======
-    "content-hash": "9334150af226e9bbf9c051b843b512b5",
->>>>>>> e2cf529c
+    "content-hash": "9c17feec772d9551a6be7414055d3182",
     "packages": [
         {
             "name": "aferrandini/phpqrcode",
@@ -6022,16 +6018,16 @@
         },
         {
             "name": "phpunit/phpunit-mock-objects",
-            "version": "3.4.3",
+            "version": "3.4.4",
             "source": {
                 "type": "git",
                 "url": "https://github.com/sebastianbergmann/phpunit-mock-objects.git",
-                "reference": "3ab72b65b39b491e0c011e2e09bb2206c2aa8e24"
-            },
-            "dist": {
-                "type": "zip",
-                "url": "https://api.github.com/repos/sebastianbergmann/phpunit-mock-objects/zipball/3ab72b65b39b491e0c011e2e09bb2206c2aa8e24",
-                "reference": "3ab72b65b39b491e0c011e2e09bb2206c2aa8e24",
+                "reference": "a23b761686d50a560cc56233b9ecf49597cc9118"
+            },
+            "dist": {
+                "type": "zip",
+                "url": "https://api.github.com/repos/sebastianbergmann/phpunit-mock-objects/zipball/a23b761686d50a560cc56233b9ecf49597cc9118",
+                "reference": "a23b761686d50a560cc56233b9ecf49597cc9118",
                 "shasum": ""
             },
             "require": {
@@ -6077,7 +6073,7 @@
                 "mock",
                 "xunit"
             ],
-            "time": "2016-12-08T20:27:08+00:00"
+            "time": "2017-06-30T09:13:00+00:00"
         },
         {
             "name": "pimple/pimple",
@@ -6485,6 +6481,7 @@
             "keywords": [
                 "git"
             ],
+            "abandoned": true,
             "time": "2017-01-23T20:57:12+00:00"
         },
         {
@@ -6902,7 +6899,7 @@
         },
         {
             "name": "symfony/config",
-            "version": "v2.8.22",
+            "version": "v2.8.23",
             "source": {
                 "type": "git",
                 "url": "https://github.com/symfony/config.git",
@@ -6958,16 +6955,16 @@
         },
         {
             "name": "symfony/console",
-            "version": "v2.8.22",
+            "version": "v2.8.23",
             "source": {
                 "type": "git",
                 "url": "https://github.com/symfony/console.git",
-                "reference": "3ef6ef64abecd566d551d9e7f6393ac6e93b2462"
-            },
-            "dist": {
-                "type": "zip",
-                "url": "https://api.github.com/repos/symfony/console/zipball/3ef6ef64abecd566d551d9e7f6393ac6e93b2462",
-                "reference": "3ef6ef64abecd566d551d9e7f6393ac6e93b2462",
+                "reference": "46e65f8d98c9ab629bbfcc16a4ff023f61c37fb2"
+            },
+            "dist": {
+                "type": "zip",
+                "url": "https://api.github.com/repos/symfony/console/zipball/46e65f8d98c9ab629bbfcc16a4ff023f61c37fb2",
+                "reference": "46e65f8d98c9ab629bbfcc16a4ff023f61c37fb2",
                 "shasum": ""
             },
             "require": {
@@ -7015,11 +7012,11 @@
             ],
             "description": "Symfony Console Component",
             "homepage": "https://symfony.com",
-            "time": "2017-06-02T14:36:56+00:00"
+            "time": "2017-07-03T08:04:30+00:00"
         },
         {
             "name": "symfony/css-selector",
-            "version": "v3.3.2",
+            "version": "v3.3.3",
             "source": {
                 "type": "git",
                 "url": "https://github.com/symfony/css-selector.git",
@@ -7129,16 +7126,16 @@
         },
         {
             "name": "symfony/dependency-injection",
-            "version": "v3.2.9",
+            "version": "v3.2.10",
             "source": {
                 "type": "git",
                 "url": "https://github.com/symfony/dependency-injection.git",
-                "reference": "7e276d2d83773f786f5909317770bda449c26431"
-            },
-            "dist": {
-                "type": "zip",
-                "url": "https://api.github.com/repos/symfony/dependency-injection/zipball/7e276d2d83773f786f5909317770bda449c26431",
-                "reference": "7e276d2d83773f786f5909317770bda449c26431",
+                "reference": "dcec2b3ae52a6fe92154321682b01028deea6406"
+            },
+            "dist": {
+                "type": "zip",
+                "url": "https://api.github.com/repos/symfony/dependency-injection/zipball/dcec2b3ae52a6fe92154321682b01028deea6406",
+                "reference": "dcec2b3ae52a6fe92154321682b01028deea6406",
                 "shasum": ""
             },
             "require": {
@@ -7188,11 +7185,11 @@
             ],
             "description": "Symfony DependencyInjection Component",
             "homepage": "https://symfony.com",
-            "time": "2017-05-25T22:59:05+00:00"
+            "time": "2017-06-03T15:50:21+00:00"
         },
         {
             "name": "symfony/event-dispatcher",
-            "version": "v2.8.22",
+            "version": "v2.8.23",
             "source": {
                 "type": "git",
                 "url": "https://github.com/symfony/event-dispatcher.git",
@@ -7301,7 +7298,7 @@
         },
         {
             "name": "symfony/finder",
-            "version": "v2.8.22",
+            "version": "v2.8.23",
             "source": {
                 "type": "git",
                 "url": "https://github.com/symfony/finder.git",
@@ -7409,16 +7406,16 @@
         },
         {
             "name": "symfony/process",
-            "version": "v2.8.22",
+            "version": "v2.8.23",
             "source": {
                 "type": "git",
                 "url": "https://github.com/symfony/process.git",
-                "reference": "d54232f5682fda2f8bbebff7c81b864646867ab9"
-            },
-            "dist": {
-                "type": "zip",
-                "url": "https://api.github.com/repos/symfony/process/zipball/d54232f5682fda2f8bbebff7c81b864646867ab9",
-                "reference": "d54232f5682fda2f8bbebff7c81b864646867ab9",
+                "reference": "57e52a0a6a80ea0aec4fc1b785a7920a95cb88a8"
+            },
+            "dist": {
+                "type": "zip",
+                "url": "https://api.github.com/repos/symfony/process/zipball/57e52a0a6a80ea0aec4fc1b785a7920a95cb88a8",
+                "reference": "57e52a0a6a80ea0aec4fc1b785a7920a95cb88a8",
                 "shasum": ""
             },
             "require": {
@@ -7454,11 +7451,11 @@
             ],
             "description": "Symfony Process Component",
             "homepage": "https://symfony.com",
-            "time": "2017-05-08T01:19:21+00:00"
+            "time": "2017-07-03T08:04:30+00:00"
         },
         {
             "name": "symfony/stopwatch",
-            "version": "v2.8.22",
+            "version": "v2.8.23",
             "source": {
                 "type": "git",
                 "url": "https://github.com/symfony/stopwatch.git",
@@ -7571,16 +7568,16 @@
         },
         {
             "name": "symfony/validator",
-            "version": "v2.8.22",
+            "version": "v2.8.23",
             "source": {
                 "type": "git",
                 "url": "https://github.com/symfony/validator.git",
-                "reference": "9f323f762ad21bfb9df7c1afacbdd8addf0f8c50"
-            },
-            "dist": {
-                "type": "zip",
-                "url": "https://api.github.com/repos/symfony/validator/zipball/9f323f762ad21bfb9df7c1afacbdd8addf0f8c50",
-                "reference": "9f323f762ad21bfb9df7c1afacbdd8addf0f8c50",
+                "reference": "6c019627f2a69b9ab2ac41fd53102148a55af564"
+            },
+            "dist": {
+                "type": "zip",
+                "url": "https://api.github.com/repos/symfony/validator/zipball/6c019627f2a69b9ab2ac41fd53102148a55af564",
+                "reference": "6c019627f2a69b9ab2ac41fd53102148a55af564",
                 "shasum": ""
             },
             "require": {
@@ -7640,7 +7637,7 @@
             ],
             "description": "Symfony Validator Component",
             "homepage": "https://symfony.com",
-            "time": "2017-06-02T14:36:56+00:00"
+            "time": "2017-07-03T08:04:30+00:00"
         },
         {
             "name": "theseer/fdomdocument",
