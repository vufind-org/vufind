{
    "_readme": [
        "This file locks the dependencies of your project to a known state",
        "Read more about it at https://getcomposer.org/doc/01-basic-usage.md#installing-dependencies",
        "This file is @generated automatically"
    ],
<<<<<<< HEAD
    "content-hash": "b705def91528989873a4e124cf73f2ca",
=======
    "content-hash": "fa929544008f78df8112d10a1269329c",
>>>>>>> a96a0af6
    "packages": [
        {
            "name": "ahand/mobileesp",
            "version": "dev-master",
            "source": {
                "type": "git",
                "url": "https://github.com/ahand/mobileesp.git",
                "reference": "c02055dbe9baee63aab11438f4d7b5d25075d347"
            },
            "dist": {
                "type": "zip",
                "url": "https://api.github.com/repos/ahand/mobileesp/zipball/c02055dbe9baee63aab11438f4d7b5d25075d347",
                "reference": "c02055dbe9baee63aab11438f4d7b5d25075d347",
                "shasum": ""
            },
            "default-branch": true,
            "type": "library",
            "autoload": {
                "classmap": [
                    "PHP"
                ]
            },
            "notification-url": "https://packagist.org/downloads/",
            "license": [
                "Apache-2.0"
            ],
            "authors": [
                {
                    "name": "Anthony Hand",
                    "email": "anthony.hand@gmail.com",
                    "role": "Maintainer"
                }
            ],
            "description": "Since 2008, MobileESP provides web site developers an easy-to-use and lightweight API for detecting whether visitors are using a mobile device, and if so, what kind. The APIs provide simple boolean results ('true' or 'false') for identifying individual device categories (such as iPhone, BlackBerry, Android, and Windows Mobile), device capabilities (e.g., J2ME), and broad classes of devices, such as 'iPhone Tier' (iPhone/Android/Tizen) or 'Tablet Tier.' APIs are available in PHP, JavaScript, Java, C#, Ruby Python, and more.",
            "homepage": "http://www.mobileesp.org",
            "keywords": [
                "Mobile-Detect",
                "browser",
                "detect android",
                "detect ipad",
                "detect iphone",
                "detect tablet",
                "mobile",
                "mobile detect",
                "mobile detector",
                "mobile device",
                "mobile esp",
                "mobile redirect",
                "mobile view managing",
                "mobiledetect",
                "responsive web",
                "user agent",
                "useragent"
            ],
            "support": {
                "issues": "https://github.com/ahand/mobileesp/issues",
                "source": "https://github.com/ahand/mobileesp/"
            },
            "time": "2017-06-06T22:20:56+00:00"
        },
        {
            "name": "apereo/phpcas",
            "version": "1.6.1",
            "source": {
                "type": "git",
                "url": "https://github.com/apereo/phpCAS.git",
                "reference": "c129708154852656aabb13d8606cd5b12dbbabac"
            },
            "dist": {
                "type": "zip",
                "url": "https://api.github.com/repos/apereo/phpCAS/zipball/c129708154852656aabb13d8606cd5b12dbbabac",
                "reference": "c129708154852656aabb13d8606cd5b12dbbabac",
                "shasum": ""
            },
            "require": {
                "ext-curl": "*",
                "ext-dom": "*",
                "php": ">=7.1.0",
                "psr/log": "^1.0 || ^2.0 || ^3.0"
            },
            "require-dev": {
                "monolog/monolog": "^1.0.0 || ^2.0.0",
                "phpstan/phpstan": "^1.5",
                "phpunit/phpunit": ">=7.5"
            },
            "type": "library",
            "extra": {
                "branch-alias": {
                    "dev-master": "1.3.x-dev"
                }
            },
            "autoload": {
                "files": [
                    "source/CAS.php"
                ],
                "classmap": [
                    "source/"
                ]
            },
            "notification-url": "https://packagist.org/downloads/",
            "license": [
                "Apache-2.0"
            ],
            "authors": [
                {
                    "name": "Joachim Fritschi",
                    "email": "jfritschi@freenet.de",
                    "homepage": "https://github.com/jfritschi"
                },
                {
                    "name": "Adam Franco",
                    "homepage": "https://github.com/adamfranco"
                },
                {
                    "name": "Henry Pan",
                    "homepage": "https://github.com/phy25"
                }
            ],
            "description": "Provides a simple API for authenticating users against a CAS server",
            "homepage": "https://wiki.jasig.org/display/CASC/phpCAS",
            "keywords": [
                "apereo",
                "cas",
                "jasig"
            ],
            "support": {
                "issues": "https://github.com/apereo/phpCAS/issues",
                "source": "https://github.com/apereo/phpCAS/tree/1.6.1"
            },
            "time": "2023-02-19T19:52:35+00:00"
        },
        {
            "name": "bacon/bacon-qr-code",
            "version": "2.0.8",
            "source": {
                "type": "git",
                "url": "https://github.com/Bacon/BaconQrCode.git",
                "reference": "8674e51bb65af933a5ffaf1c308a660387c35c22"
            },
            "dist": {
                "type": "zip",
                "url": "https://api.github.com/repos/Bacon/BaconQrCode/zipball/8674e51bb65af933a5ffaf1c308a660387c35c22",
                "reference": "8674e51bb65af933a5ffaf1c308a660387c35c22",
                "shasum": ""
            },
            "require": {
                "dasprid/enum": "^1.0.3",
                "ext-iconv": "*",
                "php": "^7.1 || ^8.0"
            },
            "require-dev": {
                "phly/keep-a-changelog": "^2.1",
                "phpunit/phpunit": "^7 | ^8 | ^9",
                "spatie/phpunit-snapshot-assertions": "^4.2.9",
                "squizlabs/php_codesniffer": "^3.4"
            },
            "suggest": {
                "ext-imagick": "to generate QR code images"
            },
            "type": "library",
            "autoload": {
                "psr-4": {
                    "BaconQrCode\\": "src/"
                }
            },
            "notification-url": "https://packagist.org/downloads/",
            "license": [
                "BSD-2-Clause"
            ],
            "authors": [
                {
                    "name": "Ben Scholzen 'DASPRiD'",
                    "email": "mail@dasprids.de",
                    "homepage": "https://dasprids.de/",
                    "role": "Developer"
                }
            ],
            "description": "BaconQrCode is a QR code generator for PHP.",
            "homepage": "https://github.com/Bacon/BaconQrCode",
            "support": {
                "issues": "https://github.com/Bacon/BaconQrCode/issues",
                "source": "https://github.com/Bacon/BaconQrCode/tree/2.0.8"
            },
            "time": "2022-12-07T17:46:57+00:00"
        },
        {
            "name": "brick/varexporter",
            "version": "0.3.8",
            "source": {
                "type": "git",
                "url": "https://github.com/brick/varexporter.git",
                "reference": "b5853edea6204ff8fa10633c3a4cccc4058410ed"
            },
            "dist": {
                "type": "zip",
                "url": "https://api.github.com/repos/brick/varexporter/zipball/b5853edea6204ff8fa10633c3a4cccc4058410ed",
                "reference": "b5853edea6204ff8fa10633c3a4cccc4058410ed",
                "shasum": ""
            },
            "require": {
                "nikic/php-parser": "^4.0",
                "php": "^7.2 || ^8.0"
            },
            "require-dev": {
                "php-coveralls/php-coveralls": "^2.2",
                "phpunit/phpunit": "^8.5 || ^9.0",
                "vimeo/psalm": "4.23.0"
            },
            "type": "library",
            "autoload": {
                "psr-4": {
                    "Brick\\VarExporter\\": "src/"
                }
            },
            "notification-url": "https://packagist.org/downloads/",
            "license": [
                "MIT"
            ],
            "description": "A powerful alternative to var_export(), which can export closures and objects without __set_state()",
            "keywords": [
                "var_export"
            ],
            "support": {
                "issues": "https://github.com/brick/varexporter/issues",
                "source": "https://github.com/brick/varexporter/tree/0.3.8"
            },
            "funding": [
                {
                    "url": "https://github.com/BenMorel",
                    "type": "github"
                }
            ],
            "time": "2023-01-21T23:05:38+00:00"
        },
        {
            "name": "cap60552/php-sip2",
            "version": "v1.0.0",
            "source": {
                "type": "git",
                "url": "https://github.com/cap60552/php-sip2.git",
                "reference": "9904f94e857b7d4d4fd494f2d6634dcaf0d6e2c1"
            },
            "dist": {
                "type": "zip",
                "url": "https://api.github.com/repos/cap60552/php-sip2/zipball/9904f94e857b7d4d4fd494f2d6634dcaf0d6e2c1",
                "reference": "9904f94e857b7d4d4fd494f2d6634dcaf0d6e2c1",
                "shasum": ""
            },
            "type": "library",
            "autoload": {
                "classmap": [
                    "/"
                ]
            },
            "notification-url": "https://packagist.org/downloads/",
            "license": [
                "GPL-3.0"
            ],
            "authors": [
                {
                    "name": "John Wohlers",
                    "email": "john@wohlershome.net",
                    "role": "Maintainer"
                }
            ],
            "description": "PHP class library to facilitate communication with Integrated Library System (ILS) servers via 3M's SIP2.",
            "homepage": "https://github.com/cap60552/php-sip2",
            "support": {
                "issues": "https://github.com/cap60552/php-sip2/issues",
                "source": "https://github.com/cap60552/php-sip2/tree/v1.0.0"
            },
            "time": "2015-11-03T04:42:39+00:00"
        },
        {
            "name": "colinmollenhour/credis",
            "version": "v1.15.0",
            "source": {
                "type": "git",
                "url": "https://github.com/colinmollenhour/credis.git",
                "reference": "28810439de1d9597b7ba11794ed9479fb6f3de7c"
            },
            "dist": {
                "type": "zip",
                "url": "https://api.github.com/repos/colinmollenhour/credis/zipball/28810439de1d9597b7ba11794ed9479fb6f3de7c",
                "reference": "28810439de1d9597b7ba11794ed9479fb6f3de7c",
                "shasum": ""
            },
            "require": {
                "php": ">=5.6.0"
            },
            "suggest": {
                "ext-redis": "Improved performance for communicating with redis"
            },
            "type": "library",
            "autoload": {
                "classmap": [
                    "Client.php",
                    "Cluster.php",
                    "Sentinel.php",
                    "Module.php"
                ]
            },
            "notification-url": "https://packagist.org/downloads/",
            "license": [
                "MIT"
            ],
            "authors": [
                {
                    "name": "Colin Mollenhour",
                    "email": "colin@mollenhour.com"
                }
            ],
            "description": "Credis is a lightweight interface to the Redis key-value store which wraps the phpredis library when available for better performance.",
            "homepage": "https://github.com/colinmollenhour/credis",
            "support": {
                "issues": "https://github.com/colinmollenhour/credis/issues",
                "source": "https://github.com/colinmollenhour/credis/tree/v1.15.0"
            },
            "time": "2023-04-18T15:34:23+00:00"
        },
        {
            "name": "composer/package-versions-deprecated",
            "version": "1.11.99.5",
            "source": {
                "type": "git",
                "url": "https://github.com/composer/package-versions-deprecated.git",
                "reference": "b4f54f74ef3453349c24a845d22392cd31e65f1d"
            },
            "dist": {
                "type": "zip",
                "url": "https://api.github.com/repos/composer/package-versions-deprecated/zipball/b4f54f74ef3453349c24a845d22392cd31e65f1d",
                "reference": "b4f54f74ef3453349c24a845d22392cd31e65f1d",
                "shasum": ""
            },
            "require": {
                "composer-plugin-api": "^1.1.0 || ^2.0",
                "php": "^7 || ^8"
            },
            "replace": {
                "ocramius/package-versions": "1.11.99"
            },
            "require-dev": {
                "composer/composer": "^1.9.3 || ^2.0@dev",
                "ext-zip": "^1.13",
                "phpunit/phpunit": "^6.5 || ^7"
            },
            "type": "composer-plugin",
            "extra": {
                "class": "PackageVersions\\Installer",
                "branch-alias": {
                    "dev-master": "1.x-dev"
                }
            },
            "autoload": {
                "psr-4": {
                    "PackageVersions\\": "src/PackageVersions"
                }
            },
            "notification-url": "https://packagist.org/downloads/",
            "license": [
                "MIT"
            ],
            "authors": [
                {
                    "name": "Marco Pivetta",
                    "email": "ocramius@gmail.com"
                },
                {
                    "name": "Jordi Boggiano",
                    "email": "j.boggiano@seld.be"
                }
            ],
            "description": "Composer plugin that provides efficient querying for installed package versions (no runtime IO)",
            "support": {
                "issues": "https://github.com/composer/package-versions-deprecated/issues",
                "source": "https://github.com/composer/package-versions-deprecated/tree/1.11.99.5"
            },
            "funding": [
                {
                    "url": "https://packagist.com",
                    "type": "custom"
                },
                {
                    "url": "https://github.com/composer",
                    "type": "github"
                },
                {
                    "url": "https://tidelift.com/funding/github/packagist/composer/composer",
                    "type": "tidelift"
                }
            ],
            "time": "2022-01-17T14:14:24+00:00"
        },
        {
            "name": "composer/semver",
            "version": "3.4.0",
            "source": {
                "type": "git",
                "url": "https://github.com/composer/semver.git",
                "reference": "35e8d0af4486141bc745f23a29cc2091eb624a32"
            },
            "dist": {
                "type": "zip",
                "url": "https://api.github.com/repos/composer/semver/zipball/35e8d0af4486141bc745f23a29cc2091eb624a32",
                "reference": "35e8d0af4486141bc745f23a29cc2091eb624a32",
                "shasum": ""
            },
            "require": {
                "php": "^5.3.2 || ^7.0 || ^8.0"
            },
            "require-dev": {
                "phpstan/phpstan": "^1.4",
                "symfony/phpunit-bridge": "^4.2 || ^5"
            },
            "type": "library",
            "extra": {
                "branch-alias": {
                    "dev-main": "3.x-dev"
                }
            },
            "autoload": {
                "psr-4": {
                    "Composer\\Semver\\": "src"
                }
            },
            "notification-url": "https://packagist.org/downloads/",
            "license": [
                "MIT"
            ],
            "authors": [
                {
                    "name": "Nils Adermann",
                    "email": "naderman@naderman.de",
                    "homepage": "http://www.naderman.de"
                },
                {
                    "name": "Jordi Boggiano",
                    "email": "j.boggiano@seld.be",
                    "homepage": "http://seld.be"
                },
                {
                    "name": "Rob Bast",
                    "email": "rob.bast@gmail.com",
                    "homepage": "http://robbast.nl"
                }
            ],
            "description": "Semver library that offers utilities, version constraint parsing and validation.",
            "keywords": [
                "semantic",
                "semver",
                "validation",
                "versioning"
            ],
            "support": {
                "irc": "ircs://irc.libera.chat:6697/composer",
                "issues": "https://github.com/composer/semver/issues",
                "source": "https://github.com/composer/semver/tree/3.4.0"
            },
            "funding": [
                {
                    "url": "https://packagist.com",
                    "type": "custom"
                },
                {
                    "url": "https://github.com/composer",
                    "type": "github"
                },
                {
                    "url": "https://tidelift.com/funding/github/packagist/composer/composer",
                    "type": "tidelift"
                }
            ],
            "time": "2023-08-31T09:50:34+00:00"
        },
        {
            "name": "dasprid/enum",
            "version": "1.0.5",
            "source": {
                "type": "git",
                "url": "https://github.com/DASPRiD/Enum.git",
                "reference": "6faf451159fb8ba4126b925ed2d78acfce0dc016"
            },
            "dist": {
                "type": "zip",
                "url": "https://api.github.com/repos/DASPRiD/Enum/zipball/6faf451159fb8ba4126b925ed2d78acfce0dc016",
                "reference": "6faf451159fb8ba4126b925ed2d78acfce0dc016",
                "shasum": ""
            },
            "require": {
                "php": ">=7.1 <9.0"
            },
            "require-dev": {
                "phpunit/phpunit": "^7 | ^8 | ^9",
                "squizlabs/php_codesniffer": "*"
            },
            "type": "library",
            "autoload": {
                "psr-4": {
                    "DASPRiD\\Enum\\": "src/"
                }
            },
            "notification-url": "https://packagist.org/downloads/",
            "license": [
                "BSD-2-Clause"
            ],
            "authors": [
                {
                    "name": "Ben Scholzen 'DASPRiD'",
                    "email": "mail@dasprids.de",
                    "homepage": "https://dasprids.de/",
                    "role": "Developer"
                }
            ],
            "description": "PHP 7.1 enum implementation",
            "keywords": [
                "enum",
                "map"
            ],
            "support": {
                "issues": "https://github.com/DASPRiD/Enum/issues",
                "source": "https://github.com/DASPRiD/Enum/tree/1.0.5"
            },
            "time": "2023-08-25T16:18:39+00:00"
        },
        {
            "name": "defuse/php-encryption",
            "version": "v2.4.0",
            "source": {
                "type": "git",
                "url": "https://github.com/defuse/php-encryption.git",
                "reference": "f53396c2d34225064647a05ca76c1da9d99e5828"
            },
            "dist": {
                "type": "zip",
                "url": "https://api.github.com/repos/defuse/php-encryption/zipball/f53396c2d34225064647a05ca76c1da9d99e5828",
                "reference": "f53396c2d34225064647a05ca76c1da9d99e5828",
                "shasum": ""
            },
            "require": {
                "ext-openssl": "*",
                "paragonie/random_compat": ">= 2",
                "php": ">=5.6.0"
            },
            "require-dev": {
                "phpunit/phpunit": "^5|^6|^7|^8|^9|^10",
                "yoast/phpunit-polyfills": "^2.0.0"
            },
            "bin": [
                "bin/generate-defuse-key"
            ],
            "type": "library",
            "autoload": {
                "psr-4": {
                    "Defuse\\Crypto\\": "src"
                }
            },
            "notification-url": "https://packagist.org/downloads/",
            "license": [
                "MIT"
            ],
            "authors": [
                {
                    "name": "Taylor Hornby",
                    "email": "taylor@defuse.ca",
                    "homepage": "https://defuse.ca/"
                },
                {
                    "name": "Scott Arciszewski",
                    "email": "info@paragonie.com",
                    "homepage": "https://paragonie.com"
                }
            ],
            "description": "Secure PHP Encryption Library",
            "keywords": [
                "aes",
                "authenticated encryption",
                "cipher",
                "crypto",
                "cryptography",
                "encrypt",
                "encryption",
                "openssl",
                "security",
                "symmetric key cryptography"
            ],
            "support": {
                "issues": "https://github.com/defuse/php-encryption/issues",
                "source": "https://github.com/defuse/php-encryption/tree/v2.4.0"
            },
            "time": "2023-06-19T06:10:36+00:00"
        },
        {
            "name": "dflydev/dot-access-data",
            "version": "v3.0.2",
            "source": {
                "type": "git",
                "url": "https://github.com/dflydev/dflydev-dot-access-data.git",
                "reference": "f41715465d65213d644d3141a6a93081be5d3549"
            },
            "dist": {
                "type": "zip",
                "url": "https://api.github.com/repos/dflydev/dflydev-dot-access-data/zipball/f41715465d65213d644d3141a6a93081be5d3549",
                "reference": "f41715465d65213d644d3141a6a93081be5d3549",
                "shasum": ""
            },
            "require": {
                "php": "^7.1 || ^8.0"
            },
            "require-dev": {
                "phpstan/phpstan": "^0.12.42",
                "phpunit/phpunit": "^7.5 || ^8.5 || ^9.3",
                "scrutinizer/ocular": "1.6.0",
                "squizlabs/php_codesniffer": "^3.5",
                "vimeo/psalm": "^4.0.0"
            },
            "type": "library",
            "extra": {
                "branch-alias": {
                    "dev-main": "3.x-dev"
                }
            },
            "autoload": {
                "psr-4": {
                    "Dflydev\\DotAccessData\\": "src/"
                }
            },
            "notification-url": "https://packagist.org/downloads/",
            "license": [
                "MIT"
            ],
            "authors": [
                {
                    "name": "Dragonfly Development Inc.",
                    "email": "info@dflydev.com",
                    "homepage": "http://dflydev.com"
                },
                {
                    "name": "Beau Simensen",
                    "email": "beau@dflydev.com",
                    "homepage": "http://beausimensen.com"
                },
                {
                    "name": "Carlos Frutos",
                    "email": "carlos@kiwing.it",
                    "homepage": "https://github.com/cfrutos"
                },
                {
                    "name": "Colin O'Dell",
                    "email": "colinodell@gmail.com",
                    "homepage": "https://www.colinodell.com"
                }
            ],
            "description": "Given a deep data structure, access data by dot notation.",
            "homepage": "https://github.com/dflydev/dflydev-dot-access-data",
            "keywords": [
                "access",
                "data",
                "dot",
                "notation"
            ],
            "support": {
                "issues": "https://github.com/dflydev/dflydev-dot-access-data/issues",
                "source": "https://github.com/dflydev/dflydev-dot-access-data/tree/v3.0.2"
            },
            "time": "2022-10-27T11:44:00+00:00"
        },
        {
            "name": "doctrine/cache",
            "version": "2.2.0",
            "source": {
                "type": "git",
                "url": "https://github.com/doctrine/cache.git",
                "reference": "1ca8f21980e770095a31456042471a57bc4c68fb"
            },
            "dist": {
                "type": "zip",
                "url": "https://api.github.com/repos/doctrine/cache/zipball/1ca8f21980e770095a31456042471a57bc4c68fb",
                "reference": "1ca8f21980e770095a31456042471a57bc4c68fb",
                "shasum": ""
            },
            "require": {
                "php": "~7.1 || ^8.0"
            },
            "conflict": {
                "doctrine/common": ">2.2,<2.4"
            },
            "require-dev": {
                "cache/integration-tests": "dev-master",
                "doctrine/coding-standard": "^9",
                "phpunit/phpunit": "^7.5 || ^8.5 || ^9.5",
                "psr/cache": "^1.0 || ^2.0 || ^3.0",
                "symfony/cache": "^4.4 || ^5.4 || ^6",
                "symfony/var-exporter": "^4.4 || ^5.4 || ^6"
            },
            "type": "library",
            "autoload": {
                "psr-4": {
                    "Doctrine\\Common\\Cache\\": "lib/Doctrine/Common/Cache"
                }
            },
            "notification-url": "https://packagist.org/downloads/",
            "license": [
                "MIT"
            ],
            "authors": [
                {
                    "name": "Guilherme Blanco",
                    "email": "guilhermeblanco@gmail.com"
                },
                {
                    "name": "Roman Borschel",
                    "email": "roman@code-factory.org"
                },
                {
                    "name": "Benjamin Eberlei",
                    "email": "kontakt@beberlei.de"
                },
                {
                    "name": "Jonathan Wage",
                    "email": "jonwage@gmail.com"
                },
                {
                    "name": "Johannes Schmitt",
                    "email": "schmittjoh@gmail.com"
                }
            ],
            "description": "PHP Doctrine Cache library is a popular cache implementation that supports many different drivers such as redis, memcache, apc, mongodb and others.",
            "homepage": "https://www.doctrine-project.org/projects/cache.html",
            "keywords": [
                "abstraction",
                "apcu",
                "cache",
                "caching",
                "couchdb",
                "memcached",
                "php",
                "redis",
                "xcache"
            ],
            "support": {
                "issues": "https://github.com/doctrine/cache/issues",
                "source": "https://github.com/doctrine/cache/tree/2.2.0"
            },
            "funding": [
                {
                    "url": "https://www.doctrine-project.org/sponsorship.html",
                    "type": "custom"
                },
                {
                    "url": "https://www.patreon.com/phpdoctrine",
                    "type": "patreon"
                },
                {
                    "url": "https://tidelift.com/funding/github/packagist/doctrine%2Fcache",
                    "type": "tidelift"
                }
            ],
            "time": "2022-05-20T20:07:39+00:00"
        },
        {
            "name": "doctrine/collections",
            "version": "1.8.0",
            "source": {
                "type": "git",
                "url": "https://github.com/doctrine/collections.git",
                "reference": "2b44dd4cbca8b5744327de78bafef5945c7e7b5e"
            },
            "dist": {
                "type": "zip",
                "url": "https://api.github.com/repos/doctrine/collections/zipball/2b44dd4cbca8b5744327de78bafef5945c7e7b5e",
                "reference": "2b44dd4cbca8b5744327de78bafef5945c7e7b5e",
                "shasum": ""
            },
            "require": {
                "doctrine/deprecations": "^0.5.3 || ^1",
                "php": "^7.1.3 || ^8.0"
            },
            "require-dev": {
                "doctrine/coding-standard": "^9.0 || ^10.0",
                "phpstan/phpstan": "^1.4.8",
                "phpunit/phpunit": "^7.5 || ^8.5 || ^9.1.5",
                "vimeo/psalm": "^4.22"
            },
            "type": "library",
            "autoload": {
                "psr-4": {
                    "Doctrine\\Common\\Collections\\": "lib/Doctrine/Common/Collections"
                }
            },
            "notification-url": "https://packagist.org/downloads/",
            "license": [
                "MIT"
            ],
            "authors": [
                {
                    "name": "Guilherme Blanco",
                    "email": "guilhermeblanco@gmail.com"
                },
                {
                    "name": "Roman Borschel",
                    "email": "roman@code-factory.org"
                },
                {
                    "name": "Benjamin Eberlei",
                    "email": "kontakt@beberlei.de"
                },
                {
                    "name": "Jonathan Wage",
                    "email": "jonwage@gmail.com"
                },
                {
                    "name": "Johannes Schmitt",
                    "email": "schmittjoh@gmail.com"
                }
            ],
            "description": "PHP Doctrine Collections library that adds additional functionality on top of PHP arrays.",
            "homepage": "https://www.doctrine-project.org/projects/collections.html",
            "keywords": [
                "array",
                "collections",
                "iterators",
                "php"
            ],
            "support": {
                "issues": "https://github.com/doctrine/collections/issues",
                "source": "https://github.com/doctrine/collections/tree/1.8.0"
            },
            "time": "2022-09-01T20:12:10+00:00"
        },
        {
            "name": "doctrine/deprecations",
            "version": "1.1.2",
            "source": {
                "type": "git",
                "url": "https://github.com/doctrine/deprecations.git",
                "reference": "4f2d4f2836e7ec4e7a8625e75c6aa916004db931"
            },
            "dist": {
                "type": "zip",
                "url": "https://api.github.com/repos/doctrine/deprecations/zipball/4f2d4f2836e7ec4e7a8625e75c6aa916004db931",
                "reference": "4f2d4f2836e7ec4e7a8625e75c6aa916004db931",
                "shasum": ""
            },
            "require": {
                "php": "^7.1 || ^8.0"
            },
            "require-dev": {
                "doctrine/coding-standard": "^9",
                "phpstan/phpstan": "1.4.10 || 1.10.15",
                "phpstan/phpstan-phpunit": "^1.0",
                "phpunit/phpunit": "^7.5 || ^8.5 || ^9.5",
                "psalm/plugin-phpunit": "0.18.4",
                "psr/log": "^1 || ^2 || ^3",
                "vimeo/psalm": "4.30.0 || 5.12.0"
            },
            "suggest": {
                "psr/log": "Allows logging deprecations via PSR-3 logger implementation"
            },
            "type": "library",
            "autoload": {
                "psr-4": {
                    "Doctrine\\Deprecations\\": "lib/Doctrine/Deprecations"
                }
            },
            "notification-url": "https://packagist.org/downloads/",
            "license": [
                "MIT"
            ],
            "description": "A small layer on top of trigger_error(E_USER_DEPRECATED) or PSR-3 logging with options to disable all deprecations or selectively for packages.",
            "homepage": "https://www.doctrine-project.org/",
            "support": {
                "issues": "https://github.com/doctrine/deprecations/issues",
                "source": "https://github.com/doctrine/deprecations/tree/1.1.2"
            },
            "time": "2023-09-27T20:04:15+00:00"
        },
        {
            "name": "doctrine/event-manager",
            "version": "1.2.0",
            "source": {
                "type": "git",
                "url": "https://github.com/doctrine/event-manager.git",
                "reference": "95aa4cb529f1e96576f3fda9f5705ada4056a520"
            },
            "dist": {
                "type": "zip",
                "url": "https://api.github.com/repos/doctrine/event-manager/zipball/95aa4cb529f1e96576f3fda9f5705ada4056a520",
                "reference": "95aa4cb529f1e96576f3fda9f5705ada4056a520",
                "shasum": ""
            },
            "require": {
                "doctrine/deprecations": "^0.5.3 || ^1",
                "php": "^7.1 || ^8.0"
            },
            "conflict": {
                "doctrine/common": "<2.9"
            },
            "require-dev": {
                "doctrine/coding-standard": "^9 || ^10",
                "phpstan/phpstan": "~1.4.10 || ^1.8.8",
                "phpunit/phpunit": "^7.5 || ^8.5 || ^9.5",
                "vimeo/psalm": "^4.24"
            },
            "type": "library",
            "autoload": {
                "psr-4": {
                    "Doctrine\\Common\\": "src"
                }
            },
            "notification-url": "https://packagist.org/downloads/",
            "license": [
                "MIT"
            ],
            "authors": [
                {
                    "name": "Guilherme Blanco",
                    "email": "guilhermeblanco@gmail.com"
                },
                {
                    "name": "Roman Borschel",
                    "email": "roman@code-factory.org"
                },
                {
                    "name": "Benjamin Eberlei",
                    "email": "kontakt@beberlei.de"
                },
                {
                    "name": "Jonathan Wage",
                    "email": "jonwage@gmail.com"
                },
                {
                    "name": "Johannes Schmitt",
                    "email": "schmittjoh@gmail.com"
                },
                {
                    "name": "Marco Pivetta",
                    "email": "ocramius@gmail.com"
                }
            ],
            "description": "The Doctrine Event Manager is a simple PHP event system that was built to be used with the various Doctrine projects.",
            "homepage": "https://www.doctrine-project.org/projects/event-manager.html",
            "keywords": [
                "event",
                "event dispatcher",
                "event manager",
                "event system",
                "events"
            ],
            "support": {
                "issues": "https://github.com/doctrine/event-manager/issues",
                "source": "https://github.com/doctrine/event-manager/tree/1.2.0"
            },
            "funding": [
                {
                    "url": "https://www.doctrine-project.org/sponsorship.html",
                    "type": "custom"
                },
                {
                    "url": "https://www.patreon.com/phpdoctrine",
                    "type": "patreon"
                },
                {
                    "url": "https://tidelift.com/funding/github/packagist/doctrine%2Fevent-manager",
                    "type": "tidelift"
                }
            ],
            "time": "2022-10-12T20:51:15+00:00"
        },
        {
            "name": "doctrine/persistence",
            "version": "2.5.7",
            "source": {
                "type": "git",
                "url": "https://github.com/doctrine/persistence.git",
                "reference": "e36f22765f4d10a7748228babbf73da5edfeed3c"
            },
            "dist": {
                "type": "zip",
                "url": "https://api.github.com/repos/doctrine/persistence/zipball/e36f22765f4d10a7748228babbf73da5edfeed3c",
                "reference": "e36f22765f4d10a7748228babbf73da5edfeed3c",
                "shasum": ""
            },
            "require": {
                "doctrine/cache": "^1.11 || ^2.0",
                "doctrine/collections": "^1.0",
                "doctrine/deprecations": "^0.5.3 || ^1",
                "doctrine/event-manager": "^1 || ^2",
                "php": "^7.1 || ^8.0",
                "psr/cache": "^1.0 || ^2.0 || ^3.0"
            },
            "conflict": {
                "doctrine/annotations": "<1.0 || >=3.0",
                "doctrine/common": "<2.10"
            },
            "require-dev": {
                "composer/package-versions-deprecated": "^1.11",
                "doctrine/annotations": "^1 || ^2",
                "doctrine/coding-standard": "^9 || ^11",
                "doctrine/common": "^3.0",
                "phpstan/phpstan": "~1.4.10 || 1.9.4",
                "phpunit/phpunit": "^7.5.20 || ^8.5 || ^9.5",
                "symfony/cache": "^4.4 || ^5.4 || ^6.0",
                "vimeo/psalm": "4.30.0 || 5.3.0"
            },
            "type": "library",
            "autoload": {
                "psr-4": {
                    "Doctrine\\Common\\": "src/Common",
                    "Doctrine\\Persistence\\": "src/Persistence"
                }
            },
            "notification-url": "https://packagist.org/downloads/",
            "license": [
                "MIT"
            ],
            "authors": [
                {
                    "name": "Guilherme Blanco",
                    "email": "guilhermeblanco@gmail.com"
                },
                {
                    "name": "Roman Borschel",
                    "email": "roman@code-factory.org"
                },
                {
                    "name": "Benjamin Eberlei",
                    "email": "kontakt@beberlei.de"
                },
                {
                    "name": "Jonathan Wage",
                    "email": "jonwage@gmail.com"
                },
                {
                    "name": "Johannes Schmitt",
                    "email": "schmittjoh@gmail.com"
                },
                {
                    "name": "Marco Pivetta",
                    "email": "ocramius@gmail.com"
                }
            ],
            "description": "The Doctrine Persistence project is a set of shared interfaces and functionality that the different Doctrine object mappers share.",
            "homepage": "https://doctrine-project.org/projects/persistence.html",
            "keywords": [
                "mapper",
                "object",
                "odm",
                "orm",
                "persistence"
            ],
            "support": {
                "issues": "https://github.com/doctrine/persistence/issues",
                "source": "https://github.com/doctrine/persistence/tree/2.5.7"
            },
            "funding": [
                {
                    "url": "https://www.doctrine-project.org/sponsorship.html",
                    "type": "custom"
                },
                {
                    "url": "https://www.patreon.com/phpdoctrine",
                    "type": "patreon"
                },
                {
                    "url": "https://tidelift.com/funding/github/packagist/doctrine%2Fpersistence",
                    "type": "tidelift"
                }
            ],
            "time": "2023-02-03T15:51:16+00:00"
        },
        {
            "name": "endroid/qr-code",
            "version": "4.8.2",
            "source": {
                "type": "git",
                "url": "https://github.com/endroid/qr-code.git",
                "reference": "2436c2333a3931c95e2b96eb82f16f53143d6bba"
            },
            "dist": {
                "type": "zip",
                "url": "https://api.github.com/repos/endroid/qr-code/zipball/2436c2333a3931c95e2b96eb82f16f53143d6bba",
                "reference": "2436c2333a3931c95e2b96eb82f16f53143d6bba",
                "shasum": ""
            },
            "require": {
                "bacon/bacon-qr-code": "^2.0.5",
                "php": "^8.0"
            },
            "conflict": {
                "khanamiryan/qrcode-detector-decoder": "^1.0.6"
            },
            "require-dev": {
                "endroid/quality": "dev-master",
                "ext-gd": "*",
                "khanamiryan/qrcode-detector-decoder": "^1.0.4||^2.0.2",
                "setasign/fpdf": "^1.8.2"
            },
            "suggest": {
                "ext-gd": "Enables you to write PNG images",
                "khanamiryan/qrcode-detector-decoder": "Enables you to use the image validator",
                "roave/security-advisories": "Makes sure package versions with known security issues are not installed",
                "setasign/fpdf": "Enables you to use the PDF writer"
            },
            "type": "library",
            "extra": {
                "branch-alias": {
                    "dev-master": "4.x-dev"
                }
            },
            "autoload": {
                "psr-4": {
                    "Endroid\\QrCode\\": "src/"
                }
            },
            "notification-url": "https://packagist.org/downloads/",
            "license": [
                "MIT"
            ],
            "authors": [
                {
                    "name": "Jeroen van den Enden",
                    "email": "info@endroid.nl"
                }
            ],
            "description": "Endroid QR Code",
            "homepage": "https://github.com/endroid/qr-code",
            "keywords": [
                "code",
                "endroid",
                "php",
                "qr",
                "qrcode"
            ],
            "support": {
                "issues": "https://github.com/endroid/qr-code/issues",
                "source": "https://github.com/endroid/qr-code/tree/4.8.2"
            },
            "funding": [
                {
                    "url": "https://github.com/endroid",
                    "type": "github"
                }
            ],
            "time": "2023-03-30T18:46:02+00:00"
        },
        {
            "name": "filp/whoops",
            "version": "2.15.3",
            "source": {
                "type": "git",
                "url": "https://github.com/filp/whoops.git",
                "reference": "c83e88a30524f9360b11f585f71e6b17313b7187"
            },
            "dist": {
                "type": "zip",
                "url": "https://api.github.com/repos/filp/whoops/zipball/c83e88a30524f9360b11f585f71e6b17313b7187",
                "reference": "c83e88a30524f9360b11f585f71e6b17313b7187",
                "shasum": ""
            },
            "require": {
                "php": "^5.5.9 || ^7.0 || ^8.0",
                "psr/log": "^1.0.1 || ^2.0 || ^3.0"
            },
            "require-dev": {
                "mockery/mockery": "^0.9 || ^1.0",
                "phpunit/phpunit": "^4.8.36 || ^5.7.27 || ^6.5.14 || ^7.5.20 || ^8.5.8 || ^9.3.3",
                "symfony/var-dumper": "^2.6 || ^3.0 || ^4.0 || ^5.0"
            },
            "suggest": {
                "symfony/var-dumper": "Pretty print complex values better with var-dumper available",
                "whoops/soap": "Formats errors as SOAP responses"
            },
            "type": "library",
            "extra": {
                "branch-alias": {
                    "dev-master": "2.7-dev"
                }
            },
            "autoload": {
                "psr-4": {
                    "Whoops\\": "src/Whoops/"
                }
            },
            "notification-url": "https://packagist.org/downloads/",
            "license": [
                "MIT"
            ],
            "authors": [
                {
                    "name": "Filipe Dobreira",
                    "homepage": "https://github.com/filp",
                    "role": "Developer"
                }
            ],
            "description": "php error handling for cool kids",
            "homepage": "https://filp.github.io/whoops/",
            "keywords": [
                "error",
                "exception",
                "handling",
                "library",
                "throwable",
                "whoops"
            ],
            "support": {
                "issues": "https://github.com/filp/whoops/issues",
                "source": "https://github.com/filp/whoops/tree/2.15.3"
            },
            "funding": [
                {
                    "url": "https://github.com/denis-sokolov",
                    "type": "github"
                }
            ],
            "time": "2023-07-13T12:00:00+00:00"
        },
        {
            "name": "laminas/laminas-cache",
            "version": "3.10.1",
            "source": {
                "type": "git",
                "url": "https://github.com/laminas/laminas-cache.git",
                "reference": "7bda6c5b500b916cbb03d0504069865d31b3efa5"
            },
            "dist": {
                "type": "zip",
                "url": "https://api.github.com/repos/laminas/laminas-cache/zipball/7bda6c5b500b916cbb03d0504069865d31b3efa5",
                "reference": "7bda6c5b500b916cbb03d0504069865d31b3efa5",
                "shasum": ""
            },
            "require": {
                "laminas/laminas-cache-storage-implementation": "1.0",
                "laminas/laminas-eventmanager": "^3.4",
                "laminas/laminas-servicemanager": "^3.18.0",
                "laminas/laminas-stdlib": "^3.6",
                "php": "~8.0.0 || ~8.1.0 || ~8.2.0",
                "psr/cache": "^1.0",
                "psr/simple-cache": "^1.0",
                "stella-maris/clock": "^0.1.5",
                "webmozart/assert": "^1.9"
            },
            "conflict": {
                "symfony/console": "<5.1"
            },
            "provide": {
                "psr/cache-implementation": "1.0",
                "psr/simple-cache-implementation": "1.0"
            },
            "require-dev": {
                "laminas/laminas-cache-storage-adapter-apcu": "^2.4",
                "laminas/laminas-cache-storage-adapter-blackhole": "^2.3",
                "laminas/laminas-cache-storage-adapter-filesystem": "^2.3",
                "laminas/laminas-cache-storage-adapter-memory": "^2.2",
                "laminas/laminas-cache-storage-adapter-test": "^2.4",
                "laminas/laminas-cli": "^1.7",
                "laminas/laminas-coding-standard": "~2.5.0",
                "laminas/laminas-config-aggregator": "^1.13",
                "laminas/laminas-feed": "^2.20",
                "laminas/laminas-serializer": "^2.14",
                "phpbench/phpbench": "^1.2.7",
                "phpunit/phpunit": "^9.5.27",
                "psalm/plugin-phpunit": "^0.18.4",
                "vimeo/psalm": "^5.4"
            },
            "suggest": {
                "laminas/laminas-cache-storage-adapter-apcu": "APCu implementation",
                "laminas/laminas-cache-storage-adapter-blackhole": "Blackhole/Void implementation",
                "laminas/laminas-cache-storage-adapter-ext-mongodb": "MongoDB implementation",
                "laminas/laminas-cache-storage-adapter-filesystem": "Filesystem implementation",
                "laminas/laminas-cache-storage-adapter-memcached": "Memcached implementation",
                "laminas/laminas-cache-storage-adapter-memory": "Memory implementation",
                "laminas/laminas-cache-storage-adapter-redis": "Redis implementation",
                "laminas/laminas-cache-storage-adapter-session": "Session implementation",
                "laminas/laminas-cli": "The laminas-cli binary can be used to consume commands provided by this component",
                "laminas/laminas-serializer": "Laminas\\Serializer component"
            },
            "type": "library",
            "extra": {
                "laminas": {
                    "component": "Laminas\\Cache",
                    "config-provider": "Laminas\\Cache\\ConfigProvider"
                }
            },
            "autoload": {
                "psr-4": {
                    "Laminas\\Cache\\": "src/"
                }
            },
            "notification-url": "https://packagist.org/downloads/",
            "license": [
                "BSD-3-Clause"
            ],
            "description": "Caching implementation with a variety of storage options, as well as codified caching strategies for callbacks, classes, and output",
            "homepage": "https://laminas.dev",
            "keywords": [
                "cache",
                "laminas",
                "psr-16",
                "psr-6"
            ],
            "support": {
                "chat": "https://laminas.dev/chat",
                "docs": "https://docs.laminas.dev/laminas-cache/",
                "forum": "https://discourse.laminas.dev",
                "issues": "https://github.com/laminas/laminas-cache/issues",
                "rss": "https://github.com/laminas/laminas-cache/releases.atom",
                "source": "https://github.com/laminas/laminas-cache"
            },
            "funding": [
                {
                    "url": "https://funding.communitybridge.org/projects/laminas-project",
                    "type": "community_bridge"
                }
            ],
            "time": "2023-03-31T18:59:17+00:00"
        },
        {
            "name": "laminas/laminas-cache-storage-adapter-blackhole",
            "version": "2.3.0",
            "source": {
                "type": "git",
                "url": "https://github.com/laminas/laminas-cache-storage-adapter-blackhole.git",
                "reference": "8730402201904784e6b28a1014908c6123c12d02"
            },
            "dist": {
                "type": "zip",
                "url": "https://api.github.com/repos/laminas/laminas-cache-storage-adapter-blackhole/zipball/8730402201904784e6b28a1014908c6123c12d02",
                "reference": "8730402201904784e6b28a1014908c6123c12d02",
                "shasum": ""
            },
            "require": {
                "laminas/laminas-cache": "^3.0",
                "php": "~8.0.0 || ~8.1.0 || ~8.2.0"
            },
            "conflict": {
                "laminas/laminas-servicemanager": "<3.11"
            },
            "provide": {
                "laminas/laminas-cache-storage-implementation": "1.0"
            },
            "require-dev": {
                "laminas/laminas-cache-storage-adapter-test": "^2.4",
                "laminas/laminas-coding-standard": "~2.4.0",
                "psalm/plugin-phpunit": "^0.18.4",
                "vimeo/psalm": "^5.2"
            },
            "type": "library",
            "extra": {
                "laminas": {
                    "config-provider": "Laminas\\Cache\\Storage\\Adapter\\BlackHole\\ConfigProvider",
                    "module": "Laminas\\Cache\\Storage\\Adapter\\BlackHole"
                }
            },
            "autoload": {
                "psr-4": {
                    "Laminas\\Cache\\Storage\\Adapter\\": "src/"
                }
            },
            "notification-url": "https://packagist.org/downloads/",
            "license": [
                "BSD-3-Clause"
            ],
            "description": "Laminas cache adapter for blackhole",
            "keywords": [
                "cache",
                "laminas"
            ],
            "support": {
                "docs": "https://docs.laminas.dev/laminas-cache-storage-adapter-blackhole/",
                "forum": "https://discourse.laminas.dev/",
                "issues": "https://github.com/laminas/laminas-cache-storage-adapter-blackhole/issues",
                "rss": "https://github.com/laminas/laminas-cache-storage-adapter-blackhole/releases.atom",
                "source": "https://github.com/laminas/laminas-cache-storage-adapter-blackhole"
            },
            "funding": [
                {
                    "url": "https://funding.communitybridge.org/projects/laminas-project",
                    "type": "community_bridge"
                }
            ],
            "time": "2022-12-31T16:03:12+00:00"
        },
        {
            "name": "laminas/laminas-cache-storage-adapter-filesystem",
            "version": "2.3.0",
            "source": {
                "type": "git",
                "url": "https://github.com/laminas/laminas-cache-storage-adapter-filesystem.git",
                "reference": "9881529cacc26823dc1530e8b850fd9e467ccd05"
            },
            "dist": {
                "type": "zip",
                "url": "https://api.github.com/repos/laminas/laminas-cache-storage-adapter-filesystem/zipball/9881529cacc26823dc1530e8b850fd9e467ccd05",
                "reference": "9881529cacc26823dc1530e8b850fd9e467ccd05",
                "shasum": ""
            },
            "require": {
                "laminas/laminas-cache": "^3.0",
                "php": "~8.0.0 || ~8.1.0 || ~8.2.0"
            },
            "provide": {
                "laminas/laminas-cache-storage-implementation": "1.0"
            },
            "require-dev": {
                "ext-pcntl": "*",
                "ext-posix": "*",
                "laminas/laminas-cache-storage-adapter-benchmark": "^1.0",
                "laminas/laminas-cache-storage-adapter-test": "^2.0 || 2.0.x-dev",
                "laminas/laminas-coding-standard": "~2.4",
                "laminas/laminas-serializer": "^2.14.0",
                "phpunit/phpunit": "^9.5.25",
                "psalm/plugin-phpunit": "^0.17.0",
                "vimeo/psalm": "^4.29.0"
            },
            "type": "library",
            "extra": {
                "laminas": {
                    "config-provider": "Laminas\\Cache\\Storage\\Adapter\\Filesystem\\ConfigProvider",
                    "module": "Laminas\\Cache\\Storage\\Adapter\\Filesystem"
                }
            },
            "autoload": {
                "psr-4": {
                    "Laminas\\Cache\\Storage\\Adapter\\": "src/"
                }
            },
            "notification-url": "https://packagist.org/downloads/",
            "license": [
                "BSD-3-Clause"
            ],
            "description": "Laminas cache adapter for filesystem",
            "keywords": [
                "cache",
                "laminas"
            ],
            "support": {
                "docs": "https://docs.laminas.dev/laminas-cache-storage-adapter-filesystem/",
                "forum": "https://discourse.laminas.dev/",
                "issues": "https://github.com/laminas/laminas-cache-storage-adapter-filesystem/issues",
                "rss": "https://github.com/laminas/laminas-cache-storage-adapter-filesystem/releases.atom",
                "source": "https://github.com/laminas/laminas-cache-storage-adapter-filesystem"
            },
            "funding": [
                {
                    "url": "https://funding.communitybridge.org/projects/laminas-project",
                    "type": "community_bridge"
                }
            ],
            "time": "2022-10-22T15:00:05+00:00"
        },
        {
            "name": "laminas/laminas-cache-storage-adapter-memcached",
            "version": "2.4.0",
            "source": {
                "type": "git",
                "url": "https://github.com/laminas/laminas-cache-storage-adapter-memcached.git",
                "reference": "d272cf4afa292fc70a41f298d648d5a57d130969"
            },
            "dist": {
                "type": "zip",
                "url": "https://api.github.com/repos/laminas/laminas-cache-storage-adapter-memcached/zipball/d272cf4afa292fc70a41f298d648d5a57d130969",
                "reference": "d272cf4afa292fc70a41f298d648d5a57d130969",
                "shasum": ""
            },
            "require": {
                "ext-memcached": "^3.1.5",
                "laminas/laminas-cache": "^3.0",
                "php": "~8.0.0 || ~8.1.0 || ~8.2.0"
            },
            "conflict": {
                "laminas/laminas-servicemanager": "<3.11"
            },
            "provide": {
                "laminas/laminas-cache-storage-implementation": "1.0"
            },
            "require-dev": {
                "boesing/psalm-plugin-stringf": "^1.2",
                "laminas/laminas-cache-storage-adapter-benchmark": "^1.0",
                "laminas/laminas-cache-storage-adapter-test": "^2.0",
                "laminas/laminas-coding-standard": "~2.4.0",
                "phpunit/phpunit": "^9.5.8",
                "psalm/plugin-phpunit": "^0.18.0",
                "vimeo/psalm": "^5.0"
            },
            "type": "library",
            "extra": {
                "laminas": {
                    "config-provider": "Laminas\\Cache\\Storage\\Adapter\\Memcached\\ConfigProvider",
                    "module": "Laminas\\Cache\\Storage\\Adapter\\Memcached"
                }
            },
            "autoload": {
                "psr-4": {
                    "Laminas\\Cache\\Storage\\Adapter\\": "src/"
                }
            },
            "notification-url": "https://packagist.org/downloads/",
            "license": [
                "BSD-3-Clause"
            ],
            "description": "Laminas cache adapter for memcached",
            "keywords": [
                "cache",
                "laminas",
                "memcached"
            ],
            "support": {
                "docs": "https://docs.laminas.dev/laminas-cache-storage-adapter-memcached/",
                "forum": "https://discourse.laminas.dev/",
                "issues": "https://github.com/laminas/laminas-cache-storage-adapter-memcached/issues",
                "rss": "https://github.com/laminas/laminas-cache-storage-adapter-memcached/releases.atom",
                "source": "https://github.com/laminas/laminas-cache-storage-adapter-memcached"
            },
            "funding": [
                {
                    "url": "https://funding.communitybridge.org/projects/laminas-project",
                    "type": "community_bridge"
                }
            ],
            "time": "2022-12-06T09:15:59+00:00"
        },
        {
            "name": "laminas/laminas-cache-storage-adapter-memory",
            "version": "2.2.0",
            "source": {
                "type": "git",
                "url": "https://github.com/laminas/laminas-cache-storage-adapter-memory.git",
                "reference": "e002c7d3fa0d4723589b550d7ab4586befa72366"
            },
            "dist": {
                "type": "zip",
                "url": "https://api.github.com/repos/laminas/laminas-cache-storage-adapter-memory/zipball/e002c7d3fa0d4723589b550d7ab4586befa72366",
                "reference": "e002c7d3fa0d4723589b550d7ab4586befa72366",
                "shasum": ""
            },
            "require": {
                "laminas/laminas-cache": "^3.0",
                "php": "~8.0.0 || ~8.1.0  || ~8.2.0"
            },
            "conflict": {
                "laminas/laminas-servicemanager": "<3.11"
            },
            "provide": {
                "laminas/laminas-cache-storage-implementation": "1.0"
            },
            "require-dev": {
                "laminas/laminas-cache-storage-adapter-benchmark": "^1.0",
                "laminas/laminas-cache-storage-adapter-test": "^2.0",
                "laminas/laminas-coding-standard": "~2.4.0",
                "psalm/plugin-phpunit": "^0.17.0",
                "vimeo/psalm": "^4.9"
            },
            "type": "library",
            "extra": {
                "laminas": {
                    "config-provider": "Laminas\\Cache\\Storage\\Adapter\\Memory\\ConfigProvider",
                    "module": "Laminas\\Cache\\Storage\\Adapter\\Memory"
                }
            },
            "autoload": {
                "psr-4": {
                    "Laminas\\Cache\\Storage\\Adapter\\": "src/"
                }
            },
            "notification-url": "https://packagist.org/downloads/",
            "license": [
                "BSD-3-Clause"
            ],
            "description": "Laminas cache adapter for memory",
            "keywords": [
                "cache",
                "laminas"
            ],
            "support": {
                "docs": "https://docs.laminas.dev/laminas-cache-storage-adapter-memory/",
                "forum": "https://discourse.laminas.dev/",
                "issues": "https://github.com/laminas/laminas-cache-storage-adapter-memory/issues",
                "rss": "https://github.com/laminas/laminas-cache-storage-adapter-memory/releases.atom",
                "source": "https://github.com/laminas/laminas-cache-storage-adapter-memory"
            },
            "funding": [
                {
                    "url": "https://funding.communitybridge.org/projects/laminas-project",
                    "type": "community_bridge"
                }
            ],
            "time": "2022-10-22T14:38:52+00:00"
        },
        {
            "name": "laminas/laminas-captcha",
            "version": "2.16.0",
            "source": {
                "type": "git",
                "url": "https://github.com/laminas/laminas-captcha.git",
                "reference": "8623619b1b634ba3672f91a9fb610deffec9c932"
            },
            "dist": {
                "type": "zip",
                "url": "https://api.github.com/repos/laminas/laminas-captcha/zipball/8623619b1b634ba3672f91a9fb610deffec9c932",
                "reference": "8623619b1b634ba3672f91a9fb610deffec9c932",
                "shasum": ""
            },
            "require": {
                "laminas/laminas-recaptcha": "^3.4.0",
                "laminas/laminas-session": "^2.12",
                "laminas/laminas-stdlib": "^3.10.1",
                "laminas/laminas-text": "^2.9.0",
                "laminas/laminas-validator": "^2.19.0",
                "php": "~8.0.0 || ~8.1.0 || ~8.2.0"
            },
            "conflict": {
                "zendframework/zend-captcha": "*"
            },
            "require-dev": {
                "ext-gd": "*",
                "laminas/laminas-coding-standard": "~2.4.0",
                "phpunit/phpunit": "^9.5.26",
                "psalm/plugin-phpunit": "^0.18.4",
                "vimeo/psalm": "^5.1"
            },
            "suggest": {
                "laminas/laminas-i18n-resources": "Translations of captcha messages"
            },
            "type": "library",
            "autoload": {
                "psr-4": {
                    "Laminas\\Captcha\\": "src/"
                }
            },
            "notification-url": "https://packagist.org/downloads/",
            "license": [
                "BSD-3-Clause"
            ],
            "description": "Generate and validate CAPTCHAs using Figlets, images, ReCaptcha, and more",
            "homepage": "https://laminas.dev",
            "keywords": [
                "captcha",
                "laminas"
            ],
            "support": {
                "chat": "https://laminas.dev/chat",
                "docs": "https://docs.laminas.dev/laminas-captcha/",
                "forum": "https://discourse.laminas.dev",
                "issues": "https://github.com/laminas/laminas-captcha/issues",
                "rss": "https://github.com/laminas/laminas-captcha/releases.atom",
                "source": "https://github.com/laminas/laminas-captcha"
            },
            "funding": [
                {
                    "url": "https://funding.communitybridge.org/projects/laminas-project",
                    "type": "community_bridge"
                }
            ],
            "time": "2023-01-01T13:12:40+00:00"
        },
        {
            "name": "laminas/laminas-code",
            "version": "4.7.1",
            "source": {
                "type": "git",
                "url": "https://github.com/laminas/laminas-code.git",
                "reference": "91aabc066d5620428120800c0eafc0411e441a62"
            },
            "dist": {
                "type": "zip",
                "url": "https://api.github.com/repos/laminas/laminas-code/zipball/91aabc066d5620428120800c0eafc0411e441a62",
                "reference": "91aabc066d5620428120800c0eafc0411e441a62",
                "shasum": ""
            },
            "require": {
                "php": ">=7.4, <8.2"
            },
            "require-dev": {
                "doctrine/annotations": "^1.13.2",
                "ext-phar": "*",
                "laminas/laminas-coding-standard": "^2.3.0",
                "laminas/laminas-stdlib": "^3.6.1",
                "phpunit/phpunit": "^9.5.10",
                "psalm/plugin-phpunit": "^0.17.0",
                "vimeo/psalm": "^4.13.1"
            },
            "suggest": {
                "doctrine/annotations": "Doctrine\\Common\\Annotations >=1.0 for annotation features",
                "laminas/laminas-stdlib": "Laminas\\Stdlib component"
            },
            "type": "library",
            "autoload": {
                "files": [
                    "polyfill/ReflectionEnumPolyfill.php"
                ],
                "psr-4": {
                    "Laminas\\Code\\": "src/"
                }
            },
            "notification-url": "https://packagist.org/downloads/",
            "license": [
                "BSD-3-Clause"
            ],
            "description": "Extensions to the PHP Reflection API, static code scanning, and code generation",
            "homepage": "https://laminas.dev",
            "keywords": [
                "code",
                "laminas",
                "laminasframework"
            ],
            "support": {
                "chat": "https://laminas.dev/chat",
                "docs": "https://docs.laminas.dev/laminas-code/",
                "forum": "https://discourse.laminas.dev",
                "issues": "https://github.com/laminas/laminas-code/issues",
                "rss": "https://github.com/laminas/laminas-code/releases.atom",
                "source": "https://github.com/laminas/laminas-code"
            },
            "funding": [
                {
                    "url": "https://funding.communitybridge.org/projects/laminas-project",
                    "type": "community_bridge"
                }
            ],
            "time": "2022-11-21T01:32:31+00:00"
        },
        {
            "name": "laminas/laminas-config",
            "version": "3.9.0",
            "source": {
                "type": "git",
                "url": "https://github.com/laminas/laminas-config.git",
                "reference": "e53717277f6c22b1c697a46473b9a5ec9a438efa"
            },
            "dist": {
                "type": "zip",
                "url": "https://api.github.com/repos/laminas/laminas-config/zipball/e53717277f6c22b1c697a46473b9a5ec9a438efa",
                "reference": "e53717277f6c22b1c697a46473b9a5ec9a438efa",
                "shasum": ""
            },
            "require": {
                "ext-json": "*",
                "laminas/laminas-stdlib": "^3.6",
                "php": "~8.0.0 || ~8.1.0 || ~8.2.0 || ~8.3.0",
                "psr/container": "^1.0"
            },
            "conflict": {
                "container-interop/container-interop": "<1.2.0",
                "zendframework/zend-config": "*"
            },
            "require-dev": {
                "laminas/laminas-coding-standard": "~2.4.0",
                "laminas/laminas-filter": "~2.23.0",
                "laminas/laminas-i18n": "~2.19.0",
                "laminas/laminas-servicemanager": "~3.19.0",
                "phpunit/phpunit": "~9.5.25"
            },
            "suggest": {
                "laminas/laminas-filter": "^2.7.2; install if you want to use the Filter processor",
                "laminas/laminas-i18n": "^2.7.4; install if you want to use the Translator processor",
                "laminas/laminas-servicemanager": "^2.7.8 || ^3.3; if you need an extensible plugin manager for use with the Config Factory"
            },
            "type": "library",
            "autoload": {
                "psr-4": {
                    "Laminas\\Config\\": "src/"
                }
            },
            "notification-url": "https://packagist.org/downloads/",
            "license": [
                "BSD-3-Clause"
            ],
            "description": "provides a nested object property based user interface for accessing this configuration data within application code",
            "homepage": "https://laminas.dev",
            "keywords": [
                "config",
                "laminas"
            ],
            "support": {
                "chat": "https://laminas.dev/chat",
                "docs": "https://docs.laminas.dev/laminas-config/",
                "forum": "https://discourse.laminas.dev",
                "issues": "https://github.com/laminas/laminas-config/issues",
                "rss": "https://github.com/laminas/laminas-config/releases.atom",
                "source": "https://github.com/laminas/laminas-config"
            },
            "funding": [
                {
                    "url": "https://funding.communitybridge.org/projects/laminas-project",
                    "type": "community_bridge"
                }
            ],
            "time": "2023-09-19T12:02:54+00:00"
        },
        {
            "name": "laminas/laminas-crypt",
            "version": "3.10.0",
            "source": {
                "type": "git",
                "url": "https://github.com/laminas/laminas-crypt.git",
                "reference": "588375caf4d505fee90d1449e9714c912ceb5051"
            },
            "dist": {
                "type": "zip",
                "url": "https://api.github.com/repos/laminas/laminas-crypt/zipball/588375caf4d505fee90d1449e9714c912ceb5051",
                "reference": "588375caf4d505fee90d1449e9714c912ceb5051",
                "shasum": ""
            },
            "require": {
                "ext-mbstring": "*",
                "laminas/laminas-math": "^3.4",
                "laminas/laminas-servicemanager": "^3.11.2",
                "laminas/laminas-stdlib": "^3.6",
                "php": "~8.0.0 || ~8.1.0 || ~8.2.0",
                "psr/container": "^1.1"
            },
            "conflict": {
                "zendframework/zend-crypt": "*"
            },
            "require-dev": {
                "laminas/laminas-coding-standard": "~2.4.0",
                "phpunit/phpunit": "^9.5.25"
            },
            "suggest": {
                "ext-openssl": "Required for most features of Laminas\\Crypt"
            },
            "type": "library",
            "autoload": {
                "psr-4": {
                    "Laminas\\Crypt\\": "src/"
                }
            },
            "notification-url": "https://packagist.org/downloads/",
            "license": [
                "BSD-3-Clause"
            ],
            "description": "Strong cryptography tools and password hashing",
            "homepage": "https://laminas.dev",
            "keywords": [
                "crypt",
                "laminas"
            ],
            "support": {
                "chat": "https://laminas.dev/chat",
                "docs": "https://docs.laminas.dev/laminas-crypt/",
                "forum": "https://discourse.laminas.dev",
                "issues": "https://github.com/laminas/laminas-crypt/issues",
                "rss": "https://github.com/laminas/laminas-crypt/releases.atom",
                "source": "https://github.com/laminas/laminas-crypt"
            },
            "funding": [
                {
                    "url": "https://funding.communitybridge.org/projects/laminas-project",
                    "type": "community_bridge"
                }
            ],
            "time": "2023-03-03T15:57:57+00:00"
        },
        {
            "name": "laminas/laminas-db",
            "version": "2.18.0",
            "source": {
                "type": "git",
                "url": "https://github.com/laminas/laminas-db.git",
                "reference": "4df7a3f7ffe268e8683306fcec125c269408b295"
            },
            "dist": {
                "type": "zip",
                "url": "https://api.github.com/repos/laminas/laminas-db/zipball/4df7a3f7ffe268e8683306fcec125c269408b295",
                "reference": "4df7a3f7ffe268e8683306fcec125c269408b295",
                "shasum": ""
            },
            "require": {
                "laminas/laminas-stdlib": "^3.7.1",
                "php": "~8.0.0 || ~8.1.0|| ~8.2.0"
            },
            "conflict": {
                "zendframework/zend-db": "*"
            },
            "require-dev": {
                "laminas/laminas-coding-standard": "^2.4.0",
                "laminas/laminas-eventmanager": "^3.6.0",
                "laminas/laminas-hydrator": "^4.7",
                "laminas/laminas-servicemanager": "^3.19.0",
                "phpunit/phpunit": "^9.5.25"
            },
            "suggest": {
                "laminas/laminas-eventmanager": "Laminas\\EventManager component",
                "laminas/laminas-hydrator": "(^3.2 || ^4.3) Laminas\\Hydrator component for using HydratingResultSets",
                "laminas/laminas-servicemanager": "Laminas\\ServiceManager component"
            },
            "type": "library",
            "extra": {
                "laminas": {
                    "component": "Laminas\\Db",
                    "config-provider": "Laminas\\Db\\ConfigProvider"
                }
            },
            "autoload": {
                "psr-4": {
                    "Laminas\\Db\\": "src/"
                }
            },
            "notification-url": "https://packagist.org/downloads/",
            "license": [
                "BSD-3-Clause"
            ],
            "description": "Database abstraction layer, SQL abstraction, result set abstraction, and RowDataGateway and TableDataGateway implementations",
            "homepage": "https://laminas.dev",
            "keywords": [
                "db",
                "laminas"
            ],
            "support": {
                "chat": "https://laminas.dev/chat",
                "docs": "https://docs.laminas.dev/laminas-db/",
                "forum": "https://discourse.laminas.dev",
                "issues": "https://github.com/laminas/laminas-db/issues",
                "rss": "https://github.com/laminas/laminas-db/releases.atom",
                "source": "https://github.com/laminas/laminas-db"
            },
            "funding": [
                {
                    "url": "https://funding.communitybridge.org/projects/laminas-project",
                    "type": "community_bridge"
                }
            ],
            "time": "2023-05-05T16:22:28+00:00"
        },
        {
            "name": "laminas/laminas-diactoros",
            "version": "2.25.2",
            "source": {
                "type": "git",
                "url": "https://github.com/laminas/laminas-diactoros.git",
                "reference": "9f3f4bf5b99c9538b6f1dbcc20f6fec357914f9e"
            },
            "dist": {
                "type": "zip",
                "url": "https://api.github.com/repos/laminas/laminas-diactoros/zipball/9f3f4bf5b99c9538b6f1dbcc20f6fec357914f9e",
                "reference": "9f3f4bf5b99c9538b6f1dbcc20f6fec357914f9e",
                "shasum": ""
            },
            "require": {
                "php": "~8.0.0 || ~8.1.0 || ~8.2.0",
                "psr/http-factory": "^1.0",
                "psr/http-message": "^1.1"
            },
            "conflict": {
                "zendframework/zend-diactoros": "*"
            },
            "provide": {
                "psr/http-factory-implementation": "1.0",
                "psr/http-message-implementation": "1.0"
            },
            "require-dev": {
                "ext-curl": "*",
                "ext-dom": "*",
                "ext-gd": "*",
                "ext-libxml": "*",
                "http-interop/http-factory-tests": "^0.9.0",
                "laminas/laminas-coding-standard": "^2.5",
                "php-http/psr7-integration-tests": "^1.2",
                "phpunit/phpunit": "^9.5.28",
                "psalm/plugin-phpunit": "^0.18.4",
                "vimeo/psalm": "^5.6"
            },
            "type": "library",
            "extra": {
                "laminas": {
                    "config-provider": "Laminas\\Diactoros\\ConfigProvider",
                    "module": "Laminas\\Diactoros"
                }
            },
            "autoload": {
                "files": [
                    "src/functions/create_uploaded_file.php",
                    "src/functions/marshal_headers_from_sapi.php",
                    "src/functions/marshal_method_from_sapi.php",
                    "src/functions/marshal_protocol_version_from_sapi.php",
                    "src/functions/marshal_uri_from_sapi.php",
                    "src/functions/normalize_server.php",
                    "src/functions/normalize_uploaded_files.php",
                    "src/functions/parse_cookie_header.php",
                    "src/functions/create_uploaded_file.legacy.php",
                    "src/functions/marshal_headers_from_sapi.legacy.php",
                    "src/functions/marshal_method_from_sapi.legacy.php",
                    "src/functions/marshal_protocol_version_from_sapi.legacy.php",
                    "src/functions/marshal_uri_from_sapi.legacy.php",
                    "src/functions/normalize_server.legacy.php",
                    "src/functions/normalize_uploaded_files.legacy.php",
                    "src/functions/parse_cookie_header.legacy.php"
                ],
                "psr-4": {
                    "Laminas\\Diactoros\\": "src/"
                }
            },
            "notification-url": "https://packagist.org/downloads/",
            "license": [
                "BSD-3-Clause"
            ],
            "description": "PSR HTTP Message implementations",
            "homepage": "https://laminas.dev",
            "keywords": [
                "http",
                "laminas",
                "psr",
                "psr-17",
                "psr-7"
            ],
            "support": {
                "chat": "https://laminas.dev/chat",
                "docs": "https://docs.laminas.dev/laminas-diactoros/",
                "forum": "https://discourse.laminas.dev",
                "issues": "https://github.com/laminas/laminas-diactoros/issues",
                "rss": "https://github.com/laminas/laminas-diactoros/releases.atom",
                "source": "https://github.com/laminas/laminas-diactoros"
            },
            "funding": [
                {
                    "url": "https://funding.communitybridge.org/projects/laminas-project",
                    "type": "community_bridge"
                }
            ],
            "time": "2023-04-17T15:44:17+00:00"
        },
        {
            "name": "laminas/laminas-dom",
            "version": "2.13.0",
            "source": {
                "type": "git",
                "url": "https://github.com/laminas/laminas-dom.git",
                "reference": "d30cbc41b970363afb66391ade3dab911487e3c0"
            },
            "dist": {
                "type": "zip",
                "url": "https://api.github.com/repos/laminas/laminas-dom/zipball/d30cbc41b970363afb66391ade3dab911487e3c0",
                "reference": "d30cbc41b970363afb66391ade3dab911487e3c0",
                "shasum": ""
            },
            "require": {
                "ext-dom": "*",
                "ext-libxml": "*",
                "php": "~8.0.0 || ~8.1.0 || ~8.2.0"
            },
            "conflict": {
                "zendframework/zend-dom": "*"
            },
            "require-dev": {
                "laminas/laminas-coding-standard": "^2.4.0",
                "phpunit/phpunit": "^9.5.25"
            },
            "type": "library",
            "extra": {
                "branch-alias": {
                    "dev-master": "2.7.x-dev",
                    "dev-develop": "2.8.x-dev"
                }
            },
            "autoload": {
                "psr-4": {
                    "Laminas\\Dom\\": "src/"
                }
            },
            "notification-url": "https://packagist.org/downloads/",
            "license": [
                "BSD-3-Clause"
            ],
            "description": "provides tools for working with DOM documents and structures",
            "homepage": "https://laminas.dev",
            "keywords": [
                "dom",
                "laminas"
            ],
            "support": {
                "chat": "https://laminas.dev/chat",
                "docs": "https://docs.laminas.dev/laminas-dom/",
                "forum": "https://discourse.laminas.dev",
                "issues": "https://github.com/laminas/laminas-dom/issues",
                "rss": "https://github.com/laminas/laminas-dom/releases.atom",
                "source": "https://github.com/laminas/laminas-dom"
            },
            "funding": [
                {
                    "url": "https://funding.communitybridge.org/projects/laminas-project",
                    "type": "community_bridge"
                }
            ],
            "time": "2022-10-16T14:25:01+00:00"
        },
        {
            "name": "laminas/laminas-escaper",
            "version": "2.12.0",
            "source": {
                "type": "git",
                "url": "https://github.com/laminas/laminas-escaper.git",
                "reference": "ee7a4c37bf3d0e8c03635d5bddb5bb3184ead490"
            },
            "dist": {
                "type": "zip",
                "url": "https://api.github.com/repos/laminas/laminas-escaper/zipball/ee7a4c37bf3d0e8c03635d5bddb5bb3184ead490",
                "reference": "ee7a4c37bf3d0e8c03635d5bddb5bb3184ead490",
                "shasum": ""
            },
            "require": {
                "ext-ctype": "*",
                "ext-mbstring": "*",
                "php": "^7.4 || ~8.0.0 || ~8.1.0 || ~8.2.0"
            },
            "conflict": {
                "zendframework/zend-escaper": "*"
            },
            "require-dev": {
                "infection/infection": "^0.26.6",
                "laminas/laminas-coding-standard": "~2.4.0",
                "maglnet/composer-require-checker": "^3.8.0",
                "phpunit/phpunit": "^9.5.18",
                "psalm/plugin-phpunit": "^0.17.0",
                "vimeo/psalm": "^4.22.0"
            },
            "type": "library",
            "autoload": {
                "psr-4": {
                    "Laminas\\Escaper\\": "src/"
                }
            },
            "notification-url": "https://packagist.org/downloads/",
            "license": [
                "BSD-3-Clause"
            ],
            "description": "Securely and safely escape HTML, HTML attributes, JavaScript, CSS, and URLs",
            "homepage": "https://laminas.dev",
            "keywords": [
                "escaper",
                "laminas"
            ],
            "support": {
                "chat": "https://laminas.dev/chat",
                "docs": "https://docs.laminas.dev/laminas-escaper/",
                "forum": "https://discourse.laminas.dev",
                "issues": "https://github.com/laminas/laminas-escaper/issues",
                "rss": "https://github.com/laminas/laminas-escaper/releases.atom",
                "source": "https://github.com/laminas/laminas-escaper"
            },
            "funding": [
                {
                    "url": "https://funding.communitybridge.org/projects/laminas-project",
                    "type": "community_bridge"
                }
            ],
            "time": "2022-10-10T10:11:09+00:00"
        },
        {
            "name": "laminas/laminas-eventmanager",
            "version": "3.10.0",
            "source": {
                "type": "git",
                "url": "https://github.com/laminas/laminas-eventmanager.git",
                "reference": "5a5114ab2d3fa4424faa46a2fb0a4e49a61f6eba"
            },
            "dist": {
                "type": "zip",
                "url": "https://api.github.com/repos/laminas/laminas-eventmanager/zipball/5a5114ab2d3fa4424faa46a2fb0a4e49a61f6eba",
                "reference": "5a5114ab2d3fa4424faa46a2fb0a4e49a61f6eba",
                "shasum": ""
            },
            "require": {
                "php": "~8.0.0 || ~8.1.0 || ~8.2.0"
            },
            "conflict": {
                "container-interop/container-interop": "<1.2",
                "zendframework/zend-eventmanager": "*"
            },
            "require-dev": {
                "laminas/laminas-coding-standard": "~2.5.0",
                "laminas/laminas-stdlib": "^3.15",
                "phpbench/phpbench": "^1.2.7",
                "phpunit/phpunit": "^9.5.26",
                "psalm/plugin-phpunit": "^0.18.0",
                "psr/container": "^1.1.2 || ^2.0.2",
                "vimeo/psalm": "^5.0.0"
            },
            "suggest": {
                "laminas/laminas-stdlib": "^2.7.3 || ^3.0, to use the FilterChain feature",
                "psr/container": "^1.1.2 || ^2.0.2, to use the lazy listeners feature"
            },
            "type": "library",
            "autoload": {
                "psr-4": {
                    "Laminas\\EventManager\\": "src/"
                }
            },
            "notification-url": "https://packagist.org/downloads/",
            "license": [
                "BSD-3-Clause"
            ],
            "description": "Trigger and listen to events within a PHP application",
            "homepage": "https://laminas.dev",
            "keywords": [
                "event",
                "eventmanager",
                "events",
                "laminas"
            ],
            "support": {
                "chat": "https://laminas.dev/chat",
                "docs": "https://docs.laminas.dev/laminas-eventmanager/",
                "forum": "https://discourse.laminas.dev",
                "issues": "https://github.com/laminas/laminas-eventmanager/issues",
                "rss": "https://github.com/laminas/laminas-eventmanager/releases.atom",
                "source": "https://github.com/laminas/laminas-eventmanager"
            },
            "funding": [
                {
                    "url": "https://funding.communitybridge.org/projects/laminas-project",
                    "type": "community_bridge"
                }
            ],
            "time": "2023-01-11T19:52:45+00:00"
        },
        {
            "name": "laminas/laminas-feed",
            "version": "2.20.0",
            "source": {
                "type": "git",
                "url": "https://github.com/laminas/laminas-feed.git",
                "reference": "508ebef6e622f2f2ce3dd0559739ffd0dfa3b938"
            },
            "dist": {
                "type": "zip",
                "url": "https://api.github.com/repos/laminas/laminas-feed/zipball/508ebef6e622f2f2ce3dd0559739ffd0dfa3b938",
                "reference": "508ebef6e622f2f2ce3dd0559739ffd0dfa3b938",
                "shasum": ""
            },
            "require": {
                "ext-dom": "*",
                "ext-libxml": "*",
                "laminas/laminas-escaper": "^2.9",
                "laminas/laminas-servicemanager": "^3.14.0",
                "laminas/laminas-stdlib": "^3.6",
                "php": "~8.0.0 || ~8.1.0 || ~8.2.0"
            },
            "conflict": {
                "laminas/laminas-servicemanager": "<3.3",
                "zendframework/zend-feed": "*"
            },
            "require-dev": {
                "laminas/laminas-cache": "^2.13.2 || ^3.6",
                "laminas/laminas-cache-storage-adapter-memory": "^1.1.0 || ^2.1",
                "laminas/laminas-coding-standard": "~2.4.0",
                "laminas/laminas-db": "^2.15",
                "laminas/laminas-http": "^2.17.0",
                "laminas/laminas-validator": "^2.26",
                "phpunit/phpunit": "^9.5.25",
                "psalm/plugin-phpunit": "^0.18.0",
                "psr/http-message": "^1.0.1",
                "vimeo/psalm": "^5.1.0"
            },
            "suggest": {
                "laminas/laminas-cache": "Laminas\\Cache component, for optionally caching feeds between requests",
                "laminas/laminas-db": "Laminas\\Db component, for use with PubSubHubbub",
                "laminas/laminas-http": "Laminas\\Http for PubSubHubbub, and optionally for use with Laminas\\Feed\\Reader",
                "laminas/laminas-servicemanager": "Laminas\\ServiceManager component, for easily extending ExtensionManager implementations",
                "laminas/laminas-validator": "Laminas\\Validator component, for validating email addresses used in Atom feeds and entries when using the Writer subcomponent",
                "psr/http-message": "PSR-7 ^1.0.1, if you wish to use Laminas\\Feed\\Reader\\Http\\Psr7ResponseDecorator"
            },
            "type": "library",
            "autoload": {
                "psr-4": {
                    "Laminas\\Feed\\": "src/"
                }
            },
            "notification-url": "https://packagist.org/downloads/",
            "license": [
                "BSD-3-Clause"
            ],
            "description": "provides functionality for creating and consuming RSS and Atom feeds",
            "homepage": "https://laminas.dev",
            "keywords": [
                "atom",
                "feed",
                "laminas",
                "rss"
            ],
            "support": {
                "chat": "https://laminas.dev/chat",
                "docs": "https://docs.laminas.dev/laminas-feed/",
                "forum": "https://discourse.laminas.dev",
                "issues": "https://github.com/laminas/laminas-feed/issues",
                "rss": "https://github.com/laminas/laminas-feed/releases.atom",
                "source": "https://github.com/laminas/laminas-feed"
            },
            "funding": [
                {
                    "url": "https://funding.communitybridge.org/projects/laminas-project",
                    "type": "community_bridge"
                }
            ],
            "time": "2022-12-03T19:40:30+00:00"
        },
        {
            "name": "laminas/laminas-filter",
            "version": "2.31.0",
            "source": {
                "type": "git",
                "url": "https://github.com/laminas/laminas-filter.git",
                "reference": "548a6597d357b0b0b139cc7bffea4dfbc50eb5a8"
            },
            "dist": {
                "type": "zip",
                "url": "https://api.github.com/repos/laminas/laminas-filter/zipball/548a6597d357b0b0b139cc7bffea4dfbc50eb5a8",
                "reference": "548a6597d357b0b0b139cc7bffea4dfbc50eb5a8",
                "shasum": ""
            },
            "require": {
                "ext-mbstring": "*",
                "laminas/laminas-servicemanager": "^3.14.0",
                "laminas/laminas-stdlib": "^3.13.0",
                "php": "~8.0.0 || ~8.1.0 || ~8.2.0"
            },
            "conflict": {
                "laminas/laminas-validator": "<2.10.1",
                "zendframework/zend-filter": "*"
            },
            "require-dev": {
                "laminas/laminas-coding-standard": "~2.5.0",
                "laminas/laminas-crypt": "^3.9",
                "laminas/laminas-uri": "^2.10",
                "pear/archive_tar": "^1.4.14",
                "phpunit/phpunit": "^9.5.27",
                "psalm/plugin-phpunit": "^0.18.4",
                "psr/http-factory": "^1.0.1",
                "vimeo/psalm": "^5.3"
            },
            "suggest": {
                "laminas/laminas-crypt": "Laminas\\Crypt component, for encryption filters",
                "laminas/laminas-i18n": "Laminas\\I18n component for filters depending on i18n functionality",
                "laminas/laminas-uri": "Laminas\\Uri component, for the UriNormalize filter",
                "psr/http-factory-implementation": "psr/http-factory-implementation, for creating file upload instances when consuming PSR-7 in file upload filters"
            },
            "type": "library",
            "extra": {
                "laminas": {
                    "component": "Laminas\\Filter",
                    "config-provider": "Laminas\\Filter\\ConfigProvider"
                }
            },
            "autoload": {
                "psr-4": {
                    "Laminas\\Filter\\": "src/"
                }
            },
            "notification-url": "https://packagist.org/downloads/",
            "license": [
                "BSD-3-Clause"
            ],
            "description": "Programmatically filter and normalize data and files",
            "homepage": "https://laminas.dev",
            "keywords": [
                "filter",
                "laminas"
            ],
            "support": {
                "chat": "https://laminas.dev/chat",
                "docs": "https://docs.laminas.dev/laminas-filter/",
                "forum": "https://discourse.laminas.dev",
                "issues": "https://github.com/laminas/laminas-filter/issues",
                "rss": "https://github.com/laminas/laminas-filter/releases.atom",
                "source": "https://github.com/laminas/laminas-filter"
            },
            "funding": [
                {
                    "url": "https://funding.communitybridge.org/projects/laminas-project",
                    "type": "community_bridge"
                }
            ],
            "time": "2023-01-12T06:17:48+00:00"
        },
        {
            "name": "laminas/laminas-form",
            "version": "3.9.0",
            "source": {
                "type": "git",
                "url": "https://github.com/laminas/laminas-form.git",
                "reference": "843056ab671477be0204ceb7f13feaab41193b52"
            },
            "dist": {
                "type": "zip",
                "url": "https://api.github.com/repos/laminas/laminas-form/zipball/843056ab671477be0204ceb7f13feaab41193b52",
                "reference": "843056ab671477be0204ceb7f13feaab41193b52",
                "shasum": ""
            },
            "require": {
                "laminas/laminas-hydrator": "^4.3.1",
                "laminas/laminas-inputfilter": "^2.19.1",
                "laminas/laminas-stdlib": "^3.7.1",
                "php": "~8.0.0 || ~8.1.0 || ~8.2.0"
            },
            "conflict": {
                "doctrine/annotations": "<1.12.0",
                "laminas/laminas-captcha": "<2.13.0",
                "laminas/laminas-eventmanager": "<3.6.0",
                "laminas/laminas-i18n": "<2.19.0",
                "laminas/laminas-recaptcha": "<3.4.0",
                "laminas/laminas-servicemanager": "<3.19.0",
                "laminas/laminas-view": "<2.24.0"
            },
            "require-dev": {
                "doctrine/annotations": "^1.13.3",
                "ext-intl": "*",
                "laminas/laminas-captcha": "^2.15",
                "laminas/laminas-coding-standard": "^2.4",
                "laminas/laminas-db": "^2.16",
                "laminas/laminas-escaper": "^2.12",
                "laminas/laminas-eventmanager": "^3.8",
                "laminas/laminas-filter": "^2.29",
                "laminas/laminas-i18n": "^2.21",
                "laminas/laminas-modulemanager": "^2.14.0",
                "laminas/laminas-recaptcha": "^3.5",
                "laminas/laminas-servicemanager": "^3.20",
                "laminas/laminas-session": "^2.16",
                "laminas/laminas-text": "^2.9.0",
                "laminas/laminas-validator": "^2.28",
                "laminas/laminas-view": "^2.25",
                "phpunit/phpunit": "^9.5.26",
                "psalm/plugin-phpunit": "^0.18.4",
                "vimeo/psalm": "^5.1"
            },
            "suggest": {
                "doctrine/annotations": "^1.12, required to use laminas-form annotations support",
                "laminas/laminas-captcha": "^2.11, required for using CAPTCHA form elements",
                "laminas/laminas-eventmanager": "^3.4, reuired for laminas-form annotations support",
                "laminas/laminas-i18n": "^2.12, required when using laminas-form view helpers",
                "laminas/laminas-recaptcha": "^3.4, in order to use the ReCaptcha form element",
                "laminas/laminas-servicemanager": "^3.10, required to use the form factories or provide services",
                "laminas/laminas-view": "^2.14, required for using the laminas-form view helpers"
            },
            "type": "library",
            "extra": {
                "laminas": {
                    "component": "Laminas\\Form",
                    "config-provider": "Laminas\\Form\\ConfigProvider"
                }
            },
            "autoload": {
                "psr-4": {
                    "Laminas\\Form\\": "src/"
                }
            },
            "notification-url": "https://packagist.org/downloads/",
            "license": [
                "BSD-3-Clause"
            ],
            "description": "Validate and display simple and complex forms, casting forms to business objects and vice versa",
            "homepage": "https://laminas.dev",
            "keywords": [
                "form",
                "laminas"
            ],
            "support": {
                "chat": "https://laminas.dev/chat",
                "docs": "https://docs.laminas.dev/laminas-form/",
                "forum": "https://discourse.laminas.dev",
                "issues": "https://github.com/laminas/laminas-form/issues",
                "rss": "https://github.com/laminas/laminas-form/releases.atom",
                "source": "https://github.com/laminas/laminas-form"
            },
            "funding": [
                {
                    "url": "https://funding.communitybridge.org/projects/laminas-project",
                    "type": "community_bridge"
                }
            ],
            "time": "2023-03-13T17:53:17+00:00"
        },
        {
            "name": "laminas/laminas-http",
            "version": "2.18.0",
            "source": {
                "type": "git",
                "url": "https://github.com/laminas/laminas-http.git",
                "reference": "76de9008f889bc7088f85a41d0d2b06c2b59c53d"
            },
            "dist": {
                "type": "zip",
                "url": "https://api.github.com/repos/laminas/laminas-http/zipball/76de9008f889bc7088f85a41d0d2b06c2b59c53d",
                "reference": "76de9008f889bc7088f85a41d0d2b06c2b59c53d",
                "shasum": ""
            },
            "require": {
                "laminas/laminas-loader": "^2.8",
                "laminas/laminas-stdlib": "^3.6",
                "laminas/laminas-uri": "^2.9.1",
                "laminas/laminas-validator": "^2.15",
                "php": "~8.0.0 || ~8.1.0 || ~8.2.0"
            },
            "conflict": {
                "zendframework/zend-http": "*"
            },
            "require-dev": {
                "ext-curl": "*",
                "laminas/laminas-coding-standard": "~2.4.0",
                "phpunit/phpunit": "^9.5.25"
            },
            "suggest": {
                "paragonie/certainty": "For automated management of cacert.pem"
            },
            "type": "library",
            "autoload": {
                "psr-4": {
                    "Laminas\\Http\\": "src/"
                }
            },
            "notification-url": "https://packagist.org/downloads/",
            "license": [
                "BSD-3-Clause"
            ],
            "description": "Provides an easy interface for performing Hyper-Text Transfer Protocol (HTTP) requests",
            "homepage": "https://laminas.dev",
            "keywords": [
                "http",
                "http client",
                "laminas"
            ],
            "support": {
                "chat": "https://laminas.dev/chat",
                "docs": "https://docs.laminas.dev/laminas-http/",
                "forum": "https://discourse.laminas.dev",
                "issues": "https://github.com/laminas/laminas-http/issues",
                "rss": "https://github.com/laminas/laminas-http/releases.atom",
                "source": "https://github.com/laminas/laminas-http"
            },
            "funding": [
                {
                    "url": "https://funding.communitybridge.org/projects/laminas-project",
                    "type": "community_bridge"
                }
            ],
            "time": "2022-11-23T15:45:41+00:00"
        },
        {
            "name": "laminas/laminas-hydrator",
            "version": "4.13.0",
            "source": {
                "type": "git",
                "url": "https://github.com/laminas/laminas-hydrator.git",
                "reference": "de6da92da20873d569532adec94afa7285f21157"
            },
            "dist": {
                "type": "zip",
                "url": "https://api.github.com/repos/laminas/laminas-hydrator/zipball/de6da92da20873d569532adec94afa7285f21157",
                "reference": "de6da92da20873d569532adec94afa7285f21157",
                "shasum": ""
            },
            "require": {
                "laminas/laminas-stdlib": "^3.3",
                "php": "~8.0.0 || ~8.1.0 || ~8.2.0",
                "webmozart/assert": "^1.10"
            },
            "conflict": {
                "laminas/laminas-servicemanager": "<3.14.0",
                "zendframework/zend-hydrator": "*"
            },
            "require-dev": {
                "laminas/laminas-coding-standard": "~2.5.0",
                "laminas/laminas-eventmanager": "^3.10",
                "laminas/laminas-modulemanager": "^2.14.0",
                "laminas/laminas-serializer": "^2.14.0",
                "laminas/laminas-servicemanager": "^3.20",
                "phpbench/phpbench": "^1.2.8",
                "phpunit/phpunit": "^9.5.28",
                "psalm/plugin-phpunit": "^0.18.4",
                "vimeo/psalm": "^5.6"
            },
            "suggest": {
                "laminas/laminas-eventmanager": "^3.2, to support aggregate hydrator usage",
                "laminas/laminas-serializer": "^2.9, to use the SerializableStrategy",
                "laminas/laminas-servicemanager": "^3.14, to support hydrator plugin manager usage"
            },
            "type": "library",
            "extra": {
                "laminas": {
                    "component": "Laminas\\Hydrator",
                    "config-provider": "Laminas\\Hydrator\\ConfigProvider"
                }
            },
            "autoload": {
                "psr-4": {
                    "Laminas\\Hydrator\\": "src/"
                }
            },
            "notification-url": "https://packagist.org/downloads/",
            "license": [
                "BSD-3-Clause"
            ],
            "description": "Serialize objects to arrays, and vice versa",
            "homepage": "https://laminas.dev",
            "keywords": [
                "hydrator",
                "laminas"
            ],
            "support": {
                "chat": "https://laminas.dev/chat",
                "docs": "https://docs.laminas.dev/laminas-hydrator/",
                "forum": "https://discourse.laminas.dev",
                "issues": "https://github.com/laminas/laminas-hydrator/issues",
                "rss": "https://github.com/laminas/laminas-hydrator/releases.atom",
                "source": "https://github.com/laminas/laminas-hydrator"
            },
            "funding": [
                {
                    "url": "https://funding.communitybridge.org/projects/laminas-project",
                    "type": "community_bridge"
                }
            ],
            "time": "2023-03-19T20:05:31+00:00"
        },
        {
            "name": "laminas/laminas-i18n",
            "version": "2.22.1",
            "source": {
                "type": "git",
                "url": "https://github.com/laminas/laminas-i18n.git",
                "reference": "075bec49f777698c6fc229eecefbe7a2364cd18e"
            },
            "dist": {
                "type": "zip",
                "url": "https://api.github.com/repos/laminas/laminas-i18n/zipball/075bec49f777698c6fc229eecefbe7a2364cd18e",
                "reference": "075bec49f777698c6fc229eecefbe7a2364cd18e",
                "shasum": ""
            },
            "require": {
                "ext-intl": "*",
                "laminas/laminas-servicemanager": "^3.14.0",
                "laminas/laminas-stdlib": "^2.7 || ^3.0",
                "php": "~8.0.0 || ~8.1.0 || ~8.2.0"
            },
            "conflict": {
                "laminas/laminas-view": "<2.20.0",
                "phpspec/prophecy": "<1.9.0",
                "zendframework/zend-i18n": "*"
            },
            "require-dev": {
                "laminas/laminas-cache": "^3.8",
                "laminas/laminas-cache-storage-adapter-memory": "^2.2.0",
                "laminas/laminas-cache-storage-deprecated-factory": "^1.0.1",
                "laminas/laminas-coding-standard": "~2.5.0",
                "laminas/laminas-config": "^3.8.0",
                "laminas/laminas-eventmanager": "^3.7",
                "laminas/laminas-filter": "^2.28.1",
                "laminas/laminas-validator": "^2.28",
                "laminas/laminas-view": "^2.25",
                "phpunit/phpunit": "^9.5.26",
                "psalm/plugin-phpunit": "^0.18.3",
                "vimeo/psalm": "^5.0.0"
            },
            "suggest": {
                "laminas/laminas-cache": "You should install this package to cache the translations",
                "laminas/laminas-config": "You should install this package to use the INI translation format",
                "laminas/laminas-eventmanager": "You should install this package to use the events in the translator",
                "laminas/laminas-filter": "You should install this package to use the provided filters",
                "laminas/laminas-i18n-resources": "This package provides validator and captcha translations",
                "laminas/laminas-validator": "You should install this package to use the provided validators",
                "laminas/laminas-view": "You should install this package to use the provided view helpers"
            },
            "type": "library",
            "extra": {
                "laminas": {
                    "component": "Laminas\\I18n",
                    "config-provider": "Laminas\\I18n\\ConfigProvider"
                }
            },
            "autoload": {
                "psr-4": {
                    "Laminas\\I18n\\": "src/"
                }
            },
            "notification-url": "https://packagist.org/downloads/",
            "license": [
                "BSD-3-Clause"
            ],
            "description": "Provide translations for your application, and filter and validate internationalized values",
            "homepage": "https://laminas.dev",
            "keywords": [
                "i18n",
                "laminas"
            ],
            "support": {
                "chat": "https://laminas.dev/chat",
                "docs": "https://docs.laminas.dev/laminas-i18n/",
                "forum": "https://discourse.laminas.dev",
                "issues": "https://github.com/laminas/laminas-i18n/issues",
                "rss": "https://github.com/laminas/laminas-i18n/releases.atom",
                "source": "https://github.com/laminas/laminas-i18n"
            },
            "funding": [
                {
                    "url": "https://funding.communitybridge.org/projects/laminas-project",
                    "type": "community_bridge"
                }
            ],
            "time": "2023-03-31T12:31:38+00:00"
        },
        {
            "name": "laminas/laminas-inputfilter",
            "version": "2.24.1",
            "source": {
                "type": "git",
                "url": "https://github.com/laminas/laminas-inputfilter.git",
                "reference": "c5a53b1e72a2270b441391728291f7136e9461d1"
            },
            "dist": {
                "type": "zip",
                "url": "https://api.github.com/repos/laminas/laminas-inputfilter/zipball/c5a53b1e72a2270b441391728291f7136e9461d1",
                "reference": "c5a53b1e72a2270b441391728291f7136e9461d1",
                "shasum": ""
            },
            "require": {
                "laminas/laminas-filter": "^2.13",
                "laminas/laminas-servicemanager": "^3.16.0",
                "laminas/laminas-stdlib": "^3.0",
                "laminas/laminas-validator": "^2.15",
                "php": "~8.0.0 || ~8.1.0 || ~8.2.0"
            },
            "conflict": {
                "zendframework/zend-inputfilter": "*"
            },
            "require-dev": {
                "ext-json": "*",
                "laminas/laminas-coding-standard": "~2.5.0",
                "phpunit/phpunit": "^9.5.27",
                "psalm/plugin-phpunit": "^0.18.4",
                "psr/http-message": "^1.0.1",
                "vimeo/psalm": "^5.4",
                "webmozart/assert": "^1.11"
            },
            "suggest": {
                "psr/http-message-implementation": "PSR-7 is required if you wish to validate PSR-7 UploadedFileInterface payloads"
            },
            "type": "library",
            "extra": {
                "laminas": {
                    "component": "Laminas\\InputFilter",
                    "config-provider": "Laminas\\InputFilter\\ConfigProvider"
                }
            },
            "autoload": {
                "psr-4": {
                    "Laminas\\InputFilter\\": "src/"
                }
            },
            "notification-url": "https://packagist.org/downloads/",
            "license": [
                "BSD-3-Clause"
            ],
            "description": "Normalize and validate input sets from the web, APIs, the CLI, and more, including files",
            "homepage": "https://laminas.dev",
            "keywords": [
                "inputfilter",
                "laminas"
            ],
            "support": {
                "chat": "https://laminas.dev/chat",
                "docs": "https://docs.laminas.dev/laminas-inputfilter/",
                "forum": "https://discourse.laminas.dev",
                "issues": "https://github.com/laminas/laminas-inputfilter/issues",
                "rss": "https://github.com/laminas/laminas-inputfilter/releases.atom",
                "source": "https://github.com/laminas/laminas-inputfilter"
            },
            "funding": [
                {
                    "url": "https://funding.communitybridge.org/projects/laminas-project",
                    "type": "community_bridge"
                }
            ],
            "time": "2023-04-05T08:44:05+00:00"
        },
        {
            "name": "laminas/laminas-json",
            "version": "3.5.0",
            "source": {
                "type": "git",
                "url": "https://github.com/laminas/laminas-json.git",
                "reference": "7a8a1d7bf2d05dd6c1fbd7c0868d3848cf2b57ec"
            },
            "dist": {
                "type": "zip",
                "url": "https://api.github.com/repos/laminas/laminas-json/zipball/7a8a1d7bf2d05dd6c1fbd7c0868d3848cf2b57ec",
                "reference": "7a8a1d7bf2d05dd6c1fbd7c0868d3848cf2b57ec",
                "shasum": ""
            },
            "require": {
                "php": "~8.0.0 || ~8.1.0 || ~8.2.0"
            },
            "conflict": {
                "zendframework/zend-json": "*"
            },
            "require-dev": {
                "laminas/laminas-coding-standard": "~2.4.0",
                "laminas/laminas-stdlib": "^2.7.7 || ^3.1",
                "phpunit/phpunit": "^9.5.25"
            },
            "suggest": {
                "laminas/laminas-json-server": "For implementing JSON-RPC servers",
                "laminas/laminas-xml2json": "For converting XML documents to JSON"
            },
            "type": "library",
            "autoload": {
                "psr-4": {
                    "Laminas\\Json\\": "src/"
                }
            },
            "notification-url": "https://packagist.org/downloads/",
            "license": [
                "BSD-3-Clause"
            ],
            "description": "provides convenience methods for serializing native PHP to JSON and decoding JSON to native PHP",
            "homepage": "https://laminas.dev",
            "keywords": [
                "json",
                "laminas"
            ],
            "support": {
                "chat": "https://laminas.dev/chat",
                "docs": "https://docs.laminas.dev/laminas-json/",
                "forum": "https://discourse.laminas.dev",
                "issues": "https://github.com/laminas/laminas-json/issues",
                "rss": "https://github.com/laminas/laminas-json/releases.atom",
                "source": "https://github.com/laminas/laminas-json"
            },
            "funding": [
                {
                    "url": "https://funding.communitybridge.org/projects/laminas-project",
                    "type": "community_bridge"
                }
            ],
            "time": "2022-10-17T04:06:45+00:00"
        },
        {
            "name": "laminas/laminas-loader",
            "version": "2.9.0",
            "source": {
                "type": "git",
                "url": "https://github.com/laminas/laminas-loader.git",
                "reference": "51ed9c3fa42d1098a9997571730c0cbf42d078d3"
            },
            "dist": {
                "type": "zip",
                "url": "https://api.github.com/repos/laminas/laminas-loader/zipball/51ed9c3fa42d1098a9997571730c0cbf42d078d3",
                "reference": "51ed9c3fa42d1098a9997571730c0cbf42d078d3",
                "shasum": ""
            },
            "require": {
                "php": "~8.0.0 || ~8.1.0 || ~8.2.0"
            },
            "conflict": {
                "zendframework/zend-loader": "*"
            },
            "require-dev": {
                "laminas/laminas-coding-standard": "~2.4.0",
                "phpunit/phpunit": "~9.5.25"
            },
            "type": "library",
            "autoload": {
                "psr-4": {
                    "Laminas\\Loader\\": "src/"
                }
            },
            "notification-url": "https://packagist.org/downloads/",
            "license": [
                "BSD-3-Clause"
            ],
            "description": "Autoloading and plugin loading strategies",
            "homepage": "https://laminas.dev",
            "keywords": [
                "laminas",
                "loader"
            ],
            "support": {
                "chat": "https://laminas.dev/chat",
                "docs": "https://docs.laminas.dev/laminas-loader/",
                "forum": "https://discourse.laminas.dev",
                "issues": "https://github.com/laminas/laminas-loader/issues",
                "rss": "https://github.com/laminas/laminas-loader/releases.atom",
                "source": "https://github.com/laminas/laminas-loader"
            },
            "funding": [
                {
                    "url": "https://funding.communitybridge.org/projects/laminas-project",
                    "type": "community_bridge"
                }
            ],
            "time": "2022-10-16T12:50:49+00:00"
        },
        {
            "name": "laminas/laminas-log",
            "version": "2.16.1",
            "source": {
                "type": "git",
                "url": "https://github.com/laminas/laminas-log.git",
                "reference": "a9c16bb161311553238b8989aa587bed4b518a7e"
            },
            "dist": {
                "type": "zip",
                "url": "https://api.github.com/repos/laminas/laminas-log/zipball/a9c16bb161311553238b8989aa587bed4b518a7e",
                "reference": "a9c16bb161311553238b8989aa587bed4b518a7e",
                "shasum": ""
            },
            "require": {
                "laminas/laminas-servicemanager": "^3.3.0",
                "laminas/laminas-stdlib": "^3.0",
                "php": "~8.0.0 || ~8.1.0 || ~8.2.0",
                "psr/log": "^1.1.2"
            },
            "conflict": {
                "zendframework/zend-log": "*"
            },
            "provide": {
                "psr/log-implementation": "1.0.0"
            },
            "require-dev": {
                "ext-dom": "*",
                "ext-json": "*",
                "ext-xml": "*",
                "firephp/firephp-core": "^0.5.3",
                "laminas/laminas-coding-standard": "~2.3.0",
                "laminas/laminas-db": "^2.6",
                "laminas/laminas-escaper": "^2.5",
                "laminas/laminas-filter": "^2.5",
                "laminas/laminas-mail": "^2.6.1",
                "laminas/laminas-validator": "^2.10.1",
                "mikey179/vfsstream": "^1.6.7",
                "phpspec/prophecy-phpunit": "^2.0",
                "phpunit/phpunit": "^9.5.10"
            },
            "suggest": {
                "ext-mongo": "mongo extension to use Mongo writer",
                "ext-mongodb": "mongodb extension to use MongoDB writer",
                "laminas/laminas-db": "Laminas\\Db component to use the database log writer",
                "laminas/laminas-escaper": "Laminas\\Escaper component, for use in the XML log formatter",
                "laminas/laminas-mail": "Laminas\\Mail component to use the email log writer",
                "laminas/laminas-validator": "Laminas\\Validator component to block invalid log messages"
            },
            "type": "library",
            "extra": {
                "laminas": {
                    "component": "Laminas\\Log",
                    "config-provider": "Laminas\\Log\\ConfigProvider"
                }
            },
            "autoload": {
                "psr-4": {
                    "Laminas\\Log\\": "src/"
                }
            },
            "notification-url": "https://packagist.org/downloads/",
            "license": [
                "BSD-3-Clause"
            ],
            "description": "Robust, composite logger with filtering, formatting, and PSR-3 support",
            "homepage": "https://laminas.dev",
            "keywords": [
                "laminas",
                "log",
                "logging"
            ],
            "support": {
                "chat": "https://laminas.dev/chat",
                "docs": "https://docs.laminas.dev/laminas-log/",
                "forum": "https://discourse.laminas.dev",
                "issues": "https://github.com/laminas/laminas-log/issues",
                "rss": "https://github.com/laminas/laminas-log/releases.atom",
                "source": "https://github.com/laminas/laminas-log"
            },
            "funding": [
                {
                    "url": "https://funding.communitybridge.org/projects/laminas-project",
                    "type": "community_bridge"
                }
            ],
            "time": "2022-12-19T16:38:15+00:00"
        },
        {
            "name": "laminas/laminas-mail",
            "version": "2.22.0",
            "source": {
                "type": "git",
                "url": "https://github.com/laminas/laminas-mail.git",
                "reference": "1d307ff65328c00117c6d90ba0084fdd0fc2bd5c"
            },
            "dist": {
                "type": "zip",
                "url": "https://api.github.com/repos/laminas/laminas-mail/zipball/1d307ff65328c00117c6d90ba0084fdd0fc2bd5c",
                "reference": "1d307ff65328c00117c6d90ba0084fdd0fc2bd5c",
                "shasum": ""
            },
            "require": {
                "ext-iconv": "*",
                "laminas/laminas-loader": "^2.8.0",
                "laminas/laminas-mime": "^2.10.0",
                "laminas/laminas-stdlib": "^3.11.0",
                "laminas/laminas-validator": "^2.23.0",
                "php": "~8.0.0 || ~8.1.0 || ~8.2.0",
                "symfony/polyfill-intl-idn": "^1.26.0",
                "symfony/polyfill-mbstring": "^1.16.0",
                "webmozart/assert": "^1.11.0"
            },
            "require-dev": {
                "laminas/laminas-coding-standard": "~2.5.0",
                "laminas/laminas-crypt": "^3.9.0",
                "laminas/laminas-db": "^2.16",
                "laminas/laminas-servicemanager": "^3.20",
                "phpunit/phpunit": "^9.5.26",
                "psalm/plugin-phpunit": "^0.18.4",
                "symfony/process": "^6.0.11",
                "vimeo/psalm": "^5.1"
            },
            "suggest": {
                "laminas/laminas-crypt": "^3.8 Crammd5 support in SMTP Auth",
                "laminas/laminas-servicemanager": "^3.16 when using SMTP to deliver messages"
            },
            "type": "library",
            "extra": {
                "laminas": {
                    "component": "Laminas\\Mail",
                    "config-provider": "Laminas\\Mail\\ConfigProvider"
                }
            },
            "autoload": {
                "psr-4": {
                    "Laminas\\Mail\\": "src/"
                }
            },
            "notification-url": "https://packagist.org/downloads/",
            "license": [
                "BSD-3-Clause"
            ],
            "description": "Provides generalized functionality to compose and send both text and MIME-compliant multipart e-mail messages",
            "homepage": "https://laminas.dev",
            "keywords": [
                "laminas",
                "mail"
            ],
            "support": {
                "chat": "https://laminas.dev/chat",
                "docs": "https://docs.laminas.dev/laminas-mail/",
                "forum": "https://discourse.laminas.dev",
                "issues": "https://github.com/laminas/laminas-mail/issues",
                "rss": "https://github.com/laminas/laminas-mail/releases.atom",
                "source": "https://github.com/laminas/laminas-mail"
            },
            "funding": [
                {
                    "url": "https://funding.communitybridge.org/projects/laminas-project",
                    "type": "community_bridge"
                }
            ],
            "time": "2023-01-18T08:33:48+00:00"
        },
        {
            "name": "laminas/laminas-math",
            "version": "3.6.0",
            "source": {
                "type": "git",
                "url": "https://github.com/laminas/laminas-math.git",
                "reference": "5770fc632a3614f5526632a8b70f41b65130460e"
            },
            "dist": {
                "type": "zip",
                "url": "https://api.github.com/repos/laminas/laminas-math/zipball/5770fc632a3614f5526632a8b70f41b65130460e",
                "reference": "5770fc632a3614f5526632a8b70f41b65130460e",
                "shasum": ""
            },
            "require": {
                "ext-mbstring": "*",
                "php": "~8.0.0 || ~8.1.0 || ~8.2.0"
            },
            "conflict": {
                "zendframework/zend-math": "*"
            },
            "require-dev": {
                "laminas/laminas-coding-standard": "~2.4.0",
                "phpunit/phpunit": "~9.5.25"
            },
            "suggest": {
                "ext-bcmath": "If using the bcmath functionality",
                "ext-gmp": "If using the gmp functionality"
            },
            "type": "library",
            "extra": {
                "branch-alias": {
                    "dev-master": "3.2.x-dev",
                    "dev-develop": "3.3.x-dev"
                }
            },
            "autoload": {
                "psr-4": {
                    "Laminas\\Math\\": "src/"
                }
            },
            "notification-url": "https://packagist.org/downloads/",
            "license": [
                "BSD-3-Clause"
            ],
            "description": "Create cryptographically secure pseudo-random numbers, and manage big integers",
            "homepage": "https://laminas.dev",
            "keywords": [
                "laminas",
                "math"
            ],
            "support": {
                "chat": "https://laminas.dev/chat",
                "docs": "https://docs.laminas.dev/laminas-math/",
                "forum": "https://discourse.laminas.dev",
                "issues": "https://github.com/laminas/laminas-math/issues",
                "rss": "https://github.com/laminas/laminas-math/releases.atom",
                "source": "https://github.com/laminas/laminas-math"
            },
            "funding": [
                {
                    "url": "https://funding.communitybridge.org/projects/laminas-project",
                    "type": "community_bridge"
                }
            ],
            "time": "2022-10-16T14:22:28+00:00"
        },
        {
            "name": "laminas/laminas-mime",
            "version": "2.11.0",
            "source": {
                "type": "git",
                "url": "https://github.com/laminas/laminas-mime.git",
                "reference": "60ec04b755821c79c1987ce291b44e69f2c0831f"
            },
            "dist": {
                "type": "zip",
                "url": "https://api.github.com/repos/laminas/laminas-mime/zipball/60ec04b755821c79c1987ce291b44e69f2c0831f",
                "reference": "60ec04b755821c79c1987ce291b44e69f2c0831f",
                "shasum": ""
            },
            "require": {
                "laminas/laminas-stdlib": "^2.7 || ^3.0",
                "php": "~8.0.0 || ~8.1.0 || ~8.2.0"
            },
            "conflict": {
                "zendframework/zend-mime": "*"
            },
            "require-dev": {
                "laminas/laminas-coding-standard": "~2.4.0",
                "laminas/laminas-mail": "^2.19.0",
                "phpunit/phpunit": "~9.5.25"
            },
            "suggest": {
                "laminas/laminas-mail": "Laminas\\Mail component"
            },
            "type": "library",
            "autoload": {
                "psr-4": {
                    "Laminas\\Mime\\": "src/"
                }
            },
            "notification-url": "https://packagist.org/downloads/",
            "license": [
                "BSD-3-Clause"
            ],
            "description": "Create and parse MIME messages and parts",
            "homepage": "https://laminas.dev",
            "keywords": [
                "laminas",
                "mime"
            ],
            "support": {
                "chat": "https://laminas.dev/chat",
                "docs": "https://docs.laminas.dev/laminas-mime/",
                "forum": "https://discourse.laminas.dev",
                "issues": "https://github.com/laminas/laminas-mime/issues",
                "rss": "https://github.com/laminas/laminas-mime/releases.atom",
                "source": "https://github.com/laminas/laminas-mime"
            },
            "funding": [
                {
                    "url": "https://funding.communitybridge.org/projects/laminas-project",
                    "type": "community_bridge"
                }
            ],
            "time": "2022-10-18T08:38:15+00:00"
        },
        {
            "name": "laminas/laminas-modulemanager",
            "version": "2.14.0",
            "source": {
                "type": "git",
                "url": "https://github.com/laminas/laminas-modulemanager.git",
                "reference": "fb0a2c34423f7d3321dd7c42dc5fc4db905a99ac"
            },
            "dist": {
                "type": "zip",
                "url": "https://api.github.com/repos/laminas/laminas-modulemanager/zipball/fb0a2c34423f7d3321dd7c42dc5fc4db905a99ac",
                "reference": "fb0a2c34423f7d3321dd7c42dc5fc4db905a99ac",
                "shasum": ""
            },
            "require": {
                "brick/varexporter": "^0.3.2",
                "laminas/laminas-config": "^3.7",
                "laminas/laminas-eventmanager": "^3.4",
                "laminas/laminas-stdlib": "^3.6",
                "php": "~8.0.0 || ~8.1.0 || ~8.2.0",
                "webimpress/safe-writer": "^1.0.2 || ^2.1"
            },
            "conflict": {
                "zendframework/zend-modulemanager": "*"
            },
            "require-dev": {
                "laminas/laminas-coding-standard": "^2.3",
                "laminas/laminas-loader": "^2.9.0",
                "laminas/laminas-mvc": "^3.5.0",
                "laminas/laminas-servicemanager": "^3.19.0",
                "phpunit/phpunit": "^9.5.25",
                "psalm/plugin-phpunit": "^0.17.0",
                "vimeo/psalm": "^4.29"
            },
            "suggest": {
                "laminas/laminas-console": "Laminas\\Console component",
                "laminas/laminas-loader": "Laminas\\Loader component if you are not using Composer autoloading for your modules",
                "laminas/laminas-mvc": "Laminas\\Mvc component",
                "laminas/laminas-servicemanager": "Laminas\\ServiceManager component"
            },
            "type": "library",
            "autoload": {
                "psr-4": {
                    "Laminas\\ModuleManager\\": "src/"
                }
            },
            "notification-url": "https://packagist.org/downloads/",
            "license": [
                "BSD-3-Clause"
            ],
            "description": "Modular application system for laminas-mvc applications",
            "homepage": "https://laminas.dev",
            "keywords": [
                "laminas",
                "modulemanager"
            ],
            "support": {
                "chat": "https://laminas.dev/chat",
                "docs": "https://docs.laminas.dev/laminas-modulemanager/",
                "forum": "https://discourse.laminas.dev",
                "issues": "https://github.com/laminas/laminas-modulemanager/issues",
                "rss": "https://github.com/laminas/laminas-modulemanager/releases.atom",
                "source": "https://github.com/laminas/laminas-modulemanager"
            },
            "funding": [
                {
                    "url": "https://funding.communitybridge.org/projects/laminas-project",
                    "type": "community_bridge"
                }
            ],
            "time": "2022-10-28T09:21:04+00:00"
        },
        {
            "name": "laminas/laminas-mvc",
            "version": "3.6.1",
            "source": {
                "type": "git",
                "url": "https://github.com/laminas/laminas-mvc.git",
                "reference": "f12e801c31c04a4b35017354ff84070f5573879f"
            },
            "dist": {
                "type": "zip",
                "url": "https://api.github.com/repos/laminas/laminas-mvc/zipball/f12e801c31c04a4b35017354ff84070f5573879f",
                "reference": "f12e801c31c04a4b35017354ff84070f5573879f",
                "shasum": ""
            },
            "require": {
                "container-interop/container-interop": "^1.2",
                "laminas/laminas-eventmanager": "^3.4",
                "laminas/laminas-http": "^2.15",
                "laminas/laminas-modulemanager": "^2.8",
                "laminas/laminas-router": "^3.11.1",
                "laminas/laminas-servicemanager": "^3.20.0",
                "laminas/laminas-stdlib": "^3.6",
                "laminas/laminas-view": "^2.14",
                "php": "~8.0.0 || ~8.1.0 || ~8.2.0"
            },
            "conflict": {
                "zendframework/zend-mvc": "*"
            },
            "require-dev": {
                "laminas/laminas-coding-standard": "^2.4.0",
                "laminas/laminas-json": "^3.3",
                "phpspec/prophecy": "^1.15.0",
                "phpspec/prophecy-phpunit": "^2.0.1",
                "phpunit/phpunit": "^9.5.25",
                "webmozart/assert": "^1.11"
            },
            "suggest": {
                "laminas/laminas-json": "(^2.6.1 || ^3.0) To auto-deserialize JSON body content in AbstractRestfulController extensions, when json_decode is unavailable",
                "laminas/laminas-log": "^2.9.1  To provide log functionality via LogFilterManager, LogFormatterManager, and LogProcessorManager",
                "laminas/laminas-mvc-console": "laminas-mvc-console provides the ability to expose laminas-mvc as a console application",
                "laminas/laminas-mvc-i18n": "laminas-mvc-i18n provides integration with laminas-i18n, including a translation bridge and translatable route segments",
                "laminas/laminas-mvc-middleware": "To dispatch middleware in your laminas-mvc application",
                "laminas/laminas-mvc-plugin-fileprg": "To provide Post/Redirect/Get functionality around forms that container file uploads",
                "laminas/laminas-mvc-plugin-flashmessenger": "To provide flash messaging capabilities between requests",
                "laminas/laminas-mvc-plugin-identity": "To access the authenticated identity (per laminas-authentication) in controllers",
                "laminas/laminas-mvc-plugin-prg": "To provide Post/Redirect/Get functionality within controllers",
                "laminas/laminas-paginator": "^2.7 To provide pagination functionality via PaginatorPluginManager",
                "laminas/laminas-servicemanager-di": "laminas-servicemanager-di provides utilities for integrating laminas-di and laminas-servicemanager in your laminas-mvc application"
            },
            "type": "library",
            "autoload": {
                "psr-4": {
                    "Laminas\\Mvc\\": "src/"
                }
            },
            "notification-url": "https://packagist.org/downloads/",
            "license": [
                "BSD-3-Clause"
            ],
            "description": "Laminas's event-driven MVC layer, including MVC Applications, Controllers, and Plugins",
            "homepage": "https://laminas.dev",
            "keywords": [
                "laminas",
                "mvc"
            ],
            "support": {
                "chat": "https://laminas.dev/chat",
                "docs": "https://docs.laminas.dev/laminas-mvc/",
                "forum": "https://discourse.laminas.dev",
                "issues": "https://github.com/laminas/laminas-mvc/issues",
                "rss": "https://github.com/laminas/laminas-mvc/releases.atom",
                "source": "https://github.com/laminas/laminas-mvc"
            },
            "funding": [
                {
                    "url": "https://funding.communitybridge.org/projects/laminas-project",
                    "type": "community_bridge"
                }
            ],
            "time": "2023-03-15T10:21:03+00:00"
        },
        {
            "name": "laminas/laminas-mvc-i18n",
            "version": "1.7.0",
            "source": {
                "type": "git",
                "url": "https://github.com/laminas/laminas-mvc-i18n.git",
                "reference": "571f3e34afbff14351677c450f872a0dd19f9d28"
            },
            "dist": {
                "type": "zip",
                "url": "https://api.github.com/repos/laminas/laminas-mvc-i18n/zipball/571f3e34afbff14351677c450f872a0dd19f9d28",
                "reference": "571f3e34afbff14351677c450f872a0dd19f9d28",
                "shasum": ""
            },
            "require": {
                "container-interop/container-interop": "^1.1",
                "ext-intl": "*",
                "laminas/laminas-i18n": "^2.13.0",
                "laminas/laminas-router": "^3.5.0",
                "laminas/laminas-servicemanager": "^3.15.1",
                "laminas/laminas-stdlib": "^3.10.1",
                "laminas/laminas-validator": "^2.19.0",
                "php": "~8.0.0 || ~8.1.0 || ~8.2.0"
            },
            "conflict": {
                "laminas/laminas-mvc": "<3.0.0",
                "phpspec/prophecy": "<1.8.0",
                "zendframework/zend-mvc-i18n": "*"
            },
            "require-dev": {
                "laminas/laminas-coding-standard": "~2.4.0",
                "phpspec/prophecy-phpunit": "^2.0.1",
                "phpunit/phpunit": "^9.5.26",
                "psalm/plugin-phpunit": "^0.18.0",
                "vimeo/psalm": "^5.0.0"
            },
            "suggest": {
                "laminas/laminas-cache": "To enable caching of translation strings"
            },
            "type": "library",
            "extra": {
                "laminas": {
                    "component": "Laminas\\Mvc\\I18n",
                    "config-provider": "Laminas\\Mvc\\I18n\\ConfigProvider"
                }
            },
            "autoload": {
                "psr-4": {
                    "Laminas\\Mvc\\I18n\\": "src/"
                }
            },
            "notification-url": "https://packagist.org/downloads/",
            "license": [
                "BSD-3-Clause"
            ],
            "description": "Integration between laminas-mvc and laminas-i18n",
            "homepage": "https://laminas.dev",
            "keywords": [
                "i18n",
                "laminas",
                "mvc"
            ],
            "support": {
                "chat": "https://laminas.dev/chat",
                "docs": "https://docs.laminas.dev/laminas-mvc-i18n/",
                "forum": "https://discourse.laminas.dev",
                "issues": "https://github.com/laminas/laminas-mvc-i18n/issues",
                "rss": "https://github.com/laminas/laminas-mvc-i18n/releases.atom",
                "source": "https://github.com/laminas/laminas-mvc-i18n"
            },
            "funding": [
                {
                    "url": "https://funding.communitybridge.org/projects/laminas-project",
                    "type": "community_bridge"
                }
            ],
            "time": "2022-12-02T15:45:50+00:00"
        },
        {
            "name": "laminas/laminas-mvc-plugin-flashmessenger",
            "version": "1.9.0",
            "source": {
                "type": "git",
                "url": "https://github.com/laminas/laminas-mvc-plugin-flashmessenger.git",
                "reference": "dc73bb6b56a0d74f9fdc0d24ec55a5f8c87c4cfa"
            },
            "dist": {
                "type": "zip",
                "url": "https://api.github.com/repos/laminas/laminas-mvc-plugin-flashmessenger/zipball/dc73bb6b56a0d74f9fdc0d24ec55a5f8c87c4cfa",
                "reference": "dc73bb6b56a0d74f9fdc0d24ec55a5f8c87c4cfa",
                "shasum": ""
            },
            "require": {
                "laminas/laminas-mvc": "^3.3",
                "laminas/laminas-session": "^2.12.0",
                "laminas/laminas-stdlib": "^3.6.4",
                "laminas/laminas-view": "^2.13.1",
                "php": "~8.0.0 || ~8.1.0 || ~8.2.0"
            },
            "conflict": {
                "laminas/laminas-mvc": "<3.0.0",
                "zendframework/zend-mvc-plugin-flashmessenger": "*"
            },
            "require-dev": {
                "laminas/laminas-coding-standard": "~2.4.0",
                "laminas/laminas-i18n": "^2.19.0",
                "phpunit/phpunit": "^9.5.25",
                "psalm/plugin-phpunit": "^0.17.0",
                "vimeo/psalm": "^4.29.0"
            },
            "type": "library",
            "extra": {
                "laminas": {
                    "component": "Laminas\\Mvc\\Plugin\\FlashMessenger"
                }
            },
            "autoload": {
                "psr-4": {
                    "Laminas\\Mvc\\Plugin\\FlashMessenger\\": "src/"
                }
            },
            "notification-url": "https://packagist.org/downloads/",
            "license": [
                "BSD-3-Clause"
            ],
            "description": "Plugin for creating and exposing flash messages via laminas-mvc controllers",
            "homepage": "https://laminas.dev",
            "keywords": [
                "laminas",
                "mvc"
            ],
            "support": {
                "chat": "https://laminas.dev/chat",
                "docs": "https://docs.laminas.dev/laminas-mvc-plugin-flashmessenger/",
                "forum": "https://discourse.laminas.dev",
                "issues": "https://github.com/laminas/laminas-mvc-plugin-flashmessenger/issues",
                "rss": "https://github.com/laminas/laminas-mvc-plugin-flashmessenger/releases.atom",
                "source": "https://github.com/laminas/laminas-mvc-plugin-flashmessenger"
            },
            "funding": [
                {
                    "url": "https://funding.communitybridge.org/projects/laminas-project",
                    "type": "community_bridge"
                }
            ],
            "time": "2022-10-22T12:47:30+00:00"
        },
        {
            "name": "laminas/laminas-paginator",
            "version": "2.17.0",
            "source": {
                "type": "git",
                "url": "https://github.com/laminas/laminas-paginator.git",
                "reference": "d0fca60a32656fe095045d76af7ad3a3bfc297f9"
            },
            "dist": {
                "type": "zip",
                "url": "https://api.github.com/repos/laminas/laminas-paginator/zipball/d0fca60a32656fe095045d76af7ad3a3bfc297f9",
                "reference": "d0fca60a32656fe095045d76af7ad3a3bfc297f9",
                "shasum": ""
            },
            "require": {
                "ext-json": "*",
                "laminas/laminas-stdlib": "^3.10.1",
                "php": "~8.0.0 || ~8.1.0 || ~8.2.0"
            },
            "conflict": {
                "zendframework/zend-paginator": "*"
            },
            "require-dev": {
                "laminas/laminas-cache": "^3.6.0",
                "laminas/laminas-cache-storage-adapter-memory": "^2.2.0",
                "laminas/laminas-coding-standard": "^2.4.0",
                "laminas/laminas-config": "^3.8.0",
                "laminas/laminas-filter": "^2.23.0",
                "laminas/laminas-servicemanager": "^3.19.0",
                "laminas/laminas-view": "^2.24.0",
                "phpunit/phpunit": "^9.5.25",
                "psalm/plugin-phpunit": "^0.18.0",
                "vimeo/psalm": "^5.0.0"
            },
            "suggest": {
                "laminas/laminas-cache": "Laminas\\Cache component to support cache features",
                "laminas/laminas-filter": "Laminas\\Filter component",
                "laminas/laminas-paginator-adapter-laminasdb": "Provides pagination adapters for Select statements and TableGateway instances",
                "laminas/laminas-servicemanager": "Laminas\\ServiceManager component",
                "laminas/laminas-view": "Laminas\\View component"
            },
            "type": "library",
            "extra": {
                "laminas": {
                    "component": "Laminas\\Paginator",
                    "config-provider": "Laminas\\Paginator\\ConfigProvider"
                }
            },
            "autoload": {
                "psr-4": {
                    "Laminas\\Paginator\\": "src/"
                }
            },
            "notification-url": "https://packagist.org/downloads/",
            "license": [
                "BSD-3-Clause"
            ],
            "description": "Paginate collections of data from arbitrary sources",
            "homepage": "https://laminas.dev",
            "keywords": [
                "laminas",
                "paginator"
            ],
            "support": {
                "chat": "https://laminas.dev/chat",
                "docs": "https://docs.laminas.dev/laminas-paginator/",
                "forum": "https://discourse.laminas.dev",
                "issues": "https://github.com/laminas/laminas-paginator/issues",
                "rss": "https://github.com/laminas/laminas-paginator/releases.atom",
                "source": "https://github.com/laminas/laminas-paginator"
            },
            "funding": [
                {
                    "url": "https://funding.communitybridge.org/projects/laminas-project",
                    "type": "community_bridge"
                }
            ],
            "time": "2022-12-05T16:02:38+00:00"
        },
        {
            "name": "laminas/laminas-paginator-adapter-laminasdb",
            "version": "1.3.0",
            "source": {
                "type": "git",
                "url": "https://github.com/laminas/laminas-paginator-adapter-laminasdb.git",
                "reference": "bbed386f6eec03ce776d798d150c456c7ab10c48"
            },
            "dist": {
                "type": "zip",
                "url": "https://api.github.com/repos/laminas/laminas-paginator-adapter-laminasdb/zipball/bbed386f6eec03ce776d798d150c456c7ab10c48",
                "reference": "bbed386f6eec03ce776d798d150c456c7ab10c48",
                "shasum": ""
            },
            "require": {
                "laminas/laminas-db": "^2.13.4",
                "laminas/laminas-paginator": "^2.12.1",
                "php": "^7.4 || ~8.0.0 || ~8.1.0 || ~8.2.0"
            },
            "require-dev": {
                "laminas/laminas-coding-standard": "~2.4.0",
                "phpunit/phpunit": "^9.5.26",
                "psalm/plugin-phpunit": "^0.18.0",
                "vimeo/psalm": "^5.0.0"
            },
            "type": "library",
            "extra": {
                "laminas": {
                    "component": "Laminas\\Paginator\\Adapter\\LaminasDb",
                    "config-provider": "Laminas\\Paginator\\Adapter\\LaminasDb\\ConfigProvider"
                }
            },
            "autoload": {
                "psr-4": {
                    "Laminas\\Paginator\\Adapter\\LaminasDb\\": "src//"
                }
            },
            "notification-url": "https://packagist.org/downloads/",
            "license": [
                "BSD-3-Clause"
            ],
            "description": "laminas-db adapters for laminas-paginator",
            "keywords": [
                "db",
                "laminas",
                "pagination"
            ],
            "support": {
                "docs": "https://docs.laminas.dev/laminas-laminas-paginator-adapter-db/",
                "forum": "https://discourse.laminas.dev/",
                "issues": "https://github.com/laminas/laminas-laminas-paginator-adapter-db/issues",
                "rss": "https://github.com/laminas/laminas-laminas-paginator-adapter-db/releases.atom",
                "source": "https://github.com/laminas/laminas-laminas-paginator-adapter-db"
            },
            "funding": [
                {
                    "url": "https://funding.communitybridge.org/projects/laminas-project",
                    "type": "community_bridge"
                }
            ],
            "time": "2022-12-07T01:20:31+00:00"
        },
        {
            "name": "laminas/laminas-psr7bridge",
            "version": "1.9.0",
            "source": {
                "type": "git",
                "url": "https://github.com/laminas/laminas-psr7bridge.git",
                "reference": "fa4bdcc88727e37d51dedb7ddd0c5e9803d792b4"
            },
            "dist": {
                "type": "zip",
                "url": "https://api.github.com/repos/laminas/laminas-psr7bridge/zipball/fa4bdcc88727e37d51dedb7ddd0c5e9803d792b4",
                "reference": "fa4bdcc88727e37d51dedb7ddd0c5e9803d792b4",
                "shasum": ""
            },
            "require": {
                "laminas/laminas-diactoros": "^2.0",
                "laminas/laminas-http": "^2.18",
                "php": "~8.0.0 || ~8.1.0 || ~8.2.0",
                "psr/http-message": "^1.0"
            },
            "conflict": {
                "laminas/laminas-stdlib": "< 3.2.1",
                "zendframework/zend-psr7bridge": "*"
            },
            "require-dev": {
                "laminas/laminas-coding-standard": "~2.4.0",
                "phpunit/phpunit": "^9.5.27",
                "psalm/plugin-phpunit": "^0.18.4",
                "vimeo/psalm": "^5.4"
            },
            "type": "library",
            "autoload": {
                "psr-4": {
                    "Laminas\\Psr7Bridge\\": "src/"
                }
            },
            "notification-url": "https://packagist.org/downloads/",
            "license": [
                "BSD-3-Clause"
            ],
            "description": "Bidirectional conversions between PSR-7 and laminas-http messages",
            "homepage": "https://laminas.dev",
            "keywords": [
                "http",
                "laminas",
                "psr",
                "psr-7"
            ],
            "support": {
                "chat": "https://laminas.dev/chat",
                "docs": "https://docs.laminas.dev/laminas-psr7bridge/",
                "forum": "https://discourse.laminas.dev",
                "issues": "https://github.com/laminas/laminas-psr7bridge/issues",
                "rss": "https://github.com/laminas/laminas-psr7bridge/releases.atom",
                "source": "https://github.com/laminas/laminas-psr7bridge"
            },
            "funding": [
                {
                    "url": "https://funding.communitybridge.org/projects/laminas-project",
                    "type": "community_bridge"
                }
            ],
            "time": "2022-12-20T12:37:06+00:00"
        },
        {
            "name": "laminas/laminas-recaptcha",
            "version": "3.6.0",
            "source": {
                "type": "git",
                "url": "https://github.com/laminas/laminas-recaptcha.git",
                "reference": "ead14136a0ded44d1a72f4885df0f3333065d919"
            },
            "dist": {
                "type": "zip",
                "url": "https://api.github.com/repos/laminas/laminas-recaptcha/zipball/ead14136a0ded44d1a72f4885df0f3333065d919",
                "reference": "ead14136a0ded44d1a72f4885df0f3333065d919",
                "shasum": ""
            },
            "require": {
                "ext-json": "*",
                "laminas/laminas-http": "^2.15",
                "laminas/laminas-stdlib": "^3.10.1",
                "php": "~8.0.0 || ~8.1.0 || ~8.2.0"
            },
            "conflict": {
                "zendframework/zendservice-recaptcha": "*"
            },
            "require-dev": {
                "laminas/laminas-coding-standard": "~2.4.0",
                "laminas/laminas-config": "^3.7",
                "laminas/laminas-validator": "^2.15",
                "phpunit/phpunit": "^9.5.26",
                "psalm/plugin-phpunit": "^0.18.0",
                "vimeo/psalm": "^5.0.0"
            },
            "suggest": {
                "laminas/laminas-validator": "~2.0, if using ReCaptcha's Mailhide API"
            },
            "type": "library",
            "autoload": {
                "psr-4": {
                    "Laminas\\ReCaptcha\\": "src/"
                }
            },
            "notification-url": "https://packagist.org/downloads/",
            "license": [
                "BSD-3-Clause"
            ],
            "description": "OOP wrapper for the ReCaptcha web service",
            "homepage": "https://laminas.dev",
            "keywords": [
                "laminas",
                "recaptcha"
            ],
            "support": {
                "chat": "https://laminas.dev/chat",
                "docs": "https://docs.laminas.dev/laminas-recaptcha/",
                "forum": "https://discourse.laminas.dev",
                "issues": "https://github.com/laminas/laminas-recaptcha/issues",
                "rss": "https://github.com/laminas/laminas-recaptcha/releases.atom",
                "source": "https://github.com/laminas/laminas-recaptcha"
            },
            "funding": [
                {
                    "url": "https://funding.communitybridge.org/projects/laminas-project",
                    "type": "community_bridge"
                }
            ],
            "time": "2022-12-05T21:28:54+00:00"
        },
        {
            "name": "laminas/laminas-router",
            "version": "3.11.1",
            "source": {
                "type": "git",
                "url": "https://github.com/laminas/laminas-router.git",
                "reference": "3512c28cb4ffd64a62bc9e8b685a50a6547b0a11"
            },
            "dist": {
                "type": "zip",
                "url": "https://api.github.com/repos/laminas/laminas-router/zipball/3512c28cb4ffd64a62bc9e8b685a50a6547b0a11",
                "reference": "3512c28cb4ffd64a62bc9e8b685a50a6547b0a11",
                "shasum": ""
            },
            "require": {
                "laminas/laminas-http": "^2.15",
                "laminas/laminas-servicemanager": "^3.14.0",
                "laminas/laminas-stdlib": "^3.10.1",
                "php": "~8.0.0 || ~8.1.0 || ~8.2.0"
            },
            "conflict": {
                "zendframework/zend-router": "*"
            },
            "require-dev": {
                "laminas/laminas-coding-standard": "~2.4.0",
                "laminas/laminas-i18n": "^2.19.0",
                "phpunit/phpunit": "^9.5.26",
                "psalm/plugin-phpunit": "^0.18.0",
                "vimeo/psalm": "^5.0.0"
            },
            "suggest": {
                "laminas/laminas-i18n": "^2.15.0 if defining translatable HTTP path segments"
            },
            "type": "library",
            "extra": {
                "laminas": {
                    "component": "Laminas\\Router",
                    "config-provider": "Laminas\\Router\\ConfigProvider"
                }
            },
            "autoload": {
                "psr-4": {
                    "Laminas\\Router\\": "src/"
                }
            },
            "notification-url": "https://packagist.org/downloads/",
            "license": [
                "BSD-3-Clause"
            ],
            "description": "Flexible routing system for HTTP and console applications",
            "homepage": "https://laminas.dev",
            "keywords": [
                "laminas",
                "routing"
            ],
            "support": {
                "chat": "https://laminas.dev/chat",
                "docs": "https://docs.laminas.dev/laminas-router/",
                "forum": "https://discourse.laminas.dev",
                "issues": "https://github.com/laminas/laminas-router/issues",
                "rss": "https://github.com/laminas/laminas-router/releases.atom",
                "source": "https://github.com/laminas/laminas-router"
            },
            "funding": [
                {
                    "url": "https://funding.communitybridge.org/projects/laminas-project",
                    "type": "community_bridge"
                }
            ],
            "time": "2022-12-29T14:47:23+00:00"
        },
        {
            "name": "laminas/laminas-serializer",
            "version": "2.17.0",
            "source": {
                "type": "git",
                "url": "https://github.com/laminas/laminas-serializer.git",
                "reference": "9641dee4208078ff8dfbcdd74048adb0b3ee517e"
            },
            "dist": {
                "type": "zip",
                "url": "https://api.github.com/repos/laminas/laminas-serializer/zipball/9641dee4208078ff8dfbcdd74048adb0b3ee517e",
                "reference": "9641dee4208078ff8dfbcdd74048adb0b3ee517e",
                "shasum": ""
            },
            "require": {
                "laminas/laminas-json": "^3.1",
                "laminas/laminas-stdlib": "^3.2",
                "php": "~8.0.0 || ~8.1.0 || ~8.2.0 || ~8.3.0"
            },
            "conflict": {
                "zendframework/zend-serializer": "*"
            },
            "require-dev": {
                "laminas/laminas-coding-standard": "~2.4.0",
                "laminas/laminas-math": "^3.6",
                "laminas/laminas-servicemanager": "~3.19.0",
                "phpunit/phpunit": "~9.6.0"
            },
            "suggest": {
                "laminas/laminas-math": "(^3.3) To support Python Pickle serialization",
                "laminas/laminas-servicemanager": "(^3.6) To support plugin manager support"
            },
            "type": "library",
            "extra": {
                "laminas": {
                    "component": "Laminas\\Serializer",
                    "config-provider": "Laminas\\Serializer\\ConfigProvider"
                }
            },
            "autoload": {
                "psr-4": {
                    "Laminas\\Serializer\\": "src/"
                }
            },
            "notification-url": "https://packagist.org/downloads/",
            "license": [
                "BSD-3-Clause"
            ],
            "description": "Serialize and deserialize PHP structures to a variety of representations",
            "homepage": "https://laminas.dev",
            "keywords": [
                "laminas",
                "serializer"
            ],
            "support": {
                "chat": "https://laminas.dev/chat",
                "docs": "https://docs.laminas.dev/laminas-serializer/",
                "forum": "https://discourse.laminas.dev",
                "issues": "https://github.com/laminas/laminas-serializer/issues",
                "rss": "https://github.com/laminas/laminas-serializer/releases.atom",
                "source": "https://github.com/laminas/laminas-serializer"
            },
            "funding": [
                {
                    "url": "https://funding.communitybridge.org/projects/laminas-project",
                    "type": "community_bridge"
                }
            ],
            "time": "2023-10-01T15:38:34+00:00"
        },
        {
            "name": "laminas/laminas-servicemanager",
            "version": "3.20.0",
            "source": {
                "type": "git",
                "url": "https://github.com/laminas/laminas-servicemanager.git",
                "reference": "bc2c2cbe2dd90db8b9d16b0618f542692b76ab59"
            },
            "dist": {
                "type": "zip",
                "url": "https://api.github.com/repos/laminas/laminas-servicemanager/zipball/bc2c2cbe2dd90db8b9d16b0618f542692b76ab59",
                "reference": "bc2c2cbe2dd90db8b9d16b0618f542692b76ab59",
                "shasum": ""
            },
            "require": {
                "laminas/laminas-stdlib": "^3.2.1",
                "php": "~8.0.0 || ~8.1.0 || ~8.2.0",
                "psr/container": "^1.0"
            },
            "conflict": {
                "ext-psr": "*",
                "laminas/laminas-code": "<3.3.1",
                "zendframework/zend-code": "<3.3.1",
                "zendframework/zend-servicemanager": "*"
            },
            "provide": {
                "psr/container-implementation": "^1.0"
            },
            "replace": {
                "container-interop/container-interop": "^1.2.0"
            },
            "require-dev": {
                "composer/package-versions-deprecated": "^1.11.99.5",
                "laminas/laminas-coding-standard": "~2.4.0",
                "laminas/laminas-container-config-test": "^0.8",
                "laminas/laminas-dependency-plugin": "^2.2",
                "mikey179/vfsstream": "^1.6.11@alpha",
                "ocramius/proxy-manager": "^2.14.1",
                "phpbench/phpbench": "^1.2.7",
                "phpunit/phpunit": "^9.5.26",
                "psalm/plugin-phpunit": "^0.18.0",
                "vimeo/psalm": "^5.0.0"
            },
            "suggest": {
                "ocramius/proxy-manager": "ProxyManager ^2.1.1 to handle lazy initialization of services"
            },
            "bin": [
                "bin/generate-deps-for-config-factory",
                "bin/generate-factory-for-class"
            ],
            "type": "library",
            "autoload": {
                "files": [
                    "src/autoload.php"
                ],
                "psr-4": {
                    "Laminas\\ServiceManager\\": "src/"
                }
            },
            "notification-url": "https://packagist.org/downloads/",
            "license": [
                "BSD-3-Clause"
            ],
            "description": "Factory-Driven Dependency Injection Container",
            "homepage": "https://laminas.dev",
            "keywords": [
                "PSR-11",
                "dependency-injection",
                "di",
                "dic",
                "laminas",
                "service-manager",
                "servicemanager"
            ],
            "support": {
                "chat": "https://laminas.dev/chat",
                "docs": "https://docs.laminas.dev/laminas-servicemanager/",
                "forum": "https://discourse.laminas.dev",
                "issues": "https://github.com/laminas/laminas-servicemanager/issues",
                "rss": "https://github.com/laminas/laminas-servicemanager/releases.atom",
                "source": "https://github.com/laminas/laminas-servicemanager"
            },
            "funding": [
                {
                    "url": "https://funding.communitybridge.org/projects/laminas-project",
                    "type": "community_bridge"
                }
            ],
            "time": "2022-12-01T17:03:38+00:00"
        },
        {
            "name": "laminas/laminas-session",
            "version": "2.16.0",
            "source": {
                "type": "git",
                "url": "https://github.com/laminas/laminas-session.git",
                "reference": "9c845a0361625d5775cad6f043716196201ad41f"
            },
            "dist": {
                "type": "zip",
                "url": "https://api.github.com/repos/laminas/laminas-session/zipball/9c845a0361625d5775cad6f043716196201ad41f",
                "reference": "9c845a0361625d5775cad6f043716196201ad41f",
                "shasum": ""
            },
            "require": {
                "laminas/laminas-eventmanager": "^3.5",
                "laminas/laminas-servicemanager": "^3.15.1",
                "laminas/laminas-stdlib": "^3.10.1",
                "php": "~8.0.0 || ~8.1.0 || ~8.2.0"
            },
            "conflict": {
                "zendframework/zend-session": "*"
            },
            "require-dev": {
                "laminas/laminas-cache": "^3.8",
                "laminas/laminas-cache-storage-adapter-memory": "^2.2",
                "laminas/laminas-coding-standard": "~2.4.0",
                "laminas/laminas-db": "^2.15",
                "laminas/laminas-http": "^2.17.1",
                "laminas/laminas-validator": "^2.28",
                "mongodb/mongodb": "~1.13.0",
                "phpunit/phpunit": "^9.5.26",
                "psalm/plugin-phpunit": "^0.18.0",
                "vimeo/psalm": "^5.0"
            },
            "suggest": {
                "laminas/laminas-cache": "Laminas\\Cache component",
                "laminas/laminas-db": "Laminas\\Db component",
                "laminas/laminas-http": "Laminas\\Http component",
                "laminas/laminas-servicemanager": "Laminas\\ServiceManager component",
                "laminas/laminas-validator": "Laminas\\Validator component",
                "mongodb/mongodb": "If you want to use the MongoDB session save handler"
            },
            "type": "library",
            "extra": {
                "laminas": {
                    "component": "Laminas\\Session",
                    "config-provider": "Laminas\\Session\\ConfigProvider"
                }
            },
            "autoload": {
                "psr-4": {
                    "Laminas\\Session\\": "src/"
                }
            },
            "notification-url": "https://packagist.org/downloads/",
            "license": [
                "BSD-3-Clause"
            ],
            "description": "Object-oriented interface to PHP sessions and storage",
            "homepage": "https://laminas.dev",
            "keywords": [
                "laminas",
                "session"
            ],
            "support": {
                "chat": "https://laminas.dev/chat",
                "docs": "https://docs.laminas.dev/laminas-session/",
                "forum": "https://discourse.laminas.dev",
                "issues": "https://github.com/laminas/laminas-session/issues",
                "rss": "https://github.com/laminas/laminas-session/releases.atom",
                "source": "https://github.com/laminas/laminas-session"
            },
            "funding": [
                {
                    "url": "https://funding.communitybridge.org/projects/laminas-project",
                    "type": "community_bridge"
                }
            ],
            "time": "2022-12-04T11:15:36+00:00"
        },
        {
            "name": "laminas/laminas-stdlib",
            "version": "3.16.1",
            "source": {
                "type": "git",
                "url": "https://github.com/laminas/laminas-stdlib.git",
                "reference": "f4f773641807c7ccee59b758bfe4ac4ba33ecb17"
            },
            "dist": {
                "type": "zip",
                "url": "https://api.github.com/repos/laminas/laminas-stdlib/zipball/f4f773641807c7ccee59b758bfe4ac4ba33ecb17",
                "reference": "f4f773641807c7ccee59b758bfe4ac4ba33ecb17",
                "shasum": ""
            },
            "require": {
                "php": "~8.0.0 || ~8.1.0 || ~8.2.0"
            },
            "conflict": {
                "zendframework/zend-stdlib": "*"
            },
            "require-dev": {
                "laminas/laminas-coding-standard": "^2.4.0",
                "phpbench/phpbench": "^1.2.7",
                "phpunit/phpunit": "^9.5.26",
                "psalm/plugin-phpunit": "^0.18.0",
                "vimeo/psalm": "^5.0.0"
            },
            "type": "library",
            "autoload": {
                "psr-4": {
                    "Laminas\\Stdlib\\": "src/"
                }
            },
            "notification-url": "https://packagist.org/downloads/",
            "license": [
                "BSD-3-Clause"
            ],
            "description": "SPL extensions, array utilities, error handlers, and more",
            "homepage": "https://laminas.dev",
            "keywords": [
                "laminas",
                "stdlib"
            ],
            "support": {
                "chat": "https://laminas.dev/chat",
                "docs": "https://docs.laminas.dev/laminas-stdlib/",
                "forum": "https://discourse.laminas.dev",
                "issues": "https://github.com/laminas/laminas-stdlib/issues",
                "rss": "https://github.com/laminas/laminas-stdlib/releases.atom",
                "source": "https://github.com/laminas/laminas-stdlib"
            },
            "funding": [
                {
                    "url": "https://funding.communitybridge.org/projects/laminas-project",
                    "type": "community_bridge"
                }
            ],
            "time": "2022-12-03T18:48:01+00:00"
        },
        {
            "name": "laminas/laminas-text",
            "version": "2.10.0",
            "source": {
                "type": "git",
                "url": "https://github.com/laminas/laminas-text.git",
                "reference": "40f7acdb284d41553d32db811e704d6e15e415b4"
            },
            "dist": {
                "type": "zip",
                "url": "https://api.github.com/repos/laminas/laminas-text/zipball/40f7acdb284d41553d32db811e704d6e15e415b4",
                "reference": "40f7acdb284d41553d32db811e704d6e15e415b4",
                "shasum": ""
            },
            "require": {
                "laminas/laminas-servicemanager": "^3.19.0",
                "laminas/laminas-stdlib": "^3.7.1",
                "php": "~8.0.0 || ~8.1.0 || ~8.2.0"
            },
            "conflict": {
                "zendframework/zend-text": "*"
            },
            "require-dev": {
                "laminas/laminas-coding-standard": "~2.4.0",
                "phpunit/phpunit": "^9.5",
                "psalm/plugin-phpunit": "^0.18.4",
                "vimeo/psalm": "^5.1"
            },
            "type": "library",
            "autoload": {
                "psr-4": {
                    "Laminas\\Text\\": "src/"
                }
            },
            "notification-url": "https://packagist.org/downloads/",
            "license": [
                "BSD-3-Clause"
            ],
            "description": "Create FIGlets and text-based tables",
            "homepage": "https://laminas.dev",
            "keywords": [
                "laminas",
                "text"
            ],
            "support": {
                "chat": "https://laminas.dev/chat",
                "docs": "https://docs.laminas.dev/laminas-text/",
                "forum": "https://discourse.laminas.dev",
                "issues": "https://github.com/laminas/laminas-text/issues",
                "rss": "https://github.com/laminas/laminas-text/releases.atom",
                "source": "https://github.com/laminas/laminas-text"
            },
            "funding": [
                {
                    "url": "https://funding.communitybridge.org/projects/laminas-project",
                    "type": "community_bridge"
                }
            ],
            "time": "2022-12-11T15:36:27+00:00"
        },
        {
            "name": "laminas/laminas-uri",
            "version": "2.10.0",
            "source": {
                "type": "git",
                "url": "https://github.com/laminas/laminas-uri.git",
                "reference": "663b050294945c7345cc3a61f3ca661d5f9e1f80"
            },
            "dist": {
                "type": "zip",
                "url": "https://api.github.com/repos/laminas/laminas-uri/zipball/663b050294945c7345cc3a61f3ca661d5f9e1f80",
                "reference": "663b050294945c7345cc3a61f3ca661d5f9e1f80",
                "shasum": ""
            },
            "require": {
                "laminas/laminas-escaper": "^2.9",
                "laminas/laminas-validator": "^2.15",
                "php": "~8.0.0 || ~8.1.0 || ~8.2.0"
            },
            "conflict": {
                "zendframework/zend-uri": "*"
            },
            "require-dev": {
                "laminas/laminas-coding-standard": "~2.4.0",
                "phpunit/phpunit": "^9.5.25"
            },
            "type": "library",
            "autoload": {
                "psr-4": {
                    "Laminas\\Uri\\": "src/"
                }
            },
            "notification-url": "https://packagist.org/downloads/",
            "license": [
                "BSD-3-Clause"
            ],
            "description": "A component that aids in manipulating and validating » Uniform Resource Identifiers (URIs)",
            "homepage": "https://laminas.dev",
            "keywords": [
                "laminas",
                "uri"
            ],
            "support": {
                "chat": "https://laminas.dev/chat",
                "docs": "https://docs.laminas.dev/laminas-uri/",
                "forum": "https://discourse.laminas.dev",
                "issues": "https://github.com/laminas/laminas-uri/issues",
                "rss": "https://github.com/laminas/laminas-uri/releases.atom",
                "source": "https://github.com/laminas/laminas-uri"
            },
            "funding": [
                {
                    "url": "https://funding.communitybridge.org/projects/laminas-project",
                    "type": "community_bridge"
                }
            ],
            "time": "2022-10-16T15:02:45+00:00"
        },
        {
            "name": "laminas/laminas-validator",
            "version": "2.30.1",
            "source": {
                "type": "git",
                "url": "https://github.com/laminas/laminas-validator.git",
                "reference": "b7d217b5e4951955fda9a3a5ada91b717b5c8d5c"
            },
            "dist": {
                "type": "zip",
                "url": "https://api.github.com/repos/laminas/laminas-validator/zipball/b7d217b5e4951955fda9a3a5ada91b717b5c8d5c",
                "reference": "b7d217b5e4951955fda9a3a5ada91b717b5c8d5c",
                "shasum": ""
            },
            "require": {
                "laminas/laminas-servicemanager": "^3.12.0",
                "laminas/laminas-stdlib": "^3.13",
                "php": "~8.0.0 || ~8.1.0 || ~8.2.0",
                "psr/http-message": "^1.0.1"
            },
            "conflict": {
                "zendframework/zend-validator": "*"
            },
            "require-dev": {
                "laminas/laminas-coding-standard": "^2.4.0",
                "laminas/laminas-db": "^2.16",
                "laminas/laminas-filter": "^2.28.1",
                "laminas/laminas-http": "^2.18",
                "laminas/laminas-i18n": "^2.19",
                "laminas/laminas-session": "^2.15",
                "laminas/laminas-uri": "^2.10.0",
                "phpunit/phpunit": "^9.5.26",
                "psalm/plugin-phpunit": "^0.18.3",
                "psr/http-client": "^1.0.1",
                "psr/http-factory": "^1.0.1",
                "vimeo/psalm": "^5.0"
            },
            "suggest": {
                "laminas/laminas-db": "Laminas\\Db component, required by the (No)RecordExists validator",
                "laminas/laminas-filter": "Laminas\\Filter component, required by the Digits validator",
                "laminas/laminas-i18n": "Laminas\\I18n component to allow translation of validation error messages",
                "laminas/laminas-i18n-resources": "Translations of validator messages",
                "laminas/laminas-servicemanager": "Laminas\\ServiceManager component to allow using the ValidatorPluginManager and validator chains",
                "laminas/laminas-session": "Laminas\\Session component, ^2.8; required by the Csrf validator",
                "laminas/laminas-uri": "Laminas\\Uri component, required by the Uri and Sitemap\\Loc validators",
                "psr/http-message": "psr/http-message, required when validating PSR-7 UploadedFileInterface instances via the Upload and UploadFile validators"
            },
            "type": "library",
            "extra": {
                "laminas": {
                    "component": "Laminas\\Validator",
                    "config-provider": "Laminas\\Validator\\ConfigProvider"
                }
            },
            "autoload": {
                "psr-4": {
                    "Laminas\\Validator\\": "src/"
                }
            },
            "notification-url": "https://packagist.org/downloads/",
            "license": [
                "BSD-3-Clause"
            ],
            "description": "Validation classes for a wide range of domains, and the ability to chain validators to create complex validation criteria",
            "homepage": "https://laminas.dev",
            "keywords": [
                "laminas",
                "validator"
            ],
            "support": {
                "chat": "https://laminas.dev/chat",
                "docs": "https://docs.laminas.dev/laminas-validator/",
                "forum": "https://discourse.laminas.dev",
                "issues": "https://github.com/laminas/laminas-validator/issues",
                "rss": "https://github.com/laminas/laminas-validator/releases.atom",
                "source": "https://github.com/laminas/laminas-validator"
            },
            "funding": [
                {
                    "url": "https://funding.communitybridge.org/projects/laminas-project",
                    "type": "community_bridge"
                }
            ],
            "time": "2023-01-30T22:41:19+00:00"
        },
        {
            "name": "laminas/laminas-view",
            "version": "2.27.0",
            "source": {
                "type": "git",
                "url": "https://github.com/laminas/laminas-view.git",
                "reference": "b7e66e148ccd55c815b9626ee0cfd358dbb28be4"
            },
            "dist": {
                "type": "zip",
                "url": "https://api.github.com/repos/laminas/laminas-view/zipball/b7e66e148ccd55c815b9626ee0cfd358dbb28be4",
                "reference": "b7e66e148ccd55c815b9626ee0cfd358dbb28be4",
                "shasum": ""
            },
            "require": {
                "ext-dom": "*",
                "ext-filter": "*",
                "ext-json": "*",
                "laminas/laminas-escaper": "^2.5",
                "laminas/laminas-eventmanager": "^3.4",
                "laminas/laminas-json": "^3.3",
                "laminas/laminas-servicemanager": "^3.14.0",
                "laminas/laminas-stdlib": "^3.10.1",
                "php": "~8.0.0 || ~8.1.0 || ~8.2.0",
                "psr/container": "^1 || ^2"
            },
            "conflict": {
                "container-interop/container-interop": "<1.2",
                "laminas/laminas-router": "<3.0.1",
                "laminas/laminas-session": "<2.12",
                "zendframework/zend-view": "*"
            },
            "require-dev": {
                "laminas/laminas-authentication": "^2.13",
                "laminas/laminas-coding-standard": "~2.5.0",
                "laminas/laminas-feed": "^2.20",
                "laminas/laminas-filter": "^2.31",
                "laminas/laminas-http": "^2.18",
                "laminas/laminas-i18n": "^2.21",
                "laminas/laminas-modulemanager": "^2.14",
                "laminas/laminas-mvc": "^3.6",
                "laminas/laminas-mvc-i18n": "^1.7",
                "laminas/laminas-mvc-plugin-flashmessenger": "^1.9",
                "laminas/laminas-navigation": "^2.18.1",
                "laminas/laminas-paginator": "^2.17",
                "laminas/laminas-permissions-acl": "^2.13",
                "laminas/laminas-router": "^3.11.1",
                "laminas/laminas-uri": "^2.10",
                "phpunit/phpunit": "^9.5.28",
                "psalm/plugin-phpunit": "^0.18.4",
                "vimeo/psalm": "^5.4"
            },
            "suggest": {
                "laminas/laminas-authentication": "Laminas\\Authentication component",
                "laminas/laminas-feed": "Laminas\\Feed component",
                "laminas/laminas-filter": "Laminas\\Filter component",
                "laminas/laminas-http": "Laminas\\Http component",
                "laminas/laminas-i18n": "Laminas\\I18n component",
                "laminas/laminas-mvc": "Laminas\\Mvc component",
                "laminas/laminas-mvc-plugin-flashmessenger": "laminas-mvc-plugin-flashmessenger component, if you want to use the FlashMessenger view helper with laminas-mvc versions 3 and up",
                "laminas/laminas-navigation": "Laminas\\Navigation component",
                "laminas/laminas-paginator": "Laminas\\Paginator component",
                "laminas/laminas-permissions-acl": "Laminas\\Permissions\\Acl component",
                "laminas/laminas-uri": "Laminas\\Uri component"
            },
            "bin": [
                "bin/templatemap_generator.php"
            ],
            "type": "library",
            "autoload": {
                "psr-4": {
                    "Laminas\\View\\": "src/"
                }
            },
            "notification-url": "https://packagist.org/downloads/",
            "license": [
                "BSD-3-Clause"
            ],
            "description": "Flexible view layer supporting and providing multiple view layers, helpers, and more",
            "homepage": "https://laminas.dev",
            "keywords": [
                "laminas",
                "view"
            ],
            "support": {
                "chat": "https://laminas.dev/chat",
                "docs": "https://docs.laminas.dev/laminas-view/",
                "forum": "https://discourse.laminas.dev",
                "issues": "https://github.com/laminas/laminas-view/issues",
                "rss": "https://github.com/laminas/laminas-view/releases.atom",
                "source": "https://github.com/laminas/laminas-view"
            },
            "funding": [
                {
                    "url": "https://funding.communitybridge.org/projects/laminas-project",
                    "type": "community_bridge"
                }
            ],
            "time": "2023-02-09T16:07:15+00:00"
        },
        {
            "name": "lcobucci/clock",
            "version": "2.2.0",
            "source": {
                "type": "git",
                "url": "https://github.com/lcobucci/clock.git",
                "reference": "fb533e093fd61321bfcbac08b131ce805fe183d3"
            },
            "dist": {
                "type": "zip",
                "url": "https://api.github.com/repos/lcobucci/clock/zipball/fb533e093fd61321bfcbac08b131ce805fe183d3",
                "reference": "fb533e093fd61321bfcbac08b131ce805fe183d3",
                "shasum": ""
            },
            "require": {
                "php": "^8.0",
                "stella-maris/clock": "^0.1.4"
            },
            "require-dev": {
                "infection/infection": "^0.26",
                "lcobucci/coding-standard": "^8.0",
                "phpstan/extension-installer": "^1.1",
                "phpstan/phpstan": "^0.12",
                "phpstan/phpstan-deprecation-rules": "^0.12",
                "phpstan/phpstan-phpunit": "^0.12",
                "phpstan/phpstan-strict-rules": "^0.12",
                "phpunit/phpunit": "^9.5"
            },
            "type": "library",
            "autoload": {
                "psr-4": {
                    "Lcobucci\\Clock\\": "src"
                }
            },
            "notification-url": "https://packagist.org/downloads/",
            "license": [
                "MIT"
            ],
            "authors": [
                {
                    "name": "Luís Cobucci",
                    "email": "lcobucci@gmail.com"
                }
            ],
            "description": "Yet another clock abstraction",
            "support": {
                "issues": "https://github.com/lcobucci/clock/issues",
                "source": "https://github.com/lcobucci/clock/tree/2.2.0"
            },
            "funding": [
                {
                    "url": "https://github.com/lcobucci",
                    "type": "github"
                },
                {
                    "url": "https://www.patreon.com/lcobucci",
                    "type": "patreon"
                }
            ],
            "time": "2022-04-19T19:34:17+00:00"
        },
        {
            "name": "lcobucci/jwt",
            "version": "4.3.0",
            "source": {
                "type": "git",
                "url": "https://github.com/lcobucci/jwt.git",
                "reference": "4d7de2fe0d51a96418c0d04004986e410e87f6b4"
            },
            "dist": {
                "type": "zip",
                "url": "https://api.github.com/repos/lcobucci/jwt/zipball/4d7de2fe0d51a96418c0d04004986e410e87f6b4",
                "reference": "4d7de2fe0d51a96418c0d04004986e410e87f6b4",
                "shasum": ""
            },
            "require": {
                "ext-hash": "*",
                "ext-json": "*",
                "ext-mbstring": "*",
                "ext-openssl": "*",
                "ext-sodium": "*",
                "lcobucci/clock": "^2.0 || ^3.0",
                "php": "^7.4 || ^8.0"
            },
            "require-dev": {
                "infection/infection": "^0.21",
                "lcobucci/coding-standard": "^6.0",
                "mikey179/vfsstream": "^1.6.7",
                "phpbench/phpbench": "^1.2",
                "phpstan/extension-installer": "^1.0",
                "phpstan/phpstan": "^1.4",
                "phpstan/phpstan-deprecation-rules": "^1.0",
                "phpstan/phpstan-phpunit": "^1.0",
                "phpstan/phpstan-strict-rules": "^1.0",
                "phpunit/php-invoker": "^3.1",
                "phpunit/phpunit": "^9.5"
            },
            "type": "library",
            "autoload": {
                "psr-4": {
                    "Lcobucci\\JWT\\": "src"
                }
            },
            "notification-url": "https://packagist.org/downloads/",
            "license": [
                "BSD-3-Clause"
            ],
            "authors": [
                {
                    "name": "Luís Cobucci",
                    "email": "lcobucci@gmail.com",
                    "role": "Developer"
                }
            ],
            "description": "A simple library to work with JSON Web Token and JSON Web Signature",
            "keywords": [
                "JWS",
                "jwt"
            ],
            "support": {
                "issues": "https://github.com/lcobucci/jwt/issues",
                "source": "https://github.com/lcobucci/jwt/tree/4.3.0"
            },
            "funding": [
                {
                    "url": "https://github.com/lcobucci",
                    "type": "github"
                },
                {
                    "url": "https://www.patreon.com/lcobucci",
                    "type": "patreon"
                }
            ],
            "time": "2023-01-02T13:28:00+00:00"
        },
        {
            "name": "league/commonmark",
            "version": "2.4.1",
            "source": {
                "type": "git",
                "url": "https://github.com/thephpleague/commonmark.git",
                "reference": "3669d6d5f7a47a93c08ddff335e6d945481a1dd5"
            },
            "dist": {
                "type": "zip",
                "url": "https://api.github.com/repos/thephpleague/commonmark/zipball/3669d6d5f7a47a93c08ddff335e6d945481a1dd5",
                "reference": "3669d6d5f7a47a93c08ddff335e6d945481a1dd5",
                "shasum": ""
            },
            "require": {
                "ext-mbstring": "*",
                "league/config": "^1.1.1",
                "php": "^7.4 || ^8.0",
                "psr/event-dispatcher": "^1.0",
                "symfony/deprecation-contracts": "^2.1 || ^3.0",
                "symfony/polyfill-php80": "^1.16"
            },
            "require-dev": {
                "cebe/markdown": "^1.0",
                "commonmark/cmark": "0.30.0",
                "commonmark/commonmark.js": "0.30.0",
                "composer/package-versions-deprecated": "^1.8",
                "embed/embed": "^4.4",
                "erusev/parsedown": "^1.0",
                "ext-json": "*",
                "github/gfm": "0.29.0",
                "michelf/php-markdown": "^1.4 || ^2.0",
                "nyholm/psr7": "^1.5",
                "phpstan/phpstan": "^1.8.2",
                "phpunit/phpunit": "^9.5.21",
                "scrutinizer/ocular": "^1.8.1",
                "symfony/finder": "^5.3 | ^6.0",
                "symfony/yaml": "^2.3 | ^3.0 | ^4.0 | ^5.0 | ^6.0",
                "unleashedtech/php-coding-standard": "^3.1.1",
                "vimeo/psalm": "^4.24.0 || ^5.0.0"
            },
            "suggest": {
                "symfony/yaml": "v2.3+ required if using the Front Matter extension"
            },
            "type": "library",
            "extra": {
                "branch-alias": {
                    "dev-main": "2.5-dev"
                }
            },
            "autoload": {
                "psr-4": {
                    "League\\CommonMark\\": "src"
                }
            },
            "notification-url": "https://packagist.org/downloads/",
            "license": [
                "BSD-3-Clause"
            ],
            "authors": [
                {
                    "name": "Colin O'Dell",
                    "email": "colinodell@gmail.com",
                    "homepage": "https://www.colinodell.com",
                    "role": "Lead Developer"
                }
            ],
            "description": "Highly-extensible PHP Markdown parser which fully supports the CommonMark spec and GitHub-Flavored Markdown (GFM)",
            "homepage": "https://commonmark.thephpleague.com",
            "keywords": [
                "commonmark",
                "flavored",
                "gfm",
                "github",
                "github-flavored",
                "markdown",
                "md",
                "parser"
            ],
            "support": {
                "docs": "https://commonmark.thephpleague.com/",
                "forum": "https://github.com/thephpleague/commonmark/discussions",
                "issues": "https://github.com/thephpleague/commonmark/issues",
                "rss": "https://github.com/thephpleague/commonmark/releases.atom",
                "source": "https://github.com/thephpleague/commonmark"
            },
            "funding": [
                {
                    "url": "https://www.colinodell.com/sponsor",
                    "type": "custom"
                },
                {
                    "url": "https://www.paypal.me/colinpodell/10.00",
                    "type": "custom"
                },
                {
                    "url": "https://github.com/colinodell",
                    "type": "github"
                },
                {
                    "url": "https://tidelift.com/funding/github/packagist/league/commonmark",
                    "type": "tidelift"
                }
            ],
            "time": "2023-08-30T16:55:00+00:00"
        },
        {
            "name": "league/config",
            "version": "v1.2.0",
            "source": {
                "type": "git",
                "url": "https://github.com/thephpleague/config.git",
                "reference": "754b3604fb2984c71f4af4a9cbe7b57f346ec1f3"
            },
            "dist": {
                "type": "zip",
                "url": "https://api.github.com/repos/thephpleague/config/zipball/754b3604fb2984c71f4af4a9cbe7b57f346ec1f3",
                "reference": "754b3604fb2984c71f4af4a9cbe7b57f346ec1f3",
                "shasum": ""
            },
            "require": {
                "dflydev/dot-access-data": "^3.0.1",
                "nette/schema": "^1.2",
                "php": "^7.4 || ^8.0"
            },
            "require-dev": {
                "phpstan/phpstan": "^1.8.2",
                "phpunit/phpunit": "^9.5.5",
                "scrutinizer/ocular": "^1.8.1",
                "unleashedtech/php-coding-standard": "^3.1",
                "vimeo/psalm": "^4.7.3"
            },
            "type": "library",
            "extra": {
                "branch-alias": {
                    "dev-main": "1.2-dev"
                }
            },
            "autoload": {
                "psr-4": {
                    "League\\Config\\": "src"
                }
            },
            "notification-url": "https://packagist.org/downloads/",
            "license": [
                "BSD-3-Clause"
            ],
            "authors": [
                {
                    "name": "Colin O'Dell",
                    "email": "colinodell@gmail.com",
                    "homepage": "https://www.colinodell.com",
                    "role": "Lead Developer"
                }
            ],
            "description": "Define configuration arrays with strict schemas and access values with dot notation",
            "homepage": "https://config.thephpleague.com",
            "keywords": [
                "array",
                "config",
                "configuration",
                "dot",
                "dot-access",
                "nested",
                "schema"
            ],
            "support": {
                "docs": "https://config.thephpleague.com/",
                "issues": "https://github.com/thephpleague/config/issues",
                "rss": "https://github.com/thephpleague/config/releases.atom",
                "source": "https://github.com/thephpleague/config"
            },
            "funding": [
                {
                    "url": "https://www.colinodell.com/sponsor",
                    "type": "custom"
                },
                {
                    "url": "https://www.paypal.me/colinpodell/10.00",
                    "type": "custom"
                },
                {
                    "url": "https://github.com/colinodell",
                    "type": "github"
                }
            ],
            "time": "2022-12-11T20:36:23+00:00"
        },
        {
            "name": "league/event",
            "version": "2.2.0",
            "source": {
                "type": "git",
                "url": "https://github.com/thephpleague/event.git",
                "reference": "d2cc124cf9a3fab2bb4ff963307f60361ce4d119"
            },
            "dist": {
                "type": "zip",
                "url": "https://api.github.com/repos/thephpleague/event/zipball/d2cc124cf9a3fab2bb4ff963307f60361ce4d119",
                "reference": "d2cc124cf9a3fab2bb4ff963307f60361ce4d119",
                "shasum": ""
            },
            "require": {
                "php": ">=5.4.0"
            },
            "require-dev": {
                "henrikbjorn/phpspec-code-coverage": "~1.0.1",
                "phpspec/phpspec": "^2.2"
            },
            "type": "library",
            "extra": {
                "branch-alias": {
                    "dev-master": "2.2-dev"
                }
            },
            "autoload": {
                "psr-4": {
                    "League\\Event\\": "src/"
                }
            },
            "notification-url": "https://packagist.org/downloads/",
            "license": [
                "MIT"
            ],
            "authors": [
                {
                    "name": "Frank de Jonge",
                    "email": "info@frenky.net"
                }
            ],
            "description": "Event package",
            "keywords": [
                "emitter",
                "event",
                "listener"
            ],
            "support": {
                "issues": "https://github.com/thephpleague/event/issues",
                "source": "https://github.com/thephpleague/event/tree/master"
            },
            "time": "2018-11-26T11:52:41+00:00"
        },
        {
            "name": "league/oauth2-server",
            "version": "8.5.4",
            "source": {
                "type": "git",
                "url": "https://github.com/thephpleague/oauth2-server.git",
                "reference": "ab7714d073844497fd222d5d0a217629089936bc"
            },
            "dist": {
                "type": "zip",
                "url": "https://api.github.com/repos/thephpleague/oauth2-server/zipball/ab7714d073844497fd222d5d0a217629089936bc",
                "reference": "ab7714d073844497fd222d5d0a217629089936bc",
                "shasum": ""
            },
            "require": {
                "defuse/php-encryption": "^2.3",
                "ext-openssl": "*",
                "lcobucci/clock": "^2.2 || ^3.0",
                "lcobucci/jwt": "^4.3 || ^5.0",
                "league/event": "^2.2",
                "league/uri": "^6.7 || ^7.0",
                "php": "^8.0",
                "psr/http-message": "^1.0.1 || ^2.0"
            },
            "replace": {
                "league/oauth2server": "*",
                "lncd/oauth2": "*"
            },
            "require-dev": {
                "laminas/laminas-diactoros": "^3.0.0",
                "phpstan/phpstan": "^0.12.57",
                "phpstan/phpstan-phpunit": "^0.12.16",
                "phpunit/phpunit": "^9.6.6",
                "roave/security-advisories": "dev-master"
            },
            "type": "library",
            "autoload": {
                "psr-4": {
                    "League\\OAuth2\\Server\\": "src/"
                }
            },
            "notification-url": "https://packagist.org/downloads/",
            "license": [
                "MIT"
            ],
            "authors": [
                {
                    "name": "Alex Bilbie",
                    "email": "hello@alexbilbie.com",
                    "homepage": "http://www.alexbilbie.com",
                    "role": "Developer"
                },
                {
                    "name": "Andy Millington",
                    "email": "andrew@noexceptions.io",
                    "homepage": "https://www.noexceptions.io",
                    "role": "Developer"
                }
            ],
            "description": "A lightweight and powerful OAuth 2.0 authorization and resource server library with support for all the core specification grants. This library will allow you to secure your API with OAuth and allow your applications users to approve apps that want to access their data from your API.",
            "homepage": "https://oauth2.thephpleague.com/",
            "keywords": [
                "Authentication",
                "api",
                "auth",
                "authorisation",
                "authorization",
                "oauth",
                "oauth 2",
                "oauth 2.0",
                "oauth2",
                "protect",
                "resource",
                "secure",
                "server"
            ],
            "support": {
                "issues": "https://github.com/thephpleague/oauth2-server/issues",
                "source": "https://github.com/thephpleague/oauth2-server/tree/8.5.4"
            },
            "funding": [
                {
                    "url": "https://github.com/sephster",
                    "type": "github"
                }
            ],
            "time": "2023-08-25T22:35:12+00:00"
        },
        {
            "name": "league/uri",
            "version": "6.7.2",
            "source": {
                "type": "git",
                "url": "https://github.com/thephpleague/uri.git",
                "reference": "d3b50812dd51f3fbf176344cc2981db03d10fe06"
            },
            "dist": {
                "type": "zip",
                "url": "https://api.github.com/repos/thephpleague/uri/zipball/d3b50812dd51f3fbf176344cc2981db03d10fe06",
                "reference": "d3b50812dd51f3fbf176344cc2981db03d10fe06",
                "shasum": ""
            },
            "require": {
                "ext-json": "*",
                "league/uri-interfaces": "^2.3",
                "php": "^7.4 || ^8.0",
                "psr/http-message": "^1.0"
            },
            "conflict": {
                "league/uri-schemes": "^1.0"
            },
            "require-dev": {
                "friendsofphp/php-cs-fixer": "^v3.3.2",
                "nyholm/psr7": "^1.5",
                "php-http/psr7-integration-tests": "^1.1",
                "phpstan/phpstan": "^1.2.0",
                "phpstan/phpstan-deprecation-rules": "^1.0",
                "phpstan/phpstan-phpunit": "^1.0.0",
                "phpstan/phpstan-strict-rules": "^1.1.0",
                "phpunit/phpunit": "^9.5.10",
                "psr/http-factory": "^1.0"
            },
            "suggest": {
                "ext-fileinfo": "Needed to create Data URI from a filepath",
                "ext-intl": "Needed to improve host validation",
                "league/uri-components": "Needed to easily manipulate URI objects",
                "psr/http-factory": "Needed to use the URI factory"
            },
            "type": "library",
            "extra": {
                "branch-alias": {
                    "dev-master": "6.x-dev"
                }
            },
            "autoload": {
                "psr-4": {
                    "League\\Uri\\": "src"
                }
            },
            "notification-url": "https://packagist.org/downloads/",
            "license": [
                "MIT"
            ],
            "authors": [
                {
                    "name": "Ignace Nyamagana Butera",
                    "email": "nyamsprod@gmail.com",
                    "homepage": "https://nyamsprod.com"
                }
            ],
            "description": "URI manipulation library",
            "homepage": "https://uri.thephpleague.com",
            "keywords": [
                "data-uri",
                "file-uri",
                "ftp",
                "hostname",
                "http",
                "https",
                "middleware",
                "parse_str",
                "parse_url",
                "psr-7",
                "query-string",
                "querystring",
                "rfc3986",
                "rfc3987",
                "rfc6570",
                "uri",
                "uri-template",
                "url",
                "ws"
            ],
            "support": {
                "docs": "https://uri.thephpleague.com",
                "forum": "https://thephpleague.slack.com",
                "issues": "https://github.com/thephpleague/uri/issues",
                "source": "https://github.com/thephpleague/uri/tree/6.7.2"
            },
            "funding": [
                {
                    "url": "https://github.com/sponsors/nyamsprod",
                    "type": "github"
                }
            ],
            "time": "2022-09-13T19:50:42+00:00"
        },
        {
            "name": "league/uri-interfaces",
            "version": "2.3.0",
            "source": {
                "type": "git",
                "url": "https://github.com/thephpleague/uri-interfaces.git",
                "reference": "00e7e2943f76d8cb50c7dfdc2f6dee356e15e383"
            },
            "dist": {
                "type": "zip",
                "url": "https://api.github.com/repos/thephpleague/uri-interfaces/zipball/00e7e2943f76d8cb50c7dfdc2f6dee356e15e383",
                "reference": "00e7e2943f76d8cb50c7dfdc2f6dee356e15e383",
                "shasum": ""
            },
            "require": {
                "ext-json": "*",
                "php": "^7.2 || ^8.0"
            },
            "require-dev": {
                "friendsofphp/php-cs-fixer": "^2.19",
                "phpstan/phpstan": "^0.12.90",
                "phpstan/phpstan-phpunit": "^0.12.19",
                "phpstan/phpstan-strict-rules": "^0.12.9",
                "phpunit/phpunit": "^8.5.15 || ^9.5"
            },
            "suggest": {
                "ext-intl": "to use the IDNA feature",
                "symfony/intl": "to use the IDNA feature via Symfony Polyfill"
            },
            "type": "library",
            "extra": {
                "branch-alias": {
                    "dev-master": "2.x-dev"
                }
            },
            "autoload": {
                "psr-4": {
                    "League\\Uri\\": "src/"
                }
            },
            "notification-url": "https://packagist.org/downloads/",
            "license": [
                "MIT"
            ],
            "authors": [
                {
                    "name": "Ignace Nyamagana Butera",
                    "email": "nyamsprod@gmail.com",
                    "homepage": "https://nyamsprod.com"
                }
            ],
            "description": "Common interface for URI representation",
            "homepage": "http://github.com/thephpleague/uri-interfaces",
            "keywords": [
                "rfc3986",
                "rfc3987",
                "uri",
                "url"
            ],
            "support": {
                "issues": "https://github.com/thephpleague/uri-interfaces/issues",
                "source": "https://github.com/thephpleague/uri-interfaces/tree/2.3.0"
            },
            "funding": [
                {
                    "url": "https://github.com/sponsors/nyamsprod",
                    "type": "github"
                }
            ],
            "time": "2021-06-28T04:27:21+00:00"
        },
        {
            "name": "lm-commons/lmc-rbac-mvc",
            "version": "v3.3.2",
            "source": {
                "type": "git",
                "url": "https://github.com/LM-Commons/LmcRbacMvc.git",
                "reference": "1b40c3255cda749151f212bb6a3db83d92469b8c"
            },
            "dist": {
                "type": "zip",
                "url": "https://api.github.com/repos/LM-Commons/LmcRbacMvc/zipball/1b40c3255cda749151f212bb6a3db83d92469b8c",
                "reference": "1b40c3255cda749151f212bb6a3db83d92469b8c",
                "shasum": ""
            },
            "require": {
                "doctrine/persistence": "^2.1",
                "laminas/laminas-config": "^3.1",
                "laminas/laminas-eventmanager": "^3.0",
                "laminas/laminas-mvc": "^3.0",
                "laminas/laminas-servicemanager": "^3.0",
                "php": "^7.4 || ^8.0",
                "zfr/rbac": "~1.2"
            },
            "replace": {
                "laminas-commons/lmc-rbac-mvc": "3.0.1"
            },
            "require-dev": {
                "doctrine/doctrine-orm-module": "^4.1",
                "laminas/laminas-authentication": "^2.2",
                "laminas/laminas-developer-tools": "^2.1",
                "laminas/laminas-http": "^2.2",
                "laminas/laminas-i18n": "^2.7",
                "laminas/laminas-log": "^2.2",
                "laminas/laminas-serializer": "^2.2",
                "laminas/laminas-view": "^2.12",
                "php-coveralls/php-coveralls": "^2.2",
                "phpspec/prophecy-phpunit": "^2.0",
                "phpunit/phpunit": "9.5.21",
                "squizlabs/php_codesniffer": "^3.5.5"
            },
            "suggest": {
                "doctrine/doctrine-module": "if you want to use Doctrine role provider",
                "laminas/laminas-developer-tools": "if you want to show information about the roles"
            },
            "type": "library",
            "autoload": {
                "psr-4": {
                    "LmcRbacMvc\\": "src"
                }
            },
            "notification-url": "https://packagist.org/downloads/",
            "license": [
                "MIT"
            ],
            "authors": [
                {
                    "name": "Kyle Spraggs",
                    "email": "theman@spiffyjr.me",
                    "homepage": "http://www.spiffyjr.me/"
                },
                {
                    "name": "Michaël Gallego",
                    "email": "mic.gallego@gmail.com",
                    "homepage": "http://www.michaelgallego.fr"
                },
                {
                    "name": "Jean-Marie Leroux",
                    "email": "jmleroux.pro@gmail.com"
                }
            ],
            "description": "Laminas Framework MVC Module that provides a layer of features of Laminas\\Permissions\\Rbac",
            "homepage": "http://www.github.com/Laminas-Commons/LmcRbacMvc",
            "keywords": [
                "laminas",
                "module",
                "permissions",
                "rbac"
            ],
            "support": {
                "issues": "https://github.com/LM-Commons/LmcRbacMvc/issues",
                "source": "https://github.com/LM-Commons/LmcRbacMvc/tree/v3.3.2"
            },
            "time": "2023-03-09T17:58:48+00:00"
        },
        {
            "name": "matthiasmullie/minify",
            "version": "1.3.71",
            "source": {
                "type": "git",
                "url": "https://github.com/matthiasmullie/minify.git",
                "reference": "ae42a47d7fecc1fbb7277b2f2d84c37a33edc3b1"
            },
            "dist": {
                "type": "zip",
                "url": "https://api.github.com/repos/matthiasmullie/minify/zipball/ae42a47d7fecc1fbb7277b2f2d84c37a33edc3b1",
                "reference": "ae42a47d7fecc1fbb7277b2f2d84c37a33edc3b1",
                "shasum": ""
            },
            "require": {
                "ext-pcre": "*",
                "matthiasmullie/path-converter": "~1.1",
                "php": ">=5.3.0"
            },
            "require-dev": {
                "friendsofphp/php-cs-fixer": ">=2.0",
                "matthiasmullie/scrapbook": ">=1.3",
                "phpunit/phpunit": ">=4.8",
                "squizlabs/php_codesniffer": ">=3.0"
            },
            "suggest": {
                "psr/cache-implementation": "Cache implementation to use with Minify::cache"
            },
            "bin": [
                "bin/minifycss",
                "bin/minifyjs"
            ],
            "type": "library",
            "autoload": {
                "psr-4": {
                    "MatthiasMullie\\Minify\\": "src/"
                }
            },
            "notification-url": "https://packagist.org/downloads/",
            "license": [
                "MIT"
            ],
            "authors": [
                {
                    "name": "Matthias Mullie",
                    "email": "minify@mullie.eu",
                    "homepage": "https://www.mullie.eu",
                    "role": "Developer"
                }
            ],
            "description": "CSS & JavaScript minifier, in PHP. Removes whitespace, strips comments, combines files (incl. @import statements and small assets in CSS files), and optimizes/shortens a few common programming patterns.",
            "homepage": "https://github.com/matthiasmullie/minify",
            "keywords": [
                "JS",
                "css",
                "javascript",
                "minifier",
                "minify"
            ],
            "support": {
                "issues": "https://github.com/matthiasmullie/minify/issues",
                "source": "https://github.com/matthiasmullie/minify/tree/1.3.71"
            },
            "funding": [
                {
                    "url": "https://github.com/matthiasmullie",
                    "type": "github"
                }
            ],
            "time": "2023-04-25T20:33:03+00:00"
        },
        {
            "name": "matthiasmullie/path-converter",
            "version": "1.1.3",
            "source": {
                "type": "git",
                "url": "https://github.com/matthiasmullie/path-converter.git",
                "reference": "e7d13b2c7e2f2268e1424aaed02085518afa02d9"
            },
            "dist": {
                "type": "zip",
                "url": "https://api.github.com/repos/matthiasmullie/path-converter/zipball/e7d13b2c7e2f2268e1424aaed02085518afa02d9",
                "reference": "e7d13b2c7e2f2268e1424aaed02085518afa02d9",
                "shasum": ""
            },
            "require": {
                "ext-pcre": "*",
                "php": ">=5.3.0"
            },
            "require-dev": {
                "phpunit/phpunit": "~4.8"
            },
            "type": "library",
            "autoload": {
                "psr-4": {
                    "MatthiasMullie\\PathConverter\\": "src/"
                }
            },
            "notification-url": "https://packagist.org/downloads/",
            "license": [
                "MIT"
            ],
            "authors": [
                {
                    "name": "Matthias Mullie",
                    "email": "pathconverter@mullie.eu",
                    "homepage": "http://www.mullie.eu",
                    "role": "Developer"
                }
            ],
            "description": "Relative path converter",
            "homepage": "http://github.com/matthiasmullie/path-converter",
            "keywords": [
                "converter",
                "path",
                "paths",
                "relative"
            ],
            "support": {
                "issues": "https://github.com/matthiasmullie/path-converter/issues",
                "source": "https://github.com/matthiasmullie/path-converter/tree/1.1.3"
            },
            "time": "2019-02-05T23:41:09+00:00"
        },
        {
            "name": "nette/schema",
            "version": "v1.2.4",
            "source": {
                "type": "git",
                "url": "https://github.com/nette/schema.git",
                "reference": "c9ff517a53903b3d4e29ec547fb20feecb05b8ab"
            },
            "dist": {
                "type": "zip",
                "url": "https://api.github.com/repos/nette/schema/zipball/c9ff517a53903b3d4e29ec547fb20feecb05b8ab",
                "reference": "c9ff517a53903b3d4e29ec547fb20feecb05b8ab",
                "shasum": ""
            },
            "require": {
                "nette/utils": "^2.5.7 || ^3.1.5 ||  ^4.0",
                "php": "7.1 - 8.3"
            },
            "require-dev": {
                "nette/tester": "^2.3 || ^2.4",
                "phpstan/phpstan-nette": "^1.0",
                "tracy/tracy": "^2.7"
            },
            "type": "library",
            "extra": {
                "branch-alias": {
                    "dev-master": "1.2-dev"
                }
            },
            "autoload": {
                "classmap": [
                    "src/"
                ]
            },
            "notification-url": "https://packagist.org/downloads/",
            "license": [
                "BSD-3-Clause",
                "GPL-2.0-only",
                "GPL-3.0-only"
            ],
            "authors": [
                {
                    "name": "David Grudl",
                    "homepage": "https://davidgrudl.com"
                },
                {
                    "name": "Nette Community",
                    "homepage": "https://nette.org/contributors"
                }
            ],
            "description": "📐 Nette Schema: validating data structures against a given Schema.",
            "homepage": "https://nette.org",
            "keywords": [
                "config",
                "nette"
            ],
            "support": {
                "issues": "https://github.com/nette/schema/issues",
                "source": "https://github.com/nette/schema/tree/v1.2.4"
            },
            "time": "2023-08-05T18:56:25+00:00"
        },
        {
            "name": "nette/utils",
            "version": "v4.0.2",
            "source": {
                "type": "git",
                "url": "https://github.com/nette/utils.git",
                "reference": "cead6637226456b35e1175cc53797dd585d85545"
            },
            "dist": {
                "type": "zip",
                "url": "https://api.github.com/repos/nette/utils/zipball/cead6637226456b35e1175cc53797dd585d85545",
                "reference": "cead6637226456b35e1175cc53797dd585d85545",
                "shasum": ""
            },
            "require": {
                "php": ">=8.0 <8.4"
            },
            "conflict": {
                "nette/finder": "<3",
                "nette/schema": "<1.2.2"
            },
            "require-dev": {
                "jetbrains/phpstorm-attributes": "dev-master",
                "nette/tester": "^2.5",
                "phpstan/phpstan": "^1.0",
                "tracy/tracy": "^2.9"
            },
            "suggest": {
                "ext-gd": "to use Image",
                "ext-iconv": "to use Strings::webalize(), toAscii(), chr() and reverse()",
                "ext-intl": "to use Strings::webalize(), toAscii(), normalize() and compare()",
                "ext-json": "to use Nette\\Utils\\Json",
                "ext-mbstring": "to use Strings::lower() etc...",
                "ext-tokenizer": "to use Nette\\Utils\\Reflection::getUseStatements()"
            },
            "type": "library",
            "extra": {
                "branch-alias": {
                    "dev-master": "4.0-dev"
                }
            },
            "autoload": {
                "classmap": [
                    "src/"
                ]
            },
            "notification-url": "https://packagist.org/downloads/",
            "license": [
                "BSD-3-Clause",
                "GPL-2.0-only",
                "GPL-3.0-only"
            ],
            "authors": [
                {
                    "name": "David Grudl",
                    "homepage": "https://davidgrudl.com"
                },
                {
                    "name": "Nette Community",
                    "homepage": "https://nette.org/contributors"
                }
            ],
            "description": "🛠  Nette Utils: lightweight utilities for string & array manipulation, image handling, safe JSON encoding/decoding, validation, slug or strong password generating etc.",
            "homepage": "https://nette.org",
            "keywords": [
                "array",
                "core",
                "datetime",
                "images",
                "json",
                "nette",
                "paginator",
                "password",
                "slugify",
                "string",
                "unicode",
                "utf-8",
                "utility",
                "validation"
            ],
            "support": {
                "issues": "https://github.com/nette/utils/issues",
                "source": "https://github.com/nette/utils/tree/v4.0.2"
            },
            "time": "2023-09-19T11:58:07+00:00"
        },
        {
            "name": "nikic/php-parser",
            "version": "v4.17.1",
            "source": {
                "type": "git",
                "url": "https://github.com/nikic/PHP-Parser.git",
                "reference": "a6303e50c90c355c7eeee2c4a8b27fe8dc8fef1d"
            },
            "dist": {
                "type": "zip",
                "url": "https://api.github.com/repos/nikic/PHP-Parser/zipball/a6303e50c90c355c7eeee2c4a8b27fe8dc8fef1d",
                "reference": "a6303e50c90c355c7eeee2c4a8b27fe8dc8fef1d",
                "shasum": ""
            },
            "require": {
                "ext-tokenizer": "*",
                "php": ">=7.0"
            },
            "require-dev": {
                "ircmaxell/php-yacc": "^0.0.7",
                "phpunit/phpunit": "^6.5 || ^7.0 || ^8.0 || ^9.0"
            },
            "bin": [
                "bin/php-parse"
            ],
            "type": "library",
            "extra": {
                "branch-alias": {
                    "dev-master": "4.9-dev"
                }
            },
            "autoload": {
                "psr-4": {
                    "PhpParser\\": "lib/PhpParser"
                }
            },
            "notification-url": "https://packagist.org/downloads/",
            "license": [
                "BSD-3-Clause"
            ],
            "authors": [
                {
                    "name": "Nikita Popov"
                }
            ],
            "description": "A PHP parser written in PHP",
            "keywords": [
                "parser",
                "php"
            ],
            "support": {
                "issues": "https://github.com/nikic/PHP-Parser/issues",
                "source": "https://github.com/nikic/PHP-Parser/tree/v4.17.1"
            },
            "time": "2023-08-13T19:53:39+00:00"
        },
        {
            "name": "ocramius/proxy-manager",
            "version": "2.14.1",
            "source": {
                "type": "git",
                "url": "https://github.com/Ocramius/ProxyManager.git",
                "reference": "3990d60ef79001badbab4927a6a811682274a0d1"
            },
            "dist": {
                "type": "zip",
                "url": "https://api.github.com/repos/Ocramius/ProxyManager/zipball/3990d60ef79001badbab4927a6a811682274a0d1",
                "reference": "3990d60ef79001badbab4927a6a811682274a0d1",
                "shasum": ""
            },
            "require": {
                "composer-runtime-api": "^2.1.0",
                "laminas/laminas-code": "^4.4.2",
                "php": "~8.0.0",
                "webimpress/safe-writer": "^2.2.0"
            },
            "conflict": {
                "thecodingmachine/safe": "<1.3.3"
            },
            "require-dev": {
                "codelicia/xulieta": "^0.1.6",
                "doctrine/coding-standard": "^9.0.0",
                "ext-phar": "*",
                "phpbench/phpbench": "^1.0.3",
                "phpunit/phpunit": "^9.5.6",
                "roave/infection-static-analysis-plugin": "^1.8",
                "squizlabs/php_codesniffer": "^3.6.0",
                "vimeo/psalm": "^4.8.1"
            },
            "suggest": {
                "laminas/laminas-json": "To have the JsonRpc adapter (Remote Object feature)",
                "laminas/laminas-soap": "To have the Soap adapter (Remote Object feature)",
                "laminas/laminas-xmlrpc": "To have the XmlRpc adapter (Remote Object feature)",
                "ocramius/generated-hydrator": "To have very fast object to array to object conversion for ghost objects"
            },
            "type": "library",
            "autoload": {
                "psr-4": {
                    "ProxyManager\\": "src/ProxyManager"
                }
            },
            "notification-url": "https://packagist.org/downloads/",
            "license": [
                "MIT"
            ],
            "authors": [
                {
                    "name": "Marco Pivetta",
                    "email": "ocramius@gmail.com",
                    "homepage": "https://ocramius.github.io/"
                }
            ],
            "description": "A library providing utilities to generate, instantiate and generally operate with Object Proxies",
            "homepage": "https://github.com/Ocramius/ProxyManager",
            "keywords": [
                "aop",
                "lazy loading",
                "proxy",
                "proxy pattern",
                "service proxies"
            ],
            "support": {
                "issues": "https://github.com/Ocramius/ProxyManager/issues",
                "source": "https://github.com/Ocramius/ProxyManager/tree/2.14.1"
            },
            "funding": [
                {
                    "url": "https://github.com/Ocramius",
                    "type": "github"
                },
                {
                    "url": "https://tidelift.com/funding/github/packagist/ocramius/proxy-manager",
                    "type": "tidelift"
                }
            ],
            "time": "2022-03-05T18:43:14+00:00"
        },
        {
            "name": "opis/json-schema",
            "version": "2.3.0",
            "source": {
                "type": "git",
                "url": "https://github.com/opis/json-schema.git",
                "reference": "c48df6d7089a45f01e1c82432348f2d5976f9bfb"
            },
            "dist": {
                "type": "zip",
                "url": "https://api.github.com/repos/opis/json-schema/zipball/c48df6d7089a45f01e1c82432348f2d5976f9bfb",
                "reference": "c48df6d7089a45f01e1c82432348f2d5976f9bfb",
                "shasum": ""
            },
            "require": {
                "ext-json": "*",
                "opis/string": "^2.0",
                "opis/uri": "^1.0",
                "php": "^7.4 || ^8.0"
            },
            "require-dev": {
                "ext-bcmath": "*",
                "ext-intl": "*",
                "phpunit/phpunit": "^9.0"
            },
            "type": "library",
            "extra": {
                "branch-alias": {
                    "dev-master": "2.x-dev"
                }
            },
            "autoload": {
                "psr-4": {
                    "Opis\\JsonSchema\\": "src/"
                }
            },
            "notification-url": "https://packagist.org/downloads/",
            "license": [
                "Apache-2.0"
            ],
            "authors": [
                {
                    "name": "Sorin Sarca",
                    "email": "sarca_sorin@hotmail.com"
                },
                {
                    "name": "Marius Sarca",
                    "email": "marius.sarca@gmail.com"
                }
            ],
            "description": "Json Schema Validator for PHP",
            "homepage": "https://opis.io/json-schema",
            "keywords": [
                "json",
                "json-schema",
                "schema",
                "validation",
                "validator"
            ],
            "support": {
                "issues": "https://github.com/opis/json-schema/issues",
                "source": "https://github.com/opis/json-schema/tree/2.3.0"
            },
            "time": "2022-01-08T20:38:03+00:00"
        },
        {
            "name": "opis/string",
            "version": "2.0.1",
            "source": {
                "type": "git",
                "url": "https://github.com/opis/string.git",
                "reference": "9ebf1a1f873f502f6859d11210b25a4bf5d141e7"
            },
            "dist": {
                "type": "zip",
                "url": "https://api.github.com/repos/opis/string/zipball/9ebf1a1f873f502f6859d11210b25a4bf5d141e7",
                "reference": "9ebf1a1f873f502f6859d11210b25a4bf5d141e7",
                "shasum": ""
            },
            "require": {
                "ext-iconv": "*",
                "ext-json": "*",
                "php": "^7.4 || ^8.0"
            },
            "require-dev": {
                "phpunit/phpunit": "^9.0"
            },
            "type": "library",
            "extra": {
                "branch-alias": {
                    "dev-master": "2.x-dev"
                }
            },
            "autoload": {
                "psr-4": {
                    "Opis\\String\\": "src/"
                }
            },
            "notification-url": "https://packagist.org/downloads/",
            "license": [
                "Apache-2.0"
            ],
            "authors": [
                {
                    "name": "Marius Sarca",
                    "email": "marius.sarca@gmail.com"
                },
                {
                    "name": "Sorin Sarca",
                    "email": "sarca_sorin@hotmail.com"
                }
            ],
            "description": "Multibyte strings as objects",
            "homepage": "https://opis.io/string",
            "keywords": [
                "multi-byte",
                "opis",
                "string",
                "string manipulation",
                "utf-8"
            ],
            "support": {
                "issues": "https://github.com/opis/string/issues",
                "source": "https://github.com/opis/string/tree/2.0.1"
            },
            "time": "2022-01-14T15:42:23+00:00"
        },
        {
            "name": "opis/uri",
            "version": "1.1.0",
            "source": {
                "type": "git",
                "url": "https://github.com/opis/uri.git",
                "reference": "0f3ca49ab1a5e4a6681c286e0b2cc081b93a7d5a"
            },
            "dist": {
                "type": "zip",
                "url": "https://api.github.com/repos/opis/uri/zipball/0f3ca49ab1a5e4a6681c286e0b2cc081b93a7d5a",
                "reference": "0f3ca49ab1a5e4a6681c286e0b2cc081b93a7d5a",
                "shasum": ""
            },
            "require": {
                "opis/string": "^2.0",
                "php": "^7.4 || ^8.0"
            },
            "require-dev": {
                "phpunit/phpunit": "^9"
            },
            "type": "library",
            "extra": {
                "branch-alias": {
                    "dev-master": "1.x-dev"
                }
            },
            "autoload": {
                "psr-4": {
                    "Opis\\Uri\\": "src/"
                }
            },
            "notification-url": "https://packagist.org/downloads/",
            "license": [
                "Apache-2.0"
            ],
            "authors": [
                {
                    "name": "Marius Sarca",
                    "email": "marius.sarca@gmail.com"
                },
                {
                    "name": "Sorin Sarca",
                    "email": "sarca_sorin@hotmail.com"
                }
            ],
            "description": "Build, parse and validate URIs and URI-templates",
            "homepage": "https://opis.io",
            "keywords": [
                "URI Template",
                "parse url",
                "punycode",
                "uri",
                "uri components",
                "url",
                "validate uri"
            ],
            "support": {
                "issues": "https://github.com/opis/uri/issues",
                "source": "https://github.com/opis/uri/tree/1.1.0"
            },
            "time": "2021-05-22T15:57:08+00:00"
        },
        {
            "name": "paragonie/random_compat",
            "version": "v9.99.100",
            "source": {
                "type": "git",
                "url": "https://github.com/paragonie/random_compat.git",
                "reference": "996434e5492cb4c3edcb9168db6fbb1359ef965a"
            },
            "dist": {
                "type": "zip",
                "url": "https://api.github.com/repos/paragonie/random_compat/zipball/996434e5492cb4c3edcb9168db6fbb1359ef965a",
                "reference": "996434e5492cb4c3edcb9168db6fbb1359ef965a",
                "shasum": ""
            },
            "require": {
                "php": ">= 7"
            },
            "require-dev": {
                "phpunit/phpunit": "4.*|5.*",
                "vimeo/psalm": "^1"
            },
            "suggest": {
                "ext-libsodium": "Provides a modern crypto API that can be used to generate random bytes."
            },
            "type": "library",
            "notification-url": "https://packagist.org/downloads/",
            "license": [
                "MIT"
            ],
            "authors": [
                {
                    "name": "Paragon Initiative Enterprises",
                    "email": "security@paragonie.com",
                    "homepage": "https://paragonie.com"
                }
            ],
            "description": "PHP 5.x polyfill for random_bytes() and random_int() from PHP 7",
            "keywords": [
                "csprng",
                "polyfill",
                "pseudorandom",
                "random"
            ],
            "support": {
                "email": "info@paragonie.com",
                "issues": "https://github.com/paragonie/random_compat/issues",
                "source": "https://github.com/paragonie/random_compat"
            },
            "time": "2020-10-15T08:29:30+00:00"
        },
        {
            "name": "pcrov/jsonreader",
            "version": "1.0.2",
            "source": {
                "type": "git",
                "url": "https://github.com/pcrov/JsonReader.git",
                "reference": "4b282c9623dfb358e57e1b36d9588deed22a1a99"
            },
            "dist": {
                "type": "zip",
                "url": "https://api.github.com/repos/pcrov/JsonReader/zipball/4b282c9623dfb358e57e1b36d9588deed22a1a99",
                "reference": "4b282c9623dfb358e57e1b36d9588deed22a1a99",
                "shasum": ""
            },
            "require": {
                "ext-intl": "*",
                "pcrov/unicode": "^0.1",
                "php": ">=7.3",
                "psr/http-message": "^1"
            },
            "require-dev": {
                "nst/jsontestsuite": "^1",
                "phpunit/phpunit": "^9.5"
            },
            "type": "library",
            "autoload": {
                "psr-4": {
                    "pcrov\\JsonReader\\": "src/"
                }
            },
            "notification-url": "https://packagist.org/downloads/",
            "license": [
                "MIT"
            ],
            "authors": [
                {
                    "name": "Paul Crovella",
                    "role": "developer"
                }
            ],
            "description": "JSON Pull Parser",
            "homepage": "https://github.com/pcrov/jsonreader",
            "keywords": [
                "json",
                "parser",
                "pull",
                "streaming"
            ],
            "support": {
                "issues": "https://github.com/pcrov/JsonReader/issues",
                "source": "https://github.com/pcrov/JsonReader/tree/1.0.2"
            },
            "time": "2021-11-21T12:11:18+00:00"
        },
        {
            "name": "pcrov/unicode",
            "version": "0.1.1",
            "source": {
                "type": "git",
                "url": "https://github.com/pcrov/Unicode.git",
                "reference": "28cef671af310806afe98abada5e12774bd0ac64"
            },
            "dist": {
                "type": "zip",
                "url": "https://api.github.com/repos/pcrov/Unicode/zipball/28cef671af310806afe98abada5e12774bd0ac64",
                "reference": "28cef671af310806afe98abada5e12774bd0ac64",
                "shasum": ""
            },
            "require": {
                "php": ">=7.3"
            },
            "require-dev": {
                "phpunit/phpunit": "^9.4.0"
            },
            "type": "library",
            "autoload": {
                "files": [
                    "src/functions.php"
                ]
            },
            "notification-url": "https://packagist.org/downloads/",
            "license": [
                "MIT"
            ],
            "authors": [
                {
                    "name": "Paul Crovella"
                }
            ],
            "description": "Miscellaneous Unicode utility functions",
            "homepage": "https://github.com/pcrov/unicode",
            "keywords": [
                "unicode",
                "utf-8"
            ],
            "support": {
                "issues": "https://github.com/pcrov/Unicode/issues",
                "source": "https://github.com/pcrov/Unicode/tree/0.1.1"
            },
            "time": "2020-10-26T13:33:18+00:00"
        },
        {
            "name": "pear/archive_tar",
            "version": "1.4.14",
            "source": {
                "type": "git",
                "url": "https://github.com/pear/Archive_Tar.git",
                "reference": "4d761c5334c790e45ef3245f0864b8955c562caa"
            },
            "dist": {
                "type": "zip",
                "url": "https://api.github.com/repos/pear/Archive_Tar/zipball/4d761c5334c790e45ef3245f0864b8955c562caa",
                "reference": "4d761c5334c790e45ef3245f0864b8955c562caa",
                "shasum": ""
            },
            "require": {
                "pear/pear-core-minimal": "^1.10.0alpha2",
                "php": ">=5.2.0"
            },
            "require-dev": {
                "phpunit/phpunit": "*"
            },
            "suggest": {
                "ext-bz2": "Bz2 compression support.",
                "ext-xz": "Lzma2 compression support.",
                "ext-zlib": "Gzip compression support."
            },
            "type": "library",
            "extra": {
                "branch-alias": {
                    "dev-master": "1.4.x-dev"
                }
            },
            "autoload": {
                "psr-0": {
                    "Archive_Tar": ""
                }
            },
            "notification-url": "https://packagist.org/downloads/",
            "include-path": [
                "./"
            ],
            "license": [
                "BSD-3-Clause"
            ],
            "authors": [
                {
                    "name": "Vincent Blavet",
                    "email": "vincent@phpconcept.net"
                },
                {
                    "name": "Greg Beaver",
                    "email": "greg@chiaraquartet.net"
                },
                {
                    "name": "Michiel Rook",
                    "email": "mrook@php.net"
                }
            ],
            "description": "Tar file management class with compression support (gzip, bzip2, lzma2)",
            "homepage": "https://github.com/pear/Archive_Tar",
            "keywords": [
                "archive",
                "tar"
            ],
            "support": {
                "issues": "http://pear.php.net/bugs/search.php?cmd=display&package_name[]=Archive_Tar",
                "source": "https://github.com/pear/Archive_Tar"
            },
            "funding": [
                {
                    "url": "https://github.com/mrook",
                    "type": "github"
                },
                {
                    "url": "https://www.patreon.com/michielrook",
                    "type": "patreon"
                }
            ],
            "time": "2021-07-20T13:53:39+00:00"
        },
        {
            "name": "pear/console_getopt",
            "version": "v1.4.3",
            "source": {
                "type": "git",
                "url": "https://github.com/pear/Console_Getopt.git",
                "reference": "a41f8d3e668987609178c7c4a9fe48fecac53fa0"
            },
            "dist": {
                "type": "zip",
                "url": "https://api.github.com/repos/pear/Console_Getopt/zipball/a41f8d3e668987609178c7c4a9fe48fecac53fa0",
                "reference": "a41f8d3e668987609178c7c4a9fe48fecac53fa0",
                "shasum": ""
            },
            "type": "library",
            "autoload": {
                "psr-0": {
                    "Console": "./"
                }
            },
            "notification-url": "https://packagist.org/downloads/",
            "include-path": [
                "./"
            ],
            "license": [
                "BSD-2-Clause"
            ],
            "authors": [
                {
                    "name": "Andrei Zmievski",
                    "email": "andrei@php.net",
                    "role": "Lead"
                },
                {
                    "name": "Stig Bakken",
                    "email": "stig@php.net",
                    "role": "Developer"
                },
                {
                    "name": "Greg Beaver",
                    "email": "cellog@php.net",
                    "role": "Helper"
                }
            ],
            "description": "More info available on: http://pear.php.net/package/Console_Getopt",
            "support": {
                "issues": "http://pear.php.net/bugs/search.php?cmd=display&package_name[]=Console_Getopt",
                "source": "https://github.com/pear/Console_Getopt"
            },
            "time": "2019-11-20T18:27:48+00:00"
        },
        {
            "name": "pear/http_request2",
            "version": "v2.5.1",
            "source": {
                "type": "git",
                "url": "https://github.com/pear/HTTP_Request2.git",
                "reference": "db4ce7844f838d3adca0513a77420c0fec22ed2d"
            },
            "dist": {
                "type": "zip",
                "url": "https://api.github.com/repos/pear/HTTP_Request2/zipball/db4ce7844f838d3adca0513a77420c0fec22ed2d",
                "reference": "db4ce7844f838d3adca0513a77420c0fec22ed2d",
                "shasum": ""
            },
            "require": {
                "pear/net_url2": "^2.2.0",
                "pear/pear_exception": "^1.0.0",
                "php": ">=5.6.0"
            },
            "require-dev": {
                "yoast/phpunit-polyfills": "^1.0.0"
            },
            "suggest": {
                "ext-curl": "Allows using cURL as a request backend.",
                "ext-fileinfo": "Adds support for looking up mime-types using finfo.",
                "ext-openssl": "Allows handling SSL requests when not using cURL.",
                "ext-zlib": "Allows handling gzip compressed responses."
            },
            "type": "library",
            "autoload": {
                "psr-0": {
                    "HTTP_Request2": ""
                }
            },
            "notification-url": "https://packagist.org/downloads/",
            "license": [
                "BSD-3-Clause"
            ],
            "authors": [
                {
                    "name": "Alexey Borzov",
                    "email": "avb@php.net"
                }
            ],
            "description": "Provides an easy way to perform HTTP requests.",
            "homepage": "https://pear.php.net/package/HTTP_Request2",
            "keywords": [
                "PEAR",
                "curl",
                "http",
                "request"
            ],
            "support": {
                "docs": "https://pear.php.net/manual/en/package.http.http-request2.php",
                "issues": "https://github.com/pear/HTTP_Request2/issues",
                "source": "https://github.com/pear/HTTP_Request2"
            },
            "time": "2022-01-06T18:20:25+00:00"
        },
        {
            "name": "pear/net_url2",
            "version": "v2.2.2",
            "source": {
                "type": "git",
                "url": "https://github.com/pear/Net_URL2.git",
                "reference": "07fd055820dbf466ee3990abe96d0e40a8791f9d"
            },
            "dist": {
                "type": "zip",
                "url": "https://api.github.com/repos/pear/Net_URL2/zipball/07fd055820dbf466ee3990abe96d0e40a8791f9d",
                "reference": "07fd055820dbf466ee3990abe96d0e40a8791f9d",
                "shasum": ""
            },
            "require": {
                "php": ">=5.1.4"
            },
            "require-dev": {
                "phpunit/phpunit": ">=3.3.0"
            },
            "type": "library",
            "extra": {
                "branch-alias": {
                    "dev-master": "2.2.x-dev"
                }
            },
            "autoload": {
                "classmap": [
                    "Net/URL2.php"
                ]
            },
            "notification-url": "https://packagist.org/downloads/",
            "include-path": [
                "./"
            ],
            "license": [
                "BSD-3-Clause"
            ],
            "authors": [
                {
                    "name": "David Coallier",
                    "email": "davidc@php.net"
                },
                {
                    "name": "Tom Klingenberg",
                    "email": "tkli@php.net"
                },
                {
                    "name": "Christian Schmidt",
                    "email": "chmidt@php.net"
                }
            ],
            "description": "Class for parsing and handling URL. Provides parsing of URLs into their constituent parts (scheme, host, path etc.), URL generation, and resolving of relative URLs.",
            "homepage": "https://github.com/pear/Net_URL2",
            "keywords": [
                "PEAR",
                "net",
                "networking",
                "rfc3986",
                "uri",
                "url"
            ],
            "support": {
                "issues": "https://pear.php.net/bugs/search.php?cmd=display&package_name[]=Net_URL2",
                "source": "https://github.com/pear/Net_URL2"
            },
            "time": "2017-08-25T06:16:11+00:00"
        },
        {
            "name": "pear/pear-core-minimal",
            "version": "v1.10.13",
            "source": {
                "type": "git",
                "url": "https://github.com/pear/pear-core-minimal.git",
                "reference": "aed862e95fd286c53cc546734868dc38ff4b5b1d"
            },
            "dist": {
                "type": "zip",
                "url": "https://api.github.com/repos/pear/pear-core-minimal/zipball/aed862e95fd286c53cc546734868dc38ff4b5b1d",
                "reference": "aed862e95fd286c53cc546734868dc38ff4b5b1d",
                "shasum": ""
            },
            "require": {
                "pear/console_getopt": "~1.4",
                "pear/pear_exception": "~1.0"
            },
            "replace": {
                "rsky/pear-core-min": "self.version"
            },
            "type": "library",
            "autoload": {
                "psr-0": {
                    "": "src/"
                }
            },
            "notification-url": "https://packagist.org/downloads/",
            "include-path": [
                "src/"
            ],
            "license": [
                "BSD-3-Clause"
            ],
            "authors": [
                {
                    "name": "Christian Weiske",
                    "email": "cweiske@php.net",
                    "role": "Lead"
                }
            ],
            "description": "Minimal set of PEAR core files to be used as composer dependency",
            "support": {
                "issues": "http://pear.php.net/bugs/search.php?cmd=display&package_name[]=PEAR",
                "source": "https://github.com/pear/pear-core-minimal"
            },
            "time": "2023-04-19T19:15:47+00:00"
        },
        {
            "name": "pear/pear_exception",
            "version": "v1.0.2",
            "source": {
                "type": "git",
                "url": "https://github.com/pear/PEAR_Exception.git",
                "reference": "b14fbe2ddb0b9f94f5b24cf08783d599f776fff0"
            },
            "dist": {
                "type": "zip",
                "url": "https://api.github.com/repos/pear/PEAR_Exception/zipball/b14fbe2ddb0b9f94f5b24cf08783d599f776fff0",
                "reference": "b14fbe2ddb0b9f94f5b24cf08783d599f776fff0",
                "shasum": ""
            },
            "require": {
                "php": ">=5.2.0"
            },
            "require-dev": {
                "phpunit/phpunit": "<9"
            },
            "type": "class",
            "extra": {
                "branch-alias": {
                    "dev-master": "1.0.x-dev"
                }
            },
            "autoload": {
                "classmap": [
                    "PEAR/"
                ]
            },
            "notification-url": "https://packagist.org/downloads/",
            "include-path": [
                "."
            ],
            "license": [
                "BSD-2-Clause"
            ],
            "authors": [
                {
                    "name": "Helgi Thormar",
                    "email": "dufuz@php.net"
                },
                {
                    "name": "Greg Beaver",
                    "email": "cellog@php.net"
                }
            ],
            "description": "The PEAR Exception base class.",
            "homepage": "https://github.com/pear/PEAR_Exception",
            "keywords": [
                "exception"
            ],
            "support": {
                "issues": "http://pear.php.net/bugs/search.php?cmd=display&package_name[]=PEAR_Exception",
                "source": "https://github.com/pear/PEAR_Exception"
            },
            "time": "2021-03-21T15:43:46+00:00"
        },
        {
            "name": "phing/phing",
            "version": "2.17.4",
            "source": {
                "type": "git",
                "url": "https://github.com/phingofficial/phing.git",
                "reference": "9f3bc8c72e65452686dcf64497e02a082f138908"
            },
            "dist": {
                "type": "zip",
                "url": "https://api.github.com/repos/phingofficial/phing/zipball/9f3bc8c72e65452686dcf64497e02a082f138908",
                "reference": "9f3bc8c72e65452686dcf64497e02a082f138908",
                "shasum": ""
            },
            "require": {
                "php": ">=5.2.0"
            },
            "require-dev": {
                "ext-pdo_sqlite": "*",
                "mikey179/vfsstream": "^1.6",
                "pdepend/pdepend": "2.x",
                "pear/archive_tar": "1.4.x",
                "pear/http_request2": "dev-trunk",
                "pear/net_growl": "dev-trunk",
                "pear/pear-core-minimal": "1.10.1",
                "pear/versioncontrol_git": "@dev",
                "pear/versioncontrol_svn": "~0.5",
                "phpdocumentor/phpdocumentor": "2.x",
                "phploc/phploc": "~2.0.6",
                "phpmd/phpmd": "~2.2",
                "phpunit/phpunit": ">=3.7",
                "sebastian/git": "~1.0",
                "sebastian/phpcpd": "2.x",
                "siad007/versioncontrol_hg": "^1.0",
                "simpletest/simpletest": "^1.1",
                "squizlabs/php_codesniffer": "~2.2",
                "symfony/yaml": "^2.8 || ^3.1 || ^4.0"
            },
            "suggest": {
                "pdepend/pdepend": "PHP version of JDepend",
                "pear/archive_tar": "Tar file management class",
                "pear/versioncontrol_git": "A library that provides OO interface to handle Git repository",
                "pear/versioncontrol_svn": "A simple OO-style interface for Subversion, the free/open-source version control system",
                "phpdocumentor/phpdocumentor": "Documentation Generator for PHP",
                "phploc/phploc": "A tool for quickly measuring the size of a PHP project",
                "phpmd/phpmd": "PHP version of PMD tool",
                "phpunit/php-code-coverage": "Library that provides collection, processing, and rendering functionality for PHP code coverage information",
                "phpunit/phpunit": "The PHP Unit Testing Framework",
                "sebastian/phpcpd": "Copy/Paste Detector (CPD) for PHP code",
                "siad007/versioncontrol_hg": "A library for interfacing with Mercurial repositories.",
                "tedivm/jshrink": "Javascript Minifier built in PHP"
            },
            "bin": [
                "bin/phing"
            ],
            "type": "library",
            "extra": {
                "branch-alias": {
                    "dev-master": "2.16.x-dev"
                }
            },
            "autoload": {
                "classmap": [
                    "classes/phing/"
                ]
            },
            "notification-url": "https://packagist.org/downloads/",
            "include-path": [
                "classes"
            ],
            "license": [
                "LGPL-3.0-only"
            ],
            "authors": [
                {
                    "name": "Michiel Rook",
                    "email": "mrook@php.net"
                },
                {
                    "name": "Phing Community",
                    "homepage": "https://www.phing.info/trac/wiki/Development/Contributors"
                }
            ],
            "description": "PHing Is Not GNU make; it's a PHP project build system or build tool based on Apache Ant.",
            "homepage": "https://www.phing.info/",
            "keywords": [
                "build",
                "phing",
                "task",
                "tool"
            ],
            "support": {
                "irc": "irc://irc.freenode.net/phing",
                "issues": "https://www.phing.info/trac/report",
                "source": "https://github.com/phingofficial/phing/tree/2.17.4"
            },
            "funding": [
                {
                    "url": "https://github.com/mrook",
                    "type": "github"
                },
                {
                    "url": "https://github.com/siad007",
                    "type": "github"
                },
                {
                    "url": "https://www.patreon.com/michielrook",
                    "type": "patreon"
                }
            ],
            "time": "2022-07-08T09:07:07+00:00"
        },
        {
            "name": "ppito/laminas-whoops",
            "version": "2.2.0",
            "source": {
                "type": "git",
                "url": "https://github.com/Ppito/laminas-whoops.git",
                "reference": "1507b42caeefc56511ab591ebd87c6700d111409"
            },
            "dist": {
                "type": "zip",
                "url": "https://api.github.com/repos/Ppito/laminas-whoops/zipball/1507b42caeefc56511ab591ebd87c6700d111409",
                "reference": "1507b42caeefc56511ab591ebd87c6700d111409",
                "shasum": ""
            },
            "require": {
                "filp/whoops": "^2.7",
                "laminas/laminas-eventmanager": "^3.2",
                "laminas/laminas-mvc": "^3.1",
                "laminas/laminas-servicemanager": "^3.4",
                "php": "^7.3 || ^8.0"
            },
            "type": "module",
            "autoload": {
                "psr-4": {
                    "WhoopsErrorHandler\\": "src/"
                }
            },
            "notification-url": "https://packagist.org/downloads/",
            "license": [
                "MIT"
            ],
            "authors": [
                {
                    "name": "Mickael TONNELIER",
                    "role": "Developer"
                }
            ],
            "description": "Laminas-Whoops, integrated whoops in Laminas Framework",
            "homepage": "https://github.com/ppito/laminas-whoops",
            "keywords": [
                "laminas",
                "php error",
                "whoops"
            ],
            "support": {
                "issues": "https://github.com/Ppito/laminas-whoops/issues",
                "source": "https://github.com/Ppito/laminas-whoops/tree/2.2.0"
            },
            "time": "2021-06-16T16:50:48+00:00"
        },
        {
            "name": "psr/cache",
            "version": "1.0.1",
            "source": {
                "type": "git",
                "url": "https://github.com/php-fig/cache.git",
                "reference": "d11b50ad223250cf17b86e38383413f5a6764bf8"
            },
            "dist": {
                "type": "zip",
                "url": "https://api.github.com/repos/php-fig/cache/zipball/d11b50ad223250cf17b86e38383413f5a6764bf8",
                "reference": "d11b50ad223250cf17b86e38383413f5a6764bf8",
                "shasum": ""
            },
            "require": {
                "php": ">=5.3.0"
            },
            "type": "library",
            "extra": {
                "branch-alias": {
                    "dev-master": "1.0.x-dev"
                }
            },
            "autoload": {
                "psr-4": {
                    "Psr\\Cache\\": "src/"
                }
            },
            "notification-url": "https://packagist.org/downloads/",
            "license": [
                "MIT"
            ],
            "authors": [
                {
                    "name": "PHP-FIG",
                    "homepage": "http://www.php-fig.org/"
                }
            ],
            "description": "Common interface for caching libraries",
            "keywords": [
                "cache",
                "psr",
                "psr-6"
            ],
            "support": {
                "source": "https://github.com/php-fig/cache/tree/master"
            },
            "time": "2016-08-06T20:24:11+00:00"
        },
        {
            "name": "psr/clock",
            "version": "1.0.0",
            "source": {
                "type": "git",
                "url": "https://github.com/php-fig/clock.git",
                "reference": "e41a24703d4560fd0acb709162f73b8adfc3aa0d"
            },
            "dist": {
                "type": "zip",
                "url": "https://api.github.com/repos/php-fig/clock/zipball/e41a24703d4560fd0acb709162f73b8adfc3aa0d",
                "reference": "e41a24703d4560fd0acb709162f73b8adfc3aa0d",
                "shasum": ""
            },
            "require": {
                "php": "^7.0 || ^8.0"
            },
            "type": "library",
            "autoload": {
                "psr-4": {
                    "Psr\\Clock\\": "src/"
                }
            },
            "notification-url": "https://packagist.org/downloads/",
            "license": [
                "MIT"
            ],
            "authors": [
                {
                    "name": "PHP-FIG",
                    "homepage": "https://www.php-fig.org/"
                }
            ],
            "description": "Common interface for reading the clock.",
            "homepage": "https://github.com/php-fig/clock",
            "keywords": [
                "clock",
                "now",
                "psr",
                "psr-20",
                "time"
            ],
            "support": {
                "issues": "https://github.com/php-fig/clock/issues",
                "source": "https://github.com/php-fig/clock/tree/1.0.0"
            },
            "time": "2022-11-25T14:36:26+00:00"
        },
        {
            "name": "psr/container",
            "version": "1.1.2",
            "source": {
                "type": "git",
                "url": "https://github.com/php-fig/container.git",
                "reference": "513e0666f7216c7459170d56df27dfcefe1689ea"
            },
            "dist": {
                "type": "zip",
                "url": "https://api.github.com/repos/php-fig/container/zipball/513e0666f7216c7459170d56df27dfcefe1689ea",
                "reference": "513e0666f7216c7459170d56df27dfcefe1689ea",
                "shasum": ""
            },
            "require": {
                "php": ">=7.4.0"
            },
            "type": "library",
            "autoload": {
                "psr-4": {
                    "Psr\\Container\\": "src/"
                }
            },
            "notification-url": "https://packagist.org/downloads/",
            "license": [
                "MIT"
            ],
            "authors": [
                {
                    "name": "PHP-FIG",
                    "homepage": "https://www.php-fig.org/"
                }
            ],
            "description": "Common Container Interface (PHP FIG PSR-11)",
            "homepage": "https://github.com/php-fig/container",
            "keywords": [
                "PSR-11",
                "container",
                "container-interface",
                "container-interop",
                "psr"
            ],
            "support": {
                "issues": "https://github.com/php-fig/container/issues",
                "source": "https://github.com/php-fig/container/tree/1.1.2"
            },
            "time": "2021-11-05T16:50:12+00:00"
        },
        {
            "name": "psr/event-dispatcher",
            "version": "1.0.0",
            "source": {
                "type": "git",
                "url": "https://github.com/php-fig/event-dispatcher.git",
                "reference": "dbefd12671e8a14ec7f180cab83036ed26714bb0"
            },
            "dist": {
                "type": "zip",
                "url": "https://api.github.com/repos/php-fig/event-dispatcher/zipball/dbefd12671e8a14ec7f180cab83036ed26714bb0",
                "reference": "dbefd12671e8a14ec7f180cab83036ed26714bb0",
                "shasum": ""
            },
            "require": {
                "php": ">=7.2.0"
            },
            "type": "library",
            "extra": {
                "branch-alias": {
                    "dev-master": "1.0.x-dev"
                }
            },
            "autoload": {
                "psr-4": {
                    "Psr\\EventDispatcher\\": "src/"
                }
            },
            "notification-url": "https://packagist.org/downloads/",
            "license": [
                "MIT"
            ],
            "authors": [
                {
                    "name": "PHP-FIG",
                    "homepage": "http://www.php-fig.org/"
                }
            ],
            "description": "Standard interfaces for event handling.",
            "keywords": [
                "events",
                "psr",
                "psr-14"
            ],
            "support": {
                "issues": "https://github.com/php-fig/event-dispatcher/issues",
                "source": "https://github.com/php-fig/event-dispatcher/tree/1.0.0"
            },
            "time": "2019-01-08T18:20:26+00:00"
        },
        {
            "name": "psr/http-factory",
            "version": "1.0.2",
            "source": {
                "type": "git",
                "url": "https://github.com/php-fig/http-factory.git",
                "reference": "e616d01114759c4c489f93b099585439f795fe35"
            },
            "dist": {
                "type": "zip",
                "url": "https://api.github.com/repos/php-fig/http-factory/zipball/e616d01114759c4c489f93b099585439f795fe35",
                "reference": "e616d01114759c4c489f93b099585439f795fe35",
                "shasum": ""
            },
            "require": {
                "php": ">=7.0.0",
                "psr/http-message": "^1.0 || ^2.0"
            },
            "type": "library",
            "extra": {
                "branch-alias": {
                    "dev-master": "1.0.x-dev"
                }
            },
            "autoload": {
                "psr-4": {
                    "Psr\\Http\\Message\\": "src/"
                }
            },
            "notification-url": "https://packagist.org/downloads/",
            "license": [
                "MIT"
            ],
            "authors": [
                {
                    "name": "PHP-FIG",
                    "homepage": "https://www.php-fig.org/"
                }
            ],
            "description": "Common interfaces for PSR-7 HTTP message factories",
            "keywords": [
                "factory",
                "http",
                "message",
                "psr",
                "psr-17",
                "psr-7",
                "request",
                "response"
            ],
            "support": {
                "source": "https://github.com/php-fig/http-factory/tree/1.0.2"
            },
            "time": "2023-04-10T20:10:41+00:00"
        },
        {
            "name": "psr/http-message",
            "version": "1.1",
            "source": {
                "type": "git",
                "url": "https://github.com/php-fig/http-message.git",
                "reference": "cb6ce4845ce34a8ad9e68117c10ee90a29919eba"
            },
            "dist": {
                "type": "zip",
                "url": "https://api.github.com/repos/php-fig/http-message/zipball/cb6ce4845ce34a8ad9e68117c10ee90a29919eba",
                "reference": "cb6ce4845ce34a8ad9e68117c10ee90a29919eba",
                "shasum": ""
            },
            "require": {
                "php": "^7.2 || ^8.0"
            },
            "type": "library",
            "extra": {
                "branch-alias": {
                    "dev-master": "1.1.x-dev"
                }
            },
            "autoload": {
                "psr-4": {
                    "Psr\\Http\\Message\\": "src/"
                }
            },
            "notification-url": "https://packagist.org/downloads/",
            "license": [
                "MIT"
            ],
            "authors": [
                {
                    "name": "PHP-FIG",
                    "homepage": "http://www.php-fig.org/"
                }
            ],
            "description": "Common interface for HTTP messages",
            "homepage": "https://github.com/php-fig/http-message",
            "keywords": [
                "http",
                "http-message",
                "psr",
                "psr-7",
                "request",
                "response"
            ],
            "support": {
                "source": "https://github.com/php-fig/http-message/tree/1.1"
            },
            "time": "2023-04-04T09:50:52+00:00"
        },
        {
            "name": "psr/log",
            "version": "1.1.4",
            "source": {
                "type": "git",
                "url": "https://github.com/php-fig/log.git",
                "reference": "d49695b909c3b7628b6289db5479a1c204601f11"
            },
            "dist": {
                "type": "zip",
                "url": "https://api.github.com/repos/php-fig/log/zipball/d49695b909c3b7628b6289db5479a1c204601f11",
                "reference": "d49695b909c3b7628b6289db5479a1c204601f11",
                "shasum": ""
            },
            "require": {
                "php": ">=5.3.0"
            },
            "type": "library",
            "extra": {
                "branch-alias": {
                    "dev-master": "1.1.x-dev"
                }
            },
            "autoload": {
                "psr-4": {
                    "Psr\\Log\\": "Psr/Log/"
                }
            },
            "notification-url": "https://packagist.org/downloads/",
            "license": [
                "MIT"
            ],
            "authors": [
                {
                    "name": "PHP-FIG",
                    "homepage": "https://www.php-fig.org/"
                }
            ],
            "description": "Common interface for logging libraries",
            "homepage": "https://github.com/php-fig/log",
            "keywords": [
                "log",
                "psr",
                "psr-3"
            ],
            "support": {
                "source": "https://github.com/php-fig/log/tree/1.1.4"
            },
            "time": "2021-05-03T11:20:27+00:00"
        },
        {
            "name": "psr/simple-cache",
            "version": "1.0.1",
            "source": {
                "type": "git",
                "url": "https://github.com/php-fig/simple-cache.git",
                "reference": "408d5eafb83c57f6365a3ca330ff23aa4a5fa39b"
            },
            "dist": {
                "type": "zip",
                "url": "https://api.github.com/repos/php-fig/simple-cache/zipball/408d5eafb83c57f6365a3ca330ff23aa4a5fa39b",
                "reference": "408d5eafb83c57f6365a3ca330ff23aa4a5fa39b",
                "shasum": ""
            },
            "require": {
                "php": ">=5.3.0"
            },
            "type": "library",
            "extra": {
                "branch-alias": {
                    "dev-master": "1.0.x-dev"
                }
            },
            "autoload": {
                "psr-4": {
                    "Psr\\SimpleCache\\": "src/"
                }
            },
            "notification-url": "https://packagist.org/downloads/",
            "license": [
                "MIT"
            ],
            "authors": [
                {
                    "name": "PHP-FIG",
                    "homepage": "http://www.php-fig.org/"
                }
            ],
            "description": "Common interfaces for simple caching",
            "keywords": [
                "cache",
                "caching",
                "psr",
                "psr-16",
                "simple-cache"
            ],
            "support": {
                "source": "https://github.com/php-fig/simple-cache/tree/master"
            },
            "time": "2017-10-23T01:57:42+00:00"
        },
        {
            "name": "scssphp/scssphp",
            "version": "v1.11.1",
            "source": {
                "type": "git",
                "url": "https://github.com/scssphp/scssphp.git",
                "reference": "ace2503684bab0dcc817d7614c8a54b865122414"
            },
            "dist": {
                "type": "zip",
                "url": "https://api.github.com/repos/scssphp/scssphp/zipball/ace2503684bab0dcc817d7614c8a54b865122414",
                "reference": "ace2503684bab0dcc817d7614c8a54b865122414",
                "shasum": ""
            },
            "require": {
                "ext-ctype": "*",
                "ext-json": "*",
                "php": ">=5.6.0"
            },
            "require-dev": {
                "bamarni/composer-bin-plugin": "^1.4",
                "phpunit/phpunit": "^5.7 || ^6.5 || ^7.5 || ^8.3 || ^9.4",
                "sass/sass-spec": "*",
                "squizlabs/php_codesniffer": "~3.5",
                "symfony/phpunit-bridge": "^5.1",
                "thoughtbot/bourbon": "^7.0",
                "twbs/bootstrap": "~5.0",
                "twbs/bootstrap4": "4.6.1",
                "zurb/foundation": "~6.7.0"
            },
            "suggest": {
                "ext-iconv": "Can be used as fallback when ext-mbstring is not available",
                "ext-mbstring": "For best performance, mbstring should be installed as it is faster than ext-iconv"
            },
            "bin": [
                "bin/pscss"
            ],
            "type": "library",
            "extra": {
                "bamarni-bin": {
                    "forward-command": false,
                    "bin-links": false
                }
            },
            "autoload": {
                "psr-4": {
                    "ScssPhp\\ScssPhp\\": "src/"
                }
            },
            "notification-url": "https://packagist.org/downloads/",
            "license": [
                "MIT"
            ],
            "authors": [
                {
                    "name": "Anthon Pang",
                    "email": "apang@softwaredevelopment.ca",
                    "homepage": "https://github.com/robocoder"
                },
                {
                    "name": "Cédric Morin",
                    "email": "cedric@yterium.com",
                    "homepage": "https://github.com/Cerdic"
                }
            ],
            "description": "scssphp is a compiler for SCSS written in PHP.",
            "homepage": "http://scssphp.github.io/scssphp/",
            "keywords": [
                "css",
                "less",
                "sass",
                "scss",
                "stylesheet"
            ],
            "support": {
                "issues": "https://github.com/scssphp/scssphp/issues",
                "source": "https://github.com/scssphp/scssphp/tree/v1.11.1"
            },
            "time": "2023-09-24T13:38:17+00:00"
        },
        {
            "name": "serialssolutions/summon",
            "version": "v1.3.1",
            "source": {
                "type": "git",
                "url": "https://github.com/summon/Summon.php.git",
                "reference": "78ef74123c7c15fe3ddc92c9c1368c5dae9e590d"
            },
            "dist": {
                "type": "zip",
                "url": "https://api.github.com/repos/summon/Summon.php/zipball/78ef74123c7c15fe3ddc92c9c1368c5dae9e590d",
                "reference": "78ef74123c7c15fe3ddc92c9c1368c5dae9e590d",
                "shasum": ""
            },
            "type": "library",
            "autoload": {
                "psr-0": {
                    "SerialsSolutions": ""
                }
            },
            "notification-url": "https://packagist.org/downloads/",
            "license": [
                "GPL-2.0"
            ],
            "authors": [
                {
                    "name": "Demian Katz",
                    "email": "demian.katz@villanova.edu"
                }
            ],
            "description": "Library for interacting with Serials Solutions' Summon API.",
            "support": {
                "issues": "https://github.com/summon/Summon.php/issues",
                "source": "https://github.com/summon/Summon.php/tree/v1.3.1"
            },
            "time": "2021-04-20T15:37:50+00:00"
        },
        {
            "name": "slm/locale",
            "version": "1.1.0",
            "source": {
                "type": "git",
                "url": "https://github.com/basz/SlmLocale.git",
                "reference": "42783f68a34d8afc3fdb048f40f3575559f5963e"
            },
            "dist": {
                "type": "zip",
                "url": "https://api.github.com/repos/basz/SlmLocale/zipball/42783f68a34d8afc3fdb048f40f3575559f5963e",
                "reference": "42783f68a34d8afc3fdb048f40f3575559f5963e",
                "shasum": ""
            },
            "require": {
                "ext-intl": "*",
                "laminas/laminas-eventmanager": "^3.1",
                "laminas/laminas-http": "^2.7",
                "laminas/laminas-modulemanager": "^2.8.2",
                "laminas/laminas-router": "^3.0",
                "laminas/laminas-servicemanager": "^3.2",
                "laminas/laminas-stdlib": "^3.2.1",
                "laminas/laminas-view": "^2.9.0",
                "php": "^7.2 || ~8.0.0 || ~8.1.0 || ~8.2.0"
            },
            "require-dev": {
                "friendsofphp/php-cs-fixer": "^3.13.0",
                "laminas/laminas-mvc": "^3.1",
                "php-coveralls/php-coveralls": "^2.4.3",
                "phpspec/prophecy-phpunit": "^2.0.1",
                "phpunit/phpunit": "^9.5.26"
            },
            "suggest": {
                "laminas/laminas-mvc": "For using the router in the UriPath strategy"
            },
            "type": "library",
            "autoload": {
                "psr-4": {
                    "SlmLocale\\": "src/SlmLocale/"
                }
            },
            "notification-url": "https://packagist.org/downloads/",
            "license": [
                "BSD-3-Clause"
            ],
            "authors": [
                {
                    "name": "Jurian Sluiman",
                    "email": "jurian@juriansluiman.nl",
                    "homepage": "http://juriansluiman.nl"
                }
            ],
            "description": "Automatic detection of locales for Laminas",
            "homepage": "https://github.com/juriansluiman/SlmLocale",
            "keywords": [
                "Zend Framework",
                "i18n",
                "laminas",
                "locale",
                "zf"
            ],
            "support": {
                "issues": "https://github.com/basz/SlmLocale/issues",
                "source": "https://github.com/basz/SlmLocale/tree/1.1.0"
            },
            "time": "2023-07-10T06:50:57+00:00"
        },
        {
            "name": "stella-maris/clock",
            "version": "0.1.7",
            "source": {
                "type": "git",
                "url": "https://github.com/stella-maris-solutions/clock.git",
                "reference": "fa23ce16019289a18bb3446fdecd45befcdd94f8"
            },
            "dist": {
                "type": "zip",
                "url": "https://api.github.com/repos/stella-maris-solutions/clock/zipball/fa23ce16019289a18bb3446fdecd45befcdd94f8",
                "reference": "fa23ce16019289a18bb3446fdecd45befcdd94f8",
                "shasum": ""
            },
            "require": {
                "php": "^7.0|^8.0",
                "psr/clock": "^1.0"
            },
            "type": "library",
            "autoload": {
                "psr-4": {
                    "StellaMaris\\Clock\\": "src"
                }
            },
            "notification-url": "https://packagist.org/downloads/",
            "license": [
                "MIT"
            ],
            "authors": [
                {
                    "name": "Andreas Heigl",
                    "role": "Maintainer"
                }
            ],
            "description": "A pre-release of the proposed PSR-20 Clock-Interface",
            "homepage": "https://gitlab.com/stella-maris/clock",
            "keywords": [
                "clock",
                "datetime",
                "point in time",
                "psr20"
            ],
            "support": {
                "source": "https://github.com/stella-maris-solutions/clock/tree/0.1.7"
            },
            "time": "2022-11-25T16:15:06+00:00"
        },
        {
            "name": "steverhoades/oauth2-openid-connect-server",
            "version": "v2.6.1",
            "source": {
                "type": "git",
                "url": "https://github.com/steverhoades/oauth2-openid-connect-server.git",
                "reference": "269c4dc071519e8220e249cbdee9b0723e95215e"
            },
            "dist": {
                "type": "zip",
                "url": "https://api.github.com/repos/steverhoades/oauth2-openid-connect-server/zipball/269c4dc071519e8220e249cbdee9b0723e95215e",
                "reference": "269c4dc071519e8220e249cbdee9b0723e95215e",
                "shasum": ""
            },
            "require": {
                "lcobucci/jwt": "4.1.5|^4.2|^4.3|^5.0",
                "league/oauth2-server": "^5.1|^6.0|^7.0|^8.0"
            },
            "require-dev": {
                "laminas/laminas-diactoros": "^1.3.2",
                "phpunit/phpunit": "^5.0|^9.5"
            },
            "type": "library",
            "autoload": {
                "psr-4": {
                    "OpenIDConnectServer\\": "src/"
                }
            },
            "notification-url": "https://packagist.org/downloads/",
            "license": [
                "MIT"
            ],
            "authors": [
                {
                    "name": "Steve Rhoades",
                    "email": "sedonami@gmail.com"
                }
            ],
            "description": "An OpenID Connect Server that sites on The PHP League's OAuth2 Server",
            "support": {
                "issues": "https://github.com/steverhoades/oauth2-openid-connect-server/issues",
                "source": "https://github.com/steverhoades/oauth2-openid-connect-server/tree/v2.6.1"
            },
            "time": "2023-09-08T16:15:47+00:00"
        },
        {
            "name": "swagger-api/swagger-ui",
            "version": "v5.9.0",
            "source": {
                "type": "git",
                "url": "https://github.com/swagger-api/swagger-ui.git",
                "reference": "cbfc3e949d3d9e2b71d566fb722cb3970036f593"
            },
            "dist": {
                "type": "zip",
                "url": "https://api.github.com/repos/swagger-api/swagger-ui/zipball/cbfc3e949d3d9e2b71d566fb722cb3970036f593",
                "reference": "cbfc3e949d3d9e2b71d566fb722cb3970036f593",
                "shasum": ""
            },
            "type": "library",
            "notification-url": "https://packagist.org/downloads/",
            "license": [
                "Apache-2.0"
            ],
            "authors": [
                {
                    "name": "Anna Bodnia",
                    "email": "anna.bodnia@gmail.com"
                },
                {
                    "name": "Buu Nguyen",
                    "email": "buunguyen@gmail.com"
                },
                {
                    "name": "Josh Ponelat",
                    "email": "jponelat@gmail.com"
                },
                {
                    "name": "Kyle Shockey",
                    "email": "kyleshockey1@gmail.com"
                },
                {
                    "name": "Robert Barnwell",
                    "email": "robert@robertismy.name"
                },
                {
                    "name": "Sahar Jafari",
                    "email": "shr.jafari@gmail.com"
                }
            ],
            "description": " Swagger UI is a collection of HTML, Javascript, and CSS assets that dynamically generate beautiful documentation from a Swagger-compliant API.",
            "homepage": "http://swagger.io",
            "keywords": [
                "api",
                "documentation",
                "openapi",
                "specification",
                "swagger",
                "ui"
            ],
            "support": {
                "issues": "https://github.com/swagger-api/swagger-ui/issues",
                "source": "https://github.com/swagger-api/swagger-ui/tree/v5.9.0"
            },
            "time": "2023-09-29T12:27:07+00:00"
        },
        {
            "name": "symfony/console",
            "version": "v5.4.28",
            "source": {
                "type": "git",
                "url": "https://github.com/symfony/console.git",
                "reference": "f4f71842f24c2023b91237c72a365306f3c58827"
            },
            "dist": {
                "type": "zip",
                "url": "https://api.github.com/repos/symfony/console/zipball/f4f71842f24c2023b91237c72a365306f3c58827",
                "reference": "f4f71842f24c2023b91237c72a365306f3c58827",
                "shasum": ""
            },
            "require": {
                "php": ">=7.2.5",
                "symfony/deprecation-contracts": "^2.1|^3",
                "symfony/polyfill-mbstring": "~1.0",
                "symfony/polyfill-php73": "^1.9",
                "symfony/polyfill-php80": "^1.16",
                "symfony/service-contracts": "^1.1|^2|^3",
                "symfony/string": "^5.1|^6.0"
            },
            "conflict": {
                "psr/log": ">=3",
                "symfony/dependency-injection": "<4.4",
                "symfony/dotenv": "<5.1",
                "symfony/event-dispatcher": "<4.4",
                "symfony/lock": "<4.4",
                "symfony/process": "<4.4"
            },
            "provide": {
                "psr/log-implementation": "1.0|2.0"
            },
            "require-dev": {
                "psr/log": "^1|^2",
                "symfony/config": "^4.4|^5.0|^6.0",
                "symfony/dependency-injection": "^4.4|^5.0|^6.0",
                "symfony/event-dispatcher": "^4.4|^5.0|^6.0",
                "symfony/lock": "^4.4|^5.0|^6.0",
                "symfony/process": "^4.4|^5.0|^6.0",
                "symfony/var-dumper": "^4.4|^5.0|^6.0"
            },
            "suggest": {
                "psr/log": "For using the console logger",
                "symfony/event-dispatcher": "",
                "symfony/lock": "",
                "symfony/process": ""
            },
            "type": "library",
            "autoload": {
                "psr-4": {
                    "Symfony\\Component\\Console\\": ""
                },
                "exclude-from-classmap": [
                    "/Tests/"
                ]
            },
            "notification-url": "https://packagist.org/downloads/",
            "license": [
                "MIT"
            ],
            "authors": [
                {
                    "name": "Fabien Potencier",
                    "email": "fabien@symfony.com"
                },
                {
                    "name": "Symfony Community",
                    "homepage": "https://symfony.com/contributors"
                }
            ],
            "description": "Eases the creation of beautiful and testable command line interfaces",
            "homepage": "https://symfony.com",
            "keywords": [
                "cli",
                "command-line",
                "console",
                "terminal"
            ],
            "support": {
                "source": "https://github.com/symfony/console/tree/v5.4.28"
            },
            "funding": [
                {
                    "url": "https://symfony.com/sponsor",
                    "type": "custom"
                },
                {
                    "url": "https://github.com/fabpot",
                    "type": "github"
                },
                {
                    "url": "https://tidelift.com/funding/github/packagist/symfony/symfony",
                    "type": "tidelift"
                }
            ],
            "time": "2023-08-07T06:12:30+00:00"
        },
        {
            "name": "symfony/deprecation-contracts",
            "version": "v2.5.2",
            "source": {
                "type": "git",
                "url": "https://github.com/symfony/deprecation-contracts.git",
                "reference": "e8b495ea28c1d97b5e0c121748d6f9b53d075c66"
            },
            "dist": {
                "type": "zip",
                "url": "https://api.github.com/repos/symfony/deprecation-contracts/zipball/e8b495ea28c1d97b5e0c121748d6f9b53d075c66",
                "reference": "e8b495ea28c1d97b5e0c121748d6f9b53d075c66",
                "shasum": ""
            },
            "require": {
                "php": ">=7.1"
            },
            "type": "library",
            "extra": {
                "branch-alias": {
                    "dev-main": "2.5-dev"
                },
                "thanks": {
                    "name": "symfony/contracts",
                    "url": "https://github.com/symfony/contracts"
                }
            },
            "autoload": {
                "files": [
                    "function.php"
                ]
            },
            "notification-url": "https://packagist.org/downloads/",
            "license": [
                "MIT"
            ],
            "authors": [
                {
                    "name": "Nicolas Grekas",
                    "email": "p@tchwork.com"
                },
                {
                    "name": "Symfony Community",
                    "homepage": "https://symfony.com/contributors"
                }
            ],
            "description": "A generic function and convention to trigger deprecation notices",
            "homepage": "https://symfony.com",
            "support": {
                "source": "https://github.com/symfony/deprecation-contracts/tree/v2.5.2"
            },
            "funding": [
                {
                    "url": "https://symfony.com/sponsor",
                    "type": "custom"
                },
                {
                    "url": "https://github.com/fabpot",
                    "type": "github"
                },
                {
                    "url": "https://tidelift.com/funding/github/packagist/symfony/symfony",
                    "type": "tidelift"
                }
            ],
            "time": "2022-01-02T09:53:40+00:00"
        },
        {
            "name": "symfony/polyfill-ctype",
            "version": "v1.28.0",
            "source": {
                "type": "git",
                "url": "https://github.com/symfony/polyfill-ctype.git",
                "reference": "ea208ce43cbb04af6867b4fdddb1bdbf84cc28cb"
            },
            "dist": {
                "type": "zip",
                "url": "https://api.github.com/repos/symfony/polyfill-ctype/zipball/ea208ce43cbb04af6867b4fdddb1bdbf84cc28cb",
                "reference": "ea208ce43cbb04af6867b4fdddb1bdbf84cc28cb",
                "shasum": ""
            },
            "require": {
                "php": ">=7.1"
            },
            "provide": {
                "ext-ctype": "*"
            },
            "suggest": {
                "ext-ctype": "For best performance"
            },
            "type": "library",
            "extra": {
                "branch-alias": {
                    "dev-main": "1.28-dev"
                },
                "thanks": {
                    "name": "symfony/polyfill",
                    "url": "https://github.com/symfony/polyfill"
                }
            },
            "autoload": {
                "files": [
                    "bootstrap.php"
                ],
                "psr-4": {
                    "Symfony\\Polyfill\\Ctype\\": ""
                }
            },
            "notification-url": "https://packagist.org/downloads/",
            "license": [
                "MIT"
            ],
            "authors": [
                {
                    "name": "Gert de Pagter",
                    "email": "BackEndTea@gmail.com"
                },
                {
                    "name": "Symfony Community",
                    "homepage": "https://symfony.com/contributors"
                }
            ],
            "description": "Symfony polyfill for ctype functions",
            "homepage": "https://symfony.com",
            "keywords": [
                "compatibility",
                "ctype",
                "polyfill",
                "portable"
            ],
            "support": {
                "source": "https://github.com/symfony/polyfill-ctype/tree/v1.28.0"
            },
            "funding": [
                {
                    "url": "https://symfony.com/sponsor",
                    "type": "custom"
                },
                {
                    "url": "https://github.com/fabpot",
                    "type": "github"
                },
                {
                    "url": "https://tidelift.com/funding/github/packagist/symfony/symfony",
                    "type": "tidelift"
                }
            ],
            "time": "2023-01-26T09:26:14+00:00"
        },
        {
            "name": "symfony/polyfill-intl-grapheme",
            "version": "v1.28.0",
            "source": {
                "type": "git",
                "url": "https://github.com/symfony/polyfill-intl-grapheme.git",
                "reference": "875e90aeea2777b6f135677f618529449334a612"
            },
            "dist": {
                "type": "zip",
                "url": "https://api.github.com/repos/symfony/polyfill-intl-grapheme/zipball/875e90aeea2777b6f135677f618529449334a612",
                "reference": "875e90aeea2777b6f135677f618529449334a612",
                "shasum": ""
            },
            "require": {
                "php": ">=7.1"
            },
            "suggest": {
                "ext-intl": "For best performance"
            },
            "type": "library",
            "extra": {
                "branch-alias": {
                    "dev-main": "1.28-dev"
                },
                "thanks": {
                    "name": "symfony/polyfill",
                    "url": "https://github.com/symfony/polyfill"
                }
            },
            "autoload": {
                "files": [
                    "bootstrap.php"
                ],
                "psr-4": {
                    "Symfony\\Polyfill\\Intl\\Grapheme\\": ""
                }
            },
            "notification-url": "https://packagist.org/downloads/",
            "license": [
                "MIT"
            ],
            "authors": [
                {
                    "name": "Nicolas Grekas",
                    "email": "p@tchwork.com"
                },
                {
                    "name": "Symfony Community",
                    "homepage": "https://symfony.com/contributors"
                }
            ],
            "description": "Symfony polyfill for intl's grapheme_* functions",
            "homepage": "https://symfony.com",
            "keywords": [
                "compatibility",
                "grapheme",
                "intl",
                "polyfill",
                "portable",
                "shim"
            ],
            "support": {
                "source": "https://github.com/symfony/polyfill-intl-grapheme/tree/v1.28.0"
            },
            "funding": [
                {
                    "url": "https://symfony.com/sponsor",
                    "type": "custom"
                },
                {
                    "url": "https://github.com/fabpot",
                    "type": "github"
                },
                {
                    "url": "https://tidelift.com/funding/github/packagist/symfony/symfony",
                    "type": "tidelift"
                }
            ],
            "time": "2023-01-26T09:26:14+00:00"
        },
        {
            "name": "symfony/polyfill-intl-idn",
            "version": "v1.28.0",
            "source": {
                "type": "git",
                "url": "https://github.com/symfony/polyfill-intl-idn.git",
                "reference": "ecaafce9f77234a6a449d29e49267ba10499116d"
            },
            "dist": {
                "type": "zip",
                "url": "https://api.github.com/repos/symfony/polyfill-intl-idn/zipball/ecaafce9f77234a6a449d29e49267ba10499116d",
                "reference": "ecaafce9f77234a6a449d29e49267ba10499116d",
                "shasum": ""
            },
            "require": {
                "php": ">=7.1",
                "symfony/polyfill-intl-normalizer": "^1.10",
                "symfony/polyfill-php72": "^1.10"
            },
            "suggest": {
                "ext-intl": "For best performance"
            },
            "type": "library",
            "extra": {
                "branch-alias": {
                    "dev-main": "1.28-dev"
                },
                "thanks": {
                    "name": "symfony/polyfill",
                    "url": "https://github.com/symfony/polyfill"
                }
            },
            "autoload": {
                "files": [
                    "bootstrap.php"
                ],
                "psr-4": {
                    "Symfony\\Polyfill\\Intl\\Idn\\": ""
                }
            },
            "notification-url": "https://packagist.org/downloads/",
            "license": [
                "MIT"
            ],
            "authors": [
                {
                    "name": "Laurent Bassin",
                    "email": "laurent@bassin.info"
                },
                {
                    "name": "Trevor Rowbotham",
                    "email": "trevor.rowbotham@pm.me"
                },
                {
                    "name": "Symfony Community",
                    "homepage": "https://symfony.com/contributors"
                }
            ],
            "description": "Symfony polyfill for intl's idn_to_ascii and idn_to_utf8 functions",
            "homepage": "https://symfony.com",
            "keywords": [
                "compatibility",
                "idn",
                "intl",
                "polyfill",
                "portable",
                "shim"
            ],
            "support": {
                "source": "https://github.com/symfony/polyfill-intl-idn/tree/v1.28.0"
            },
            "funding": [
                {
                    "url": "https://symfony.com/sponsor",
                    "type": "custom"
                },
                {
                    "url": "https://github.com/fabpot",
                    "type": "github"
                },
                {
                    "url": "https://tidelift.com/funding/github/packagist/symfony/symfony",
                    "type": "tidelift"
                }
            ],
            "time": "2023-01-26T09:30:37+00:00"
        },
        {
            "name": "symfony/polyfill-intl-normalizer",
            "version": "v1.28.0",
            "source": {
                "type": "git",
                "url": "https://github.com/symfony/polyfill-intl-normalizer.git",
                "reference": "8c4ad05dd0120b6a53c1ca374dca2ad0a1c4ed92"
            },
            "dist": {
                "type": "zip",
                "url": "https://api.github.com/repos/symfony/polyfill-intl-normalizer/zipball/8c4ad05dd0120b6a53c1ca374dca2ad0a1c4ed92",
                "reference": "8c4ad05dd0120b6a53c1ca374dca2ad0a1c4ed92",
                "shasum": ""
            },
            "require": {
                "php": ">=7.1"
            },
            "suggest": {
                "ext-intl": "For best performance"
            },
            "type": "library",
            "extra": {
                "branch-alias": {
                    "dev-main": "1.28-dev"
                },
                "thanks": {
                    "name": "symfony/polyfill",
                    "url": "https://github.com/symfony/polyfill"
                }
            },
            "autoload": {
                "files": [
                    "bootstrap.php"
                ],
                "psr-4": {
                    "Symfony\\Polyfill\\Intl\\Normalizer\\": ""
                },
                "classmap": [
                    "Resources/stubs"
                ]
            },
            "notification-url": "https://packagist.org/downloads/",
            "license": [
                "MIT"
            ],
            "authors": [
                {
                    "name": "Nicolas Grekas",
                    "email": "p@tchwork.com"
                },
                {
                    "name": "Symfony Community",
                    "homepage": "https://symfony.com/contributors"
                }
            ],
            "description": "Symfony polyfill for intl's Normalizer class and related functions",
            "homepage": "https://symfony.com",
            "keywords": [
                "compatibility",
                "intl",
                "normalizer",
                "polyfill",
                "portable",
                "shim"
            ],
            "support": {
                "source": "https://github.com/symfony/polyfill-intl-normalizer/tree/v1.28.0"
            },
            "funding": [
                {
                    "url": "https://symfony.com/sponsor",
                    "type": "custom"
                },
                {
                    "url": "https://github.com/fabpot",
                    "type": "github"
                },
                {
                    "url": "https://tidelift.com/funding/github/packagist/symfony/symfony",
                    "type": "tidelift"
                }
            ],
            "time": "2023-01-26T09:26:14+00:00"
        },
        {
            "name": "symfony/polyfill-mbstring",
            "version": "v1.28.0",
            "source": {
                "type": "git",
                "url": "https://github.com/symfony/polyfill-mbstring.git",
                "reference": "42292d99c55abe617799667f454222c54c60e229"
            },
            "dist": {
                "type": "zip",
                "url": "https://api.github.com/repos/symfony/polyfill-mbstring/zipball/42292d99c55abe617799667f454222c54c60e229",
                "reference": "42292d99c55abe617799667f454222c54c60e229",
                "shasum": ""
            },
            "require": {
                "php": ">=7.1"
            },
            "provide": {
                "ext-mbstring": "*"
            },
            "suggest": {
                "ext-mbstring": "For best performance"
            },
            "type": "library",
            "extra": {
                "branch-alias": {
                    "dev-main": "1.28-dev"
                },
                "thanks": {
                    "name": "symfony/polyfill",
                    "url": "https://github.com/symfony/polyfill"
                }
            },
            "autoload": {
                "files": [
                    "bootstrap.php"
                ],
                "psr-4": {
                    "Symfony\\Polyfill\\Mbstring\\": ""
                }
            },
            "notification-url": "https://packagist.org/downloads/",
            "license": [
                "MIT"
            ],
            "authors": [
                {
                    "name": "Nicolas Grekas",
                    "email": "p@tchwork.com"
                },
                {
                    "name": "Symfony Community",
                    "homepage": "https://symfony.com/contributors"
                }
            ],
            "description": "Symfony polyfill for the Mbstring extension",
            "homepage": "https://symfony.com",
            "keywords": [
                "compatibility",
                "mbstring",
                "polyfill",
                "portable",
                "shim"
            ],
            "support": {
                "source": "https://github.com/symfony/polyfill-mbstring/tree/v1.28.0"
            },
            "funding": [
                {
                    "url": "https://symfony.com/sponsor",
                    "type": "custom"
                },
                {
                    "url": "https://github.com/fabpot",
                    "type": "github"
                },
                {
                    "url": "https://tidelift.com/funding/github/packagist/symfony/symfony",
                    "type": "tidelift"
                }
            ],
            "time": "2023-07-28T09:04:16+00:00"
        },
        {
            "name": "symfony/polyfill-php72",
            "version": "v1.28.0",
            "source": {
                "type": "git",
                "url": "https://github.com/symfony/polyfill-php72.git",
                "reference": "70f4aebd92afca2f865444d30a4d2151c13c3179"
            },
            "dist": {
                "type": "zip",
                "url": "https://api.github.com/repos/symfony/polyfill-php72/zipball/70f4aebd92afca2f865444d30a4d2151c13c3179",
                "reference": "70f4aebd92afca2f865444d30a4d2151c13c3179",
                "shasum": ""
            },
            "require": {
                "php": ">=7.1"
            },
            "type": "library",
            "extra": {
                "branch-alias": {
                    "dev-main": "1.28-dev"
                },
                "thanks": {
                    "name": "symfony/polyfill",
                    "url": "https://github.com/symfony/polyfill"
                }
            },
            "autoload": {
                "files": [
                    "bootstrap.php"
                ],
                "psr-4": {
                    "Symfony\\Polyfill\\Php72\\": ""
                }
            },
            "notification-url": "https://packagist.org/downloads/",
            "license": [
                "MIT"
            ],
            "authors": [
                {
                    "name": "Nicolas Grekas",
                    "email": "p@tchwork.com"
                },
                {
                    "name": "Symfony Community",
                    "homepage": "https://symfony.com/contributors"
                }
            ],
            "description": "Symfony polyfill backporting some PHP 7.2+ features to lower PHP versions",
            "homepage": "https://symfony.com",
            "keywords": [
                "compatibility",
                "polyfill",
                "portable",
                "shim"
            ],
            "support": {
                "source": "https://github.com/symfony/polyfill-php72/tree/v1.28.0"
            },
            "funding": [
                {
                    "url": "https://symfony.com/sponsor",
                    "type": "custom"
                },
                {
                    "url": "https://github.com/fabpot",
                    "type": "github"
                },
                {
                    "url": "https://tidelift.com/funding/github/packagist/symfony/symfony",
                    "type": "tidelift"
                }
            ],
            "time": "2023-01-26T09:26:14+00:00"
        },
        {
            "name": "symfony/polyfill-php73",
            "version": "v1.28.0",
            "source": {
                "type": "git",
                "url": "https://github.com/symfony/polyfill-php73.git",
                "reference": "fe2f306d1d9d346a7fee353d0d5012e401e984b5"
            },
            "dist": {
                "type": "zip",
                "url": "https://api.github.com/repos/symfony/polyfill-php73/zipball/fe2f306d1d9d346a7fee353d0d5012e401e984b5",
                "reference": "fe2f306d1d9d346a7fee353d0d5012e401e984b5",
                "shasum": ""
            },
            "require": {
                "php": ">=7.1"
            },
            "type": "library",
            "extra": {
                "branch-alias": {
                    "dev-main": "1.28-dev"
                },
                "thanks": {
                    "name": "symfony/polyfill",
                    "url": "https://github.com/symfony/polyfill"
                }
            },
            "autoload": {
                "files": [
                    "bootstrap.php"
                ],
                "psr-4": {
                    "Symfony\\Polyfill\\Php73\\": ""
                },
                "classmap": [
                    "Resources/stubs"
                ]
            },
            "notification-url": "https://packagist.org/downloads/",
            "license": [
                "MIT"
            ],
            "authors": [
                {
                    "name": "Nicolas Grekas",
                    "email": "p@tchwork.com"
                },
                {
                    "name": "Symfony Community",
                    "homepage": "https://symfony.com/contributors"
                }
            ],
            "description": "Symfony polyfill backporting some PHP 7.3+ features to lower PHP versions",
            "homepage": "https://symfony.com",
            "keywords": [
                "compatibility",
                "polyfill",
                "portable",
                "shim"
            ],
            "support": {
                "source": "https://github.com/symfony/polyfill-php73/tree/v1.28.0"
            },
            "funding": [
                {
                    "url": "https://symfony.com/sponsor",
                    "type": "custom"
                },
                {
                    "url": "https://github.com/fabpot",
                    "type": "github"
                },
                {
                    "url": "https://tidelift.com/funding/github/packagist/symfony/symfony",
                    "type": "tidelift"
                }
            ],
            "time": "2023-01-26T09:26:14+00:00"
        },
        {
            "name": "symfony/polyfill-php80",
            "version": "v1.28.0",
            "source": {
                "type": "git",
                "url": "https://github.com/symfony/polyfill-php80.git",
                "reference": "6caa57379c4aec19c0a12a38b59b26487dcfe4b5"
            },
            "dist": {
                "type": "zip",
                "url": "https://api.github.com/repos/symfony/polyfill-php80/zipball/6caa57379c4aec19c0a12a38b59b26487dcfe4b5",
                "reference": "6caa57379c4aec19c0a12a38b59b26487dcfe4b5",
                "shasum": ""
            },
            "require": {
                "php": ">=7.1"
            },
            "type": "library",
            "extra": {
                "branch-alias": {
                    "dev-main": "1.28-dev"
                },
                "thanks": {
                    "name": "symfony/polyfill",
                    "url": "https://github.com/symfony/polyfill"
                }
            },
            "autoload": {
                "files": [
                    "bootstrap.php"
                ],
                "psr-4": {
                    "Symfony\\Polyfill\\Php80\\": ""
                },
                "classmap": [
                    "Resources/stubs"
                ]
            },
            "notification-url": "https://packagist.org/downloads/",
            "license": [
                "MIT"
            ],
            "authors": [
                {
                    "name": "Ion Bazan",
                    "email": "ion.bazan@gmail.com"
                },
                {
                    "name": "Nicolas Grekas",
                    "email": "p@tchwork.com"
                },
                {
                    "name": "Symfony Community",
                    "homepage": "https://symfony.com/contributors"
                }
            ],
            "description": "Symfony polyfill backporting some PHP 8.0+ features to lower PHP versions",
            "homepage": "https://symfony.com",
            "keywords": [
                "compatibility",
                "polyfill",
                "portable",
                "shim"
            ],
            "support": {
                "source": "https://github.com/symfony/polyfill-php80/tree/v1.28.0"
            },
            "funding": [
                {
                    "url": "https://symfony.com/sponsor",
                    "type": "custom"
                },
                {
                    "url": "https://github.com/fabpot",
                    "type": "github"
                },
                {
                    "url": "https://tidelift.com/funding/github/packagist/symfony/symfony",
                    "type": "tidelift"
                }
            ],
            "time": "2023-01-26T09:26:14+00:00"
        },
        {
            "name": "symfony/service-contracts",
            "version": "v2.5.2",
            "source": {
                "type": "git",
                "url": "https://github.com/symfony/service-contracts.git",
                "reference": "4b426aac47d6427cc1a1d0f7e2ac724627f5966c"
            },
            "dist": {
                "type": "zip",
                "url": "https://api.github.com/repos/symfony/service-contracts/zipball/4b426aac47d6427cc1a1d0f7e2ac724627f5966c",
                "reference": "4b426aac47d6427cc1a1d0f7e2ac724627f5966c",
                "shasum": ""
            },
            "require": {
                "php": ">=7.2.5",
                "psr/container": "^1.1",
                "symfony/deprecation-contracts": "^2.1|^3"
            },
            "conflict": {
                "ext-psr": "<1.1|>=2"
            },
            "suggest": {
                "symfony/service-implementation": ""
            },
            "type": "library",
            "extra": {
                "branch-alias": {
                    "dev-main": "2.5-dev"
                },
                "thanks": {
                    "name": "symfony/contracts",
                    "url": "https://github.com/symfony/contracts"
                }
            },
            "autoload": {
                "psr-4": {
                    "Symfony\\Contracts\\Service\\": ""
                }
            },
            "notification-url": "https://packagist.org/downloads/",
            "license": [
                "MIT"
            ],
            "authors": [
                {
                    "name": "Nicolas Grekas",
                    "email": "p@tchwork.com"
                },
                {
                    "name": "Symfony Community",
                    "homepage": "https://symfony.com/contributors"
                }
            ],
            "description": "Generic abstractions related to writing services",
            "homepage": "https://symfony.com",
            "keywords": [
                "abstractions",
                "contracts",
                "decoupling",
                "interfaces",
                "interoperability",
                "standards"
            ],
            "support": {
                "source": "https://github.com/symfony/service-contracts/tree/v2.5.2"
            },
            "funding": [
                {
                    "url": "https://symfony.com/sponsor",
                    "type": "custom"
                },
                {
                    "url": "https://github.com/fabpot",
                    "type": "github"
                },
                {
                    "url": "https://tidelift.com/funding/github/packagist/symfony/symfony",
                    "type": "tidelift"
                }
            ],
            "time": "2022-05-30T19:17:29+00:00"
        },
        {
            "name": "symfony/string",
            "version": "v5.4.29",
            "source": {
                "type": "git",
                "url": "https://github.com/symfony/string.git",
                "reference": "e41bdc93def20eaf3bfc1537c4e0a2b0680a152d"
            },
            "dist": {
                "type": "zip",
                "url": "https://api.github.com/repos/symfony/string/zipball/e41bdc93def20eaf3bfc1537c4e0a2b0680a152d",
                "reference": "e41bdc93def20eaf3bfc1537c4e0a2b0680a152d",
                "shasum": ""
            },
            "require": {
                "php": ">=7.2.5",
                "symfony/polyfill-ctype": "~1.8",
                "symfony/polyfill-intl-grapheme": "~1.0",
                "symfony/polyfill-intl-normalizer": "~1.0",
                "symfony/polyfill-mbstring": "~1.0",
                "symfony/polyfill-php80": "~1.15"
            },
            "conflict": {
                "symfony/translation-contracts": ">=3.0"
            },
            "require-dev": {
                "symfony/error-handler": "^4.4|^5.0|^6.0",
                "symfony/http-client": "^4.4|^5.0|^6.0",
                "symfony/translation-contracts": "^1.1|^2",
                "symfony/var-exporter": "^4.4|^5.0|^6.0"
            },
            "type": "library",
            "autoload": {
                "files": [
                    "Resources/functions.php"
                ],
                "psr-4": {
                    "Symfony\\Component\\String\\": ""
                },
                "exclude-from-classmap": [
                    "/Tests/"
                ]
            },
            "notification-url": "https://packagist.org/downloads/",
            "license": [
                "MIT"
            ],
            "authors": [
                {
                    "name": "Nicolas Grekas",
                    "email": "p@tchwork.com"
                },
                {
                    "name": "Symfony Community",
                    "homepage": "https://symfony.com/contributors"
                }
            ],
            "description": "Provides an object-oriented API to strings and deals with bytes, UTF-8 code points and grapheme clusters in a unified way",
            "homepage": "https://symfony.com",
            "keywords": [
                "grapheme",
                "i18n",
                "string",
                "unicode",
                "utf-8",
                "utf8"
            ],
            "support": {
                "source": "https://github.com/symfony/string/tree/v5.4.29"
            },
            "funding": [
                {
                    "url": "https://symfony.com/sponsor",
                    "type": "custom"
                },
                {
                    "url": "https://github.com/fabpot",
                    "type": "github"
                },
                {
                    "url": "https://tidelift.com/funding/github/packagist/symfony/symfony",
                    "type": "tidelift"
                }
            ],
            "time": "2023-09-13T11:47:41+00:00"
        },
        {
            "name": "symfony/yaml",
            "version": "v5.4.23",
            "source": {
                "type": "git",
                "url": "https://github.com/symfony/yaml.git",
                "reference": "4cd2e3ea301aadd76a4172756296fe552fb45b0b"
            },
            "dist": {
                "type": "zip",
                "url": "https://api.github.com/repos/symfony/yaml/zipball/4cd2e3ea301aadd76a4172756296fe552fb45b0b",
                "reference": "4cd2e3ea301aadd76a4172756296fe552fb45b0b",
                "shasum": ""
            },
            "require": {
                "php": ">=7.2.5",
                "symfony/deprecation-contracts": "^2.1|^3",
                "symfony/polyfill-ctype": "^1.8"
            },
            "conflict": {
                "symfony/console": "<5.3"
            },
            "require-dev": {
                "symfony/console": "^5.3|^6.0"
            },
            "suggest": {
                "symfony/console": "For validating YAML files using the lint command"
            },
            "bin": [
                "Resources/bin/yaml-lint"
            ],
            "type": "library",
            "autoload": {
                "psr-4": {
                    "Symfony\\Component\\Yaml\\": ""
                },
                "exclude-from-classmap": [
                    "/Tests/"
                ]
            },
            "notification-url": "https://packagist.org/downloads/",
            "license": [
                "MIT"
            ],
            "authors": [
                {
                    "name": "Fabien Potencier",
                    "email": "fabien@symfony.com"
                },
                {
                    "name": "Symfony Community",
                    "homepage": "https://symfony.com/contributors"
                }
            ],
            "description": "Loads and dumps YAML files",
            "homepage": "https://symfony.com",
            "support": {
                "source": "https://github.com/symfony/yaml/tree/v5.4.23"
            },
            "funding": [
                {
                    "url": "https://symfony.com/sponsor",
                    "type": "custom"
                },
                {
                    "url": "https://github.com/fabpot",
                    "type": "github"
                },
                {
                    "url": "https://tidelift.com/funding/github/packagist/symfony/symfony",
                    "type": "tidelift"
                }
            ],
            "time": "2023-04-23T19:33:36+00:00"
        },
        {
            "name": "vstelmakh/url-highlight",
            "version": "v3.0.2",
            "source": {
                "type": "git",
                "url": "https://github.com/vstelmakh/url-highlight.git",
                "reference": "458f1af6acdf63d33e7fb43aeeecb4bfe64bda2b"
            },
            "dist": {
                "type": "zip",
                "url": "https://api.github.com/repos/vstelmakh/url-highlight/zipball/458f1af6acdf63d33e7fb43aeeecb4bfe64bda2b",
                "reference": "458f1af6acdf63d33e7fb43aeeecb4bfe64bda2b",
                "shasum": ""
            },
            "require": {
                "ext-json": "*",
                "ext-mbstring": "*",
                "php": "^7.1 || ^8",
                "symfony/polyfill-php72": "^1.10"
            },
            "require-dev": {
                "phpbench/phpbench": "^0.16 || ^1.2.6",
                "phpstan/phpstan": "^1.4",
                "phpunit/phpunit": "^7.5.3 || ^8 || ^9.3",
                "squizlabs/php_codesniffer": "^3.7.1",
                "vstelmakh/covelyzer": "^0.2"
            },
            "type": "library",
            "autoload": {
                "psr-4": {
                    "VStelmakh\\UrlHighlight\\": "src/"
                }
            },
            "notification-url": "https://packagist.org/downloads/",
            "license": [
                "MIT"
            ],
            "authors": [
                {
                    "name": "Volodymyr Stelmakh",
                    "homepage": "https://github.com/vstelmakh"
                }
            ],
            "description": "Library to parse urls from string input",
            "homepage": "https://github.com/vstelmakh/url-highlight",
            "keywords": [
                "Linkify",
                "clickable",
                "extract",
                "html",
                "parser",
                "url"
            ],
            "support": {
                "issues": "https://github.com/vstelmakh/url-highlight/issues",
                "source": "https://github.com/vstelmakh/url-highlight/tree/v3.0.2"
            },
            "time": "2023-01-15T16:58:38+00:00"
        },
        {
            "name": "vufind-org/vufind-marc",
            "version": "v1.1.0",
            "source": {
                "type": "git",
                "url": "https://github.com/vufind-org/vufind-marc.git",
                "reference": "399800edbd29fe9e985a8d06c1de2f0479de391b"
            },
            "dist": {
                "type": "zip",
                "url": "https://api.github.com/repos/vufind-org/vufind-marc/zipball/399800edbd29fe9e985a8d06c1de2f0479de391b",
                "reference": "399800edbd29fe9e985a8d06c1de2f0479de391b",
                "shasum": ""
            },
            "require": {
                "opis/json-schema": "^2.3.0",
                "pcrov/jsonreader": "^1.0.2",
                "php": ">=8.0",
                "vufind-org/vufindcode": "^1.2"
            },
            "require-dev": {
                "friendsofphp/php-cs-fixer": "3.26.1",
                "pear/http_request2": "2.5.1",
                "phing/phing": "2.17.4",
                "phpmd/phpmd": "2.13.0",
                "phpstan/phpstan": "1.10.34",
                "phpunit/phpunit": "9.6.12",
                "squizlabs/php_codesniffer": "3.7.2"
            },
            "type": "library",
            "autoload": {
                "psr-4": {
                    "VuFind\\Marc\\": "src/"
                }
            },
            "notification-url": "https://packagist.org/downloads/",
            "license": [
                "GPL-2.0"
            ],
            "authors": [
                {
                    "name": "Ere Maijala",
                    "email": "ere.maijala@helsinki.fi"
                },
                {
                    "name": "Demian Katz",
                    "email": "demian.katz@villanova.edu"
                }
            ],
            "description": "MARC record processing library for the VuFind project",
            "homepage": "https://vufind.org/",
            "support": {
                "issues": "https://vufind.org/jira",
                "source": "https://github.com/vufind-org/vufind-marc/tree/v1.1.0"
            },
            "time": "2024-01-02T17:57:55+00:00"
        },
        {
            "name": "vufind-org/vufindcode",
            "version": "v1.2",
            "source": {
                "type": "git",
                "url": "https://github.com/vufind-org/vufindcode.git",
                "reference": "df7f4d2188c9f2c654dfee69774b80b9d03b1ab4"
            },
            "dist": {
                "type": "zip",
                "url": "https://api.github.com/repos/vufind-org/vufindcode/zipball/df7f4d2188c9f2c654dfee69774b80b9d03b1ab4",
                "reference": "df7f4d2188c9f2c654dfee69774b80b9d03b1ab4",
                "shasum": ""
            },
            "require": {
                "php": ">=7.0.8"
            },
            "require-dev": {
                "friendsofphp/php-cs-fixer": "2.11.1",
                "pear/http_request2": "2.3.0",
                "phing/phing": "2.16.1",
                "phploc/phploc": "4.0.1",
                "phpmd/phpmd": "2.6.0",
                "phpunit/phpunit": "6.5.8",
                "sebastian/phpcpd": "3.0.1",
                "squizlabs/php_codesniffer": "3.2.3"
            },
            "type": "library",
            "autoload": {
                "psr-0": {
                    "VuFindCode\\": "src/"
                }
            },
            "notification-url": "https://packagist.org/downloads/",
            "license": [
                "GPL-2.0"
            ],
            "authors": [
                {
                    "name": "Demian Katz",
                    "email": "demian.katz@villanova.edu"
                }
            ],
            "description": "Classes for working with EANs, ISBNs and ISMNs (a VuFind support library)",
            "homepage": "https://vufind.org/",
            "support": {
                "issues": "https://vufind.org/jira",
                "source": "https://github.com/vufind-org/vufindcode/tree/v1.2"
            },
            "time": "2019-11-07T14:29:07+00:00"
        },
        {
            "name": "vufind-org/vufinddate",
            "version": "v1.2.0",
            "source": {
                "type": "git",
                "url": "https://github.com/vufind-org/vufinddate.git",
                "reference": "319b862c5a8a1352ff6cb93095fface6b40bc2e1"
            },
            "dist": {
                "type": "zip",
                "url": "https://api.github.com/repos/vufind-org/vufinddate/zipball/319b862c5a8a1352ff6cb93095fface6b40bc2e1",
                "reference": "319b862c5a8a1352ff6cb93095fface6b40bc2e1",
                "shasum": ""
            },
            "require": {
                "php": ">=7.4.1"
            },
            "require-dev": {
                "friendsofphp/php-cs-fixer": "3.8.0",
                "pear/http_request2": "2.4.2",
                "phing/phing": "2.17.3",
                "phploc/phploc": "7.0.2",
                "phpmd/phpmd": "2.12.0",
                "phpstan/phpstan": "1.6.8",
                "phpunit/phpunit": "9.5.20",
                "sebastian/phpcpd": "6.0.3",
                "squizlabs/php_codesniffer": "3.6.2"
            },
            "type": "library",
            "autoload": {
                "psr-4": {
                    "VuFind\\Date\\": "src/"
                }
            },
            "notification-url": "https://packagist.org/downloads/",
            "license": [
                "GPL-2.0"
            ],
            "authors": [
                {
                    "name": "Demian Katz",
                    "email": "demian.katz@villanova.edu"
                }
            ],
            "description": "Date formatting tools for the VuFind project",
            "homepage": "https://vufind.org/",
            "support": {
                "issues": "https://vufind.org/jira",
                "source": "https://github.com/vufind-org/vufinddate/tree/v1.2.0"
            },
            "time": "2023-01-17T14:25:21+00:00"
        },
        {
            "name": "vufind-org/vufindharvest",
            "version": "v5.2.0",
            "source": {
                "type": "git",
                "url": "https://github.com/vufind-org/vufindharvest.git",
                "reference": "aaae1a76198e8403d0436c84465508d5e87ed161"
            },
            "dist": {
                "type": "zip",
                "url": "https://api.github.com/repos/vufind-org/vufindharvest/zipball/aaae1a76198e8403d0436c84465508d5e87ed161",
                "reference": "aaae1a76198e8403d0436c84465508d5e87ed161",
                "shasum": ""
            },
            "require": {
                "laminas/laminas-http": ">=2.2",
                "php": ">=7.4.1",
                "symfony/console": "^4.0||^5.0"
            },
            "require-dev": {
                "friendsofphp/php-cs-fixer": "3.14.4",
                "pear/http_request2": "2.5.1",
                "phing/phing": "2.17.4",
                "phploc/phploc": "7.0.2",
                "phpmd/phpmd": "2.13.0",
                "phpstan/phpstan": "1.10.3",
                "phpunit/phpunit": "9.6.4",
                "sebastian/phpcpd": "6.0.3",
                "squizlabs/php_codesniffer": "3.7.2"
            },
            "type": "library",
            "autoload": {
                "psr-4": {
                    "VuFindHarvest\\": "src/"
                }
            },
            "notification-url": "https://packagist.org/downloads/",
            "license": [
                "GPL-2.0"
            ],
            "authors": [
                {
                    "name": "Demian Katz",
                    "email": "demian.katz@villanova.edu",
                    "role": "Maintainer"
                }
            ],
            "description": "VuFind Harvest Tools",
            "homepage": "https://vufind.org/",
            "support": {
                "issues": "https://vufind.org/jira",
                "source": "https://github.com/vufind-org/vufindharvest/tree/v5.2.0"
            },
            "time": "2023-03-31T17:56:46+00:00"
        },
        {
            "name": "vufind-org/vufindhttp",
            "version": "v3.2.0",
            "source": {
                "type": "git",
                "url": "https://github.com/vufind-org/vufindhttp.git",
                "reference": "53fe3781e6b2a5043417ee054bc120c63180b936"
            },
            "dist": {
                "type": "zip",
                "url": "https://api.github.com/repos/vufind-org/vufindhttp/zipball/53fe3781e6b2a5043417ee054bc120c63180b936",
                "reference": "53fe3781e6b2a5043417ee054bc120c63180b936",
                "shasum": ""
            },
            "require": {
                "laminas/laminas-http": ">=2.2",
                "php": ">=7.4.1"
            },
            "require-dev": {
                "friendsofphp/php-cs-fixer": "3.8.0",
                "laminas/laminas-uri": ">=2.2",
                "pear/http_request2": "2.5.1",
                "phing/phing": "2.17.3",
                "phploc/phploc": "7.0.2",
                "phpmd/phpmd": "2.12.0",
                "phpstan/phpstan": "1.6.8",
                "phpunit/phpunit": "9.5.20",
                "sebastian/phpcpd": "6.0.3",
                "squizlabs/php_codesniffer": "3.6.2"
            },
            "type": "library",
            "autoload": {
                "psr-0": {
                    "VuFindHttp\\": "src/"
                }
            },
            "notification-url": "https://packagist.org/downloads/",
            "license": [
                "GPL-2.0"
            ],
            "authors": [
                {
                    "name": "David Maus",
                    "email": "maus@hab.de",
                    "role": "Developer"
                },
                {
                    "name": "Demian Katz",
                    "email": "demian.katz@villanova.edu",
                    "role": "Maintainer"
                }
            ],
            "description": "VuFind HTTP service library",
            "homepage": "https://vufind.org/",
            "support": {
                "issues": "https://vufind.org/jira",
                "source": "https://github.com/vufind-org/vufindhttp/tree/v3.2.0"
            },
            "time": "2022-09-15T10:37:23+00:00"
        },
        {
            "name": "webfontkit/open-sans",
            "version": "1.0.0",
            "source": {
                "type": "git",
                "url": "https://github.com/webfontkit/open-sans.git",
                "reference": "00ab31e690edfd0d88f9ffbcd998cf298b9687e9"
            },
            "dist": {
                "type": "zip",
                "url": "https://api.github.com/repos/webfontkit/open-sans/zipball/00ab31e690edfd0d88f9ffbcd998cf298b9687e9",
                "reference": "00ab31e690edfd0d88f9ffbcd998cf298b9687e9",
                "shasum": ""
            },
            "type": "library",
            "notification-url": "https://packagist.org/downloads/",
            "license": [
                "Apache-2.0"
            ],
            "description": "Open Sans is a humanist sans serif typeface designed by Steve Matteson, Type Director of Ascender Corp. This version contains the complete 897 character set, which includes the standard ISO Latin 1, Latin CE, Greek and Cyrillic character sets. Open Sans was designed with an upright stress, open forms and a neutral, yet friendly appearance. It was optimized for print, web, and mobile interfaces, and has excellent legibility characteristics in its letterforms.",
            "homepage": "http://www.google.com/fonts/specimen/Open+Sans",
            "support": {
                "issues": "https://github.com/webfontkit/open-sans/issues",
                "source": "https://github.com/webfontkit/open-sans",
                "wiki": "https://github.com/webfontkit/open-sans"
            },
            "time": "2014-08-20T20:43:34+00:00"
        },
        {
            "name": "webimpress/safe-writer",
            "version": "2.2.0",
            "source": {
                "type": "git",
                "url": "https://github.com/webimpress/safe-writer.git",
                "reference": "9d37cc8bee20f7cb2f58f6e23e05097eab5072e6"
            },
            "dist": {
                "type": "zip",
                "url": "https://api.github.com/repos/webimpress/safe-writer/zipball/9d37cc8bee20f7cb2f58f6e23e05097eab5072e6",
                "reference": "9d37cc8bee20f7cb2f58f6e23e05097eab5072e6",
                "shasum": ""
            },
            "require": {
                "php": "^7.3 || ^8.0"
            },
            "require-dev": {
                "phpunit/phpunit": "^9.5.4",
                "vimeo/psalm": "^4.7",
                "webimpress/coding-standard": "^1.2.2"
            },
            "type": "library",
            "extra": {
                "branch-alias": {
                    "dev-master": "2.2.x-dev",
                    "dev-develop": "2.3.x-dev",
                    "dev-release-1.0": "1.0.x-dev"
                }
            },
            "autoload": {
                "psr-4": {
                    "Webimpress\\SafeWriter\\": "src/"
                }
            },
            "notification-url": "https://packagist.org/downloads/",
            "license": [
                "BSD-2-Clause"
            ],
            "description": "Tool to write files safely, to avoid race conditions",
            "keywords": [
                "concurrent write",
                "file writer",
                "race condition",
                "safe writer",
                "webimpress"
            ],
            "support": {
                "issues": "https://github.com/webimpress/safe-writer/issues",
                "source": "https://github.com/webimpress/safe-writer/tree/2.2.0"
            },
            "funding": [
                {
                    "url": "https://github.com/michalbundyra",
                    "type": "github"
                }
            ],
            "time": "2021-04-19T16:34:45+00:00"
        },
        {
            "name": "webmozart/assert",
            "version": "1.11.0",
            "source": {
                "type": "git",
                "url": "https://github.com/webmozarts/assert.git",
                "reference": "11cb2199493b2f8a3b53e7f19068fc6aac760991"
            },
            "dist": {
                "type": "zip",
                "url": "https://api.github.com/repos/webmozarts/assert/zipball/11cb2199493b2f8a3b53e7f19068fc6aac760991",
                "reference": "11cb2199493b2f8a3b53e7f19068fc6aac760991",
                "shasum": ""
            },
            "require": {
                "ext-ctype": "*",
                "php": "^7.2 || ^8.0"
            },
            "conflict": {
                "phpstan/phpstan": "<0.12.20",
                "vimeo/psalm": "<4.6.1 || 4.6.2"
            },
            "require-dev": {
                "phpunit/phpunit": "^8.5.13"
            },
            "type": "library",
            "extra": {
                "branch-alias": {
                    "dev-master": "1.10-dev"
                }
            },
            "autoload": {
                "psr-4": {
                    "Webmozart\\Assert\\": "src/"
                }
            },
            "notification-url": "https://packagist.org/downloads/",
            "license": [
                "MIT"
            ],
            "authors": [
                {
                    "name": "Bernhard Schussek",
                    "email": "bschussek@gmail.com"
                }
            ],
            "description": "Assertions to validate method input/output with nice error messages.",
            "keywords": [
                "assert",
                "check",
                "validate"
            ],
            "support": {
                "issues": "https://github.com/webmozarts/assert/issues",
                "source": "https://github.com/webmozarts/assert/tree/1.11.0"
            },
            "time": "2022-06-03T18:03:27+00:00"
        },
        {
            "name": "wikimedia/composer-merge-plugin",
            "version": "v2.1.0",
            "source": {
                "type": "git",
                "url": "https://github.com/wikimedia/composer-merge-plugin.git",
                "reference": "a03d426c8e9fb2c9c569d9deeb31a083292788bc"
            },
            "dist": {
                "type": "zip",
                "url": "https://api.github.com/repos/wikimedia/composer-merge-plugin/zipball/a03d426c8e9fb2c9c569d9deeb31a083292788bc",
                "reference": "a03d426c8e9fb2c9c569d9deeb31a083292788bc",
                "shasum": ""
            },
            "require": {
                "composer-plugin-api": "^1.1||^2.0",
                "php": ">=7.2.0"
            },
            "require-dev": {
                "composer/composer": "^1.1||^2.0",
                "ext-json": "*",
                "mediawiki/mediawiki-phan-config": "0.11.1",
                "php-parallel-lint/php-parallel-lint": "~1.3.1",
                "phpspec/prophecy": "~1.15.0",
                "phpunit/phpunit": "^8.5||^9.0",
                "squizlabs/php_codesniffer": "~3.7.1"
            },
            "type": "composer-plugin",
            "extra": {
                "branch-alias": {
                    "dev-master": "2.x-dev"
                },
                "class": "Wikimedia\\Composer\\Merge\\V2\\MergePlugin"
            },
            "autoload": {
                "psr-4": {
                    "Wikimedia\\Composer\\Merge\\V2\\": "src/"
                }
            },
            "notification-url": "https://packagist.org/downloads/",
            "license": [
                "MIT"
            ],
            "authors": [
                {
                    "name": "Bryan Davis",
                    "email": "bd808@wikimedia.org"
                }
            ],
            "description": "Composer plugin to merge multiple composer.json files",
            "support": {
                "issues": "https://github.com/wikimedia/composer-merge-plugin/issues",
                "source": "https://github.com/wikimedia/composer-merge-plugin/tree/v2.1.0"
            },
            "time": "2023-04-15T19:07:00+00:00"
        },
        {
            "name": "yajra/laravel-pdo-via-oci8",
            "version": "v3.4.0",
            "source": {
                "type": "git",
                "url": "https://github.com/yajra/pdo-via-oci8.git",
                "reference": "9dd81df74e81c1461a4c4bd548a6dbc94908997f"
            },
            "dist": {
                "type": "zip",
                "url": "https://api.github.com/repos/yajra/pdo-via-oci8/zipball/9dd81df74e81c1461a4c4bd548a6dbc94908997f",
                "reference": "9dd81df74e81c1461a4c4bd548a6dbc94908997f",
                "shasum": ""
            },
            "require": {
                "ext-oci8": "*",
                "ext-pdo": "*",
                "php": "^8.0"
            },
            "require-dev": {
                "phpunit/phpunit": "^8.4|^9.0"
            },
            "type": "library",
            "extra": {
                "branch-alias": {
                    "dev-master": "3.x-dev"
                }
            },
            "autoload": {
                "psr-4": {
                    "Yajra\\": "src/"
                }
            },
            "notification-url": "https://packagist.org/downloads/",
            "license": [
                "MIT"
            ],
            "authors": [
                {
                    "name": "Arjay Angeles",
                    "email": "aqangeles@gmail.com"
                }
            ],
            "description": "PDO userspace driver proxying calls to PHP OCI8 driver",
            "support": {
                "issues": "https://github.com/yajra/pdo-via-oci8/issues",
                "source": "https://github.com/yajra/pdo-via-oci8/tree/v3.4.0"
            },
            "funding": [
                {
                    "url": "https://www.paypal.me/yajra",
                    "type": "custom"
                },
                {
                    "url": "https://github.com/yajra",
                    "type": "github"
                },
                {
                    "url": "https://www.patreon.com/yajra",
                    "type": "patreon"
                }
            ],
            "time": "2023-06-15T11:24:06+00:00"
        },
        {
            "name": "zfr/rbac",
            "version": "1.2.0",
            "source": {
                "type": "git",
                "url": "https://github.com/zf-fr/rbac.git",
                "reference": "493711bfc2a637fd7c6f23b71b7b55a621c35d9d"
            },
            "dist": {
                "type": "zip",
                "url": "https://api.github.com/repos/zf-fr/rbac/zipball/493711bfc2a637fd7c6f23b71b7b55a621c35d9d",
                "reference": "493711bfc2a637fd7c6f23b71b7b55a621c35d9d",
                "shasum": ""
            },
            "require": {
                "php": ">=5.4"
            },
            "require-dev": {
                "phpunit/phpunit": "~3.7",
                "satooshi/php-coveralls": "~0.6",
                "squizlabs/php_codesniffer": "1.4.*",
                "zendframework/zend-servicemanager": "~2.2"
            },
            "type": "library",
            "autoload": {
                "psr-0": {
                    "Rbac\\": "src/"
                }
            },
            "notification-url": "https://packagist.org/downloads/",
            "license": [
                "MIT"
            ],
            "authors": [
                {
                    "name": "Michaël Gallego",
                    "email": "mic.gallego@gmail.com",
                    "homepage": "http://michaelgallego.fr"
                }
            ],
            "description": "Zend Framework 3 prototype for Zend\\Permissions\\Rbac.",
            "homepage": "https://github.com/zf-fr/rbac",
            "keywords": [
                "rbac",
                "security",
                "zf2",
                "zf3"
            ],
            "support": {
                "issues": "https://github.com/zf-fr/rbac/issues",
                "source": "https://github.com/zf-fr/rbac/tree/master"
            },
            "time": "2014-02-06T14:18:34+00:00"
        }
    ],
    "packages-dev": [
        {
            "name": "behat/mink",
            "version": "v1.10.0",
            "source": {
                "type": "git",
                "url": "https://github.com/minkphp/Mink.git",
                "reference": "19e58905632e7cfdc5b2bafb9b950a3521af32c5"
            },
            "dist": {
                "type": "zip",
                "url": "https://api.github.com/repos/minkphp/Mink/zipball/19e58905632e7cfdc5b2bafb9b950a3521af32c5",
                "reference": "19e58905632e7cfdc5b2bafb9b950a3521af32c5",
                "shasum": ""
            },
            "require": {
                "php": ">=7.2",
                "symfony/css-selector": "^4.4 || ^5.0 || ^6.0"
            },
            "require-dev": {
                "phpunit/phpunit": "^8.5.22 || ^9.5.11",
                "symfony/error-handler": "^4.4 || ^5.0 || ^6.0",
                "symfony/phpunit-bridge": "^5.4 || ^6.0"
            },
            "suggest": {
                "behat/mink-browserkit-driver": "fast headless driver for any app without JS emulation",
                "behat/mink-selenium2-driver": "slow, but JS-enabled driver for any app (requires Selenium2)",
                "behat/mink-zombie-driver": "fast and JS-enabled headless driver for any app (requires node.js)",
                "dmore/chrome-mink-driver": "fast and JS-enabled driver for any app (requires chromium or google chrome)"
            },
            "type": "library",
            "extra": {
                "branch-alias": {
                    "dev-master": "1.x-dev"
                }
            },
            "autoload": {
                "psr-4": {
                    "Behat\\Mink\\": "src/"
                }
            },
            "notification-url": "https://packagist.org/downloads/",
            "license": [
                "MIT"
            ],
            "authors": [
                {
                    "name": "Konstantin Kudryashov",
                    "email": "ever.zet@gmail.com",
                    "homepage": "http://everzet.com"
                }
            ],
            "description": "Browser controller/emulator abstraction for PHP",
            "homepage": "https://mink.behat.org/",
            "keywords": [
                "browser",
                "testing",
                "web"
            ],
            "support": {
                "issues": "https://github.com/minkphp/Mink/issues",
                "source": "https://github.com/minkphp/Mink/tree/v1.10.0"
            },
            "time": "2022-03-28T14:22:43+00:00"
        },
        {
            "name": "behat/mink-selenium2-driver",
            "version": "v1.6.0",
            "source": {
                "type": "git",
                "url": "https://github.com/minkphp/MinkSelenium2Driver.git",
                "reference": "e5f8421654930da725499fb92983e6948c6f973e"
            },
            "dist": {
                "type": "zip",
                "url": "https://api.github.com/repos/minkphp/MinkSelenium2Driver/zipball/e5f8421654930da725499fb92983e6948c6f973e",
                "reference": "e5f8421654930da725499fb92983e6948c6f973e",
                "shasum": ""
            },
            "require": {
                "behat/mink": "^1.9@dev",
                "ext-json": "*",
                "instaclick/php-webdriver": "^1.4",
                "php": ">=7.2"
            },
            "require-dev": {
                "mink/driver-testsuite": "dev-master",
                "phpunit/phpunit": "^8.5.22 || ^9.5.11",
                "symfony/error-handler": "^4.4 || ^5.0"
            },
            "type": "mink-driver",
            "extra": {
                "branch-alias": {
                    "dev-master": "1.x-dev"
                }
            },
            "autoload": {
                "psr-4": {
                    "Behat\\Mink\\Driver\\": "src/"
                }
            },
            "notification-url": "https://packagist.org/downloads/",
            "license": [
                "MIT"
            ],
            "authors": [
                {
                    "name": "Pete Otaqui",
                    "email": "pete@otaqui.com",
                    "homepage": "https://github.com/pete-otaqui"
                },
                {
                    "name": "Konstantin Kudryashov",
                    "email": "ever.zet@gmail.com",
                    "homepage": "http://everzet.com"
                }
            ],
            "description": "Selenium2 (WebDriver) driver for Mink framework",
            "homepage": "https://mink.behat.org/",
            "keywords": [
                "ajax",
                "browser",
                "javascript",
                "selenium",
                "testing",
                "webdriver"
            ],
            "support": {
                "issues": "https://github.com/minkphp/MinkSelenium2Driver/issues",
                "source": "https://github.com/minkphp/MinkSelenium2Driver/tree/v1.6.0"
            },
            "time": "2022-03-28T14:55:17+00:00"
        },
        {
            "name": "composer/pcre",
            "version": "3.1.0",
            "source": {
                "type": "git",
                "url": "https://github.com/composer/pcre.git",
                "reference": "4bff79ddd77851fe3cdd11616ed3f92841ba5bd2"
            },
            "dist": {
                "type": "zip",
                "url": "https://api.github.com/repos/composer/pcre/zipball/4bff79ddd77851fe3cdd11616ed3f92841ba5bd2",
                "reference": "4bff79ddd77851fe3cdd11616ed3f92841ba5bd2",
                "shasum": ""
            },
            "require": {
                "php": "^7.4 || ^8.0"
            },
            "require-dev": {
                "phpstan/phpstan": "^1.3",
                "phpstan/phpstan-strict-rules": "^1.1",
                "symfony/phpunit-bridge": "^5"
            },
            "type": "library",
            "extra": {
                "branch-alias": {
                    "dev-main": "3.x-dev"
                }
            },
            "autoload": {
                "psr-4": {
                    "Composer\\Pcre\\": "src"
                }
            },
            "notification-url": "https://packagist.org/downloads/",
            "license": [
                "MIT"
            ],
            "authors": [
                {
                    "name": "Jordi Boggiano",
                    "email": "j.boggiano@seld.be",
                    "homepage": "http://seld.be"
                }
            ],
            "description": "PCRE wrapping library that offers type-safe preg_* replacements.",
            "keywords": [
                "PCRE",
                "preg",
                "regex",
                "regular expression"
            ],
            "support": {
                "issues": "https://github.com/composer/pcre/issues",
                "source": "https://github.com/composer/pcre/tree/3.1.0"
            },
            "funding": [
                {
                    "url": "https://packagist.com",
                    "type": "custom"
                },
                {
                    "url": "https://github.com/composer",
                    "type": "github"
                },
                {
                    "url": "https://tidelift.com/funding/github/packagist/composer/composer",
                    "type": "tidelift"
                }
            ],
            "time": "2022-11-17T09:50:14+00:00"
        },
        {
            "name": "composer/xdebug-handler",
            "version": "3.0.3",
            "source": {
                "type": "git",
                "url": "https://github.com/composer/xdebug-handler.git",
                "reference": "ced299686f41dce890debac69273b47ffe98a40c"
            },
            "dist": {
                "type": "zip",
                "url": "https://api.github.com/repos/composer/xdebug-handler/zipball/ced299686f41dce890debac69273b47ffe98a40c",
                "reference": "ced299686f41dce890debac69273b47ffe98a40c",
                "shasum": ""
            },
            "require": {
                "composer/pcre": "^1 || ^2 || ^3",
                "php": "^7.2.5 || ^8.0",
                "psr/log": "^1 || ^2 || ^3"
            },
            "require-dev": {
                "phpstan/phpstan": "^1.0",
                "phpstan/phpstan-strict-rules": "^1.1",
                "symfony/phpunit-bridge": "^6.0"
            },
            "type": "library",
            "autoload": {
                "psr-4": {
                    "Composer\\XdebugHandler\\": "src"
                }
            },
            "notification-url": "https://packagist.org/downloads/",
            "license": [
                "MIT"
            ],
            "authors": [
                {
                    "name": "John Stevenson",
                    "email": "john-stevenson@blueyonder.co.uk"
                }
            ],
            "description": "Restarts a process without Xdebug.",
            "keywords": [
                "Xdebug",
                "performance"
            ],
            "support": {
                "irc": "irc://irc.freenode.org/composer",
                "issues": "https://github.com/composer/xdebug-handler/issues",
                "source": "https://github.com/composer/xdebug-handler/tree/3.0.3"
            },
            "funding": [
                {
                    "url": "https://packagist.com",
                    "type": "custom"
                },
                {
                    "url": "https://github.com/composer",
                    "type": "github"
                },
                {
                    "url": "https://tidelift.com/funding/github/packagist/composer/composer",
                    "type": "tidelift"
                }
            ],
            "time": "2022-02-25T21:32:43+00:00"
        },
        {
            "name": "dmore/chrome-mink-driver",
            "version": "2.9.2",
            "source": {
                "type": "git",
                "url": "git@gitlab.com:behat-chrome/chrome-mink-driver.git",
                "reference": "a91b61c809c2e834c5f94f6df3af4d4117735e70"
            },
            "dist": {
                "type": "zip",
                "url": "https://gitlab.com/api/v4/projects/behat-chrome%2Fchrome-mink-driver/repository/archive.zip?sha=a91b61c809c2e834c5f94f6df3af4d4117735e70",
                "reference": "a91b61c809c2e834c5f94f6df3af4d4117735e70",
                "shasum": ""
            },
            "require": {
                "behat/mink": "^1.9",
                "ext-curl": "*",
                "ext-json": "*",
                "ext-mbstring": "*",
                "textalk/websocket": "^1.2.0"
            },
            "require-dev": {
                "mink/driver-testsuite": "dev-master",
                "phpunit/phpunit": "^8.5.22 || ^9.5.11",
                "squizlabs/php_codesniffer": "^3.5"
            },
            "type": "library",
            "autoload": {
                "psr-4": {
                    "DMore\\ChromeDriver\\": "src/"
                }
            },
            "notification-url": "https://packagist.org/downloads/",
            "license": [
                "MIT"
            ],
            "authors": [
                {
                    "name": "Dorian More",
                    "email": "doriancmore@gmail.com"
                }
            ],
            "description": "Mink driver for controlling chrome without selenium",
            "homepage": "https://gitlab.com/behat-chrome/chrome-mink-driver",
            "support": {
                "issues": "https://gitlab.com/behat-chrome/chrome-mink-driver/-/issues"
            },
            "time": "2023-04-03T10:37:34+00:00"
        },
        {
            "name": "doctrine/instantiator",
            "version": "1.5.0",
            "source": {
                "type": "git",
                "url": "https://github.com/doctrine/instantiator.git",
                "reference": "0a0fa9780f5d4e507415a065172d26a98d02047b"
            },
            "dist": {
                "type": "zip",
                "url": "https://api.github.com/repos/doctrine/instantiator/zipball/0a0fa9780f5d4e507415a065172d26a98d02047b",
                "reference": "0a0fa9780f5d4e507415a065172d26a98d02047b",
                "shasum": ""
            },
            "require": {
                "php": "^7.1 || ^8.0"
            },
            "require-dev": {
                "doctrine/coding-standard": "^9 || ^11",
                "ext-pdo": "*",
                "ext-phar": "*",
                "phpbench/phpbench": "^0.16 || ^1",
                "phpstan/phpstan": "^1.4",
                "phpstan/phpstan-phpunit": "^1",
                "phpunit/phpunit": "^7.5 || ^8.5 || ^9.5",
                "vimeo/psalm": "^4.30 || ^5.4"
            },
            "type": "library",
            "autoload": {
                "psr-4": {
                    "Doctrine\\Instantiator\\": "src/Doctrine/Instantiator/"
                }
            },
            "notification-url": "https://packagist.org/downloads/",
            "license": [
                "MIT"
            ],
            "authors": [
                {
                    "name": "Marco Pivetta",
                    "email": "ocramius@gmail.com",
                    "homepage": "https://ocramius.github.io/"
                }
            ],
            "description": "A small, lightweight utility to instantiate objects in PHP without invoking their constructors",
            "homepage": "https://www.doctrine-project.org/projects/instantiator.html",
            "keywords": [
                "constructor",
                "instantiate"
            ],
            "support": {
                "issues": "https://github.com/doctrine/instantiator/issues",
                "source": "https://github.com/doctrine/instantiator/tree/1.5.0"
            },
            "funding": [
                {
                    "url": "https://www.doctrine-project.org/sponsorship.html",
                    "type": "custom"
                },
                {
                    "url": "https://www.patreon.com/phpdoctrine",
                    "type": "patreon"
                },
                {
                    "url": "https://tidelift.com/funding/github/packagist/doctrine%2Finstantiator",
                    "type": "tidelift"
                }
            ],
            "time": "2022-12-30T00:15:36+00:00"
        },
        {
            "name": "firebase/php-jwt",
            "version": "v6.8.1",
            "source": {
                "type": "git",
                "url": "https://github.com/firebase/php-jwt.git",
                "reference": "5dbc8959427416b8ee09a100d7a8588c00fb2e26"
            },
            "dist": {
                "type": "zip",
                "url": "https://api.github.com/repos/firebase/php-jwt/zipball/5dbc8959427416b8ee09a100d7a8588c00fb2e26",
                "reference": "5dbc8959427416b8ee09a100d7a8588c00fb2e26",
                "shasum": ""
            },
            "require": {
                "php": "^7.4||^8.0"
            },
            "require-dev": {
                "guzzlehttp/guzzle": "^6.5||^7.4",
                "phpspec/prophecy-phpunit": "^2.0",
                "phpunit/phpunit": "^9.5",
                "psr/cache": "^1.0||^2.0",
                "psr/http-client": "^1.0",
                "psr/http-factory": "^1.0"
            },
            "suggest": {
                "ext-sodium": "Support EdDSA (Ed25519) signatures",
                "paragonie/sodium_compat": "Support EdDSA (Ed25519) signatures when libsodium is not present"
            },
            "type": "library",
            "autoload": {
                "psr-4": {
                    "Firebase\\JWT\\": "src"
                }
            },
            "notification-url": "https://packagist.org/downloads/",
            "license": [
                "BSD-3-Clause"
            ],
            "authors": [
                {
                    "name": "Neuman Vong",
                    "email": "neuman+pear@twilio.com",
                    "role": "Developer"
                },
                {
                    "name": "Anant Narayanan",
                    "email": "anant@php.net",
                    "role": "Developer"
                }
            ],
            "description": "A simple library to encode and decode JSON Web Tokens (JWT) in PHP. Should conform to the current spec.",
            "homepage": "https://github.com/firebase/php-jwt",
            "keywords": [
                "jwt",
                "php"
            ],
            "support": {
                "issues": "https://github.com/firebase/php-jwt/issues",
                "source": "https://github.com/firebase/php-jwt/tree/v6.8.1"
            },
            "time": "2023-07-14T18:33:00+00:00"
        },
        {
            "name": "friendsofphp/php-cs-fixer",
            "version": "v3.26.1",
            "source": {
                "type": "git",
                "url": "https://github.com/PHP-CS-Fixer/PHP-CS-Fixer.git",
                "reference": "d023ba6684055f6ea1da1352d8a02baca0426983"
            },
            "dist": {
                "type": "zip",
                "url": "https://api.github.com/repos/PHP-CS-Fixer/PHP-CS-Fixer/zipball/d023ba6684055f6ea1da1352d8a02baca0426983",
                "reference": "d023ba6684055f6ea1da1352d8a02baca0426983",
                "shasum": ""
            },
            "require": {
                "composer/semver": "^3.3",
                "composer/xdebug-handler": "^3.0.3",
                "ext-json": "*",
                "ext-tokenizer": "*",
                "php": "^7.4 || ^8.0",
                "sebastian/diff": "^4.0 || ^5.0",
                "symfony/console": "^5.4 || ^6.0",
                "symfony/event-dispatcher": "^5.4 || ^6.0",
                "symfony/filesystem": "^5.4 || ^6.0",
                "symfony/finder": "^5.4 || ^6.0",
                "symfony/options-resolver": "^5.4 || ^6.0",
                "symfony/polyfill-mbstring": "^1.27",
                "symfony/polyfill-php80": "^1.27",
                "symfony/polyfill-php81": "^1.27",
                "symfony/process": "^5.4 || ^6.0",
                "symfony/stopwatch": "^5.4 || ^6.0"
            },
            "require-dev": {
                "facile-it/paraunit": "^1.3 || ^2.0",
                "justinrainbow/json-schema": "^5.2",
                "keradus/cli-executor": "^2.0",
                "mikey179/vfsstream": "^1.6.11",
                "php-coveralls/php-coveralls": "^2.5.3",
                "php-cs-fixer/accessible-object": "^1.1",
                "php-cs-fixer/phpunit-constraint-isidenticalstring": "^1.2",
                "php-cs-fixer/phpunit-constraint-xmlmatchesxsd": "^1.2.1",
                "phpspec/prophecy": "^1.16",
                "phpspec/prophecy-phpunit": "^2.0",
                "phpunit/phpunit": "^9.5",
                "phpunitgoodpractices/polyfill": "^1.6",
                "phpunitgoodpractices/traits": "^1.9.2",
                "symfony/phpunit-bridge": "^6.2.3",
                "symfony/yaml": "^5.4 || ^6.0"
            },
            "suggest": {
                "ext-dom": "For handling output formats in XML",
                "ext-mbstring": "For handling non-UTF8 characters."
            },
            "bin": [
                "php-cs-fixer"
            ],
            "type": "application",
            "autoload": {
                "psr-4": {
                    "PhpCsFixer\\": "src/"
                }
            },
            "notification-url": "https://packagist.org/downloads/",
            "license": [
                "MIT"
            ],
            "authors": [
                {
                    "name": "Fabien Potencier",
                    "email": "fabien@symfony.com"
                },
                {
                    "name": "Dariusz Rumiński",
                    "email": "dariusz.ruminski@gmail.com"
                }
            ],
            "description": "A tool to automatically fix PHP code style",
            "keywords": [
                "Static code analysis",
                "fixer",
                "standards",
                "static analysis"
            ],
            "support": {
                "issues": "https://github.com/PHP-CS-Fixer/PHP-CS-Fixer/issues",
                "source": "https://github.com/PHP-CS-Fixer/PHP-CS-Fixer/tree/v3.26.1"
            },
            "funding": [
                {
                    "url": "https://github.com/keradus",
                    "type": "github"
                }
            ],
            "time": "2023-09-08T19:09:07+00:00"
        },
        {
            "name": "instaclick/php-webdriver",
            "version": "1.4.16",
            "source": {
                "type": "git",
                "url": "https://github.com/instaclick/php-webdriver.git",
                "reference": "a39a1f6dc0f4ddd8b2438fa5eb1f67755730d606"
            },
            "dist": {
                "type": "zip",
                "url": "https://api.github.com/repos/instaclick/php-webdriver/zipball/a39a1f6dc0f4ddd8b2438fa5eb1f67755730d606",
                "reference": "a39a1f6dc0f4ddd8b2438fa5eb1f67755730d606",
                "shasum": ""
            },
            "require": {
                "ext-curl": "*",
                "php": ">=5.3.2"
            },
            "require-dev": {
                "phpunit/phpunit": "^8.5 || ^9.5",
                "satooshi/php-coveralls": "^1.0 || ^2.0"
            },
            "type": "library",
            "extra": {
                "branch-alias": {
                    "dev-master": "1.4.x-dev"
                }
            },
            "autoload": {
                "psr-0": {
                    "WebDriver": "lib/"
                }
            },
            "notification-url": "https://packagist.org/downloads/",
            "license": [
                "Apache-2.0"
            ],
            "authors": [
                {
                    "name": "Justin Bishop",
                    "email": "jubishop@gmail.com",
                    "role": "Developer"
                },
                {
                    "name": "Anthon Pang",
                    "email": "apang@softwaredevelopment.ca",
                    "role": "Fork Maintainer"
                }
            ],
            "description": "PHP WebDriver for Selenium 2",
            "homepage": "http://instaclick.com/",
            "keywords": [
                "browser",
                "selenium",
                "webdriver",
                "webtest"
            ],
            "support": {
                "issues": "https://github.com/instaclick/php-webdriver/issues",
                "source": "https://github.com/instaclick/php-webdriver/tree/1.4.16"
            },
            "time": "2022-10-28T13:30:35+00:00"
        },
        {
            "name": "myclabs/deep-copy",
            "version": "1.11.1",
            "source": {
                "type": "git",
                "url": "https://github.com/myclabs/DeepCopy.git",
                "reference": "7284c22080590fb39f2ffa3e9057f10a4ddd0e0c"
            },
            "dist": {
                "type": "zip",
                "url": "https://api.github.com/repos/myclabs/DeepCopy/zipball/7284c22080590fb39f2ffa3e9057f10a4ddd0e0c",
                "reference": "7284c22080590fb39f2ffa3e9057f10a4ddd0e0c",
                "shasum": ""
            },
            "require": {
                "php": "^7.1 || ^8.0"
            },
            "conflict": {
                "doctrine/collections": "<1.6.8",
                "doctrine/common": "<2.13.3 || >=3,<3.2.2"
            },
            "require-dev": {
                "doctrine/collections": "^1.6.8",
                "doctrine/common": "^2.13.3 || ^3.2.2",
                "phpunit/phpunit": "^7.5.20 || ^8.5.23 || ^9.5.13"
            },
            "type": "library",
            "autoload": {
                "files": [
                    "src/DeepCopy/deep_copy.php"
                ],
                "psr-4": {
                    "DeepCopy\\": "src/DeepCopy/"
                }
            },
            "notification-url": "https://packagist.org/downloads/",
            "license": [
                "MIT"
            ],
            "description": "Create deep copies (clones) of your objects",
            "keywords": [
                "clone",
                "copy",
                "duplicate",
                "object",
                "object graph"
            ],
            "support": {
                "issues": "https://github.com/myclabs/DeepCopy/issues",
                "source": "https://github.com/myclabs/DeepCopy/tree/1.11.1"
            },
            "funding": [
                {
                    "url": "https://tidelift.com/funding/github/packagist/myclabs/deep-copy",
                    "type": "tidelift"
                }
            ],
            "time": "2023-03-08T13:26:56+00:00"
        },
        {
            "name": "pdepend/pdepend",
            "version": "2.15.1",
            "source": {
                "type": "git",
                "url": "https://github.com/pdepend/pdepend.git",
                "reference": "d12f25bcdfb7754bea458a4a5cb159d55e9950d0"
            },
            "dist": {
                "type": "zip",
                "url": "https://api.github.com/repos/pdepend/pdepend/zipball/d12f25bcdfb7754bea458a4a5cb159d55e9950d0",
                "reference": "d12f25bcdfb7754bea458a4a5cb159d55e9950d0",
                "shasum": ""
            },
            "require": {
                "php": ">=5.3.7",
                "symfony/config": "^2.3.0|^3|^4|^5|^6.0",
                "symfony/dependency-injection": "^2.3.0|^3|^4|^5|^6.0",
                "symfony/filesystem": "^2.3.0|^3|^4|^5|^6.0"
            },
            "require-dev": {
                "easy-doc/easy-doc": "0.0.0|^1.2.3",
                "gregwar/rst": "^1.0",
                "phpunit/phpunit": "^4.8.36|^5.7.27",
                "squizlabs/php_codesniffer": "^2.0.0"
            },
            "bin": [
                "src/bin/pdepend"
            ],
            "type": "library",
            "extra": {
                "branch-alias": {
                    "dev-master": "2.x-dev"
                }
            },
            "autoload": {
                "psr-4": {
                    "PDepend\\": "src/main/php/PDepend"
                }
            },
            "notification-url": "https://packagist.org/downloads/",
            "license": [
                "BSD-3-Clause"
            ],
            "description": "Official version of pdepend to be handled with Composer",
            "keywords": [
                "PHP Depend",
                "PHP_Depend",
                "dev",
                "pdepend"
            ],
            "support": {
                "issues": "https://github.com/pdepend/pdepend/issues",
                "source": "https://github.com/pdepend/pdepend/tree/2.15.1"
            },
            "funding": [
                {
                    "url": "https://tidelift.com/funding/github/packagist/pdepend/pdepend",
                    "type": "tidelift"
                }
            ],
            "time": "2023-09-28T12:00:56+00:00"
        },
        {
            "name": "phar-io/manifest",
            "version": "2.0.3",
            "source": {
                "type": "git",
                "url": "https://github.com/phar-io/manifest.git",
                "reference": "97803eca37d319dfa7826cc2437fc020857acb53"
            },
            "dist": {
                "type": "zip",
                "url": "https://api.github.com/repos/phar-io/manifest/zipball/97803eca37d319dfa7826cc2437fc020857acb53",
                "reference": "97803eca37d319dfa7826cc2437fc020857acb53",
                "shasum": ""
            },
            "require": {
                "ext-dom": "*",
                "ext-phar": "*",
                "ext-xmlwriter": "*",
                "phar-io/version": "^3.0.1",
                "php": "^7.2 || ^8.0"
            },
            "type": "library",
            "extra": {
                "branch-alias": {
                    "dev-master": "2.0.x-dev"
                }
            },
            "autoload": {
                "classmap": [
                    "src/"
                ]
            },
            "notification-url": "https://packagist.org/downloads/",
            "license": [
                "BSD-3-Clause"
            ],
            "authors": [
                {
                    "name": "Arne Blankerts",
                    "email": "arne@blankerts.de",
                    "role": "Developer"
                },
                {
                    "name": "Sebastian Heuer",
                    "email": "sebastian@phpeople.de",
                    "role": "Developer"
                },
                {
                    "name": "Sebastian Bergmann",
                    "email": "sebastian@phpunit.de",
                    "role": "Developer"
                }
            ],
            "description": "Component for reading phar.io manifest information from a PHP Archive (PHAR)",
            "support": {
                "issues": "https://github.com/phar-io/manifest/issues",
                "source": "https://github.com/phar-io/manifest/tree/2.0.3"
            },
            "time": "2021-07-20T11:28:43+00:00"
        },
        {
            "name": "phar-io/version",
            "version": "3.2.1",
            "source": {
                "type": "git",
                "url": "https://github.com/phar-io/version.git",
                "reference": "4f7fd7836c6f332bb2933569e566a0d6c4cbed74"
            },
            "dist": {
                "type": "zip",
                "url": "https://api.github.com/repos/phar-io/version/zipball/4f7fd7836c6f332bb2933569e566a0d6c4cbed74",
                "reference": "4f7fd7836c6f332bb2933569e566a0d6c4cbed74",
                "shasum": ""
            },
            "require": {
                "php": "^7.2 || ^8.0"
            },
            "type": "library",
            "autoload": {
                "classmap": [
                    "src/"
                ]
            },
            "notification-url": "https://packagist.org/downloads/",
            "license": [
                "BSD-3-Clause"
            ],
            "authors": [
                {
                    "name": "Arne Blankerts",
                    "email": "arne@blankerts.de",
                    "role": "Developer"
                },
                {
                    "name": "Sebastian Heuer",
                    "email": "sebastian@phpeople.de",
                    "role": "Developer"
                },
                {
                    "name": "Sebastian Bergmann",
                    "email": "sebastian@phpunit.de",
                    "role": "Developer"
                }
            ],
            "description": "Library for handling version information and constraints",
            "support": {
                "issues": "https://github.com/phar-io/version/issues",
                "source": "https://github.com/phar-io/version/tree/3.2.1"
            },
            "time": "2022-02-21T01:04:05+00:00"
        },
        {
            "name": "phpmd/phpmd",
            "version": "2.13.0",
            "source": {
                "type": "git",
                "url": "https://github.com/phpmd/phpmd.git",
                "reference": "dad0228156856b3ad959992f9748514fa943f3e3"
            },
            "dist": {
                "type": "zip",
                "url": "https://api.github.com/repos/phpmd/phpmd/zipball/dad0228156856b3ad959992f9748514fa943f3e3",
                "reference": "dad0228156856b3ad959992f9748514fa943f3e3",
                "shasum": ""
            },
            "require": {
                "composer/xdebug-handler": "^1.0 || ^2.0 || ^3.0",
                "ext-xml": "*",
                "pdepend/pdepend": "^2.12.1",
                "php": ">=5.3.9"
            },
            "require-dev": {
                "easy-doc/easy-doc": "0.0.0 || ^1.3.2",
                "ext-json": "*",
                "ext-simplexml": "*",
                "gregwar/rst": "^1.0",
                "mikey179/vfsstream": "^1.6.8",
                "phpunit/phpunit": "^4.8.36 || ^5.7.27",
                "squizlabs/php_codesniffer": "^2.0"
            },
            "bin": [
                "src/bin/phpmd"
            ],
            "type": "library",
            "autoload": {
                "psr-0": {
                    "PHPMD\\": "src/main/php"
                }
            },
            "notification-url": "https://packagist.org/downloads/",
            "license": [
                "BSD-3-Clause"
            ],
            "authors": [
                {
                    "name": "Manuel Pichler",
                    "email": "github@manuel-pichler.de",
                    "homepage": "https://github.com/manuelpichler",
                    "role": "Project Founder"
                },
                {
                    "name": "Marc Würth",
                    "email": "ravage@bluewin.ch",
                    "homepage": "https://github.com/ravage84",
                    "role": "Project Maintainer"
                },
                {
                    "name": "Other contributors",
                    "homepage": "https://github.com/phpmd/phpmd/graphs/contributors",
                    "role": "Contributors"
                }
            ],
            "description": "PHPMD is a spin-off project of PHP Depend and aims to be a PHP equivalent of the well known Java tool PMD.",
            "homepage": "https://phpmd.org/",
            "keywords": [
                "mess detection",
                "mess detector",
                "pdepend",
                "phpmd",
                "pmd"
            ],
            "support": {
                "irc": "irc://irc.freenode.org/phpmd",
                "issues": "https://github.com/phpmd/phpmd/issues",
                "source": "https://github.com/phpmd/phpmd/tree/2.13.0"
            },
            "funding": [
                {
                    "url": "https://tidelift.com/funding/github/packagist/phpmd/phpmd",
                    "type": "tidelift"
                }
            ],
            "time": "2022-09-10T08:44:15+00:00"
        },
        {
            "name": "phpstan/phpstan",
            "version": "1.10.34",
            "source": {
                "type": "git",
                "url": "https://github.com/phpstan/phpstan.git",
                "reference": "7f806b6f1403e6914c778140e2ba07c293cb4901"
            },
            "dist": {
                "type": "zip",
                "url": "https://api.github.com/repos/phpstan/phpstan/zipball/7f806b6f1403e6914c778140e2ba07c293cb4901",
                "reference": "7f806b6f1403e6914c778140e2ba07c293cb4901",
                "shasum": ""
            },
            "require": {
                "php": "^7.2|^8.0"
            },
            "conflict": {
                "phpstan/phpstan-shim": "*"
            },
            "bin": [
                "phpstan",
                "phpstan.phar"
            ],
            "type": "library",
            "autoload": {
                "files": [
                    "bootstrap.php"
                ]
            },
            "notification-url": "https://packagist.org/downloads/",
            "license": [
                "MIT"
            ],
            "description": "PHPStan - PHP Static Analysis Tool",
            "keywords": [
                "dev",
                "static analysis"
            ],
            "support": {
                "docs": "https://phpstan.org/user-guide/getting-started",
                "forum": "https://github.com/phpstan/phpstan/discussions",
                "issues": "https://github.com/phpstan/phpstan/issues",
                "security": "https://github.com/phpstan/phpstan/security/policy",
                "source": "https://github.com/phpstan/phpstan-src"
            },
            "funding": [
                {
                    "url": "https://github.com/ondrejmirtes",
                    "type": "github"
                },
                {
                    "url": "https://github.com/phpstan",
                    "type": "github"
                },
                {
                    "url": "https://tidelift.com/funding/github/packagist/phpstan/phpstan",
                    "type": "tidelift"
                }
            ],
            "time": "2023-09-13T09:49:47+00:00"
        },
        {
            "name": "phpunit/php-code-coverage",
            "version": "9.2.28",
            "source": {
                "type": "git",
                "url": "https://github.com/sebastianbergmann/php-code-coverage.git",
                "reference": "7134a5ccaaf0f1c92a4f5501a6c9f98ac4dcc0ef"
            },
            "dist": {
                "type": "zip",
                "url": "https://api.github.com/repos/sebastianbergmann/php-code-coverage/zipball/7134a5ccaaf0f1c92a4f5501a6c9f98ac4dcc0ef",
                "reference": "7134a5ccaaf0f1c92a4f5501a6c9f98ac4dcc0ef",
                "shasum": ""
            },
            "require": {
                "ext-dom": "*",
                "ext-libxml": "*",
                "ext-xmlwriter": "*",
                "nikic/php-parser": "^4.15",
                "php": ">=7.3",
                "phpunit/php-file-iterator": "^3.0.3",
                "phpunit/php-text-template": "^2.0.2",
                "sebastian/code-unit-reverse-lookup": "^2.0.2",
                "sebastian/complexity": "^2.0",
                "sebastian/environment": "^5.1.2",
                "sebastian/lines-of-code": "^1.0.3",
                "sebastian/version": "^3.0.1",
                "theseer/tokenizer": "^1.2.0"
            },
            "require-dev": {
                "phpunit/phpunit": "^9.3"
            },
            "suggest": {
                "ext-pcov": "PHP extension that provides line coverage",
                "ext-xdebug": "PHP extension that provides line coverage as well as branch and path coverage"
            },
            "type": "library",
            "extra": {
                "branch-alias": {
                    "dev-master": "9.2-dev"
                }
            },
            "autoload": {
                "classmap": [
                    "src/"
                ]
            },
            "notification-url": "https://packagist.org/downloads/",
            "license": [
                "BSD-3-Clause"
            ],
            "authors": [
                {
                    "name": "Sebastian Bergmann",
                    "email": "sebastian@phpunit.de",
                    "role": "lead"
                }
            ],
            "description": "Library that provides collection, processing, and rendering functionality for PHP code coverage information.",
            "homepage": "https://github.com/sebastianbergmann/php-code-coverage",
            "keywords": [
                "coverage",
                "testing",
                "xunit"
            ],
            "support": {
                "issues": "https://github.com/sebastianbergmann/php-code-coverage/issues",
                "security": "https://github.com/sebastianbergmann/php-code-coverage/security/policy",
                "source": "https://github.com/sebastianbergmann/php-code-coverage/tree/9.2.28"
            },
            "funding": [
                {
                    "url": "https://github.com/sebastianbergmann",
                    "type": "github"
                }
            ],
            "time": "2023-09-12T14:36:20+00:00"
        },
        {
            "name": "phpunit/php-file-iterator",
            "version": "3.0.6",
            "source": {
                "type": "git",
                "url": "https://github.com/sebastianbergmann/php-file-iterator.git",
                "reference": "cf1c2e7c203ac650e352f4cc675a7021e7d1b3cf"
            },
            "dist": {
                "type": "zip",
                "url": "https://api.github.com/repos/sebastianbergmann/php-file-iterator/zipball/cf1c2e7c203ac650e352f4cc675a7021e7d1b3cf",
                "reference": "cf1c2e7c203ac650e352f4cc675a7021e7d1b3cf",
                "shasum": ""
            },
            "require": {
                "php": ">=7.3"
            },
            "require-dev": {
                "phpunit/phpunit": "^9.3"
            },
            "type": "library",
            "extra": {
                "branch-alias": {
                    "dev-master": "3.0-dev"
                }
            },
            "autoload": {
                "classmap": [
                    "src/"
                ]
            },
            "notification-url": "https://packagist.org/downloads/",
            "license": [
                "BSD-3-Clause"
            ],
            "authors": [
                {
                    "name": "Sebastian Bergmann",
                    "email": "sebastian@phpunit.de",
                    "role": "lead"
                }
            ],
            "description": "FilterIterator implementation that filters files based on a list of suffixes.",
            "homepage": "https://github.com/sebastianbergmann/php-file-iterator/",
            "keywords": [
                "filesystem",
                "iterator"
            ],
            "support": {
                "issues": "https://github.com/sebastianbergmann/php-file-iterator/issues",
                "source": "https://github.com/sebastianbergmann/php-file-iterator/tree/3.0.6"
            },
            "funding": [
                {
                    "url": "https://github.com/sebastianbergmann",
                    "type": "github"
                }
            ],
            "time": "2021-12-02T12:48:52+00:00"
        },
        {
            "name": "phpunit/php-invoker",
            "version": "3.1.1",
            "source": {
                "type": "git",
                "url": "https://github.com/sebastianbergmann/php-invoker.git",
                "reference": "5a10147d0aaf65b58940a0b72f71c9ac0423cc67"
            },
            "dist": {
                "type": "zip",
                "url": "https://api.github.com/repos/sebastianbergmann/php-invoker/zipball/5a10147d0aaf65b58940a0b72f71c9ac0423cc67",
                "reference": "5a10147d0aaf65b58940a0b72f71c9ac0423cc67",
                "shasum": ""
            },
            "require": {
                "php": ">=7.3"
            },
            "require-dev": {
                "ext-pcntl": "*",
                "phpunit/phpunit": "^9.3"
            },
            "suggest": {
                "ext-pcntl": "*"
            },
            "type": "library",
            "extra": {
                "branch-alias": {
                    "dev-master": "3.1-dev"
                }
            },
            "autoload": {
                "classmap": [
                    "src/"
                ]
            },
            "notification-url": "https://packagist.org/downloads/",
            "license": [
                "BSD-3-Clause"
            ],
            "authors": [
                {
                    "name": "Sebastian Bergmann",
                    "email": "sebastian@phpunit.de",
                    "role": "lead"
                }
            ],
            "description": "Invoke callables with a timeout",
            "homepage": "https://github.com/sebastianbergmann/php-invoker/",
            "keywords": [
                "process"
            ],
            "support": {
                "issues": "https://github.com/sebastianbergmann/php-invoker/issues",
                "source": "https://github.com/sebastianbergmann/php-invoker/tree/3.1.1"
            },
            "funding": [
                {
                    "url": "https://github.com/sebastianbergmann",
                    "type": "github"
                }
            ],
            "time": "2020-09-28T05:58:55+00:00"
        },
        {
            "name": "phpunit/php-text-template",
            "version": "2.0.4",
            "source": {
                "type": "git",
                "url": "https://github.com/sebastianbergmann/php-text-template.git",
                "reference": "5da5f67fc95621df9ff4c4e5a84d6a8a2acf7c28"
            },
            "dist": {
                "type": "zip",
                "url": "https://api.github.com/repos/sebastianbergmann/php-text-template/zipball/5da5f67fc95621df9ff4c4e5a84d6a8a2acf7c28",
                "reference": "5da5f67fc95621df9ff4c4e5a84d6a8a2acf7c28",
                "shasum": ""
            },
            "require": {
                "php": ">=7.3"
            },
            "require-dev": {
                "phpunit/phpunit": "^9.3"
            },
            "type": "library",
            "extra": {
                "branch-alias": {
                    "dev-master": "2.0-dev"
                }
            },
            "autoload": {
                "classmap": [
                    "src/"
                ]
            },
            "notification-url": "https://packagist.org/downloads/",
            "license": [
                "BSD-3-Clause"
            ],
            "authors": [
                {
                    "name": "Sebastian Bergmann",
                    "email": "sebastian@phpunit.de",
                    "role": "lead"
                }
            ],
            "description": "Simple template engine.",
            "homepage": "https://github.com/sebastianbergmann/php-text-template/",
            "keywords": [
                "template"
            ],
            "support": {
                "issues": "https://github.com/sebastianbergmann/php-text-template/issues",
                "source": "https://github.com/sebastianbergmann/php-text-template/tree/2.0.4"
            },
            "funding": [
                {
                    "url": "https://github.com/sebastianbergmann",
                    "type": "github"
                }
            ],
            "time": "2020-10-26T05:33:50+00:00"
        },
        {
            "name": "phpunit/php-timer",
            "version": "5.0.3",
            "source": {
                "type": "git",
                "url": "https://github.com/sebastianbergmann/php-timer.git",
                "reference": "5a63ce20ed1b5bf577850e2c4e87f4aa902afbd2"
            },
            "dist": {
                "type": "zip",
                "url": "https://api.github.com/repos/sebastianbergmann/php-timer/zipball/5a63ce20ed1b5bf577850e2c4e87f4aa902afbd2",
                "reference": "5a63ce20ed1b5bf577850e2c4e87f4aa902afbd2",
                "shasum": ""
            },
            "require": {
                "php": ">=7.3"
            },
            "require-dev": {
                "phpunit/phpunit": "^9.3"
            },
            "type": "library",
            "extra": {
                "branch-alias": {
                    "dev-master": "5.0-dev"
                }
            },
            "autoload": {
                "classmap": [
                    "src/"
                ]
            },
            "notification-url": "https://packagist.org/downloads/",
            "license": [
                "BSD-3-Clause"
            ],
            "authors": [
                {
                    "name": "Sebastian Bergmann",
                    "email": "sebastian@phpunit.de",
                    "role": "lead"
                }
            ],
            "description": "Utility class for timing",
            "homepage": "https://github.com/sebastianbergmann/php-timer/",
            "keywords": [
                "timer"
            ],
            "support": {
                "issues": "https://github.com/sebastianbergmann/php-timer/issues",
                "source": "https://github.com/sebastianbergmann/php-timer/tree/5.0.3"
            },
            "funding": [
                {
                    "url": "https://github.com/sebastianbergmann",
                    "type": "github"
                }
            ],
            "time": "2020-10-26T13:16:10+00:00"
        },
        {
            "name": "phpunit/phpcov",
            "version": "8.2.1",
            "source": {
                "type": "git",
                "url": "https://github.com/sebastianbergmann/phpcov.git",
                "reference": "8ec45dde34a84914a0ace355fbd6d7af2242c9a4"
            },
            "dist": {
                "type": "zip",
                "url": "https://api.github.com/repos/sebastianbergmann/phpcov/zipball/8ec45dde34a84914a0ace355fbd6d7af2242c9a4",
                "reference": "8ec45dde34a84914a0ace355fbd6d7af2242c9a4",
                "shasum": ""
            },
            "require": {
                "php": ">=7.3",
                "phpunit/php-code-coverage": "^9.2",
                "phpunit/php-file-iterator": "^3.0",
                "phpunit/phpunit": "^9.3",
                "sebastian/cli-parser": "^1.0",
                "sebastian/diff": "^4.0",
                "sebastian/version": "^3.0"
            },
            "bin": [
                "phpcov"
            ],
            "type": "library",
            "extra": {
                "branch-alias": {
                    "dev-master": "8.2-dev"
                }
            },
            "autoload": {
                "classmap": [
                    "src/"
                ]
            },
            "notification-url": "https://packagist.org/downloads/",
            "license": [
                "BSD-3-Clause"
            ],
            "authors": [
                {
                    "name": "Sebastian Bergmann",
                    "email": "sebastian@phpunit.de",
                    "role": "lead"
                }
            ],
            "description": "CLI frontend for php-code-coverage",
            "homepage": "https://github.com/sebastianbergmann/phpcov",
            "support": {
                "issues": "https://github.com/sebastianbergmann/phpcov/issues",
                "source": "https://github.com/sebastianbergmann/phpcov/tree/8.2.1"
            },
            "funding": [
                {
                    "url": "https://github.com/sebastianbergmann",
                    "type": "github"
                }
            ],
            "time": "2022-03-24T12:07:05+00:00"
        },
        {
            "name": "phpunit/phpunit",
            "version": "9.6.12",
            "source": {
                "type": "git",
                "url": "https://github.com/sebastianbergmann/phpunit.git",
                "reference": "a122c2ebd469b751d774aa0f613dc0d67697653f"
            },
            "dist": {
                "type": "zip",
                "url": "https://api.github.com/repos/sebastianbergmann/phpunit/zipball/a122c2ebd469b751d774aa0f613dc0d67697653f",
                "reference": "a122c2ebd469b751d774aa0f613dc0d67697653f",
                "shasum": ""
            },
            "require": {
                "doctrine/instantiator": "^1.3.1 || ^2",
                "ext-dom": "*",
                "ext-json": "*",
                "ext-libxml": "*",
                "ext-mbstring": "*",
                "ext-xml": "*",
                "ext-xmlwriter": "*",
                "myclabs/deep-copy": "^1.10.1",
                "phar-io/manifest": "^2.0.3",
                "phar-io/version": "^3.0.2",
                "php": ">=7.3",
                "phpunit/php-code-coverage": "^9.2.28",
                "phpunit/php-file-iterator": "^3.0.5",
                "phpunit/php-invoker": "^3.1.1",
                "phpunit/php-text-template": "^2.0.3",
                "phpunit/php-timer": "^5.0.2",
                "sebastian/cli-parser": "^1.0.1",
                "sebastian/code-unit": "^1.0.6",
                "sebastian/comparator": "^4.0.8",
                "sebastian/diff": "^4.0.3",
                "sebastian/environment": "^5.1.3",
                "sebastian/exporter": "^4.0.5",
                "sebastian/global-state": "^5.0.1",
                "sebastian/object-enumerator": "^4.0.3",
                "sebastian/resource-operations": "^3.0.3",
                "sebastian/type": "^3.2",
                "sebastian/version": "^3.0.2"
            },
            "suggest": {
                "ext-soap": "To be able to generate mocks based on WSDL files",
                "ext-xdebug": "PHP extension that provides line coverage as well as branch and path coverage"
            },
            "bin": [
                "phpunit"
            ],
            "type": "library",
            "extra": {
                "branch-alias": {
                    "dev-master": "9.6-dev"
                }
            },
            "autoload": {
                "files": [
                    "src/Framework/Assert/Functions.php"
                ],
                "classmap": [
                    "src/"
                ]
            },
            "notification-url": "https://packagist.org/downloads/",
            "license": [
                "BSD-3-Clause"
            ],
            "authors": [
                {
                    "name": "Sebastian Bergmann",
                    "email": "sebastian@phpunit.de",
                    "role": "lead"
                }
            ],
            "description": "The PHP Unit Testing framework.",
            "homepage": "https://phpunit.de/",
            "keywords": [
                "phpunit",
                "testing",
                "xunit"
            ],
            "support": {
                "issues": "https://github.com/sebastianbergmann/phpunit/issues",
                "security": "https://github.com/sebastianbergmann/phpunit/security/policy",
                "source": "https://github.com/sebastianbergmann/phpunit/tree/9.6.12"
            },
            "funding": [
                {
                    "url": "https://phpunit.de/sponsors.html",
                    "type": "custom"
                },
                {
                    "url": "https://github.com/sebastianbergmann",
                    "type": "github"
                },
                {
                    "url": "https://tidelift.com/funding/github/packagist/phpunit/phpunit",
                    "type": "tidelift"
                }
            ],
            "time": "2023-09-12T14:39:31+00:00"
        },
        {
            "name": "phrity/net-uri",
            "version": "1.3.0",
            "source": {
                "type": "git",
                "url": "https://github.com/sirn-se/phrity-net-uri.git",
                "reference": "3f458e0c4d1ddc0e218d7a5b9420127c63925f43"
            },
            "dist": {
                "type": "zip",
                "url": "https://api.github.com/repos/sirn-se/phrity-net-uri/zipball/3f458e0c4d1ddc0e218d7a5b9420127c63925f43",
                "reference": "3f458e0c4d1ddc0e218d7a5b9420127c63925f43",
                "shasum": ""
            },
            "require": {
                "php": "^7.4 | ^8.0",
                "psr/http-factory": "^1.0",
                "psr/http-message": "^1.0 | ^2.0"
            },
            "require-dev": {
                "php-coveralls/php-coveralls": "^2.0",
                "phpunit/phpunit": "^9.0 | ^10.0",
                "squizlabs/php_codesniffer": "^3.0"
            },
            "type": "library",
            "autoload": {
                "psr-4": {
                    "Phrity\\Net\\": "src/"
                }
            },
            "notification-url": "https://packagist.org/downloads/",
            "license": [
                "MIT"
            ],
            "authors": [
                {
                    "name": "Sören Jensen",
                    "email": "sirn@sirn.se",
                    "homepage": "https://phrity.sirn.se"
                }
            ],
            "description": "PSR-7 Uri and PSR-17 UriFactory implementation",
            "homepage": "https://phrity.sirn.se/net-uri",
            "keywords": [
                "psr-17",
                "psr-7",
                "uri",
                "uri factory"
            ],
            "support": {
                "issues": "https://github.com/sirn-se/phrity-net-uri/issues",
                "source": "https://github.com/sirn-se/phrity-net-uri/tree/1.3.0"
            },
            "time": "2023-08-21T10:33:06+00:00"
        },
        {
            "name": "phrity/util-errorhandler",
            "version": "1.0.1",
            "source": {
                "type": "git",
                "url": "https://github.com/sirn-se/phrity-util-errorhandler.git",
                "reference": "dc9ac8fb70d733c48a9d9d1eb50f7022172da6bc"
            },
            "dist": {
                "type": "zip",
                "url": "https://api.github.com/repos/sirn-se/phrity-util-errorhandler/zipball/dc9ac8fb70d733c48a9d9d1eb50f7022172da6bc",
                "reference": "dc9ac8fb70d733c48a9d9d1eb50f7022172da6bc",
                "shasum": ""
            },
            "require": {
                "php": "^7.2|^8.0"
            },
            "require-dev": {
                "php-coveralls/php-coveralls": "^2.0",
                "phpunit/phpunit": "^8.0|^9.0",
                "squizlabs/php_codesniffer": "^3.5"
            },
            "type": "library",
            "autoload": {
                "psr-4": {
                    "": "src/"
                }
            },
            "notification-url": "https://packagist.org/downloads/",
            "license": [
                "MIT"
            ],
            "authors": [
                {
                    "name": "Sören Jensen",
                    "email": "sirn@sirn.se",
                    "homepage": "https://phrity.sirn.se"
                }
            ],
            "description": "Inline error handler; catch and resolve errors for code block.",
            "homepage": "https://phrity.sirn.se/util-errorhandler",
            "keywords": [
                "error",
                "warning"
            ],
            "support": {
                "issues": "https://github.com/sirn-se/phrity-util-errorhandler/issues",
                "source": "https://github.com/sirn-se/phrity-util-errorhandler/tree/1.0.1"
            },
            "time": "2022-10-27T12:14:42+00:00"
        },
        {
            "name": "pietercolpaert/hardf",
            "version": "0.3.1",
            "source": {
                "type": "git",
                "url": "https://github.com/pietercolpaert/hardf.git",
                "reference": "8bebaa00f5ebde17f58ebe34b67814645b8f69d8"
            },
            "dist": {
                "type": "zip",
                "url": "https://api.github.com/repos/pietercolpaert/hardf/zipball/8bebaa00f5ebde17f58ebe34b67814645b8f69d8",
                "reference": "8bebaa00f5ebde17f58ebe34b67814645b8f69d8",
                "shasum": ""
            },
            "require": {
                "php": "^7.1|^8.0"
            },
            "require-dev": {
                "friendsofphp/php-cs-fixer": "*",
                "phpstan/phpstan": "^0.12.36",
                "phpunit/phpunit": "^7 || ^8 || ^9"
            },
            "type": "library",
            "autoload": {
                "psr-4": {
                    "pietercolpaert\\hardf\\": "src/"
                }
            },
            "notification-url": "https://packagist.org/downloads/",
            "license": [
                "MIT"
            ],
            "authors": [
                {
                    "name": "Pieter Colpaert",
                    "email": "pieter.colpaert@ugent.be",
                    "homepage": "https://pietercolpaert.be",
                    "role": "developer"
                },
                {
                    "name": "Ruben Verborgh",
                    "email": "ruben.verborgh@ugent.be",
                    "homepage": "https://ruben.verborgh.org",
                    "role": "developer"
                }
            ],
            "description": "A fast parser for RDF serializations such as turtle, n-triples, n-quads, trig and N3",
            "homepage": "https://github.com/pietercolpaert/hardf",
            "keywords": [
                "Linked Data",
                "RDF",
                "Triples",
                "Turtle",
                "n-quads",
                "n-triples",
                "n3",
                "open data",
                "quads",
                "rdf1.1",
                "streaming",
                "trig"
            ],
            "support": {
                "issues": "https://github.com/pietercolpaert/hardf/issues",
                "source": "https://github.com/pietercolpaert/hardf"
            },
            "time": "2021-03-30T12:05:00+00:00"
        },
        {
            "name": "sebastian/cli-parser",
            "version": "1.0.1",
            "source": {
                "type": "git",
                "url": "https://github.com/sebastianbergmann/cli-parser.git",
                "reference": "442e7c7e687e42adc03470c7b668bc4b2402c0b2"
            },
            "dist": {
                "type": "zip",
                "url": "https://api.github.com/repos/sebastianbergmann/cli-parser/zipball/442e7c7e687e42adc03470c7b668bc4b2402c0b2",
                "reference": "442e7c7e687e42adc03470c7b668bc4b2402c0b2",
                "shasum": ""
            },
            "require": {
                "php": ">=7.3"
            },
            "require-dev": {
                "phpunit/phpunit": "^9.3"
            },
            "type": "library",
            "extra": {
                "branch-alias": {
                    "dev-master": "1.0-dev"
                }
            },
            "autoload": {
                "classmap": [
                    "src/"
                ]
            },
            "notification-url": "https://packagist.org/downloads/",
            "license": [
                "BSD-3-Clause"
            ],
            "authors": [
                {
                    "name": "Sebastian Bergmann",
                    "email": "sebastian@phpunit.de",
                    "role": "lead"
                }
            ],
            "description": "Library for parsing CLI options",
            "homepage": "https://github.com/sebastianbergmann/cli-parser",
            "support": {
                "issues": "https://github.com/sebastianbergmann/cli-parser/issues",
                "source": "https://github.com/sebastianbergmann/cli-parser/tree/1.0.1"
            },
            "funding": [
                {
                    "url": "https://github.com/sebastianbergmann",
                    "type": "github"
                }
            ],
            "time": "2020-09-28T06:08:49+00:00"
        },
        {
            "name": "sebastian/code-unit",
            "version": "1.0.8",
            "source": {
                "type": "git",
                "url": "https://github.com/sebastianbergmann/code-unit.git",
                "reference": "1fc9f64c0927627ef78ba436c9b17d967e68e120"
            },
            "dist": {
                "type": "zip",
                "url": "https://api.github.com/repos/sebastianbergmann/code-unit/zipball/1fc9f64c0927627ef78ba436c9b17d967e68e120",
                "reference": "1fc9f64c0927627ef78ba436c9b17d967e68e120",
                "shasum": ""
            },
            "require": {
                "php": ">=7.3"
            },
            "require-dev": {
                "phpunit/phpunit": "^9.3"
            },
            "type": "library",
            "extra": {
                "branch-alias": {
                    "dev-master": "1.0-dev"
                }
            },
            "autoload": {
                "classmap": [
                    "src/"
                ]
            },
            "notification-url": "https://packagist.org/downloads/",
            "license": [
                "BSD-3-Clause"
            ],
            "authors": [
                {
                    "name": "Sebastian Bergmann",
                    "email": "sebastian@phpunit.de",
                    "role": "lead"
                }
            ],
            "description": "Collection of value objects that represent the PHP code units",
            "homepage": "https://github.com/sebastianbergmann/code-unit",
            "support": {
                "issues": "https://github.com/sebastianbergmann/code-unit/issues",
                "source": "https://github.com/sebastianbergmann/code-unit/tree/1.0.8"
            },
            "funding": [
                {
                    "url": "https://github.com/sebastianbergmann",
                    "type": "github"
                }
            ],
            "time": "2020-10-26T13:08:54+00:00"
        },
        {
            "name": "sebastian/code-unit-reverse-lookup",
            "version": "2.0.3",
            "source": {
                "type": "git",
                "url": "https://github.com/sebastianbergmann/code-unit-reverse-lookup.git",
                "reference": "ac91f01ccec49fb77bdc6fd1e548bc70f7faa3e5"
            },
            "dist": {
                "type": "zip",
                "url": "https://api.github.com/repos/sebastianbergmann/code-unit-reverse-lookup/zipball/ac91f01ccec49fb77bdc6fd1e548bc70f7faa3e5",
                "reference": "ac91f01ccec49fb77bdc6fd1e548bc70f7faa3e5",
                "shasum": ""
            },
            "require": {
                "php": ">=7.3"
            },
            "require-dev": {
                "phpunit/phpunit": "^9.3"
            },
            "type": "library",
            "extra": {
                "branch-alias": {
                    "dev-master": "2.0-dev"
                }
            },
            "autoload": {
                "classmap": [
                    "src/"
                ]
            },
            "notification-url": "https://packagist.org/downloads/",
            "license": [
                "BSD-3-Clause"
            ],
            "authors": [
                {
                    "name": "Sebastian Bergmann",
                    "email": "sebastian@phpunit.de"
                }
            ],
            "description": "Looks up which function or method a line of code belongs to",
            "homepage": "https://github.com/sebastianbergmann/code-unit-reverse-lookup/",
            "support": {
                "issues": "https://github.com/sebastianbergmann/code-unit-reverse-lookup/issues",
                "source": "https://github.com/sebastianbergmann/code-unit-reverse-lookup/tree/2.0.3"
            },
            "funding": [
                {
                    "url": "https://github.com/sebastianbergmann",
                    "type": "github"
                }
            ],
            "time": "2020-09-28T05:30:19+00:00"
        },
        {
            "name": "sebastian/comparator",
            "version": "4.0.8",
            "source": {
                "type": "git",
                "url": "https://github.com/sebastianbergmann/comparator.git",
                "reference": "fa0f136dd2334583309d32b62544682ee972b51a"
            },
            "dist": {
                "type": "zip",
                "url": "https://api.github.com/repos/sebastianbergmann/comparator/zipball/fa0f136dd2334583309d32b62544682ee972b51a",
                "reference": "fa0f136dd2334583309d32b62544682ee972b51a",
                "shasum": ""
            },
            "require": {
                "php": ">=7.3",
                "sebastian/diff": "^4.0",
                "sebastian/exporter": "^4.0"
            },
            "require-dev": {
                "phpunit/phpunit": "^9.3"
            },
            "type": "library",
            "extra": {
                "branch-alias": {
                    "dev-master": "4.0-dev"
                }
            },
            "autoload": {
                "classmap": [
                    "src/"
                ]
            },
            "notification-url": "https://packagist.org/downloads/",
            "license": [
                "BSD-3-Clause"
            ],
            "authors": [
                {
                    "name": "Sebastian Bergmann",
                    "email": "sebastian@phpunit.de"
                },
                {
                    "name": "Jeff Welch",
                    "email": "whatthejeff@gmail.com"
                },
                {
                    "name": "Volker Dusch",
                    "email": "github@wallbash.com"
                },
                {
                    "name": "Bernhard Schussek",
                    "email": "bschussek@2bepublished.at"
                }
            ],
            "description": "Provides the functionality to compare PHP values for equality",
            "homepage": "https://github.com/sebastianbergmann/comparator",
            "keywords": [
                "comparator",
                "compare",
                "equality"
            ],
            "support": {
                "issues": "https://github.com/sebastianbergmann/comparator/issues",
                "source": "https://github.com/sebastianbergmann/comparator/tree/4.0.8"
            },
            "funding": [
                {
                    "url": "https://github.com/sebastianbergmann",
                    "type": "github"
                }
            ],
            "time": "2022-09-14T12:41:17+00:00"
        },
        {
            "name": "sebastian/complexity",
            "version": "2.0.2",
            "source": {
                "type": "git",
                "url": "https://github.com/sebastianbergmann/complexity.git",
                "reference": "739b35e53379900cc9ac327b2147867b8b6efd88"
            },
            "dist": {
                "type": "zip",
                "url": "https://api.github.com/repos/sebastianbergmann/complexity/zipball/739b35e53379900cc9ac327b2147867b8b6efd88",
                "reference": "739b35e53379900cc9ac327b2147867b8b6efd88",
                "shasum": ""
            },
            "require": {
                "nikic/php-parser": "^4.7",
                "php": ">=7.3"
            },
            "require-dev": {
                "phpunit/phpunit": "^9.3"
            },
            "type": "library",
            "extra": {
                "branch-alias": {
                    "dev-master": "2.0-dev"
                }
            },
            "autoload": {
                "classmap": [
                    "src/"
                ]
            },
            "notification-url": "https://packagist.org/downloads/",
            "license": [
                "BSD-3-Clause"
            ],
            "authors": [
                {
                    "name": "Sebastian Bergmann",
                    "email": "sebastian@phpunit.de",
                    "role": "lead"
                }
            ],
            "description": "Library for calculating the complexity of PHP code units",
            "homepage": "https://github.com/sebastianbergmann/complexity",
            "support": {
                "issues": "https://github.com/sebastianbergmann/complexity/issues",
                "source": "https://github.com/sebastianbergmann/complexity/tree/2.0.2"
            },
            "funding": [
                {
                    "url": "https://github.com/sebastianbergmann",
                    "type": "github"
                }
            ],
            "time": "2020-10-26T15:52:27+00:00"
        },
        {
            "name": "sebastian/diff",
            "version": "4.0.5",
            "source": {
                "type": "git",
                "url": "https://github.com/sebastianbergmann/diff.git",
                "reference": "74be17022044ebaaecfdf0c5cd504fc9cd5a7131"
            },
            "dist": {
                "type": "zip",
                "url": "https://api.github.com/repos/sebastianbergmann/diff/zipball/74be17022044ebaaecfdf0c5cd504fc9cd5a7131",
                "reference": "74be17022044ebaaecfdf0c5cd504fc9cd5a7131",
                "shasum": ""
            },
            "require": {
                "php": ">=7.3"
            },
            "require-dev": {
                "phpunit/phpunit": "^9.3",
                "symfony/process": "^4.2 || ^5"
            },
            "type": "library",
            "extra": {
                "branch-alias": {
                    "dev-master": "4.0-dev"
                }
            },
            "autoload": {
                "classmap": [
                    "src/"
                ]
            },
            "notification-url": "https://packagist.org/downloads/",
            "license": [
                "BSD-3-Clause"
            ],
            "authors": [
                {
                    "name": "Sebastian Bergmann",
                    "email": "sebastian@phpunit.de"
                },
                {
                    "name": "Kore Nordmann",
                    "email": "mail@kore-nordmann.de"
                }
            ],
            "description": "Diff implementation",
            "homepage": "https://github.com/sebastianbergmann/diff",
            "keywords": [
                "diff",
                "udiff",
                "unidiff",
                "unified diff"
            ],
            "support": {
                "issues": "https://github.com/sebastianbergmann/diff/issues",
                "source": "https://github.com/sebastianbergmann/diff/tree/4.0.5"
            },
            "funding": [
                {
                    "url": "https://github.com/sebastianbergmann",
                    "type": "github"
                }
            ],
            "time": "2023-05-07T05:35:17+00:00"
        },
        {
            "name": "sebastian/environment",
            "version": "5.1.5",
            "source": {
                "type": "git",
                "url": "https://github.com/sebastianbergmann/environment.git",
                "reference": "830c43a844f1f8d5b7a1f6d6076b784454d8b7ed"
            },
            "dist": {
                "type": "zip",
                "url": "https://api.github.com/repos/sebastianbergmann/environment/zipball/830c43a844f1f8d5b7a1f6d6076b784454d8b7ed",
                "reference": "830c43a844f1f8d5b7a1f6d6076b784454d8b7ed",
                "shasum": ""
            },
            "require": {
                "php": ">=7.3"
            },
            "require-dev": {
                "phpunit/phpunit": "^9.3"
            },
            "suggest": {
                "ext-posix": "*"
            },
            "type": "library",
            "extra": {
                "branch-alias": {
                    "dev-master": "5.1-dev"
                }
            },
            "autoload": {
                "classmap": [
                    "src/"
                ]
            },
            "notification-url": "https://packagist.org/downloads/",
            "license": [
                "BSD-3-Clause"
            ],
            "authors": [
                {
                    "name": "Sebastian Bergmann",
                    "email": "sebastian@phpunit.de"
                }
            ],
            "description": "Provides functionality to handle HHVM/PHP environments",
            "homepage": "http://www.github.com/sebastianbergmann/environment",
            "keywords": [
                "Xdebug",
                "environment",
                "hhvm"
            ],
            "support": {
                "issues": "https://github.com/sebastianbergmann/environment/issues",
                "source": "https://github.com/sebastianbergmann/environment/tree/5.1.5"
            },
            "funding": [
                {
                    "url": "https://github.com/sebastianbergmann",
                    "type": "github"
                }
            ],
            "time": "2023-02-03T06:03:51+00:00"
        },
        {
            "name": "sebastian/exporter",
            "version": "4.0.5",
            "source": {
                "type": "git",
                "url": "https://github.com/sebastianbergmann/exporter.git",
                "reference": "ac230ed27f0f98f597c8a2b6eb7ac563af5e5b9d"
            },
            "dist": {
                "type": "zip",
                "url": "https://api.github.com/repos/sebastianbergmann/exporter/zipball/ac230ed27f0f98f597c8a2b6eb7ac563af5e5b9d",
                "reference": "ac230ed27f0f98f597c8a2b6eb7ac563af5e5b9d",
                "shasum": ""
            },
            "require": {
                "php": ">=7.3",
                "sebastian/recursion-context": "^4.0"
            },
            "require-dev": {
                "ext-mbstring": "*",
                "phpunit/phpunit": "^9.3"
            },
            "type": "library",
            "extra": {
                "branch-alias": {
                    "dev-master": "4.0-dev"
                }
            },
            "autoload": {
                "classmap": [
                    "src/"
                ]
            },
            "notification-url": "https://packagist.org/downloads/",
            "license": [
                "BSD-3-Clause"
            ],
            "authors": [
                {
                    "name": "Sebastian Bergmann",
                    "email": "sebastian@phpunit.de"
                },
                {
                    "name": "Jeff Welch",
                    "email": "whatthejeff@gmail.com"
                },
                {
                    "name": "Volker Dusch",
                    "email": "github@wallbash.com"
                },
                {
                    "name": "Adam Harvey",
                    "email": "aharvey@php.net"
                },
                {
                    "name": "Bernhard Schussek",
                    "email": "bschussek@gmail.com"
                }
            ],
            "description": "Provides the functionality to export PHP variables for visualization",
            "homepage": "https://www.github.com/sebastianbergmann/exporter",
            "keywords": [
                "export",
                "exporter"
            ],
            "support": {
                "issues": "https://github.com/sebastianbergmann/exporter/issues",
                "source": "https://github.com/sebastianbergmann/exporter/tree/4.0.5"
            },
            "funding": [
                {
                    "url": "https://github.com/sebastianbergmann",
                    "type": "github"
                }
            ],
            "time": "2022-09-14T06:03:37+00:00"
        },
        {
            "name": "sebastian/global-state",
            "version": "5.0.6",
            "source": {
                "type": "git",
                "url": "https://github.com/sebastianbergmann/global-state.git",
                "reference": "bde739e7565280bda77be70044ac1047bc007e34"
            },
            "dist": {
                "type": "zip",
                "url": "https://api.github.com/repos/sebastianbergmann/global-state/zipball/bde739e7565280bda77be70044ac1047bc007e34",
                "reference": "bde739e7565280bda77be70044ac1047bc007e34",
                "shasum": ""
            },
            "require": {
                "php": ">=7.3",
                "sebastian/object-reflector": "^2.0",
                "sebastian/recursion-context": "^4.0"
            },
            "require-dev": {
                "ext-dom": "*",
                "phpunit/phpunit": "^9.3"
            },
            "suggest": {
                "ext-uopz": "*"
            },
            "type": "library",
            "extra": {
                "branch-alias": {
                    "dev-master": "5.0-dev"
                }
            },
            "autoload": {
                "classmap": [
                    "src/"
                ]
            },
            "notification-url": "https://packagist.org/downloads/",
            "license": [
                "BSD-3-Clause"
            ],
            "authors": [
                {
                    "name": "Sebastian Bergmann",
                    "email": "sebastian@phpunit.de"
                }
            ],
            "description": "Snapshotting of global state",
            "homepage": "http://www.github.com/sebastianbergmann/global-state",
            "keywords": [
                "global state"
            ],
            "support": {
                "issues": "https://github.com/sebastianbergmann/global-state/issues",
                "source": "https://github.com/sebastianbergmann/global-state/tree/5.0.6"
            },
            "funding": [
                {
                    "url": "https://github.com/sebastianbergmann",
                    "type": "github"
                }
            ],
            "time": "2023-08-02T09:26:13+00:00"
        },
        {
            "name": "sebastian/lines-of-code",
            "version": "1.0.3",
            "source": {
                "type": "git",
                "url": "https://github.com/sebastianbergmann/lines-of-code.git",
                "reference": "c1c2e997aa3146983ed888ad08b15470a2e22ecc"
            },
            "dist": {
                "type": "zip",
                "url": "https://api.github.com/repos/sebastianbergmann/lines-of-code/zipball/c1c2e997aa3146983ed888ad08b15470a2e22ecc",
                "reference": "c1c2e997aa3146983ed888ad08b15470a2e22ecc",
                "shasum": ""
            },
            "require": {
                "nikic/php-parser": "^4.6",
                "php": ">=7.3"
            },
            "require-dev": {
                "phpunit/phpunit": "^9.3"
            },
            "type": "library",
            "extra": {
                "branch-alias": {
                    "dev-master": "1.0-dev"
                }
            },
            "autoload": {
                "classmap": [
                    "src/"
                ]
            },
            "notification-url": "https://packagist.org/downloads/",
            "license": [
                "BSD-3-Clause"
            ],
            "authors": [
                {
                    "name": "Sebastian Bergmann",
                    "email": "sebastian@phpunit.de",
                    "role": "lead"
                }
            ],
            "description": "Library for counting the lines of code in PHP source code",
            "homepage": "https://github.com/sebastianbergmann/lines-of-code",
            "support": {
                "issues": "https://github.com/sebastianbergmann/lines-of-code/issues",
                "source": "https://github.com/sebastianbergmann/lines-of-code/tree/1.0.3"
            },
            "funding": [
                {
                    "url": "https://github.com/sebastianbergmann",
                    "type": "github"
                }
            ],
            "time": "2020-11-28T06:42:11+00:00"
        },
        {
            "name": "sebastian/object-enumerator",
            "version": "4.0.4",
            "source": {
                "type": "git",
                "url": "https://github.com/sebastianbergmann/object-enumerator.git",
                "reference": "5c9eeac41b290a3712d88851518825ad78f45c71"
            },
            "dist": {
                "type": "zip",
                "url": "https://api.github.com/repos/sebastianbergmann/object-enumerator/zipball/5c9eeac41b290a3712d88851518825ad78f45c71",
                "reference": "5c9eeac41b290a3712d88851518825ad78f45c71",
                "shasum": ""
            },
            "require": {
                "php": ">=7.3",
                "sebastian/object-reflector": "^2.0",
                "sebastian/recursion-context": "^4.0"
            },
            "require-dev": {
                "phpunit/phpunit": "^9.3"
            },
            "type": "library",
            "extra": {
                "branch-alias": {
                    "dev-master": "4.0-dev"
                }
            },
            "autoload": {
                "classmap": [
                    "src/"
                ]
            },
            "notification-url": "https://packagist.org/downloads/",
            "license": [
                "BSD-3-Clause"
            ],
            "authors": [
                {
                    "name": "Sebastian Bergmann",
                    "email": "sebastian@phpunit.de"
                }
            ],
            "description": "Traverses array structures and object graphs to enumerate all referenced objects",
            "homepage": "https://github.com/sebastianbergmann/object-enumerator/",
            "support": {
                "issues": "https://github.com/sebastianbergmann/object-enumerator/issues",
                "source": "https://github.com/sebastianbergmann/object-enumerator/tree/4.0.4"
            },
            "funding": [
                {
                    "url": "https://github.com/sebastianbergmann",
                    "type": "github"
                }
            ],
            "time": "2020-10-26T13:12:34+00:00"
        },
        {
            "name": "sebastian/object-reflector",
            "version": "2.0.4",
            "source": {
                "type": "git",
                "url": "https://github.com/sebastianbergmann/object-reflector.git",
                "reference": "b4f479ebdbf63ac605d183ece17d8d7fe49c15c7"
            },
            "dist": {
                "type": "zip",
                "url": "https://api.github.com/repos/sebastianbergmann/object-reflector/zipball/b4f479ebdbf63ac605d183ece17d8d7fe49c15c7",
                "reference": "b4f479ebdbf63ac605d183ece17d8d7fe49c15c7",
                "shasum": ""
            },
            "require": {
                "php": ">=7.3"
            },
            "require-dev": {
                "phpunit/phpunit": "^9.3"
            },
            "type": "library",
            "extra": {
                "branch-alias": {
                    "dev-master": "2.0-dev"
                }
            },
            "autoload": {
                "classmap": [
                    "src/"
                ]
            },
            "notification-url": "https://packagist.org/downloads/",
            "license": [
                "BSD-3-Clause"
            ],
            "authors": [
                {
                    "name": "Sebastian Bergmann",
                    "email": "sebastian@phpunit.de"
                }
            ],
            "description": "Allows reflection of object attributes, including inherited and non-public ones",
            "homepage": "https://github.com/sebastianbergmann/object-reflector/",
            "support": {
                "issues": "https://github.com/sebastianbergmann/object-reflector/issues",
                "source": "https://github.com/sebastianbergmann/object-reflector/tree/2.0.4"
            },
            "funding": [
                {
                    "url": "https://github.com/sebastianbergmann",
                    "type": "github"
                }
            ],
            "time": "2020-10-26T13:14:26+00:00"
        },
        {
            "name": "sebastian/recursion-context",
            "version": "4.0.5",
            "source": {
                "type": "git",
                "url": "https://github.com/sebastianbergmann/recursion-context.git",
                "reference": "e75bd0f07204fec2a0af9b0f3cfe97d05f92efc1"
            },
            "dist": {
                "type": "zip",
                "url": "https://api.github.com/repos/sebastianbergmann/recursion-context/zipball/e75bd0f07204fec2a0af9b0f3cfe97d05f92efc1",
                "reference": "e75bd0f07204fec2a0af9b0f3cfe97d05f92efc1",
                "shasum": ""
            },
            "require": {
                "php": ">=7.3"
            },
            "require-dev": {
                "phpunit/phpunit": "^9.3"
            },
            "type": "library",
            "extra": {
                "branch-alias": {
                    "dev-master": "4.0-dev"
                }
            },
            "autoload": {
                "classmap": [
                    "src/"
                ]
            },
            "notification-url": "https://packagist.org/downloads/",
            "license": [
                "BSD-3-Clause"
            ],
            "authors": [
                {
                    "name": "Sebastian Bergmann",
                    "email": "sebastian@phpunit.de"
                },
                {
                    "name": "Jeff Welch",
                    "email": "whatthejeff@gmail.com"
                },
                {
                    "name": "Adam Harvey",
                    "email": "aharvey@php.net"
                }
            ],
            "description": "Provides functionality to recursively process PHP variables",
            "homepage": "https://github.com/sebastianbergmann/recursion-context",
            "support": {
                "issues": "https://github.com/sebastianbergmann/recursion-context/issues",
                "source": "https://github.com/sebastianbergmann/recursion-context/tree/4.0.5"
            },
            "funding": [
                {
                    "url": "https://github.com/sebastianbergmann",
                    "type": "github"
                }
            ],
            "time": "2023-02-03T06:07:39+00:00"
        },
        {
            "name": "sebastian/resource-operations",
            "version": "3.0.3",
            "source": {
                "type": "git",
                "url": "https://github.com/sebastianbergmann/resource-operations.git",
                "reference": "0f4443cb3a1d92ce809899753bc0d5d5a8dd19a8"
            },
            "dist": {
                "type": "zip",
                "url": "https://api.github.com/repos/sebastianbergmann/resource-operations/zipball/0f4443cb3a1d92ce809899753bc0d5d5a8dd19a8",
                "reference": "0f4443cb3a1d92ce809899753bc0d5d5a8dd19a8",
                "shasum": ""
            },
            "require": {
                "php": ">=7.3"
            },
            "require-dev": {
                "phpunit/phpunit": "^9.0"
            },
            "type": "library",
            "extra": {
                "branch-alias": {
                    "dev-master": "3.0-dev"
                }
            },
            "autoload": {
                "classmap": [
                    "src/"
                ]
            },
            "notification-url": "https://packagist.org/downloads/",
            "license": [
                "BSD-3-Clause"
            ],
            "authors": [
                {
                    "name": "Sebastian Bergmann",
                    "email": "sebastian@phpunit.de"
                }
            ],
            "description": "Provides a list of PHP built-in functions that operate on resources",
            "homepage": "https://www.github.com/sebastianbergmann/resource-operations",
            "support": {
                "issues": "https://github.com/sebastianbergmann/resource-operations/issues",
                "source": "https://github.com/sebastianbergmann/resource-operations/tree/3.0.3"
            },
            "funding": [
                {
                    "url": "https://github.com/sebastianbergmann",
                    "type": "github"
                }
            ],
            "time": "2020-09-28T06:45:17+00:00"
        },
        {
            "name": "sebastian/type",
            "version": "3.2.1",
            "source": {
                "type": "git",
                "url": "https://github.com/sebastianbergmann/type.git",
                "reference": "75e2c2a32f5e0b3aef905b9ed0b179b953b3d7c7"
            },
            "dist": {
                "type": "zip",
                "url": "https://api.github.com/repos/sebastianbergmann/type/zipball/75e2c2a32f5e0b3aef905b9ed0b179b953b3d7c7",
                "reference": "75e2c2a32f5e0b3aef905b9ed0b179b953b3d7c7",
                "shasum": ""
            },
            "require": {
                "php": ">=7.3"
            },
            "require-dev": {
                "phpunit/phpunit": "^9.5"
            },
            "type": "library",
            "extra": {
                "branch-alias": {
                    "dev-master": "3.2-dev"
                }
            },
            "autoload": {
                "classmap": [
                    "src/"
                ]
            },
            "notification-url": "https://packagist.org/downloads/",
            "license": [
                "BSD-3-Clause"
            ],
            "authors": [
                {
                    "name": "Sebastian Bergmann",
                    "email": "sebastian@phpunit.de",
                    "role": "lead"
                }
            ],
            "description": "Collection of value objects that represent the types of the PHP type system",
            "homepage": "https://github.com/sebastianbergmann/type",
            "support": {
                "issues": "https://github.com/sebastianbergmann/type/issues",
                "source": "https://github.com/sebastianbergmann/type/tree/3.2.1"
            },
            "funding": [
                {
                    "url": "https://github.com/sebastianbergmann",
                    "type": "github"
                }
            ],
            "time": "2023-02-03T06:13:03+00:00"
        },
        {
            "name": "sebastian/version",
            "version": "3.0.2",
            "source": {
                "type": "git",
                "url": "https://github.com/sebastianbergmann/version.git",
                "reference": "c6c1022351a901512170118436c764e473f6de8c"
            },
            "dist": {
                "type": "zip",
                "url": "https://api.github.com/repos/sebastianbergmann/version/zipball/c6c1022351a901512170118436c764e473f6de8c",
                "reference": "c6c1022351a901512170118436c764e473f6de8c",
                "shasum": ""
            },
            "require": {
                "php": ">=7.3"
            },
            "type": "library",
            "extra": {
                "branch-alias": {
                    "dev-master": "3.0-dev"
                }
            },
            "autoload": {
                "classmap": [
                    "src/"
                ]
            },
            "notification-url": "https://packagist.org/downloads/",
            "license": [
                "BSD-3-Clause"
            ],
            "authors": [
                {
                    "name": "Sebastian Bergmann",
                    "email": "sebastian@phpunit.de",
                    "role": "lead"
                }
            ],
            "description": "Library that helps with managing the version number of Git-hosted PHP projects",
            "homepage": "https://github.com/sebastianbergmann/version",
            "support": {
                "issues": "https://github.com/sebastianbergmann/version/issues",
                "source": "https://github.com/sebastianbergmann/version/tree/3.0.2"
            },
            "funding": [
                {
                    "url": "https://github.com/sebastianbergmann",
                    "type": "github"
                }
            ],
            "time": "2020-09-28T06:39:44+00:00"
        },
        {
            "name": "squizlabs/php_codesniffer",
            "version": "3.7.2",
            "source": {
                "type": "git",
                "url": "https://github.com/squizlabs/PHP_CodeSniffer.git",
                "reference": "ed8e00df0a83aa96acf703f8c2979ff33341f879"
            },
            "dist": {
                "type": "zip",
                "url": "https://api.github.com/repos/squizlabs/PHP_CodeSniffer/zipball/ed8e00df0a83aa96acf703f8c2979ff33341f879",
                "reference": "ed8e00df0a83aa96acf703f8c2979ff33341f879",
                "shasum": ""
            },
            "require": {
                "ext-simplexml": "*",
                "ext-tokenizer": "*",
                "ext-xmlwriter": "*",
                "php": ">=5.4.0"
            },
            "require-dev": {
                "phpunit/phpunit": "^4.0 || ^5.0 || ^6.0 || ^7.0"
            },
            "bin": [
                "bin/phpcs",
                "bin/phpcbf"
            ],
            "type": "library",
            "extra": {
                "branch-alias": {
                    "dev-master": "3.x-dev"
                }
            },
            "notification-url": "https://packagist.org/downloads/",
            "license": [
                "BSD-3-Clause"
            ],
            "authors": [
                {
                    "name": "Greg Sherwood",
                    "role": "lead"
                }
            ],
            "description": "PHP_CodeSniffer tokenizes PHP, JavaScript and CSS files and detects violations of a defined set of coding standards.",
            "homepage": "https://github.com/squizlabs/PHP_CodeSniffer",
            "keywords": [
                "phpcs",
                "standards",
                "static analysis"
            ],
            "support": {
                "issues": "https://github.com/squizlabs/PHP_CodeSniffer/issues",
                "source": "https://github.com/squizlabs/PHP_CodeSniffer",
                "wiki": "https://github.com/squizlabs/PHP_CodeSniffer/wiki"
            },
            "time": "2023-02-22T23:07:41+00:00"
        },
        {
            "name": "symfony/config",
            "version": "v5.4.26",
            "source": {
                "type": "git",
                "url": "https://github.com/symfony/config.git",
                "reference": "8109892f27beed9252bd1f1c1880aeb4ad842650"
            },
            "dist": {
                "type": "zip",
                "url": "https://api.github.com/repos/symfony/config/zipball/8109892f27beed9252bd1f1c1880aeb4ad842650",
                "reference": "8109892f27beed9252bd1f1c1880aeb4ad842650",
                "shasum": ""
            },
            "require": {
                "php": ">=7.2.5",
                "symfony/deprecation-contracts": "^2.1|^3",
                "symfony/filesystem": "^4.4|^5.0|^6.0",
                "symfony/polyfill-ctype": "~1.8",
                "symfony/polyfill-php80": "^1.16",
                "symfony/polyfill-php81": "^1.22"
            },
            "conflict": {
                "symfony/finder": "<4.4"
            },
            "require-dev": {
                "symfony/event-dispatcher": "^4.4|^5.0|^6.0",
                "symfony/finder": "^4.4|^5.0|^6.0",
                "symfony/messenger": "^4.4|^5.0|^6.0",
                "symfony/service-contracts": "^1.1|^2|^3",
                "symfony/yaml": "^4.4|^5.0|^6.0"
            },
            "suggest": {
                "symfony/yaml": "To use the yaml reference dumper"
            },
            "type": "library",
            "autoload": {
                "psr-4": {
                    "Symfony\\Component\\Config\\": ""
                },
                "exclude-from-classmap": [
                    "/Tests/"
                ]
            },
            "notification-url": "https://packagist.org/downloads/",
            "license": [
                "MIT"
            ],
            "authors": [
                {
                    "name": "Fabien Potencier",
                    "email": "fabien@symfony.com"
                },
                {
                    "name": "Symfony Community",
                    "homepage": "https://symfony.com/contributors"
                }
            ],
            "description": "Helps you find, load, combine, autofill and validate configuration values of any kind",
            "homepage": "https://symfony.com",
            "support": {
                "source": "https://github.com/symfony/config/tree/v5.4.26"
            },
            "funding": [
                {
                    "url": "https://symfony.com/sponsor",
                    "type": "custom"
                },
                {
                    "url": "https://github.com/fabpot",
                    "type": "github"
                },
                {
                    "url": "https://tidelift.com/funding/github/packagist/symfony/symfony",
                    "type": "tidelift"
                }
            ],
            "time": "2023-07-19T20:21:11+00:00"
        },
        {
            "name": "symfony/css-selector",
            "version": "v5.4.26",
            "source": {
                "type": "git",
                "url": "https://github.com/symfony/css-selector.git",
                "reference": "0ad3f7e9a1ab492c5b4214cf22a9dc55dcf8600a"
            },
            "dist": {
                "type": "zip",
                "url": "https://api.github.com/repos/symfony/css-selector/zipball/0ad3f7e9a1ab492c5b4214cf22a9dc55dcf8600a",
                "reference": "0ad3f7e9a1ab492c5b4214cf22a9dc55dcf8600a",
                "shasum": ""
            },
            "require": {
                "php": ">=7.2.5",
                "symfony/polyfill-php80": "^1.16"
            },
            "type": "library",
            "autoload": {
                "psr-4": {
                    "Symfony\\Component\\CssSelector\\": ""
                },
                "exclude-from-classmap": [
                    "/Tests/"
                ]
            },
            "notification-url": "https://packagist.org/downloads/",
            "license": [
                "MIT"
            ],
            "authors": [
                {
                    "name": "Fabien Potencier",
                    "email": "fabien@symfony.com"
                },
                {
                    "name": "Jean-François Simon",
                    "email": "jeanfrancois.simon@sensiolabs.com"
                },
                {
                    "name": "Symfony Community",
                    "homepage": "https://symfony.com/contributors"
                }
            ],
            "description": "Converts CSS selectors to XPath expressions",
            "homepage": "https://symfony.com",
            "support": {
                "source": "https://github.com/symfony/css-selector/tree/v5.4.26"
            },
            "funding": [
                {
                    "url": "https://symfony.com/sponsor",
                    "type": "custom"
                },
                {
                    "url": "https://github.com/fabpot",
                    "type": "github"
                },
                {
                    "url": "https://tidelift.com/funding/github/packagist/symfony/symfony",
                    "type": "tidelift"
                }
            ],
            "time": "2023-07-07T06:10:25+00:00"
        },
        {
            "name": "symfony/dependency-injection",
            "version": "v5.4.29",
            "source": {
                "type": "git",
                "url": "https://github.com/symfony/dependency-injection.git",
                "reference": "338638ed8c9d5c7fcb136a73f5c7043465ae2f05"
            },
            "dist": {
                "type": "zip",
                "url": "https://api.github.com/repos/symfony/dependency-injection/zipball/338638ed8c9d5c7fcb136a73f5c7043465ae2f05",
                "reference": "338638ed8c9d5c7fcb136a73f5c7043465ae2f05",
                "shasum": ""
            },
            "require": {
                "php": ">=7.2.5",
                "psr/container": "^1.1.1",
                "symfony/deprecation-contracts": "^2.1|^3",
                "symfony/polyfill-php80": "^1.16",
                "symfony/polyfill-php81": "^1.22",
                "symfony/service-contracts": "^1.1.6|^2"
            },
            "conflict": {
                "ext-psr": "<1.1|>=2",
                "symfony/config": "<5.3",
                "symfony/finder": "<4.4",
                "symfony/proxy-manager-bridge": "<4.4",
                "symfony/yaml": "<4.4.26"
            },
            "provide": {
                "psr/container-implementation": "1.0",
                "symfony/service-implementation": "1.0|2.0"
            },
            "require-dev": {
                "symfony/config": "^5.3|^6.0",
                "symfony/expression-language": "^4.4|^5.0|^6.0",
                "symfony/yaml": "^4.4.26|^5.0|^6.0"
            },
            "suggest": {
                "symfony/config": "",
                "symfony/expression-language": "For using expressions in service container configuration",
                "symfony/finder": "For using double-star glob patterns or when GLOB_BRACE portability is required",
                "symfony/proxy-manager-bridge": "Generate service proxies to lazy load them",
                "symfony/yaml": ""
            },
            "type": "library",
            "autoload": {
                "psr-4": {
                    "Symfony\\Component\\DependencyInjection\\": ""
                },
                "exclude-from-classmap": [
                    "/Tests/"
                ]
            },
            "notification-url": "https://packagist.org/downloads/",
            "license": [
                "MIT"
            ],
            "authors": [
                {
                    "name": "Fabien Potencier",
                    "email": "fabien@symfony.com"
                },
                {
                    "name": "Symfony Community",
                    "homepage": "https://symfony.com/contributors"
                }
            ],
            "description": "Allows you to standardize and centralize the way objects are constructed in your application",
            "homepage": "https://symfony.com",
            "support": {
                "source": "https://github.com/symfony/dependency-injection/tree/v5.4.29"
            },
            "funding": [
                {
                    "url": "https://symfony.com/sponsor",
                    "type": "custom"
                },
                {
                    "url": "https://github.com/fabpot",
                    "type": "github"
                },
                {
                    "url": "https://tidelift.com/funding/github/packagist/symfony/symfony",
                    "type": "tidelift"
                }
            ],
            "time": "2023-09-20T06:23:43+00:00"
        },
        {
            "name": "symfony/event-dispatcher",
            "version": "v5.4.26",
            "source": {
                "type": "git",
                "url": "https://github.com/symfony/event-dispatcher.git",
                "reference": "5dcc00e03413f05c1e7900090927bb7247cb0aac"
            },
            "dist": {
                "type": "zip",
                "url": "https://api.github.com/repos/symfony/event-dispatcher/zipball/5dcc00e03413f05c1e7900090927bb7247cb0aac",
                "reference": "5dcc00e03413f05c1e7900090927bb7247cb0aac",
                "shasum": ""
            },
            "require": {
                "php": ">=7.2.5",
                "symfony/deprecation-contracts": "^2.1|^3",
                "symfony/event-dispatcher-contracts": "^2|^3",
                "symfony/polyfill-php80": "^1.16"
            },
            "conflict": {
                "symfony/dependency-injection": "<4.4"
            },
            "provide": {
                "psr/event-dispatcher-implementation": "1.0",
                "symfony/event-dispatcher-implementation": "2.0"
            },
            "require-dev": {
                "psr/log": "^1|^2|^3",
                "symfony/config": "^4.4|^5.0|^6.0",
                "symfony/dependency-injection": "^4.4|^5.0|^6.0",
                "symfony/error-handler": "^4.4|^5.0|^6.0",
                "symfony/expression-language": "^4.4|^5.0|^6.0",
                "symfony/http-foundation": "^4.4|^5.0|^6.0",
                "symfony/service-contracts": "^1.1|^2|^3",
                "symfony/stopwatch": "^4.4|^5.0|^6.0"
            },
            "suggest": {
                "symfony/dependency-injection": "",
                "symfony/http-kernel": ""
            },
            "type": "library",
            "autoload": {
                "psr-4": {
                    "Symfony\\Component\\EventDispatcher\\": ""
                },
                "exclude-from-classmap": [
                    "/Tests/"
                ]
            },
            "notification-url": "https://packagist.org/downloads/",
            "license": [
                "MIT"
            ],
            "authors": [
                {
                    "name": "Fabien Potencier",
                    "email": "fabien@symfony.com"
                },
                {
                    "name": "Symfony Community",
                    "homepage": "https://symfony.com/contributors"
                }
            ],
            "description": "Provides tools that allow your application components to communicate with each other by dispatching events and listening to them",
            "homepage": "https://symfony.com",
            "support": {
                "source": "https://github.com/symfony/event-dispatcher/tree/v5.4.26"
            },
            "funding": [
                {
                    "url": "https://symfony.com/sponsor",
                    "type": "custom"
                },
                {
                    "url": "https://github.com/fabpot",
                    "type": "github"
                },
                {
                    "url": "https://tidelift.com/funding/github/packagist/symfony/symfony",
                    "type": "tidelift"
                }
            ],
            "time": "2023-07-06T06:34:20+00:00"
        },
        {
            "name": "symfony/event-dispatcher-contracts",
            "version": "v2.5.2",
            "source": {
                "type": "git",
                "url": "https://github.com/symfony/event-dispatcher-contracts.git",
                "reference": "f98b54df6ad059855739db6fcbc2d36995283fe1"
            },
            "dist": {
                "type": "zip",
                "url": "https://api.github.com/repos/symfony/event-dispatcher-contracts/zipball/f98b54df6ad059855739db6fcbc2d36995283fe1",
                "reference": "f98b54df6ad059855739db6fcbc2d36995283fe1",
                "shasum": ""
            },
            "require": {
                "php": ">=7.2.5",
                "psr/event-dispatcher": "^1"
            },
            "suggest": {
                "symfony/event-dispatcher-implementation": ""
            },
            "type": "library",
            "extra": {
                "branch-alias": {
                    "dev-main": "2.5-dev"
                },
                "thanks": {
                    "name": "symfony/contracts",
                    "url": "https://github.com/symfony/contracts"
                }
            },
            "autoload": {
                "psr-4": {
                    "Symfony\\Contracts\\EventDispatcher\\": ""
                }
            },
            "notification-url": "https://packagist.org/downloads/",
            "license": [
                "MIT"
            ],
            "authors": [
                {
                    "name": "Nicolas Grekas",
                    "email": "p@tchwork.com"
                },
                {
                    "name": "Symfony Community",
                    "homepage": "https://symfony.com/contributors"
                }
            ],
            "description": "Generic abstractions related to dispatching event",
            "homepage": "https://symfony.com",
            "keywords": [
                "abstractions",
                "contracts",
                "decoupling",
                "interfaces",
                "interoperability",
                "standards"
            ],
            "support": {
                "source": "https://github.com/symfony/event-dispatcher-contracts/tree/v2.5.2"
            },
            "funding": [
                {
                    "url": "https://symfony.com/sponsor",
                    "type": "custom"
                },
                {
                    "url": "https://github.com/fabpot",
                    "type": "github"
                },
                {
                    "url": "https://tidelift.com/funding/github/packagist/symfony/symfony",
                    "type": "tidelift"
                }
            ],
            "time": "2022-01-02T09:53:40+00:00"
        },
        {
            "name": "symfony/filesystem",
            "version": "v5.4.25",
            "source": {
                "type": "git",
                "url": "https://github.com/symfony/filesystem.git",
                "reference": "0ce3a62c9579a53358d3a7eb6b3dfb79789a6364"
            },
            "dist": {
                "type": "zip",
                "url": "https://api.github.com/repos/symfony/filesystem/zipball/0ce3a62c9579a53358d3a7eb6b3dfb79789a6364",
                "reference": "0ce3a62c9579a53358d3a7eb6b3dfb79789a6364",
                "shasum": ""
            },
            "require": {
                "php": ">=7.2.5",
                "symfony/polyfill-ctype": "~1.8",
                "symfony/polyfill-mbstring": "~1.8",
                "symfony/polyfill-php80": "^1.16"
            },
            "type": "library",
            "autoload": {
                "psr-4": {
                    "Symfony\\Component\\Filesystem\\": ""
                },
                "exclude-from-classmap": [
                    "/Tests/"
                ]
            },
            "notification-url": "https://packagist.org/downloads/",
            "license": [
                "MIT"
            ],
            "authors": [
                {
                    "name": "Fabien Potencier",
                    "email": "fabien@symfony.com"
                },
                {
                    "name": "Symfony Community",
                    "homepage": "https://symfony.com/contributors"
                }
            ],
            "description": "Provides basic utilities for the filesystem",
            "homepage": "https://symfony.com",
            "support": {
                "source": "https://github.com/symfony/filesystem/tree/v5.4.25"
            },
            "funding": [
                {
                    "url": "https://symfony.com/sponsor",
                    "type": "custom"
                },
                {
                    "url": "https://github.com/fabpot",
                    "type": "github"
                },
                {
                    "url": "https://tidelift.com/funding/github/packagist/symfony/symfony",
                    "type": "tidelift"
                }
            ],
            "time": "2023-05-31T13:04:02+00:00"
        },
        {
            "name": "symfony/finder",
            "version": "v5.4.27",
            "source": {
                "type": "git",
                "url": "https://github.com/symfony/finder.git",
                "reference": "ff4bce3c33451e7ec778070e45bd23f74214cd5d"
            },
            "dist": {
                "type": "zip",
                "url": "https://api.github.com/repos/symfony/finder/zipball/ff4bce3c33451e7ec778070e45bd23f74214cd5d",
                "reference": "ff4bce3c33451e7ec778070e45bd23f74214cd5d",
                "shasum": ""
            },
            "require": {
                "php": ">=7.2.5",
                "symfony/deprecation-contracts": "^2.1|^3",
                "symfony/polyfill-php80": "^1.16"
            },
            "type": "library",
            "autoload": {
                "psr-4": {
                    "Symfony\\Component\\Finder\\": ""
                },
                "exclude-from-classmap": [
                    "/Tests/"
                ]
            },
            "notification-url": "https://packagist.org/downloads/",
            "license": [
                "MIT"
            ],
            "authors": [
                {
                    "name": "Fabien Potencier",
                    "email": "fabien@symfony.com"
                },
                {
                    "name": "Symfony Community",
                    "homepage": "https://symfony.com/contributors"
                }
            ],
            "description": "Finds files and directories via an intuitive fluent interface",
            "homepage": "https://symfony.com",
            "support": {
                "source": "https://github.com/symfony/finder/tree/v5.4.27"
            },
            "funding": [
                {
                    "url": "https://symfony.com/sponsor",
                    "type": "custom"
                },
                {
                    "url": "https://github.com/fabpot",
                    "type": "github"
                },
                {
                    "url": "https://tidelift.com/funding/github/packagist/symfony/symfony",
                    "type": "tidelift"
                }
            ],
            "time": "2023-07-31T08:02:31+00:00"
        },
        {
            "name": "symfony/options-resolver",
            "version": "v5.4.21",
            "source": {
                "type": "git",
                "url": "https://github.com/symfony/options-resolver.git",
                "reference": "4fe5cf6ede71096839f0e4b4444d65dd3a7c1eb9"
            },
            "dist": {
                "type": "zip",
                "url": "https://api.github.com/repos/symfony/options-resolver/zipball/4fe5cf6ede71096839f0e4b4444d65dd3a7c1eb9",
                "reference": "4fe5cf6ede71096839f0e4b4444d65dd3a7c1eb9",
                "shasum": ""
            },
            "require": {
                "php": ">=7.2.5",
                "symfony/deprecation-contracts": "^2.1|^3",
                "symfony/polyfill-php73": "~1.0",
                "symfony/polyfill-php80": "^1.16"
            },
            "type": "library",
            "autoload": {
                "psr-4": {
                    "Symfony\\Component\\OptionsResolver\\": ""
                },
                "exclude-from-classmap": [
                    "/Tests/"
                ]
            },
            "notification-url": "https://packagist.org/downloads/",
            "license": [
                "MIT"
            ],
            "authors": [
                {
                    "name": "Fabien Potencier",
                    "email": "fabien@symfony.com"
                },
                {
                    "name": "Symfony Community",
                    "homepage": "https://symfony.com/contributors"
                }
            ],
            "description": "Provides an improved replacement for the array_replace PHP function",
            "homepage": "https://symfony.com",
            "keywords": [
                "config",
                "configuration",
                "options"
            ],
            "support": {
                "source": "https://github.com/symfony/options-resolver/tree/v5.4.21"
            },
            "funding": [
                {
                    "url": "https://symfony.com/sponsor",
                    "type": "custom"
                },
                {
                    "url": "https://github.com/fabpot",
                    "type": "github"
                },
                {
                    "url": "https://tidelift.com/funding/github/packagist/symfony/symfony",
                    "type": "tidelift"
                }
            ],
            "time": "2023-02-14T08:03:56+00:00"
        },
        {
            "name": "symfony/polyfill-php81",
            "version": "v1.28.0",
            "source": {
                "type": "git",
                "url": "https://github.com/symfony/polyfill-php81.git",
                "reference": "7581cd600fa9fd681b797d00b02f068e2f13263b"
            },
            "dist": {
                "type": "zip",
                "url": "https://api.github.com/repos/symfony/polyfill-php81/zipball/7581cd600fa9fd681b797d00b02f068e2f13263b",
                "reference": "7581cd600fa9fd681b797d00b02f068e2f13263b",
                "shasum": ""
            },
            "require": {
                "php": ">=7.1"
            },
            "type": "library",
            "extra": {
                "branch-alias": {
                    "dev-main": "1.28-dev"
                },
                "thanks": {
                    "name": "symfony/polyfill",
                    "url": "https://github.com/symfony/polyfill"
                }
            },
            "autoload": {
                "files": [
                    "bootstrap.php"
                ],
                "psr-4": {
                    "Symfony\\Polyfill\\Php81\\": ""
                },
                "classmap": [
                    "Resources/stubs"
                ]
            },
            "notification-url": "https://packagist.org/downloads/",
            "license": [
                "MIT"
            ],
            "authors": [
                {
                    "name": "Nicolas Grekas",
                    "email": "p@tchwork.com"
                },
                {
                    "name": "Symfony Community",
                    "homepage": "https://symfony.com/contributors"
                }
            ],
            "description": "Symfony polyfill backporting some PHP 8.1+ features to lower PHP versions",
            "homepage": "https://symfony.com",
            "keywords": [
                "compatibility",
                "polyfill",
                "portable",
                "shim"
            ],
            "support": {
                "source": "https://github.com/symfony/polyfill-php81/tree/v1.28.0"
            },
            "funding": [
                {
                    "url": "https://symfony.com/sponsor",
                    "type": "custom"
                },
                {
                    "url": "https://github.com/fabpot",
                    "type": "github"
                },
                {
                    "url": "https://tidelift.com/funding/github/packagist/symfony/symfony",
                    "type": "tidelift"
                }
            ],
            "time": "2023-01-26T09:26:14+00:00"
        },
        {
            "name": "symfony/process",
            "version": "v5.4.28",
            "source": {
                "type": "git",
                "url": "https://github.com/symfony/process.git",
                "reference": "45261e1fccad1b5447a8d7a8e67aa7b4a9798b7b"
            },
            "dist": {
                "type": "zip",
                "url": "https://api.github.com/repos/symfony/process/zipball/45261e1fccad1b5447a8d7a8e67aa7b4a9798b7b",
                "reference": "45261e1fccad1b5447a8d7a8e67aa7b4a9798b7b",
                "shasum": ""
            },
            "require": {
                "php": ">=7.2.5",
                "symfony/polyfill-php80": "^1.16"
            },
            "type": "library",
            "autoload": {
                "psr-4": {
                    "Symfony\\Component\\Process\\": ""
                },
                "exclude-from-classmap": [
                    "/Tests/"
                ]
            },
            "notification-url": "https://packagist.org/downloads/",
            "license": [
                "MIT"
            ],
            "authors": [
                {
                    "name": "Fabien Potencier",
                    "email": "fabien@symfony.com"
                },
                {
                    "name": "Symfony Community",
                    "homepage": "https://symfony.com/contributors"
                }
            ],
            "description": "Executes commands in sub-processes",
            "homepage": "https://symfony.com",
            "support": {
                "source": "https://github.com/symfony/process/tree/v5.4.28"
            },
            "funding": [
                {
                    "url": "https://symfony.com/sponsor",
                    "type": "custom"
                },
                {
                    "url": "https://github.com/fabpot",
                    "type": "github"
                },
                {
                    "url": "https://tidelift.com/funding/github/packagist/symfony/symfony",
                    "type": "tidelift"
                }
            ],
            "time": "2023-08-07T10:36:04+00:00"
        },
        {
            "name": "symfony/stopwatch",
            "version": "v5.4.21",
            "source": {
                "type": "git",
                "url": "https://github.com/symfony/stopwatch.git",
                "reference": "f83692cd869a6f2391691d40a01e8acb89e76fee"
            },
            "dist": {
                "type": "zip",
                "url": "https://api.github.com/repos/symfony/stopwatch/zipball/f83692cd869a6f2391691d40a01e8acb89e76fee",
                "reference": "f83692cd869a6f2391691d40a01e8acb89e76fee",
                "shasum": ""
            },
            "require": {
                "php": ">=7.2.5",
                "symfony/service-contracts": "^1|^2|^3"
            },
            "type": "library",
            "autoload": {
                "psr-4": {
                    "Symfony\\Component\\Stopwatch\\": ""
                },
                "exclude-from-classmap": [
                    "/Tests/"
                ]
            },
            "notification-url": "https://packagist.org/downloads/",
            "license": [
                "MIT"
            ],
            "authors": [
                {
                    "name": "Fabien Potencier",
                    "email": "fabien@symfony.com"
                },
                {
                    "name": "Symfony Community",
                    "homepage": "https://symfony.com/contributors"
                }
            ],
            "description": "Provides a way to profile code",
            "homepage": "https://symfony.com",
            "support": {
                "source": "https://github.com/symfony/stopwatch/tree/v5.4.21"
            },
            "funding": [
                {
                    "url": "https://symfony.com/sponsor",
                    "type": "custom"
                },
                {
                    "url": "https://github.com/fabpot",
                    "type": "github"
                },
                {
                    "url": "https://tidelift.com/funding/github/packagist/symfony/symfony",
                    "type": "tidelift"
                }
            ],
            "time": "2023-02-14T08:03:56+00:00"
        },
        {
            "name": "textalk/websocket",
            "version": "1.6.3",
            "source": {
                "type": "git",
                "url": "https://github.com/Textalk/websocket-php.git",
                "reference": "67de79745b1a357caf812bfc44e0abf481cee012"
            },
            "dist": {
                "type": "zip",
                "url": "https://api.github.com/repos/Textalk/websocket-php/zipball/67de79745b1a357caf812bfc44e0abf481cee012",
                "reference": "67de79745b1a357caf812bfc44e0abf481cee012",
                "shasum": ""
            },
            "require": {
                "php": "^7.4 | ^8.0",
                "phrity/net-uri": "^1.0",
                "phrity/util-errorhandler": "^1.0",
                "psr/http-message": "^1.0",
                "psr/log": "^1.0 | ^2.0 | ^3.0"
            },
            "require-dev": {
                "php-coveralls/php-coveralls": "^2.0",
                "phpunit/phpunit": "^9.0",
                "squizlabs/php_codesniffer": "^3.5"
            },
            "type": "library",
            "autoload": {
                "psr-4": {
                    "WebSocket\\": "lib"
                }
            },
            "notification-url": "https://packagist.org/downloads/",
            "license": [
                "ISC"
            ],
            "authors": [
                {
                    "name": "Fredrik Liljegren"
                },
                {
                    "name": "Sören Jensen"
                }
            ],
            "description": "WebSocket client and server",
            "support": {
                "issues": "https://github.com/Textalk/websocket-php/issues",
                "source": "https://github.com/Textalk/websocket-php/tree/1.6.3"
            },
            "time": "2022-11-07T18:59:33+00:00"
        },
        {
            "name": "theseer/tokenizer",
            "version": "1.2.1",
            "source": {
                "type": "git",
                "url": "https://github.com/theseer/tokenizer.git",
                "reference": "34a41e998c2183e22995f158c581e7b5e755ab9e"
            },
            "dist": {
                "type": "zip",
                "url": "https://api.github.com/repos/theseer/tokenizer/zipball/34a41e998c2183e22995f158c581e7b5e755ab9e",
                "reference": "34a41e998c2183e22995f158c581e7b5e755ab9e",
                "shasum": ""
            },
            "require": {
                "ext-dom": "*",
                "ext-tokenizer": "*",
                "ext-xmlwriter": "*",
                "php": "^7.2 || ^8.0"
            },
            "type": "library",
            "autoload": {
                "classmap": [
                    "src/"
                ]
            },
            "notification-url": "https://packagist.org/downloads/",
            "license": [
                "BSD-3-Clause"
            ],
            "authors": [
                {
                    "name": "Arne Blankerts",
                    "email": "arne@blankerts.de",
                    "role": "Developer"
                }
            ],
            "description": "A small library for converting tokenized PHP source code into XML and potentially other formats",
            "support": {
                "issues": "https://github.com/theseer/tokenizer/issues",
                "source": "https://github.com/theseer/tokenizer/tree/1.2.1"
            },
            "funding": [
                {
                    "url": "https://github.com/theseer",
                    "type": "github"
                }
            ],
            "time": "2021-07-28T10:34:58+00:00"
        }
    ],
    "aliases": [],
    "minimum-stability": "stable",
    "stability-flags": {
        "ahand/mobileesp": 20
    },
    "prefer-stable": false,
    "prefer-lowest": false,
    "platform": {
        "php": ">=8.0"
    },
    "platform-dev": [],
    "platform-overrides": {
        "php": "8.0"
    },
    "plugin-api-version": "2.2.0"
}<|MERGE_RESOLUTION|>--- conflicted
+++ resolved
@@ -4,11 +4,7 @@
         "Read more about it at https://getcomposer.org/doc/01-basic-usage.md#installing-dependencies",
         "This file is @generated automatically"
     ],
-<<<<<<< HEAD
-    "content-hash": "b705def91528989873a4e124cf73f2ca",
-=======
-    "content-hash": "fa929544008f78df8112d10a1269329c",
->>>>>>> a96a0af6
+    "content-hash": "4dadc6ada8b39e718186c79a00722956",
     "packages": [
         {
             "name": "ahand/mobileesp",
@@ -1156,16 +1152,16 @@
         },
         {
             "name": "filp/whoops",
-            "version": "2.15.3",
+            "version": "2.15.4",
             "source": {
                 "type": "git",
                 "url": "https://github.com/filp/whoops.git",
-                "reference": "c83e88a30524f9360b11f585f71e6b17313b7187"
-            },
-            "dist": {
-                "type": "zip",
-                "url": "https://api.github.com/repos/filp/whoops/zipball/c83e88a30524f9360b11f585f71e6b17313b7187",
-                "reference": "c83e88a30524f9360b11f585f71e6b17313b7187",
+                "reference": "a139776fa3f5985a50b509f2a02ff0f709d2a546"
+            },
+            "dist": {
+                "type": "zip",
+                "url": "https://api.github.com/repos/filp/whoops/zipball/a139776fa3f5985a50b509f2a02ff0f709d2a546",
+                "reference": "a139776fa3f5985a50b509f2a02ff0f709d2a546",
                 "shasum": ""
             },
             "require": {
@@ -1215,7 +1211,7 @@
             ],
             "support": {
                 "issues": "https://github.com/filp/whoops/issues",
-                "source": "https://github.com/filp/whoops/tree/2.15.3"
+                "source": "https://github.com/filp/whoops/tree/2.15.4"
             },
             "funding": [
                 {
@@ -1223,7 +1219,7 @@
                     "type": "github"
                 }
             ],
-            "time": "2023-07-13T12:00:00+00:00"
+            "time": "2023-11-03T12:00:00+00:00"
         },
         {
             "name": "laminas/laminas-cache",
@@ -1532,21 +1528,21 @@
         },
         {
             "name": "laminas/laminas-cache-storage-adapter-memory",
-            "version": "2.2.0",
+            "version": "2.3.0",
             "source": {
                 "type": "git",
                 "url": "https://github.com/laminas/laminas-cache-storage-adapter-memory.git",
-                "reference": "e002c7d3fa0d4723589b550d7ab4586befa72366"
-            },
-            "dist": {
-                "type": "zip",
-                "url": "https://api.github.com/repos/laminas/laminas-cache-storage-adapter-memory/zipball/e002c7d3fa0d4723589b550d7ab4586befa72366",
-                "reference": "e002c7d3fa0d4723589b550d7ab4586befa72366",
+                "reference": "d2c357a8b839ceb0e0781d5e9aebe46642dbf0b2"
+            },
+            "dist": {
+                "type": "zip",
+                "url": "https://api.github.com/repos/laminas/laminas-cache-storage-adapter-memory/zipball/d2c357a8b839ceb0e0781d5e9aebe46642dbf0b2",
+                "reference": "d2c357a8b839ceb0e0781d5e9aebe46642dbf0b2",
                 "shasum": ""
             },
             "require": {
                 "laminas/laminas-cache": "^3.0",
-                "php": "~8.0.0 || ~8.1.0  || ~8.2.0"
+                "php": "~8.0.0 || ~8.1.0 || ~8.2.0 || ~8.3.0"
             },
             "conflict": {
                 "laminas/laminas-servicemanager": "<3.11"
@@ -1555,11 +1551,11 @@
                 "laminas/laminas-cache-storage-implementation": "1.0"
             },
             "require-dev": {
-                "laminas/laminas-cache-storage-adapter-benchmark": "^1.0",
-                "laminas/laminas-cache-storage-adapter-test": "^2.0",
-                "laminas/laminas-coding-standard": "~2.4.0",
-                "psalm/plugin-phpunit": "^0.17.0",
-                "vimeo/psalm": "^4.9"
+                "laminas/laminas-cache-storage-adapter-benchmark": "^1.1.0",
+                "laminas/laminas-cache-storage-adapter-test": "^2.3.0",
+                "laminas/laminas-coding-standard": "~2.5.0",
+                "psalm/plugin-phpunit": "^0.18.0",
+                "vimeo/psalm": "^4.29.0"
             },
             "type": "library",
             "extra": {
@@ -1595,7 +1591,7 @@
                     "type": "community_bridge"
                 }
             ],
-            "time": "2022-10-22T14:38:52+00:00"
+            "time": "2023-10-18T09:43:33+00:00"
         },
         {
             "name": "laminas/laminas-captcha",
@@ -3065,21 +3061,21 @@
         },
         {
             "name": "laminas/laminas-math",
-            "version": "3.6.0",
+            "version": "3.7.0",
             "source": {
                 "type": "git",
                 "url": "https://github.com/laminas/laminas-math.git",
-                "reference": "5770fc632a3614f5526632a8b70f41b65130460e"
-            },
-            "dist": {
-                "type": "zip",
-                "url": "https://api.github.com/repos/laminas/laminas-math/zipball/5770fc632a3614f5526632a8b70f41b65130460e",
-                "reference": "5770fc632a3614f5526632a8b70f41b65130460e",
+                "reference": "3e90445828fd64308de2a600b48c3df051b3b17a"
+            },
+            "dist": {
+                "type": "zip",
+                "url": "https://api.github.com/repos/laminas/laminas-math/zipball/3e90445828fd64308de2a600b48c3df051b3b17a",
+                "reference": "3e90445828fd64308de2a600b48c3df051b3b17a",
                 "shasum": ""
             },
             "require": {
                 "ext-mbstring": "*",
-                "php": "~8.0.0 || ~8.1.0 || ~8.2.0"
+                "php": "~8.0.0 || ~8.1.0 || ~8.2.0 || ~8.3.0"
             },
             "conflict": {
                 "zendframework/zend-math": "*"
@@ -3128,25 +3124,25 @@
                     "type": "community_bridge"
                 }
             ],
-            "time": "2022-10-16T14:22:28+00:00"
+            "time": "2023-10-18T09:53:37+00:00"
         },
         {
             "name": "laminas/laminas-mime",
-            "version": "2.11.0",
+            "version": "2.12.0",
             "source": {
                 "type": "git",
                 "url": "https://github.com/laminas/laminas-mime.git",
-                "reference": "60ec04b755821c79c1987ce291b44e69f2c0831f"
-            },
-            "dist": {
-                "type": "zip",
-                "url": "https://api.github.com/repos/laminas/laminas-mime/zipball/60ec04b755821c79c1987ce291b44e69f2c0831f",
-                "reference": "60ec04b755821c79c1987ce291b44e69f2c0831f",
+                "reference": "08cc544778829b7d68d27a097885bd6e7130135e"
+            },
+            "dist": {
+                "type": "zip",
+                "url": "https://api.github.com/repos/laminas/laminas-mime/zipball/08cc544778829b7d68d27a097885bd6e7130135e",
+                "reference": "08cc544778829b7d68d27a097885bd6e7130135e",
                 "shasum": ""
             },
             "require": {
                 "laminas/laminas-stdlib": "^2.7 || ^3.0",
-                "php": "~8.0.0 || ~8.1.0 || ~8.2.0"
+                "php": "~8.0.0 || ~8.1.0 || ~8.2.0 || ~8.3.0"
             },
             "conflict": {
                 "zendframework/zend-mime": "*"
@@ -3189,7 +3185,7 @@
                     "type": "community_bridge"
                 }
             ],
-            "time": "2022-10-18T08:38:15+00:00"
+            "time": "2023-11-02T16:47:19+00:00"
         },
         {
             "name": "laminas/laminas-modulemanager",
@@ -5281,16 +5277,16 @@
         },
         {
             "name": "nette/schema",
-            "version": "v1.2.4",
+            "version": "v1.2.5",
             "source": {
                 "type": "git",
                 "url": "https://github.com/nette/schema.git",
-                "reference": "c9ff517a53903b3d4e29ec547fb20feecb05b8ab"
-            },
-            "dist": {
-                "type": "zip",
-                "url": "https://api.github.com/repos/nette/schema/zipball/c9ff517a53903b3d4e29ec547fb20feecb05b8ab",
-                "reference": "c9ff517a53903b3d4e29ec547fb20feecb05b8ab",
+                "reference": "0462f0166e823aad657c9224d0f849ecac1ba10a"
+            },
+            "dist": {
+                "type": "zip",
+                "url": "https://api.github.com/repos/nette/schema/zipball/0462f0166e823aad657c9224d0f849ecac1ba10a",
+                "reference": "0462f0166e823aad657c9224d0f849ecac1ba10a",
                 "shasum": ""
             },
             "require": {
@@ -5337,22 +5333,22 @@
             ],
             "support": {
                 "issues": "https://github.com/nette/schema/issues",
-                "source": "https://github.com/nette/schema/tree/v1.2.4"
-            },
-            "time": "2023-08-05T18:56:25+00:00"
+                "source": "https://github.com/nette/schema/tree/v1.2.5"
+            },
+            "time": "2023-10-05T20:37:59+00:00"
         },
         {
             "name": "nette/utils",
-            "version": "v4.0.2",
+            "version": "v4.0.3",
             "source": {
                 "type": "git",
                 "url": "https://github.com/nette/utils.git",
-                "reference": "cead6637226456b35e1175cc53797dd585d85545"
-            },
-            "dist": {
-                "type": "zip",
-                "url": "https://api.github.com/repos/nette/utils/zipball/cead6637226456b35e1175cc53797dd585d85545",
-                "reference": "cead6637226456b35e1175cc53797dd585d85545",
+                "reference": "a9d127dd6a203ce6d255b2e2db49759f7506e015"
+            },
+            "dist": {
+                "type": "zip",
+                "url": "https://api.github.com/repos/nette/utils/zipball/a9d127dd6a203ce6d255b2e2db49759f7506e015",
+                "reference": "a9d127dd6a203ce6d255b2e2db49759f7506e015",
                 "shasum": ""
             },
             "require": {
@@ -5423,22 +5419,22 @@
             ],
             "support": {
                 "issues": "https://github.com/nette/utils/issues",
-                "source": "https://github.com/nette/utils/tree/v4.0.2"
-            },
-            "time": "2023-09-19T11:58:07+00:00"
+                "source": "https://github.com/nette/utils/tree/v4.0.3"
+            },
+            "time": "2023-10-29T21:02:13+00:00"
         },
         {
             "name": "nikic/php-parser",
-            "version": "v4.17.1",
+            "version": "v4.18.0",
             "source": {
                 "type": "git",
                 "url": "https://github.com/nikic/PHP-Parser.git",
-                "reference": "a6303e50c90c355c7eeee2c4a8b27fe8dc8fef1d"
-            },
-            "dist": {
-                "type": "zip",
-                "url": "https://api.github.com/repos/nikic/PHP-Parser/zipball/a6303e50c90c355c7eeee2c4a8b27fe8dc8fef1d",
-                "reference": "a6303e50c90c355c7eeee2c4a8b27fe8dc8fef1d",
+                "reference": "1bcbb2179f97633e98bbbc87044ee2611c7d7999"
+            },
+            "dist": {
+                "type": "zip",
+                "url": "https://api.github.com/repos/nikic/PHP-Parser/zipball/1bcbb2179f97633e98bbbc87044ee2611c7d7999",
+                "reference": "1bcbb2179f97633e98bbbc87044ee2611c7d7999",
                 "shasum": ""
             },
             "require": {
@@ -5479,9 +5475,9 @@
             ],
             "support": {
                 "issues": "https://github.com/nikic/PHP-Parser/issues",
-                "source": "https://github.com/nikic/PHP-Parser/tree/v4.17.1"
-            },
-            "time": "2023-08-13T19:53:39+00:00"
+                "source": "https://github.com/nikic/PHP-Parser/tree/v4.18.0"
+            },
+            "time": "2023-12-10T21:03:43+00:00"
         },
         {
             "name": "ocramius/proxy-manager",
@@ -6165,21 +6161,22 @@
         },
         {
             "name": "pear/pear-core-minimal",
-            "version": "v1.10.13",
+            "version": "v1.10.14",
             "source": {
                 "type": "git",
                 "url": "https://github.com/pear/pear-core-minimal.git",
-                "reference": "aed862e95fd286c53cc546734868dc38ff4b5b1d"
-            },
-            "dist": {
-                "type": "zip",
-                "url": "https://api.github.com/repos/pear/pear-core-minimal/zipball/aed862e95fd286c53cc546734868dc38ff4b5b1d",
-                "reference": "aed862e95fd286c53cc546734868dc38ff4b5b1d",
+                "reference": "a86fc145edb5caedbf96527214ce3cadc9de4a32"
+            },
+            "dist": {
+                "type": "zip",
+                "url": "https://api.github.com/repos/pear/pear-core-minimal/zipball/a86fc145edb5caedbf96527214ce3cadc9de4a32",
+                "reference": "a86fc145edb5caedbf96527214ce3cadc9de4a32",
                 "shasum": ""
             },
             "require": {
                 "pear/console_getopt": "~1.4",
-                "pear/pear_exception": "~1.0"
+                "pear/pear_exception": "~1.0",
+                "php": ">=5.4"
             },
             "replace": {
                 "rsky/pear-core-min": "self.version"
@@ -6209,7 +6206,7 @@
                 "issues": "http://pear.php.net/bugs/search.php?cmd=display&package_name[]=PEAR",
                 "source": "https://github.com/pear/pear-core-minimal"
             },
-            "time": "2023-04-19T19:15:47+00:00"
+            "time": "2023-11-26T16:15:38+00:00"
         },
         {
             "name": "pear/pear_exception",
@@ -8079,16 +8076,16 @@
         },
         {
             "name": "symfony/string",
-            "version": "v5.4.29",
+            "version": "v5.4.34",
             "source": {
                 "type": "git",
                 "url": "https://github.com/symfony/string.git",
-                "reference": "e41bdc93def20eaf3bfc1537c4e0a2b0680a152d"
-            },
-            "dist": {
-                "type": "zip",
-                "url": "https://api.github.com/repos/symfony/string/zipball/e41bdc93def20eaf3bfc1537c4e0a2b0680a152d",
-                "reference": "e41bdc93def20eaf3bfc1537c4e0a2b0680a152d",
+                "reference": "e3f98bfc7885c957488f443df82d97814a3ce061"
+            },
+            "dist": {
+                "type": "zip",
+                "url": "https://api.github.com/repos/symfony/string/zipball/e3f98bfc7885c957488f443df82d97814a3ce061",
+                "reference": "e3f98bfc7885c957488f443df82d97814a3ce061",
                 "shasum": ""
             },
             "require": {
@@ -8145,7 +8142,7 @@
                 "utf8"
             ],
             "support": {
-                "source": "https://github.com/symfony/string/tree/v5.4.29"
+                "source": "https://github.com/symfony/string/tree/v5.4.34"
             },
             "funding": [
                 {
@@ -8161,7 +8158,7 @@
                     "type": "tidelift"
                 }
             ],
-            "time": "2023-09-13T11:47:41+00:00"
+            "time": "2023-12-09T13:20:28+00:00"
         },
         {
             "name": "symfony/yaml",
@@ -9027,16 +9024,16 @@
         },
         {
             "name": "composer/pcre",
-            "version": "3.1.0",
+            "version": "3.1.1",
             "source": {
                 "type": "git",
                 "url": "https://github.com/composer/pcre.git",
-                "reference": "4bff79ddd77851fe3cdd11616ed3f92841ba5bd2"
-            },
-            "dist": {
-                "type": "zip",
-                "url": "https://api.github.com/repos/composer/pcre/zipball/4bff79ddd77851fe3cdd11616ed3f92841ba5bd2",
-                "reference": "4bff79ddd77851fe3cdd11616ed3f92841ba5bd2",
+                "reference": "00104306927c7a0919b4ced2aaa6782c1e61a3c9"
+            },
+            "dist": {
+                "type": "zip",
+                "url": "https://api.github.com/repos/composer/pcre/zipball/00104306927c7a0919b4ced2aaa6782c1e61a3c9",
+                "reference": "00104306927c7a0919b4ced2aaa6782c1e61a3c9",
                 "shasum": ""
             },
             "require": {
@@ -9078,7 +9075,7 @@
             ],
             "support": {
                 "issues": "https://github.com/composer/pcre/issues",
-                "source": "https://github.com/composer/pcre/tree/3.1.0"
+                "source": "https://github.com/composer/pcre/tree/3.1.1"
             },
             "funding": [
                 {
@@ -9094,7 +9091,7 @@
                     "type": "tidelift"
                 }
             ],
-            "time": "2022-11-17T09:50:14+00:00"
+            "time": "2023-10-11T07:11:09+00:00"
         },
         {
             "name": "composer/xdebug-handler",
@@ -9441,16 +9438,16 @@
         },
         {
             "name": "instaclick/php-webdriver",
-            "version": "1.4.16",
+            "version": "1.4.18",
             "source": {
                 "type": "git",
                 "url": "https://github.com/instaclick/php-webdriver.git",
-                "reference": "a39a1f6dc0f4ddd8b2438fa5eb1f67755730d606"
-            },
-            "dist": {
-                "type": "zip",
-                "url": "https://api.github.com/repos/instaclick/php-webdriver/zipball/a39a1f6dc0f4ddd8b2438fa5eb1f67755730d606",
-                "reference": "a39a1f6dc0f4ddd8b2438fa5eb1f67755730d606",
+                "reference": "a61a8459f86c79dd1f19934ea3929804f2e41f8c"
+            },
+            "dist": {
+                "type": "zip",
+                "url": "https://api.github.com/repos/instaclick/php-webdriver/zipball/a61a8459f86c79dd1f19934ea3929804f2e41f8c",
+                "reference": "a61a8459f86c79dd1f19934ea3929804f2e41f8c",
                 "shasum": ""
             },
             "require": {
@@ -9498,9 +9495,9 @@
             ],
             "support": {
                 "issues": "https://github.com/instaclick/php-webdriver/issues",
-                "source": "https://github.com/instaclick/php-webdriver/tree/1.4.16"
-            },
-            "time": "2022-10-28T13:30:35+00:00"
+                "source": "https://github.com/instaclick/php-webdriver/tree/1.4.18"
+            },
+            "time": "2023-12-08T07:11:19+00:00"
         },
         {
             "name": "myclabs/deep-copy",
@@ -9563,28 +9560,28 @@
         },
         {
             "name": "pdepend/pdepend",
-            "version": "2.15.1",
+            "version": "2.16.2",
             "source": {
                 "type": "git",
                 "url": "https://github.com/pdepend/pdepend.git",
-                "reference": "d12f25bcdfb7754bea458a4a5cb159d55e9950d0"
-            },
-            "dist": {
-                "type": "zip",
-                "url": "https://api.github.com/repos/pdepend/pdepend/zipball/d12f25bcdfb7754bea458a4a5cb159d55e9950d0",
-                "reference": "d12f25bcdfb7754bea458a4a5cb159d55e9950d0",
+                "reference": "f942b208dc2a0868454d01b29f0c75bbcfc6ed58"
+            },
+            "dist": {
+                "type": "zip",
+                "url": "https://api.github.com/repos/pdepend/pdepend/zipball/f942b208dc2a0868454d01b29f0c75bbcfc6ed58",
+                "reference": "f942b208dc2a0868454d01b29f0c75bbcfc6ed58",
                 "shasum": ""
             },
             "require": {
                 "php": ">=5.3.7",
-                "symfony/config": "^2.3.0|^3|^4|^5|^6.0",
-                "symfony/dependency-injection": "^2.3.0|^3|^4|^5|^6.0",
-                "symfony/filesystem": "^2.3.0|^3|^4|^5|^6.0"
+                "symfony/config": "^2.3.0|^3|^4|^5|^6.0|^7.0",
+                "symfony/dependency-injection": "^2.3.0|^3|^4|^5|^6.0|^7.0",
+                "symfony/filesystem": "^2.3.0|^3|^4|^5|^6.0|^7.0",
+                "symfony/polyfill-mbstring": "^1.19"
             },
             "require-dev": {
                 "easy-doc/easy-doc": "0.0.0|^1.2.3",
                 "gregwar/rst": "^1.0",
-                "phpunit/phpunit": "^4.8.36|^5.7.27",
                 "squizlabs/php_codesniffer": "^2.0.0"
             },
             "bin": [
@@ -9614,7 +9611,7 @@
             ],
             "support": {
                 "issues": "https://github.com/pdepend/pdepend/issues",
-                "source": "https://github.com/pdepend/pdepend/tree/2.15.1"
+                "source": "https://github.com/pdepend/pdepend/tree/2.16.2"
             },
             "funding": [
                 {
@@ -9622,7 +9619,7 @@
                     "type": "tidelift"
                 }
             ],
-            "time": "2023-09-28T12:00:56+00:00"
+            "time": "2023-12-17T18:09:59+00:00"
         },
         {
             "name": "phar-io/manifest",
@@ -10781,20 +10778,20 @@
         },
         {
             "name": "sebastian/complexity",
-            "version": "2.0.2",
+            "version": "2.0.3",
             "source": {
                 "type": "git",
                 "url": "https://github.com/sebastianbergmann/complexity.git",
-                "reference": "739b35e53379900cc9ac327b2147867b8b6efd88"
-            },
-            "dist": {
-                "type": "zip",
-                "url": "https://api.github.com/repos/sebastianbergmann/complexity/zipball/739b35e53379900cc9ac327b2147867b8b6efd88",
-                "reference": "739b35e53379900cc9ac327b2147867b8b6efd88",
-                "shasum": ""
-            },
-            "require": {
-                "nikic/php-parser": "^4.7",
+                "reference": "25f207c40d62b8b7aa32f5ab026c53561964053a"
+            },
+            "dist": {
+                "type": "zip",
+                "url": "https://api.github.com/repos/sebastianbergmann/complexity/zipball/25f207c40d62b8b7aa32f5ab026c53561964053a",
+                "reference": "25f207c40d62b8b7aa32f5ab026c53561964053a",
+                "shasum": ""
+            },
+            "require": {
+                "nikic/php-parser": "^4.18 || ^5.0",
                 "php": ">=7.3"
             },
             "require-dev": {
@@ -10826,7 +10823,7 @@
             "homepage": "https://github.com/sebastianbergmann/complexity",
             "support": {
                 "issues": "https://github.com/sebastianbergmann/complexity/issues",
-                "source": "https://github.com/sebastianbergmann/complexity/tree/2.0.2"
+                "source": "https://github.com/sebastianbergmann/complexity/tree/2.0.3"
             },
             "funding": [
                 {
@@ -10834,7 +10831,7 @@
                     "type": "github"
                 }
             ],
-            "time": "2020-10-26T15:52:27+00:00"
+            "time": "2023-12-22T06:19:30+00:00"
         },
         {
             "name": "sebastian/diff",
@@ -11108,20 +11105,20 @@
         },
         {
             "name": "sebastian/lines-of-code",
-            "version": "1.0.3",
+            "version": "1.0.4",
             "source": {
                 "type": "git",
                 "url": "https://github.com/sebastianbergmann/lines-of-code.git",
-                "reference": "c1c2e997aa3146983ed888ad08b15470a2e22ecc"
-            },
-            "dist": {
-                "type": "zip",
-                "url": "https://api.github.com/repos/sebastianbergmann/lines-of-code/zipball/c1c2e997aa3146983ed888ad08b15470a2e22ecc",
-                "reference": "c1c2e997aa3146983ed888ad08b15470a2e22ecc",
-                "shasum": ""
-            },
-            "require": {
-                "nikic/php-parser": "^4.6",
+                "reference": "e1e4a170560925c26d424b6a03aed157e7dcc5c5"
+            },
+            "dist": {
+                "type": "zip",
+                "url": "https://api.github.com/repos/sebastianbergmann/lines-of-code/zipball/e1e4a170560925c26d424b6a03aed157e7dcc5c5",
+                "reference": "e1e4a170560925c26d424b6a03aed157e7dcc5c5",
+                "shasum": ""
+            },
+            "require": {
+                "nikic/php-parser": "^4.18 || ^5.0",
                 "php": ">=7.3"
             },
             "require-dev": {
@@ -11153,7 +11150,7 @@
             "homepage": "https://github.com/sebastianbergmann/lines-of-code",
             "support": {
                 "issues": "https://github.com/sebastianbergmann/lines-of-code/issues",
-                "source": "https://github.com/sebastianbergmann/lines-of-code/tree/1.0.3"
+                "source": "https://github.com/sebastianbergmann/lines-of-code/tree/1.0.4"
             },
             "funding": [
                 {
@@ -11161,7 +11158,7 @@
                     "type": "github"
                 }
             ],
-            "time": "2020-11-28T06:42:11+00:00"
+            "time": "2023-12-22T06:20:34+00:00"
         },
         {
             "name": "sebastian/object-enumerator",
@@ -11507,12 +11504,12 @@
             "version": "3.7.2",
             "source": {
                 "type": "git",
-                "url": "https://github.com/squizlabs/PHP_CodeSniffer.git",
+                "url": "https://github.com/PHPCSStandards/PHP_CodeSniffer.git",
                 "reference": "ed8e00df0a83aa96acf703f8c2979ff33341f879"
             },
             "dist": {
                 "type": "zip",
-                "url": "https://api.github.com/repos/squizlabs/PHP_CodeSniffer/zipball/ed8e00df0a83aa96acf703f8c2979ff33341f879",
+                "url": "https://api.github.com/repos/PHPCSStandards/PHP_CodeSniffer/zipball/ed8e00df0a83aa96acf703f8c2979ff33341f879",
                 "reference": "ed8e00df0a83aa96acf703f8c2979ff33341f879",
                 "shasum": ""
             },
@@ -11557,20 +11554,34 @@
                 "source": "https://github.com/squizlabs/PHP_CodeSniffer",
                 "wiki": "https://github.com/squizlabs/PHP_CodeSniffer/wiki"
             },
+            "funding": [
+                {
+                    "url": "https://github.com/PHPCSStandards",
+                    "type": "github"
+                },
+                {
+                    "url": "https://github.com/jrfnl",
+                    "type": "github"
+                },
+                {
+                    "url": "https://opencollective.com/php_codesniffer",
+                    "type": "open_collective"
+                }
+            ],
             "time": "2023-02-22T23:07:41+00:00"
         },
         {
             "name": "symfony/config",
-            "version": "v5.4.26",
+            "version": "v5.4.31",
             "source": {
                 "type": "git",
                 "url": "https://github.com/symfony/config.git",
-                "reference": "8109892f27beed9252bd1f1c1880aeb4ad842650"
-            },
-            "dist": {
-                "type": "zip",
-                "url": "https://api.github.com/repos/symfony/config/zipball/8109892f27beed9252bd1f1c1880aeb4ad842650",
-                "reference": "8109892f27beed9252bd1f1c1880aeb4ad842650",
+                "reference": "dd5ea39de228813aba0c23c3a4153da2a4cf3cd9"
+            },
+            "dist": {
+                "type": "zip",
+                "url": "https://api.github.com/repos/symfony/config/zipball/dd5ea39de228813aba0c23c3a4153da2a4cf3cd9",
+                "reference": "dd5ea39de228813aba0c23c3a4153da2a4cf3cd9",
                 "shasum": ""
             },
             "require": {
@@ -11620,7 +11631,7 @@
             "description": "Helps you find, load, combine, autofill and validate configuration values of any kind",
             "homepage": "https://symfony.com",
             "support": {
-                "source": "https://github.com/symfony/config/tree/v5.4.26"
+                "source": "https://github.com/symfony/config/tree/v5.4.31"
             },
             "funding": [
                 {
@@ -11636,7 +11647,7 @@
                     "type": "tidelift"
                 }
             ],
-            "time": "2023-07-19T20:21:11+00:00"
+            "time": "2023-11-09T08:22:43+00:00"
         },
         {
             "name": "symfony/css-selector",
@@ -11706,16 +11717,16 @@
         },
         {
             "name": "symfony/dependency-injection",
-            "version": "v5.4.29",
+            "version": "v5.4.34",
             "source": {
                 "type": "git",
                 "url": "https://github.com/symfony/dependency-injection.git",
-                "reference": "338638ed8c9d5c7fcb136a73f5c7043465ae2f05"
-            },
-            "dist": {
-                "type": "zip",
-                "url": "https://api.github.com/repos/symfony/dependency-injection/zipball/338638ed8c9d5c7fcb136a73f5c7043465ae2f05",
-                "reference": "338638ed8c9d5c7fcb136a73f5c7043465ae2f05",
+                "reference": "75d568165a65fa7d8124869ec7c3a90424352e6c"
+            },
+            "dist": {
+                "type": "zip",
+                "url": "https://api.github.com/repos/symfony/dependency-injection/zipball/75d568165a65fa7d8124869ec7c3a90424352e6c",
+                "reference": "75d568165a65fa7d8124869ec7c3a90424352e6c",
                 "shasum": ""
             },
             "require": {
@@ -11775,7 +11786,7 @@
             "description": "Allows you to standardize and centralize the way objects are constructed in your application",
             "homepage": "https://symfony.com",
             "support": {
-                "source": "https://github.com/symfony/dependency-injection/tree/v5.4.29"
+                "source": "https://github.com/symfony/dependency-injection/tree/v5.4.34"
             },
             "funding": [
                 {
@@ -11791,20 +11802,20 @@
                     "type": "tidelift"
                 }
             ],
-            "time": "2023-09-20T06:23:43+00:00"
+            "time": "2023-12-28T09:31:38+00:00"
         },
         {
             "name": "symfony/event-dispatcher",
-            "version": "v5.4.26",
+            "version": "v5.4.34",
             "source": {
                 "type": "git",
                 "url": "https://github.com/symfony/event-dispatcher.git",
-                "reference": "5dcc00e03413f05c1e7900090927bb7247cb0aac"
-            },
-            "dist": {
-                "type": "zip",
-                "url": "https://api.github.com/repos/symfony/event-dispatcher/zipball/5dcc00e03413f05c1e7900090927bb7247cb0aac",
-                "reference": "5dcc00e03413f05c1e7900090927bb7247cb0aac",
+                "reference": "e3bca343efeb613f843c254e7718ef17c9bdf7a3"
+            },
+            "dist": {
+                "type": "zip",
+                "url": "https://api.github.com/repos/symfony/event-dispatcher/zipball/e3bca343efeb613f843c254e7718ef17c9bdf7a3",
+                "reference": "e3bca343efeb613f843c254e7718ef17c9bdf7a3",
                 "shasum": ""
             },
             "require": {
@@ -11860,7 +11871,7 @@
             "description": "Provides tools that allow your application components to communicate with each other by dispatching events and listening to them",
             "homepage": "https://symfony.com",
             "support": {
-                "source": "https://github.com/symfony/event-dispatcher/tree/v5.4.26"
+                "source": "https://github.com/symfony/event-dispatcher/tree/v5.4.34"
             },
             "funding": [
                 {
@@ -11876,7 +11887,7 @@
                     "type": "tidelift"
                 }
             ],
-            "time": "2023-07-06T06:34:20+00:00"
+            "time": "2023-12-27T21:12:56+00:00"
         },
         {
             "name": "symfony/event-dispatcher-contracts",
@@ -12234,16 +12245,16 @@
         },
         {
             "name": "symfony/process",
-            "version": "v5.4.28",
+            "version": "v5.4.34",
             "source": {
                 "type": "git",
                 "url": "https://github.com/symfony/process.git",
-                "reference": "45261e1fccad1b5447a8d7a8e67aa7b4a9798b7b"
-            },
-            "dist": {
-                "type": "zip",
-                "url": "https://api.github.com/repos/symfony/process/zipball/45261e1fccad1b5447a8d7a8e67aa7b4a9798b7b",
-                "reference": "45261e1fccad1b5447a8d7a8e67aa7b4a9798b7b",
+                "reference": "8fa22178dfc368911dbd513b431cd9b06f9afe7a"
+            },
+            "dist": {
+                "type": "zip",
+                "url": "https://api.github.com/repos/symfony/process/zipball/8fa22178dfc368911dbd513b431cd9b06f9afe7a",
+                "reference": "8fa22178dfc368911dbd513b431cd9b06f9afe7a",
                 "shasum": ""
             },
             "require": {
@@ -12276,7 +12287,7 @@
             "description": "Executes commands in sub-processes",
             "homepage": "https://symfony.com",
             "support": {
-                "source": "https://github.com/symfony/process/tree/v5.4.28"
+                "source": "https://github.com/symfony/process/tree/v5.4.34"
             },
             "funding": [
                 {
@@ -12292,7 +12303,7 @@
                     "type": "tidelift"
                 }
             ],
-            "time": "2023-08-07T10:36:04+00:00"
+            "time": "2023-12-02T08:41:43+00:00"
         },
         {
             "name": "symfony/stopwatch",
@@ -12409,16 +12420,16 @@
         },
         {
             "name": "theseer/tokenizer",
-            "version": "1.2.1",
+            "version": "1.2.2",
             "source": {
                 "type": "git",
                 "url": "https://github.com/theseer/tokenizer.git",
-                "reference": "34a41e998c2183e22995f158c581e7b5e755ab9e"
-            },
-            "dist": {
-                "type": "zip",
-                "url": "https://api.github.com/repos/theseer/tokenizer/zipball/34a41e998c2183e22995f158c581e7b5e755ab9e",
-                "reference": "34a41e998c2183e22995f158c581e7b5e755ab9e",
+                "reference": "b2ad5003ca10d4ee50a12da31de12a5774ba6b96"
+            },
+            "dist": {
+                "type": "zip",
+                "url": "https://api.github.com/repos/theseer/tokenizer/zipball/b2ad5003ca10d4ee50a12da31de12a5774ba6b96",
+                "reference": "b2ad5003ca10d4ee50a12da31de12a5774ba6b96",
                 "shasum": ""
             },
             "require": {
@@ -12447,7 +12458,7 @@
             "description": "A small library for converting tokenized PHP source code into XML and potentially other formats",
             "support": {
                 "issues": "https://github.com/theseer/tokenizer/issues",
-                "source": "https://github.com/theseer/tokenizer/tree/1.2.1"
+                "source": "https://github.com/theseer/tokenizer/tree/1.2.2"
             },
             "funding": [
                 {
@@ -12455,7 +12466,7 @@
                     "type": "github"
                 }
             ],
-            "time": "2021-07-28T10:34:58+00:00"
+            "time": "2023-11-20T00:12:19+00:00"
         }
     ],
     "aliases": [],
