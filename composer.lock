--- conflicted
+++ resolved
@@ -4,11 +4,7 @@
         "Read more about it at https://getcomposer.org/doc/01-basic-usage.md#installing-dependencies",
         "This file is @generated automatically"
     ],
-<<<<<<< HEAD
-    "content-hash": "98093696a6452d4dc59fd5d497d60274",
-=======
-    "content-hash": "d0d66650eac1c51611d242e8003305dd",
->>>>>>> e37a5a46
+    "content-hash": "e31953d41726b14b3ea2225c2437cdd5",
     "packages": [
         {
             "name": "ahand/mobileesp",
