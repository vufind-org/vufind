--- conflicted
+++ resolved
@@ -4,11 +4,7 @@
         "Read more about it at https://getcomposer.org/doc/01-basic-usage.md#installing-dependencies",
         "This file is @generated automatically"
     ],
-<<<<<<< HEAD
-    "content-hash": "609d59605f2176c45bd1e5e16d221179",
-=======
-    "content-hash": "2de76da807eebd174adf10ac0713ffa5",
->>>>>>> d237a240
+    "content-hash": "61505198799ff9781edcebe1d74b9278",
     "packages": [
         {
             "name": "ahand/mobileesp",
@@ -884,18 +880,6 @@
         },
         {
             "name": "paragonie/random_compat",
-<<<<<<< HEAD
-            "version": "v2.0.15",
-            "source": {
-                "type": "git",
-                "url": "https://github.com/paragonie/random_compat.git",
-                "reference": "10bcb46e8f3d365170f6de9d05245aa066b81f09"
-            },
-            "dist": {
-                "type": "zip",
-                "url": "https://api.github.com/repos/paragonie/random_compat/zipball/10bcb46e8f3d365170f6de9d05245aa066b81f09",
-                "reference": "10bcb46e8f3d365170f6de9d05245aa066b81f09",
-=======
             "version": "v2.0.17",
             "source": {
                 "type": "git",
@@ -906,7 +890,6 @@
                 "type": "zip",
                 "url": "https://api.github.com/repos/paragonie/random_compat/zipball/29af24f25bab834fcbb38ad2a69fa93b867e070d",
                 "reference": "29af24f25bab834fcbb38ad2a69fa93b867e070d",
->>>>>>> d237a240
                 "shasum": ""
             },
             "require": {
@@ -942,11 +925,7 @@
                 "pseudorandom",
                 "random"
             ],
-<<<<<<< HEAD
-            "time": "2018-06-08T15:26:40+00:00"
-=======
             "time": "2018-07-04T16:31:37+00:00"
->>>>>>> d237a240
         },
         {
             "name": "pear/archive_tar",
@@ -1877,11 +1856,7 @@
         },
         {
             "name": "symfony/inflector",
-<<<<<<< HEAD
-            "version": "v3.4.11",
-=======
             "version": "v3.4.14",
->>>>>>> d237a240
             "source": {
                 "type": "git",
                 "url": "https://github.com/symfony/inflector.git",
@@ -1939,11 +1914,7 @@
         },
         {
             "name": "symfony/options-resolver",
-<<<<<<< HEAD
-            "version": "v3.4.11",
-=======
             "version": "v3.4.14",
->>>>>>> d237a240
             "source": {
                 "type": "git",
                 "url": "https://github.com/symfony/options-resolver.git",
@@ -2114,11 +2085,7 @@
         },
         {
             "name": "symfony/property-access",
-<<<<<<< HEAD
-            "version": "v3.4.11",
-=======
             "version": "v3.4.14",
->>>>>>> d237a240
             "source": {
                 "type": "git",
                 "url": "https://github.com/symfony/property-access.git",
@@ -6393,18 +6360,6 @@
         },
         {
             "name": "phpunit/phpunit-mock-objects",
-<<<<<<< HEAD
-            "version": "5.0.7",
-            "source": {
-                "type": "git",
-                "url": "https://github.com/sebastianbergmann/phpunit-mock-objects.git",
-                "reference": "3eaf040f20154d27d6da59ca2c6e28ac8fd56dce"
-            },
-            "dist": {
-                "type": "zip",
-                "url": "https://api.github.com/repos/sebastianbergmann/phpunit-mock-objects/zipball/3eaf040f20154d27d6da59ca2c6e28ac8fd56dce",
-                "reference": "3eaf040f20154d27d6da59ca2c6e28ac8fd56dce",
-=======
             "version": "5.0.10",
             "source": {
                 "type": "git",
@@ -6415,7 +6370,6 @@
                 "type": "zip",
                 "url": "https://api.github.com/repos/sebastianbergmann/phpunit-mock-objects/zipball/cd1cf05c553ecfec36b170070573e540b67d3f1f",
                 "reference": "cd1cf05c553ecfec36b170070573e540b67d3f1f",
->>>>>>> d237a240
                 "shasum": ""
             },
             "require": {
@@ -6461,11 +6415,7 @@
                 "mock",
                 "xunit"
             ],
-<<<<<<< HEAD
-            "time": "2018-05-29T13:50:43+00:00"
-=======
             "time": "2018-08-09T05:50:03+00:00"
->>>>>>> d237a240
         },
         {
             "name": "sebastian/code-unit-reverse-lookup",
@@ -7168,11 +7118,7 @@
         },
         {
             "name": "symfony/config",
-<<<<<<< HEAD
-            "version": "v3.4.11",
-=======
             "version": "v3.4.14",
->>>>>>> d237a240
             "source": {
                 "type": "git",
                 "url": "https://github.com/symfony/config.git",
@@ -7236,11 +7182,7 @@
         },
         {
             "name": "symfony/console",
-<<<<<<< HEAD
-            "version": "v3.4.11",
-=======
             "version": "v3.4.14",
->>>>>>> d237a240
             "source": {
                 "type": "git",
                 "url": "https://github.com/symfony/console.git",
@@ -7309,11 +7251,7 @@
         },
         {
             "name": "symfony/css-selector",
-<<<<<<< HEAD
-            "version": "v3.4.11",
-=======
             "version": "v3.4.14",
->>>>>>> d237a240
             "source": {
                 "type": "git",
                 "url": "https://github.com/symfony/css-selector.git",
@@ -7366,11 +7304,7 @@
         },
         {
             "name": "symfony/debug",
-<<<<<<< HEAD
-            "version": "v3.4.11",
-=======
             "version": "v3.4.14",
->>>>>>> d237a240
             "source": {
                 "type": "git",
                 "url": "https://github.com/symfony/debug.git",
@@ -7426,18 +7360,6 @@
         },
         {
             "name": "symfony/dependency-injection",
-<<<<<<< HEAD
-            "version": "v3.4.11",
-            "source": {
-                "type": "git",
-                "url": "https://github.com/symfony/dependency-injection.git",
-                "reference": "8a4672aca8db6d807905d695799ea7d83c8e5bba"
-            },
-            "dist": {
-                "type": "zip",
-                "url": "https://api.github.com/repos/symfony/dependency-injection/zipball/8a4672aca8db6d807905d695799ea7d83c8e5bba",
-                "reference": "8a4672aca8db6d807905d695799ea7d83c8e5bba",
-=======
             "version": "v3.4.14",
             "source": {
                 "type": "git",
@@ -7448,7 +7370,6 @@
                 "type": "zip",
                 "url": "https://api.github.com/repos/symfony/dependency-injection/zipball/1c0e679e522591fd744fdf242fec41a43d62b2b1",
                 "reference": "1c0e679e522591fd744fdf242fec41a43d62b2b1",
->>>>>>> d237a240
                 "shasum": ""
             },
             "require": {
@@ -7506,19 +7427,11 @@
             ],
             "description": "Symfony DependencyInjection Component",
             "homepage": "https://symfony.com",
-<<<<<<< HEAD
-            "time": "2018-05-25T11:57:15+00:00"
-        },
-        {
-            "name": "symfony/event-dispatcher",
-            "version": "v3.4.11",
-=======
             "time": "2018-07-29T15:19:31+00:00"
         },
         {
             "name": "symfony/event-dispatcher",
             "version": "v3.4.14",
->>>>>>> d237a240
             "source": {
                 "type": "git",
                 "url": "https://github.com/symfony/event-dispatcher.git",
@@ -7581,11 +7494,7 @@
         },
         {
             "name": "symfony/filesystem",
-<<<<<<< HEAD
-            "version": "v3.4.11",
-=======
             "version": "v3.4.14",
->>>>>>> d237a240
             "source": {
                 "type": "git",
                 "url": "https://github.com/symfony/filesystem.git",
@@ -7635,11 +7544,7 @@
         },
         {
             "name": "symfony/finder",
-<<<<<<< HEAD
-            "version": "v3.4.11",
-=======
             "version": "v3.4.14",
->>>>>>> d237a240
             "source": {
                 "type": "git",
                 "url": "https://github.com/symfony/finder.git",
@@ -7802,11 +7707,7 @@
         },
         {
             "name": "symfony/process",
-<<<<<<< HEAD
-            "version": "v3.4.11",
-=======
             "version": "v3.4.14",
->>>>>>> d237a240
             "source": {
                 "type": "git",
                 "url": "https://github.com/symfony/process.git",
@@ -7855,11 +7756,7 @@
         },
         {
             "name": "symfony/stopwatch",
-<<<<<<< HEAD
-            "version": "v3.4.11",
-=======
             "version": "v3.4.14",
->>>>>>> d237a240
             "source": {
                 "type": "git",
                 "url": "https://github.com/symfony/stopwatch.git",
