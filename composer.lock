{
    "_readme": [
        "This file locks the dependencies of your project to a known state",
        "Read more about it at https://getcomposer.org/doc/01-basic-usage.md#composer-lock-the-lock-file",
        "This file is @generated automatically"
    ],
<<<<<<< HEAD
    "content-hash": "67446aab772cb12533338274730ad030",
=======
    "content-hash": "2de76da807eebd174adf10ac0713ffa5",
>>>>>>> d237a240
    "packages": [
        {
            "name": "ahand/mobileesp",
            "version": "dev-master",
            "source": {
                "type": "git",
                "url": "https://github.com/ahand/mobileesp.git",
                "reference": "c02055dbe9baee63aab11438f4d7b5d25075d347"
            },
            "dist": {
                "type": "zip",
                "url": "https://api.github.com/repos/ahand/mobileesp/zipball/c02055dbe9baee63aab11438f4d7b5d25075d347",
                "reference": "c02055dbe9baee63aab11438f4d7b5d25075d347",
                "shasum": ""
            },
            "type": "library",
            "autoload": {
                "classmap": [
                    "PHP"
                ]
            },
            "notification-url": "https://packagist.org/downloads/",
            "license": [
                "Apache-2.0"
            ],
            "authors": [
                {
                    "name": "Anthony Hand",
                    "email": "anthony.hand@gmail.com",
                    "role": "Maintainer"
                }
            ],
            "description": "Since 2008, MobileESP provides web site developers an easy-to-use and lightweight API for detecting whether visitors are using a mobile device, and if so, what kind. The APIs provide simple boolean results ('true' or 'false') for identifying individual device categories (such as iPhone, BlackBerry, Android, and Windows Mobile), device capabilities (e.g., J2ME), and broad classes of devices, such as 'iPhone Tier' (iPhone/Android/Tizen) or 'Tablet Tier.' APIs are available in PHP, JavaScript, Java, C#, Ruby Python, and more.",
            "homepage": "http://www.mobileesp.org",
            "keywords": [
                "Mobile-Detect",
                "browser",
                "detect android",
                "detect ipad",
                "detect iphone",
                "detect tablet",
                "mobile",
                "mobile detect",
                "mobile detector",
                "mobile device",
                "mobile esp",
                "mobile redirect",
                "mobile view managing",
                "mobiledetect",
                "responsive web",
                "user agent",
                "useragent"
            ],
            "time": "2017-06-06T22:20:56+00:00"
        },
        {
            "name": "bacon/bacon-qr-code",
            "version": "1.0.3",
            "source": {
                "type": "git",
                "url": "https://github.com/Bacon/BaconQrCode.git",
                "reference": "5a91b62b9d37cee635bbf8d553f4546057250bee"
            },
            "dist": {
                "type": "zip",
                "url": "https://api.github.com/repos/Bacon/BaconQrCode/zipball/5a91b62b9d37cee635bbf8d553f4546057250bee",
                "reference": "5a91b62b9d37cee635bbf8d553f4546057250bee",
                "shasum": ""
            },
            "require": {
                "ext-iconv": "*",
                "php": "^5.4|^7.0"
            },
            "require-dev": {
                "phpunit/phpunit": "^4.8"
            },
            "suggest": {
                "ext-gd": "to generate QR code images"
            },
            "type": "library",
            "autoload": {
                "psr-0": {
                    "BaconQrCode": "src/"
                }
            },
            "notification-url": "https://packagist.org/downloads/",
            "license": [
                "BSD-2-Clause"
            ],
            "authors": [
                {
                    "name": "Ben Scholzen 'DASPRiD'",
                    "email": "mail@dasprids.de",
                    "homepage": "http://www.dasprids.de",
                    "role": "Developer"
                }
            ],
            "description": "BaconQrCode is a QR code generator for PHP.",
            "homepage": "https://github.com/Bacon/BaconQrCode",
            "time": "2017-10-17T09:59:25+00:00"
        },
        {
            "name": "cap60552/php-sip2",
            "version": "v1.0.0",
            "source": {
                "type": "git",
                "url": "https://github.com/cap60552/php-sip2.git",
                "reference": "9904f94e857b7d4d4fd494f2d6634dcaf0d6e2c1"
            },
            "dist": {
                "type": "zip",
                "url": "https://api.github.com/repos/cap60552/php-sip2/zipball/9904f94e857b7d4d4fd494f2d6634dcaf0d6e2c1",
                "reference": "9904f94e857b7d4d4fd494f2d6634dcaf0d6e2c1",
                "shasum": ""
            },
            "type": "library",
            "autoload": {
                "classmap": [
                    "/"
                ]
            },
            "notification-url": "https://packagist.org/downloads/",
            "license": [
                "GPL-3.0"
            ],
            "authors": [
                {
                    "name": "John Wohlers",
                    "email": "john@wohlershome.net",
                    "role": "Maintainer"
                }
            ],
            "description": "PHP class library to facilitate communication with Integrated Library System (ILS) servers via 3M's SIP2.",
            "homepage": "https://github.com/cap60552/php-sip2",
            "time": "2015-11-03T04:42:39+00:00"
        },
        {
            "name": "container-interop/container-interop",
            "version": "1.2.0",
            "source": {
                "type": "git",
                "url": "https://github.com/container-interop/container-interop.git",
                "reference": "79cbf1341c22ec75643d841642dd5d6acd83bdb8"
            },
            "dist": {
                "type": "zip",
                "url": "https://api.github.com/repos/container-interop/container-interop/zipball/79cbf1341c22ec75643d841642dd5d6acd83bdb8",
                "reference": "79cbf1341c22ec75643d841642dd5d6acd83bdb8",
                "shasum": ""
            },
            "require": {
                "psr/container": "^1.0"
            },
            "type": "library",
            "autoload": {
                "psr-4": {
                    "Interop\\Container\\": "src/Interop/Container/"
                }
            },
            "notification-url": "https://packagist.org/downloads/",
            "license": [
                "MIT"
            ],
            "description": "Promoting the interoperability of container objects (DIC, SL, etc.)",
            "homepage": "https://github.com/container-interop/container-interop",
            "time": "2017-02-14T19:40:03+00:00"
        },
        {
            "name": "endroid/qr-code",
            "version": "2.5.0",
            "source": {
                "type": "git",
                "url": "https://github.com/endroid/qr-code.git",
                "reference": "a9a57ab57ac75928fcdcfb2a71179963ff6fe573"
            },
            "dist": {
                "type": "zip",
                "url": "https://api.github.com/repos/endroid/qr-code/zipball/a9a57ab57ac75928fcdcfb2a71179963ff6fe573",
                "reference": "a9a57ab57ac75928fcdcfb2a71179963ff6fe573",
                "shasum": ""
            },
            "require": {
                "bacon/bacon-qr-code": "^1.0.3",
                "ext-gd": "*",
                "khanamiryan/qrcode-detector-decoder": "^1.0",
                "myclabs/php-enum": "^1.5",
                "php": ">=5.6",
                "symfony/options-resolver": ">=2.7",
                "symfony/property-access": ">=2.7"
            },
            "require-dev": {
                "phpunit/phpunit": ">=5.7",
                "symfony/asset": ">=2.7",
                "symfony/browser-kit": ">=2.7",
                "symfony/finder": ">=2.7",
                "symfony/framework-bundle": ">=2.7",
                "symfony/http-kernel": ">=2.7",
                "symfony/templating": ">=2.7",
                "symfony/twig-bundle": ">=2.7",
                "symfony/yaml": ">=2.7"
            },
            "type": "symfony-bundle",
            "extra": {
                "branch-alias": {
                    "dev-master": "2.x-dev"
                }
            },
            "autoload": {
                "psr-4": {
                    "Endroid\\QrCode\\": "src/"
                }
            },
            "notification-url": "https://packagist.org/downloads/",
            "license": [
                "MIT"
            ],
            "authors": [
                {
                    "name": "Jeroen van den Enden",
                    "email": "info@endroid.nl",
                    "homepage": "http://endroid.nl/"
                }
            ],
            "description": "Endroid QR Code",
            "homepage": "https://github.com/endroid/QrCode",
            "keywords": [
                "bundle",
                "code",
                "endroid",
                "flex",
                "qr",
                "qrcode",
                "symfony"
            ],
            "time": "2017-10-22T18:56:00+00:00"
        },
        {
            "name": "filp/whoops",
            "version": "2.2.0",
            "source": {
                "type": "git",
                "url": "https://github.com/filp/whoops.git",
                "reference": "181c4502d8f34db7aed7bfe88d4f87875b8e947a"
            },
            "dist": {
                "type": "zip",
                "url": "https://api.github.com/repos/filp/whoops/zipball/181c4502d8f34db7aed7bfe88d4f87875b8e947a",
                "reference": "181c4502d8f34db7aed7bfe88d4f87875b8e947a",
                "shasum": ""
            },
            "require": {
                "php": "^5.5.9 || ^7.0",
                "psr/log": "^1.0.1"
            },
            "require-dev": {
                "mockery/mockery": "^0.9 || ^1.0",
                "phpunit/phpunit": "^4.8.35 || ^5.7",
                "symfony/var-dumper": "^2.6 || ^3.0 || ^4.0"
            },
            "suggest": {
                "symfony/var-dumper": "Pretty print complex values better with var-dumper available",
                "whoops/soap": "Formats errors as SOAP responses"
            },
            "type": "library",
            "extra": {
                "branch-alias": {
                    "dev-master": "2.1-dev"
                }
            },
            "autoload": {
                "psr-4": {
                    "Whoops\\": "src/Whoops/"
                }
            },
            "notification-url": "https://packagist.org/downloads/",
            "license": [
                "MIT"
            ],
            "authors": [
                {
                    "name": "Filipe Dobreira",
                    "homepage": "https://github.com/filp",
                    "role": "Developer"
                }
            ],
            "description": "php error handling for cool kids",
            "homepage": "https://filp.github.io/whoops/",
            "keywords": [
                "error",
                "exception",
                "handling",
                "library",
                "throwable",
                "whoops"
            ],
            "time": "2018-03-03T17:56:25+00:00"
        },
        {
            "name": "ghislainf/zf2-whoops",
            "version": "dev-master",
            "source": {
                "type": "git",
                "url": "https://github.com/ghislainf/zf2-whoops.git",
                "reference": "2649cf7caf400409942ddc3f8fe15b89381fc74e"
            },
            "dist": {
                "type": "zip",
                "url": "https://api.github.com/repos/ghislainf/zf2-whoops/zipball/2649cf7caf400409942ddc3f8fe15b89381fc74e",
                "reference": "2649cf7caf400409942ddc3f8fe15b89381fc74e",
                "shasum": ""
            },
            "require": {
                "filp/whoops": "2.*",
                "php": ">=5.3.3",
                "zendframework/zend-config": "*",
                "zendframework/zend-console": "*",
                "zendframework/zend-eventmanager": "*",
                "zendframework/zend-mvc": "*"
            },
            "type": "module",
            "autoload": {
                "psr-0": {
                    "zf2-whoops": "src/"
                },
                "classmap": [
                    "./Module.php"
                ]
            },
            "notification-url": "https://packagist.org/downloads/",
            "license": [
                "MIT"
            ],
            "authors": [
                {
                    "name": "Balázs Németh",
                    "email": "zsilbi@zsilbi.hu"
                },
                {
                    "name": "Ghislain de Fontenay",
                    "homepage": "http://www.ghislainf.me/",
                    "role": "Developer"
                },
                {
                    "name": "Filipe Dobreira",
                    "homepage": "https://github.com/filp"
                },
                {
                    "name": "Andreas Frömer",
                    "homepage": "https://github.com/icanhazstring"
                }
            ],
            "description": "PHP whoops error on ZF2 framework",
            "homepage": "https://github.com/ghislainf/zf2-whoops",
            "time": "2016-06-06T08:41:08+00:00"
        },
        {
            "name": "jasig/phpcas",
            "version": "1.3.5",
            "source": {
                "type": "git",
                "url": "https://github.com/apereo/phpCAS.git",
                "reference": "61c8899c8f91204e8b9135d795461e50fe5c2db0"
            },
            "dist": {
                "type": "zip",
                "url": "https://api.github.com/repos/apereo/phpCAS/zipball/61c8899c8f91204e8b9135d795461e50fe5c2db0",
                "reference": "61c8899c8f91204e8b9135d795461e50fe5c2db0",
                "shasum": ""
            },
            "require": {
                "ext-curl": "*",
                "php": ">=5.4.0"
            },
            "require-dev": {
                "phpunit/phpunit": "~3.7.10"
            },
            "type": "library",
            "extra": {
                "branch-alias": {
                    "dev-master": "1.3.x-dev"
                }
            },
            "autoload": {
                "classmap": [
                    "source/"
                ]
            },
            "notification-url": "https://packagist.org/downloads/",
            "license": [
                "Apache-2.0"
            ],
            "authors": [
                {
                    "name": "Joachim Fritschi",
                    "homepage": "https://wiki.jasig.org/display/~fritschi"
                },
                {
                    "name": "Adam Franco",
                    "homepage": "https://wiki.jasig.org/display/~adamfranco"
                }
            ],
            "description": "Provides a simple API for authenticating users against a CAS server",
            "homepage": "https://wiki.jasig.org/display/CASC/phpCAS",
            "keywords": [
                "cas",
                "jasig"
            ],
            "time": "2017-04-10T19:12:45+00:00"
        },
        {
            "name": "khanamiryan/qrcode-detector-decoder",
            "version": "1.0.2",
            "source": {
                "type": "git",
                "url": "https://github.com/khanamiryan/php-qrcode-detector-decoder.git",
                "reference": "a75482d3bc804e3f6702332bfda6cccbb0dfaa76"
            },
            "dist": {
                "type": "zip",
                "url": "https://api.github.com/repos/khanamiryan/php-qrcode-detector-decoder/zipball/a75482d3bc804e3f6702332bfda6cccbb0dfaa76",
                "reference": "a75482d3bc804e3f6702332bfda6cccbb0dfaa76",
                "shasum": ""
            },
            "require": {
                "php": "^5.6|^7.0"
            },
            "require-dev": {
                "phpunit/phpunit": "^5.7"
            },
            "type": "library",
            "autoload": {
                "psr-4": {
                    "Zxing\\": "lib/"
                },
                "files": [
                    "lib/Common/customFunctions.php"
                ]
            },
            "notification-url": "https://packagist.org/downloads/",
            "license": [
                "MIT"
            ],
            "authors": [
                {
                    "name": "Ashot Khanamiryan",
                    "email": "a.khanamiryan@gmail.com",
                    "homepage": "https://github.com/khanamiryan",
                    "role": "Developer"
                }
            ],
            "description": "QR code decoder / reader",
            "homepage": "https://github.com/khanamiryan/php-qrcode-detector-decoder/",
            "keywords": [
                "barcode",
                "qr",
                "zxing"
            ],
            "time": "2018-04-26T11:41:33+00:00"
        },
        {
            "name": "matthiasmullie/minify",
            "version": "1.3.60",
            "source": {
                "type": "git",
                "url": "https://github.com/matthiasmullie/minify.git",
                "reference": "ab7fea80ce5ce6549baaf272bc8bd926a7e08f90"
            },
            "dist": {
                "type": "zip",
                "url": "https://api.github.com/repos/matthiasmullie/minify/zipball/ab7fea80ce5ce6549baaf272bc8bd926a7e08f90",
                "reference": "ab7fea80ce5ce6549baaf272bc8bd926a7e08f90",
                "shasum": ""
            },
            "require": {
                "ext-pcre": "*",
                "matthiasmullie/path-converter": "~1.1",
                "php": ">=5.3.0"
            },
            "require-dev": {
                "friendsofphp/php-cs-fixer": "~2.0",
                "matthiasmullie/scrapbook": "~1.0",
                "phpunit/phpunit": "~4.8"
            },
            "suggest": {
                "psr/cache-implementation": "Cache implementation to use with Minify::cache"
            },
            "bin": [
                "bin/minifycss",
                "bin/minifyjs"
            ],
            "type": "library",
            "autoload": {
                "psr-4": {
                    "MatthiasMullie\\Minify\\": "src/"
                }
            },
            "notification-url": "https://packagist.org/downloads/",
            "license": [
                "MIT"
            ],
            "authors": [
                {
                    "name": "Matthias Mullie",
                    "email": "minify@mullie.eu",
                    "homepage": "http://www.mullie.eu",
                    "role": "Developer"
                }
            ],
            "description": "CSS & JavaScript minifier, in PHP. Removes whitespace, strips comments, combines files (incl. @import statements and small assets in CSS files), and optimizes/shortens a few common programming patterns.",
            "homepage": "http://www.minifier.org",
            "keywords": [
                "JS",
                "css",
                "javascript",
                "minifier",
                "minify"
            ],
            "time": "2018-04-18T08:50:35+00:00"
        },
        {
            "name": "matthiasmullie/path-converter",
            "version": "1.1.1",
            "source": {
                "type": "git",
                "url": "https://github.com/matthiasmullie/path-converter.git",
                "reference": "3082a6838be02b930239a97d38b5c9da4d693aca"
            },
            "dist": {
                "type": "zip",
                "url": "https://api.github.com/repos/matthiasmullie/path-converter/zipball/3082a6838be02b930239a97d38b5c9da4d693aca",
                "reference": "3082a6838be02b930239a97d38b5c9da4d693aca",
                "shasum": ""
            },
            "require": {
                "ext-pcre": "*",
                "php": ">=5.3.0"
            },
            "require-dev": {
                "phpunit/phpunit": "~4.8"
            },
            "type": "library",
            "autoload": {
                "psr-4": {
                    "MatthiasMullie\\PathConverter\\": "src/"
                }
            },
            "notification-url": "https://packagist.org/downloads/",
            "license": [
                "MIT"
            ],
            "authors": [
                {
                    "name": "Matthias Mullie",
                    "email": "pathconverter@mullie.eu",
                    "homepage": "http://www.mullie.eu",
                    "role": "Developer"
                }
            ],
            "description": "Relative path converter",
            "homepage": "http://github.com/matthiasmullie/path-converter",
            "keywords": [
                "converter",
                "path",
                "paths",
                "relative"
            ],
            "time": "2018-02-02T11:30:10+00:00"
        },
        {
            "name": "myclabs/php-enum",
            "version": "1.6.2",
            "source": {
                "type": "git",
                "url": "https://github.com/myclabs/php-enum.git",
                "reference": "ca2f4090a7ecae6f0c67fc9bd07cfb51cdf04219"
            },
            "dist": {
                "type": "zip",
                "url": "https://api.github.com/repos/myclabs/php-enum/zipball/ca2f4090a7ecae6f0c67fc9bd07cfb51cdf04219",
                "reference": "ca2f4090a7ecae6f0c67fc9bd07cfb51cdf04219",
                "shasum": ""
            },
            "require": {
                "php": ">=5.4"
            },
            "require-dev": {
                "phpunit/phpunit": "^4.8.35|^5.7|^6.0",
                "squizlabs/php_codesniffer": "1.*"
            },
            "type": "library",
            "autoload": {
                "psr-4": {
                    "MyCLabs\\Enum\\": "src/"
                }
            },
            "notification-url": "https://packagist.org/downloads/",
            "license": [
                "MIT"
            ],
            "authors": [
                {
                    "name": "PHP Enum contributors",
                    "homepage": "https://github.com/myclabs/php-enum/graphs/contributors"
                }
            ],
            "description": "PHP Enum implementation",
            "homepage": "http://github.com/myclabs/php-enum",
            "keywords": [
                "enum"
            ],
            "time": "2018-08-01T21:05:54+00:00"
        },
        {
            "name": "ocramius/package-versions",
            "version": "1.2.0",
            "source": {
                "type": "git",
                "url": "https://github.com/Ocramius/PackageVersions.git",
                "reference": "ad8a245decad4897cc6b432743913dad0d69753c"
            },
            "dist": {
                "type": "zip",
                "url": "https://api.github.com/repos/Ocramius/PackageVersions/zipball/ad8a245decad4897cc6b432743913dad0d69753c",
                "reference": "ad8a245decad4897cc6b432743913dad0d69753c",
                "shasum": ""
            },
            "require": {
                "composer-plugin-api": "^1.0",
                "php": "~7.0"
            },
            "require-dev": {
                "composer/composer": "^1.3",
                "ext-zip": "*",
                "humbug/humbug": "dev-master",
                "phpunit/phpunit": "^6.4"
            },
            "type": "composer-plugin",
            "extra": {
                "class": "PackageVersions\\Installer",
                "branch-alias": {
                    "dev-master": "2.0.x-dev"
                }
            },
            "autoload": {
                "psr-4": {
                    "PackageVersions\\": "src/PackageVersions"
                }
            },
            "notification-url": "https://packagist.org/downloads/",
            "license": [
                "MIT"
            ],
            "authors": [
                {
                    "name": "Marco Pivetta",
                    "email": "ocramius@gmail.com"
                }
            ],
            "description": "Composer plugin that provides efficient querying for installed package versions (no runtime IO)",
            "time": "2017-11-24T11:07:03+00:00"
        },
        {
            "name": "ocramius/proxy-manager",
            "version": "2.0.4",
            "source": {
                "type": "git",
                "url": "https://github.com/Ocramius/ProxyManager.git",
                "reference": "a55d08229f4f614bf335759ed0cf63378feeb2e6"
            },
            "dist": {
                "type": "zip",
                "url": "https://api.github.com/repos/Ocramius/ProxyManager/zipball/a55d08229f4f614bf335759ed0cf63378feeb2e6",
                "reference": "a55d08229f4f614bf335759ed0cf63378feeb2e6",
                "shasum": ""
            },
            "require": {
                "ocramius/package-versions": "^1.0",
                "php": "7.0.0 - 7.0.5 || ^7.0.7",
                "zendframework/zend-code": "3.0.0 - 3.0.2 || ^3.0.4"
            },
            "require-dev": {
                "couscous/couscous": "^1.4.0",
                "ext-phar": "*",
                "phpbench/phpbench": "^0.11.2",
                "phpunit/phpunit": "^5.4.6",
                "squizlabs/php_codesniffer": "^2.6.0"
            },
            "suggest": {
                "ocramius/generated-hydrator": "To have very fast object to array to object conversion for ghost objects",
                "zendframework/zend-json": "To have the JsonRpc adapter (Remote Object feature)",
                "zendframework/zend-soap": "To have the Soap adapter (Remote Object feature)",
                "zendframework/zend-xmlrpc": "To have the XmlRpc adapter (Remote Object feature)"
            },
            "type": "library",
            "extra": {
                "branch-alias": {
                    "dev-master": "3.0.x-dev"
                }
            },
            "autoload": {
                "psr-0": {
                    "ProxyManager\\": "src"
                }
            },
            "notification-url": "https://packagist.org/downloads/",
            "license": [
                "MIT"
            ],
            "authors": [
                {
                    "name": "Marco Pivetta",
                    "email": "ocramius@gmail.com",
                    "homepage": "http://ocramius.github.io/"
                }
            ],
            "description": "A library providing utilities to generate, instantiate and generally operate with Object Proxies",
            "homepage": "https://github.com/Ocramius/ProxyManager",
            "keywords": [
                "aop",
                "lazy loading",
                "proxy",
                "proxy pattern",
                "service proxies"
            ],
            "time": "2016-11-04T15:53:15+00:00"
        },
        {
            "name": "oyejorge/less.php",
            "version": "v1.7.0.14",
            "source": {
                "type": "git",
                "url": "https://github.com/oyejorge/less.php.git",
                "reference": "42925c5a01a07d67ca7e82dfc8fb31814d557bc9"
            },
            "dist": {
                "type": "zip",
                "url": "https://api.github.com/repos/oyejorge/less.php/zipball/42925c5a01a07d67ca7e82dfc8fb31814d557bc9",
                "reference": "42925c5a01a07d67ca7e82dfc8fb31814d557bc9",
                "shasum": ""
            },
            "require": {
                "php": ">=5.3"
            },
            "require-dev": {
                "phpunit/phpunit": "~4.8.24"
            },
            "bin": [
                "bin/lessc"
            ],
            "type": "library",
            "autoload": {
                "psr-0": {
                    "Less": "lib/"
                },
                "classmap": [
                    "lessc.inc.php"
                ]
            },
            "notification-url": "https://packagist.org/downloads/",
            "license": [
                "Apache-2.0"
            ],
            "authors": [
                {
                    "name": "Matt Agar",
                    "homepage": "https://github.com/agar"
                },
                {
                    "name": "Martin Jantošovič",
                    "homepage": "https://github.com/Mordred"
                },
                {
                    "name": "Josh Schmidt",
                    "homepage": "https://github.com/oyejorge"
                }
            ],
            "description": "PHP port of the Javascript version of LESS http://lesscss.org (Originally maintained by Josh Schmidt)",
            "homepage": "http://lessphp.gpeasy.com",
            "keywords": [
                "css",
                "less",
                "less.js",
                "lesscss",
                "php",
                "stylesheet"
            ],
            "time": "2017-03-28T22:19:25+00:00"
        },
        {
            "name": "paragonie/random_compat",
            "version": "v2.0.17",
            "source": {
                "type": "git",
                "url": "https://github.com/paragonie/random_compat.git",
                "reference": "29af24f25bab834fcbb38ad2a69fa93b867e070d"
            },
            "dist": {
                "type": "zip",
                "url": "https://api.github.com/repos/paragonie/random_compat/zipball/29af24f25bab834fcbb38ad2a69fa93b867e070d",
                "reference": "29af24f25bab834fcbb38ad2a69fa93b867e070d",
                "shasum": ""
            },
            "require": {
                "php": ">=5.2.0"
            },
            "require-dev": {
                "phpunit/phpunit": "4.*|5.*"
            },
            "suggest": {
                "ext-libsodium": "Provides a modern crypto API that can be used to generate random bytes."
            },
            "type": "library",
            "autoload": {
                "files": [
                    "lib/random.php"
                ]
            },
            "notification-url": "https://packagist.org/downloads/",
            "license": [
                "MIT"
            ],
            "authors": [
                {
                    "name": "Paragon Initiative Enterprises",
                    "email": "security@paragonie.com",
                    "homepage": "https://paragonie.com"
                }
            ],
            "description": "PHP 5.x polyfill for random_bytes() and random_int() from PHP 7",
            "keywords": [
                "csprng",
                "polyfill",
                "pseudorandom",
                "random"
            ],
            "time": "2018-07-04T16:31:37+00:00"
        },
        {
            "name": "pear/archive_tar",
            "version": "1.4.3",
            "source": {
                "type": "git",
                "url": "https://github.com/pear/Archive_Tar.git",
                "reference": "43455c960da70e655c6bdf8ea2bc8cc1a6034afb"
            },
            "dist": {
                "type": "zip",
                "url": "https://api.github.com/repos/pear/Archive_Tar/zipball/43455c960da70e655c6bdf8ea2bc8cc1a6034afb",
                "reference": "43455c960da70e655c6bdf8ea2bc8cc1a6034afb",
                "shasum": ""
            },
            "require": {
                "pear/pear-core-minimal": "^1.10.0alpha2",
                "php": ">=5.2.0"
            },
            "require-dev": {
                "phpunit/phpunit": "*"
            },
            "suggest": {
                "ext-bz2": "bz2 compression support.",
                "ext-xz": "lzma2 compression support.",
                "ext-zlib": "Gzip compression support."
            },
            "type": "library",
            "extra": {
                "branch-alias": {
                    "dev-master": "1.4.x-dev"
                }
            },
            "autoload": {
                "psr-0": {
                    "Archive_Tar": ""
                }
            },
            "notification-url": "https://packagist.org/downloads/",
            "include-path": [
                "./"
            ],
            "license": [
                "BSD-3-Clause"
            ],
            "authors": [
                {
                    "name": "Vincent Blavet",
                    "email": "vincent@phpconcept.net"
                },
                {
                    "name": "Greg Beaver",
                    "email": "greg@chiaraquartet.net"
                },
                {
                    "name": "Michiel Rook",
                    "email": "mrook@php.net"
                }
            ],
            "description": "Tar file management class",
            "homepage": "https://github.com/pear/Archive_Tar",
            "keywords": [
                "archive",
                "tar"
            ],
            "time": "2017-06-11T17:28:11+00:00"
        },
        {
            "name": "pear/console_getopt",
            "version": "v1.4.1",
            "source": {
                "type": "git",
                "url": "https://github.com/pear/Console_Getopt.git",
                "reference": "82f05cd1aa3edf34e19aa7c8ca312ce13a6a577f"
            },
            "dist": {
                "type": "zip",
                "url": "https://api.github.com/repos/pear/Console_Getopt/zipball/82f05cd1aa3edf34e19aa7c8ca312ce13a6a577f",
                "reference": "82f05cd1aa3edf34e19aa7c8ca312ce13a6a577f",
                "shasum": ""
            },
            "type": "library",
            "autoload": {
                "psr-0": {
                    "Console": "./"
                }
            },
            "notification-url": "https://packagist.org/downloads/",
            "include-path": [
                "./"
            ],
            "license": [
                "BSD-2-Clause"
            ],
            "authors": [
                {
                    "name": "Greg Beaver",
                    "email": "cellog@php.net",
                    "role": "Helper"
                },
                {
                    "name": "Andrei Zmievski",
                    "email": "andrei@php.net",
                    "role": "Lead"
                },
                {
                    "name": "Stig Bakken",
                    "email": "stig@php.net",
                    "role": "Developer"
                }
            ],
            "description": "More info available on: http://pear.php.net/package/Console_Getopt",
            "time": "2015-07-20T20:28:12+00:00"
        },
        {
            "name": "pear/file_marc",
            "version": "1.2.0",
            "source": {
                "type": "git",
                "url": "https://github.com/pear/File_MARC.git",
                "reference": "84b7f633c9261245bf6b16d7fbe87fe503551c9a"
            },
            "dist": {
                "type": "zip",
                "url": "https://api.github.com/repos/pear/File_MARC/zipball/84b7f633c9261245bf6b16d7fbe87fe503551c9a",
                "reference": "84b7f633c9261245bf6b16d7fbe87fe503551c9a",
                "shasum": ""
            },
            "require": {
                "pear/pear_exception": "1.*"
            },
            "require-dev": {
                "phpunit/phpunit": "*"
            },
            "suggest": {
                "pear/validate_ispn": "Install optionally via your project's composer.json"
            },
            "type": "library",
            "autoload": {
                "psr-0": {
                    "File": "./"
                }
            },
            "notification-url": "https://packagist.org/downloads/",
            "include-path": [
                "./"
            ],
            "license": [
                "LGPL-2.1"
            ],
            "authors": [
                {
                    "name": "Dan Scott",
                    "email": "dbs@php.net",
                    "homepage": "https://coffeecode.net",
                    "role": "Lead"
                }
            ],
            "description": "Supports the MAchine Readable Cataloging (MARC) file format documented at http://loc.gov/marc/",
            "time": "2017-12-04T10:30:19+00:00"
        },
        {
            "name": "pear/http_request2",
            "version": "v2.3.0",
            "source": {
                "type": "git",
                "url": "https://github.com/pear/HTTP_Request2.git",
                "reference": "3599cf0fe455a4e281da464f6510bfc5c2ce54c4"
            },
            "dist": {
                "type": "zip",
                "url": "https://api.github.com/repos/pear/HTTP_Request2/zipball/3599cf0fe455a4e281da464f6510bfc5c2ce54c4",
                "reference": "3599cf0fe455a4e281da464f6510bfc5c2ce54c4",
                "shasum": ""
            },
            "require": {
                "pear/net_url2": "^2.2.0",
                "pear/pear_exception": "^1.0.0",
                "php": ">=5.2.0"
            },
            "suggest": {
                "ext-fileinfo": "Adds support for looking up mime-types using finfo.",
                "ext-zlib": "Allows handling gzip compressed responses.",
                "lib-curl": "Allows using cURL as a request backend.",
                "lib-openssl": "Allows handling SSL requests when not using cURL."
            },
            "type": "library",
            "extra": {
                "branch-alias": {
                    "dev-trunk": "2.2-dev"
                }
            },
            "autoload": {
                "psr-0": {
                    "HTTP_Request2": ""
                }
            },
            "notification-url": "https://packagist.org/downloads/",
            "include-path": [
                "./"
            ],
            "license": [
                "BSD-3-Clause"
            ],
            "authors": [
                {
                    "name": "Alexey Borzov",
                    "email": "avb@php.net"
                }
            ],
            "description": "Provides an easy way to perform HTTP requests.",
            "homepage": "http://pear.php.net/package/HTTP_Request2",
            "keywords": [
                "PEAR",
                "curl",
                "http",
                "request"
            ],
            "time": "2016-02-13T20:20:39+00:00"
        },
        {
            "name": "pear/net_url2",
            "version": "v2.2.2",
            "source": {
                "type": "git",
                "url": "https://github.com/pear/Net_URL2.git",
                "reference": "07fd055820dbf466ee3990abe96d0e40a8791f9d"
            },
            "dist": {
                "type": "zip",
                "url": "https://api.github.com/repos/pear/Net_URL2/zipball/07fd055820dbf466ee3990abe96d0e40a8791f9d",
                "reference": "07fd055820dbf466ee3990abe96d0e40a8791f9d",
                "shasum": ""
            },
            "require": {
                "php": ">=5.1.4"
            },
            "require-dev": {
                "phpunit/phpunit": ">=3.3.0"
            },
            "type": "library",
            "extra": {
                "branch-alias": {
                    "dev-master": "2.2.x-dev"
                }
            },
            "autoload": {
                "classmap": [
                    "Net/URL2.php"
                ]
            },
            "notification-url": "https://packagist.org/downloads/",
            "include-path": [
                "./"
            ],
            "license": [
                "BSD-3-Clause"
            ],
            "authors": [
                {
                    "name": "David Coallier",
                    "email": "davidc@php.net"
                },
                {
                    "name": "Tom Klingenberg",
                    "email": "tkli@php.net"
                },
                {
                    "name": "Christian Schmidt",
                    "email": "chmidt@php.net"
                }
            ],
            "description": "Class for parsing and handling URL. Provides parsing of URLs into their constituent parts (scheme, host, path etc.), URL generation, and resolving of relative URLs.",
            "homepage": "https://github.com/pear/Net_URL2",
            "keywords": [
                "PEAR",
                "net",
                "networking",
                "rfc3986",
                "uri",
                "url"
            ],
            "time": "2017-08-25T06:16:11+00:00"
        },
        {
            "name": "pear/pear-core-minimal",
            "version": "v1.10.3",
            "source": {
                "type": "git",
                "url": "https://github.com/pear/pear-core-minimal.git",
                "reference": "070f0b600b2caca2501e2c9b7e553016e4b0d115"
            },
            "dist": {
                "type": "zip",
                "url": "https://api.github.com/repos/pear/pear-core-minimal/zipball/070f0b600b2caca2501e2c9b7e553016e4b0d115",
                "reference": "070f0b600b2caca2501e2c9b7e553016e4b0d115",
                "shasum": ""
            },
            "require": {
                "pear/console_getopt": "~1.4",
                "pear/pear_exception": "~1.0"
            },
            "replace": {
                "rsky/pear-core-min": "self.version"
            },
            "type": "library",
            "autoload": {
                "psr-0": {
                    "": "src/"
                }
            },
            "notification-url": "https://packagist.org/downloads/",
            "include-path": [
                "src/"
            ],
            "license": [
                "BSD-3-Clause"
            ],
            "authors": [
                {
                    "name": "Christian Weiske",
                    "email": "cweiske@php.net",
                    "role": "Lead"
                }
            ],
            "description": "Minimal set of PEAR core files to be used as composer dependency",
            "time": "2017-02-28T16:46:11+00:00"
        },
        {
            "name": "pear/pear_exception",
            "version": "v1.0.0",
            "source": {
                "type": "git",
                "url": "https://github.com/pear/PEAR_Exception.git",
                "reference": "8c18719fdae000b690e3912be401c76e406dd13b"
            },
            "dist": {
                "type": "zip",
                "url": "https://api.github.com/repos/pear/PEAR_Exception/zipball/8c18719fdae000b690e3912be401c76e406dd13b",
                "reference": "8c18719fdae000b690e3912be401c76e406dd13b",
                "shasum": ""
            },
            "require": {
                "php": ">=4.4.0"
            },
            "require-dev": {
                "phpunit/phpunit": "*"
            },
            "type": "class",
            "extra": {
                "branch-alias": {
                    "dev-master": "1.0.x-dev"
                }
            },
            "autoload": {
                "psr-0": {
                    "PEAR": ""
                }
            },
            "notification-url": "https://packagist.org/downloads/",
            "include-path": [
                "."
            ],
            "license": [
                "BSD-2-Clause"
            ],
            "authors": [
                {
                    "name": "Helgi Thormar",
                    "email": "dufuz@php.net"
                },
                {
                    "name": "Greg Beaver",
                    "email": "cellog@php.net"
                }
            ],
            "description": "The PEAR Exception base class.",
            "homepage": "https://github.com/pear/PEAR_Exception",
            "keywords": [
                "exception"
            ],
            "time": "2015-02-10T20:07:52+00:00"
        },
        {
            "name": "pear/validate",
            "version": "v0.8.5",
            "source": {
                "type": "git",
                "url": "https://github.com/pear/Validate.git",
                "reference": "d055541ee2d7165329d5e5b8e91907d7fae1cff2"
            },
            "dist": {
                "type": "zip",
                "url": "https://api.github.com/repos/pear/Validate/zipball/d055541ee2d7165329d5e5b8e91907d7fae1cff2",
                "reference": "d055541ee2d7165329d5e5b8e91907d7fae1cff2",
                "shasum": ""
            },
            "suggest": {
                "pear/date": "Install optionally via your project's composer.json"
            },
            "type": "library",
            "autoload": {
                "psr-0": {
                    "Validate": "./"
                }
            },
            "notification-url": "https://packagist.org/downloads/",
            "include-path": [
                "./"
            ],
            "license": [
                "New BSD"
            ],
            "authors": [
                {
                    "name": "Pierre-Alain Joye",
                    "email": "pierre.php@gmail.com",
                    "role": "Lead"
                },
                {
                    "name": "Thomas V.V.Cox",
                    "email": "cox@php.net",
                    "role": "Lead"
                },
                {
                    "name": "Helgi Þormar Þorbjörnsson",
                    "email": "dufuz@php.net",
                    "role": "Lead"
                },
                {
                    "name": "Amir Mohammad Saied",
                    "email": "amirsaied@gmail.com",
                    "role": "Lead"
                },
                {
                    "name": "David Coallier",
                    "email": "david@echolibre.com",
                    "role": "Lead"
                },
                {
                    "name": "bertrand Gugger",
                    "email": "bertrand@toggg.com",
                    "role": "Lead"
                },
                {
                    "name": "Stefan Neufeind",
                    "email": "pear.neufeind@speedpartner.de",
                    "role": "Developer"
                }
            ],
            "description": "Validate numbers, email, strings, dates, URIs and more",
            "homepage": "http://pear.php.net/package/Validate",
            "time": "2015-02-20T09:16:13+00:00"
        },
        {
            "name": "pear/validate_ispn",
            "version": "dev-master",
            "source": {
                "type": "git",
                "url": "https://github.com/pear/Validate_ISPN.git",
                "reference": "9ea9312a0841b5d745742c737772aeffa6d06e96"
            },
            "dist": {
                "type": "zip",
                "url": "https://api.github.com/repos/pear/Validate_ISPN/zipball/9ea9312a0841b5d745742c737772aeffa6d06e96",
                "reference": "9ea9312a0841b5d745742c737772aeffa6d06e96",
                "shasum": ""
            },
            "require": {
                "pear/validate": "*"
            },
            "require-dev": {
                "phpunit/phpunit": "*"
            },
            "type": "library",
            "autoload": {
                "psr-0": {
                    "Validate": "./"
                }
            },
            "notification-url": "https://packagist.org/downloads/",
            "include-path": [
                "./"
            ],
            "license": [
                "BSD-2-Clause"
            ],
            "authors": [
                {
                    "name": "Helgi Þormar",
                    "email": "dufuz@php.net",
                    "role": "Lead"
                },
                {
                    "name": "Piotr Klaban",
                    "email": "makler@man.torun.pl",
                    "role": "Lead"
                }
            ],
            "description": "More info available on: http://pear.php.net/package/Validate_ISPN",
            "time": "2015-04-14T04:17:31+00:00"
        },
        {
            "name": "phing/phing",
            "version": "2.16.1",
            "source": {
                "type": "git",
                "url": "https://github.com/phingofficial/phing.git",
                "reference": "cbe0f969e434e269af91b4160b86fe899c6e07c7"
            },
            "dist": {
                "type": "zip",
                "url": "https://api.github.com/repos/phingofficial/phing/zipball/cbe0f969e434e269af91b4160b86fe899c6e07c7",
                "reference": "cbe0f969e434e269af91b4160b86fe899c6e07c7",
                "shasum": ""
            },
            "require": {
                "php": ">=5.2.0",
                "symfony/yaml": "^3.1 || ^4.0"
            },
            "require-dev": {
                "ext-pdo_sqlite": "*",
                "mikey179/vfsstream": "^1.6",
                "pdepend/pdepend": "2.x",
                "pear/archive_tar": "1.4.x",
                "pear/http_request2": "dev-trunk",
                "pear/net_growl": "dev-trunk",
                "pear/pear-core-minimal": "1.10.1",
                "pear/versioncontrol_git": "@dev",
                "pear/versioncontrol_svn": "~0.5",
                "phpdocumentor/phpdocumentor": "2.x",
                "phploc/phploc": "~2.0.6",
                "phpmd/phpmd": "~2.2",
                "phpunit/phpunit": ">=3.7",
                "sebastian/git": "~1.0",
                "sebastian/phpcpd": "2.x",
                "siad007/versioncontrol_hg": "^1.0",
                "simpletest/simpletest": "^1.1",
                "squizlabs/php_codesniffer": "~2.2"
            },
            "suggest": {
                "pdepend/pdepend": "PHP version of JDepend",
                "pear/archive_tar": "Tar file management class",
                "pear/versioncontrol_git": "A library that provides OO interface to handle Git repository",
                "pear/versioncontrol_svn": "A simple OO-style interface for Subversion, the free/open-source version control system",
                "phpdocumentor/phpdocumentor": "Documentation Generator for PHP",
                "phploc/phploc": "A tool for quickly measuring the size of a PHP project",
                "phpmd/phpmd": "PHP version of PMD tool",
                "phpunit/php-code-coverage": "Library that provides collection, processing, and rendering functionality for PHP code coverage information",
                "phpunit/phpunit": "The PHP Unit Testing Framework",
                "sebastian/phpcpd": "Copy/Paste Detector (CPD) for PHP code",
                "siad007/versioncontrol_hg": "A library for interfacing with Mercurial repositories.",
                "tedivm/jshrink": "Javascript Minifier built in PHP"
            },
            "bin": [
                "bin/phing"
            ],
            "type": "library",
            "extra": {
                "branch-alias": {
                    "dev-master": "2.16.x-dev"
                }
            },
            "autoload": {
                "classmap": [
                    "classes/phing/"
                ]
            },
            "notification-url": "https://packagist.org/downloads/",
            "include-path": [
                "classes"
            ],
            "license": [
                "LGPL-3.0"
            ],
            "authors": [
                {
                    "name": "Michiel Rook",
                    "email": "mrook@php.net"
                },
                {
                    "name": "Phing Community",
                    "homepage": "https://www.phing.info/trac/wiki/Development/Contributors"
                }
            ],
            "description": "PHing Is Not GNU make; it's a PHP project build system or build tool based on Apache Ant.",
            "homepage": "https://www.phing.info/",
            "keywords": [
                "build",
                "phing",
                "task",
                "tool"
            ],
            "time": "2018-01-25T13:18:09+00:00"
        },
        {
            "name": "psr/cache",
            "version": "1.0.1",
            "source": {
                "type": "git",
                "url": "https://github.com/php-fig/cache.git",
                "reference": "d11b50ad223250cf17b86e38383413f5a6764bf8"
            },
            "dist": {
                "type": "zip",
                "url": "https://api.github.com/repos/php-fig/cache/zipball/d11b50ad223250cf17b86e38383413f5a6764bf8",
                "reference": "d11b50ad223250cf17b86e38383413f5a6764bf8",
                "shasum": ""
            },
            "require": {
                "php": ">=5.3.0"
            },
            "type": "library",
            "extra": {
                "branch-alias": {
                    "dev-master": "1.0.x-dev"
                }
            },
            "autoload": {
                "psr-4": {
                    "Psr\\Cache\\": "src/"
                }
            },
            "notification-url": "https://packagist.org/downloads/",
            "license": [
                "MIT"
            ],
            "authors": [
                {
                    "name": "PHP-FIG",
                    "homepage": "http://www.php-fig.org/"
                }
            ],
            "description": "Common interface for caching libraries",
            "keywords": [
                "cache",
                "psr",
                "psr-6"
            ],
            "time": "2016-08-06T20:24:11+00:00"
        },
        {
            "name": "psr/container",
            "version": "1.0.0",
            "source": {
                "type": "git",
                "url": "https://github.com/php-fig/container.git",
                "reference": "b7ce3b176482dbbc1245ebf52b181af44c2cf55f"
            },
            "dist": {
                "type": "zip",
                "url": "https://api.github.com/repos/php-fig/container/zipball/b7ce3b176482dbbc1245ebf52b181af44c2cf55f",
                "reference": "b7ce3b176482dbbc1245ebf52b181af44c2cf55f",
                "shasum": ""
            },
            "require": {
                "php": ">=5.3.0"
            },
            "type": "library",
            "extra": {
                "branch-alias": {
                    "dev-master": "1.0.x-dev"
                }
            },
            "autoload": {
                "psr-4": {
                    "Psr\\Container\\": "src/"
                }
            },
            "notification-url": "https://packagist.org/downloads/",
            "license": [
                "MIT"
            ],
            "authors": [
                {
                    "name": "PHP-FIG",
                    "homepage": "http://www.php-fig.org/"
                }
            ],
            "description": "Common Container Interface (PHP FIG PSR-11)",
            "homepage": "https://github.com/php-fig/container",
            "keywords": [
                "PSR-11",
                "container",
                "container-interface",
                "container-interop",
                "psr"
            ],
            "time": "2017-02-14T16:28:37+00:00"
        },
        {
            "name": "psr/log",
            "version": "1.0.2",
            "source": {
                "type": "git",
                "url": "https://github.com/php-fig/log.git",
                "reference": "4ebe3a8bf773a19edfe0a84b6585ba3d401b724d"
            },
            "dist": {
                "type": "zip",
                "url": "https://api.github.com/repos/php-fig/log/zipball/4ebe3a8bf773a19edfe0a84b6585ba3d401b724d",
                "reference": "4ebe3a8bf773a19edfe0a84b6585ba3d401b724d",
                "shasum": ""
            },
            "require": {
                "php": ">=5.3.0"
            },
            "type": "library",
            "extra": {
                "branch-alias": {
                    "dev-master": "1.0.x-dev"
                }
            },
            "autoload": {
                "psr-4": {
                    "Psr\\Log\\": "Psr/Log/"
                }
            },
            "notification-url": "https://packagist.org/downloads/",
            "license": [
                "MIT"
            ],
            "authors": [
                {
                    "name": "PHP-FIG",
                    "homepage": "http://www.php-fig.org/"
                }
            ],
            "description": "Common interface for logging libraries",
            "homepage": "https://github.com/php-fig/log",
            "keywords": [
                "log",
                "psr",
                "psr-3"
            ],
            "time": "2016-10-10T12:19:37+00:00"
        },
        {
            "name": "psr/simple-cache",
            "version": "1.0.1",
            "source": {
                "type": "git",
                "url": "https://github.com/php-fig/simple-cache.git",
                "reference": "408d5eafb83c57f6365a3ca330ff23aa4a5fa39b"
            },
            "dist": {
                "type": "zip",
                "url": "https://api.github.com/repos/php-fig/simple-cache/zipball/408d5eafb83c57f6365a3ca330ff23aa4a5fa39b",
                "reference": "408d5eafb83c57f6365a3ca330ff23aa4a5fa39b",
                "shasum": ""
            },
            "require": {
                "php": ">=5.3.0"
            },
            "type": "library",
            "extra": {
                "branch-alias": {
                    "dev-master": "1.0.x-dev"
                }
            },
            "autoload": {
                "psr-4": {
                    "Psr\\SimpleCache\\": "src/"
                }
            },
            "notification-url": "https://packagist.org/downloads/",
            "license": [
                "MIT"
            ],
            "authors": [
                {
                    "name": "PHP-FIG",
                    "homepage": "http://www.php-fig.org/"
                }
            ],
            "description": "Common interfaces for simple caching",
            "keywords": [
                "cache",
                "caching",
                "psr",
                "psr-16",
                "simple-cache"
            ],
            "time": "2017-10-23T01:57:42+00:00"
        },
        {
            "name": "serialssolutions/summon",
            "version": "v1.2.0",
            "source": {
                "type": "git",
                "url": "https://github.com/summon/Summon.php.git",
                "reference": "d12150c53585e9b4275888754846da81c12acd71"
            },
            "dist": {
                "type": "zip",
                "url": "https://api.github.com/repos/summon/Summon.php/zipball/d12150c53585e9b4275888754846da81c12acd71",
                "reference": "d12150c53585e9b4275888754846da81c12acd71",
                "shasum": ""
            },
            "type": "library",
            "autoload": {
                "psr-0": {
                    "SerialsSolutions": ""
                }
            },
            "notification-url": "https://packagist.org/downloads/",
            "license": [
                "GPL-2.0"
            ],
            "authors": [
                {
                    "name": "Demian Katz",
                    "email": "demian.katz@villanova.edu"
                }
            ],
            "description": "Library for interacting with Serials Solutions' Summon API.",
            "time": "2018-07-18T14:28:58+00:00"
        },
        {
            "name": "swagger-api/swagger-ui",
            "version": "v2.2.10",
            "source": {
                "type": "git",
                "url": "https://github.com/swagger-api/swagger-ui.git",
                "reference": "64dc3060b3700b12e466f8d67b7d7ec3574b015f"
            },
            "dist": {
                "type": "zip",
                "url": "https://api.github.com/repos/swagger-api/swagger-ui/zipball/64dc3060b3700b12e466f8d67b7d7ec3574b015f",
                "reference": "64dc3060b3700b12e466f8d67b7d7ec3574b015f",
                "shasum": ""
            },
            "type": "library",
            "notification-url": "https://packagist.org/downloads/",
            "license": [
                "Apache-2.0"
            ],
            "authors": [
                {
                    "name": "Tony Tam",
                    "email": "fehguy@gmail.com"
                },
                {
                    "name": "Mohsen Azimi",
                    "email": "me@azimi.me"
                }
            ],
            "description": "Swagger UI is a dependency-free collection of HTML, JavaScript, and CSS assets that dynamically generate beautiful documentation from a Swagger-compliant API",
            "homepage": "http://swagger.io",
            "keywords": [
                "api",
                "documentation",
                "openapi",
                "specification",
                "swagger",
                "ui"
            ],
            "time": "2017-01-05T08:57:09+00:00"
        },
        {
            "name": "symfony/inflector",
<<<<<<< HEAD
            "version": "v3.4.12",
=======
            "version": "v3.4.14",
>>>>>>> d237a240
            "source": {
                "type": "git",
                "url": "https://github.com/symfony/inflector.git",
                "reference": "129ac0c59e516f5fe210efe51a44f79ab9925c16"
            },
            "dist": {
                "type": "zip",
                "url": "https://api.github.com/repos/symfony/inflector/zipball/129ac0c59e516f5fe210efe51a44f79ab9925c16",
                "reference": "129ac0c59e516f5fe210efe51a44f79ab9925c16",
                "shasum": ""
            },
            "require": {
                "php": "^5.5.9|>=7.0.8",
                "symfony/polyfill-ctype": "~1.8"
            },
            "type": "library",
            "extra": {
                "branch-alias": {
                    "dev-master": "3.4-dev"
                }
            },
            "autoload": {
                "psr-4": {
                    "Symfony\\Component\\Inflector\\": ""
                },
                "exclude-from-classmap": [
                    "/Tests/"
                ]
            },
            "notification-url": "https://packagist.org/downloads/",
            "license": [
                "MIT"
            ],
            "authors": [
                {
                    "name": "Bernhard Schussek",
                    "email": "bschussek@gmail.com"
                },
                {
                    "name": "Symfony Community",
                    "homepage": "https://symfony.com/contributors"
                }
            ],
            "description": "Symfony Inflector Component",
            "homepage": "https://symfony.com",
            "keywords": [
                "inflection",
                "pluralize",
                "singularize",
                "string",
                "symfony",
                "words"
            ],
            "time": "2018-07-26T08:45:46+00:00"
        },
        {
            "name": "symfony/options-resolver",
<<<<<<< HEAD
            "version": "v3.4.12",
            "source": {
                "type": "git",
                "url": "https://github.com/symfony/options-resolver.git",
                "reference": "cc5e98ed91688a22a7162a8800096356f9076b1d"
            },
            "dist": {
                "type": "zip",
                "url": "https://api.github.com/repos/symfony/options-resolver/zipball/cc5e98ed91688a22a7162a8800096356f9076b1d",
                "reference": "cc5e98ed91688a22a7162a8800096356f9076b1d",
=======
            "version": "v3.4.14",
            "source": {
                "type": "git",
                "url": "https://github.com/symfony/options-resolver.git",
                "reference": "6debc476953a45969ab39afe8dee0b825f356dc7"
            },
            "dist": {
                "type": "zip",
                "url": "https://api.github.com/repos/symfony/options-resolver/zipball/6debc476953a45969ab39afe8dee0b825f356dc7",
                "reference": "6debc476953a45969ab39afe8dee0b825f356dc7",
>>>>>>> d237a240
                "shasum": ""
            },
            "require": {
                "php": "^5.5.9|>=7.0.8"
            },
            "type": "library",
            "extra": {
                "branch-alias": {
                    "dev-master": "3.4-dev"
                }
            },
            "autoload": {
                "psr-4": {
                    "Symfony\\Component\\OptionsResolver\\": ""
                },
                "exclude-from-classmap": [
                    "/Tests/"
                ]
            },
            "notification-url": "https://packagist.org/downloads/",
            "license": [
                "MIT"
            ],
            "authors": [
                {
                    "name": "Fabien Potencier",
                    "email": "fabien@symfony.com"
                },
                {
                    "name": "Symfony Community",
                    "homepage": "https://symfony.com/contributors"
                }
            ],
            "description": "Symfony OptionsResolver Component",
            "homepage": "https://symfony.com",
            "keywords": [
                "config",
                "configuration",
                "options"
            ],
<<<<<<< HEAD
            "time": "2018-05-30T04:26:49+00:00"
=======
            "time": "2018-07-26T08:45:46+00:00"
>>>>>>> d237a240
        },
        {
            "name": "symfony/polyfill-ctype",
            "version": "v1.9.0",
            "source": {
                "type": "git",
                "url": "https://github.com/symfony/polyfill-ctype.git",
                "reference": "e3d826245268269cd66f8326bd8bc066687b4a19"
            },
            "dist": {
                "type": "zip",
                "url": "https://api.github.com/repos/symfony/polyfill-ctype/zipball/e3d826245268269cd66f8326bd8bc066687b4a19",
                "reference": "e3d826245268269cd66f8326bd8bc066687b4a19",
                "shasum": ""
            },
            "require": {
                "php": ">=5.3.3"
            },
            "suggest": {
                "ext-ctype": "For best performance"
            },
            "type": "library",
            "extra": {
                "branch-alias": {
                    "dev-master": "1.9-dev"
                }
            },
            "autoload": {
                "psr-4": {
                    "Symfony\\Polyfill\\Ctype\\": ""
                },
                "files": [
                    "bootstrap.php"
                ]
            },
            "notification-url": "https://packagist.org/downloads/",
            "license": [
                "MIT"
            ],
            "authors": [
                {
                    "name": "Symfony Community",
                    "homepage": "https://symfony.com/contributors"
                },
                {
                    "name": "Gert de Pagter",
                    "email": "BackEndTea@gmail.com"
                }
            ],
            "description": "Symfony polyfill for ctype functions",
            "homepage": "https://symfony.com",
            "keywords": [
                "compatibility",
                "ctype",
                "polyfill",
                "portable"
            ],
            "time": "2018-08-06T14:22:27+00:00"
        },
        {
            "name": "symfony/polyfill-php70",
            "version": "v1.9.0",
            "source": {
                "type": "git",
                "url": "https://github.com/symfony/polyfill-php70.git",
                "reference": "1e24b0c4a56d55aaf368763a06c6d1c7d3194934"
            },
            "dist": {
                "type": "zip",
                "url": "https://api.github.com/repos/symfony/polyfill-php70/zipball/1e24b0c4a56d55aaf368763a06c6d1c7d3194934",
                "reference": "1e24b0c4a56d55aaf368763a06c6d1c7d3194934",
                "shasum": ""
            },
            "require": {
                "paragonie/random_compat": "~1.0|~2.0|~9.99",
                "php": ">=5.3.3"
            },
            "type": "library",
            "extra": {
                "branch-alias": {
                    "dev-master": "1.9-dev"
                }
            },
            "autoload": {
                "psr-4": {
                    "Symfony\\Polyfill\\Php70\\": ""
                },
                "files": [
                    "bootstrap.php"
                ],
                "classmap": [
                    "Resources/stubs"
                ]
            },
            "notification-url": "https://packagist.org/downloads/",
            "license": [
                "MIT"
            ],
            "authors": [
                {
                    "name": "Nicolas Grekas",
                    "email": "p@tchwork.com"
                },
                {
                    "name": "Symfony Community",
                    "homepage": "https://symfony.com/contributors"
                }
            ],
            "description": "Symfony polyfill backporting some PHP 7.0+ features to lower PHP versions",
            "homepage": "https://symfony.com",
            "keywords": [
                "compatibility",
                "polyfill",
                "portable",
                "shim"
            ],
            "time": "2018-08-06T14:22:27+00:00"
        },
        {
            "name": "symfony/property-access",
<<<<<<< HEAD
            "version": "v3.4.12",
=======
            "version": "v3.4.14",
>>>>>>> d237a240
            "source": {
                "type": "git",
                "url": "https://github.com/symfony/property-access.git",
                "reference": "28d3129c330f73d47fafa8239a2fa6ccd44136a6"
            },
            "dist": {
                "type": "zip",
                "url": "https://api.github.com/repos/symfony/property-access/zipball/28d3129c330f73d47fafa8239a2fa6ccd44136a6",
                "reference": "28d3129c330f73d47fafa8239a2fa6ccd44136a6",
                "shasum": ""
            },
            "require": {
                "php": "^5.5.9|>=7.0.8",
                "symfony/inflector": "~3.1|~4.0",
                "symfony/polyfill-php70": "~1.0"
            },
            "require-dev": {
                "symfony/cache": "~3.1|~4.0"
            },
            "suggest": {
                "psr/cache-implementation": "To cache access methods."
            },
            "type": "library",
            "extra": {
                "branch-alias": {
                    "dev-master": "3.4-dev"
                }
            },
            "autoload": {
                "psr-4": {
                    "Symfony\\Component\\PropertyAccess\\": ""
                },
                "exclude-from-classmap": [
                    "/Tests/"
                ]
            },
            "notification-url": "https://packagist.org/downloads/",
            "license": [
                "MIT"
            ],
            "authors": [
                {
                    "name": "Fabien Potencier",
                    "email": "fabien@symfony.com"
                },
                {
                    "name": "Symfony Community",
                    "homepage": "https://symfony.com/contributors"
                }
            ],
            "description": "Symfony PropertyAccess Component",
            "homepage": "https://symfony.com",
            "keywords": [
                "access",
                "array",
                "extraction",
                "index",
                "injection",
                "object",
                "property",
                "property path",
                "reflection"
            ],
            "time": "2018-07-26T09:06:28+00:00"
        },
        {
            "name": "symfony/yaml",
            "version": "v3.4.10",
            "source": {
                "type": "git",
                "url": "https://github.com/symfony/yaml.git",
                "reference": "c5010cc1692ce1fa328b1fb666961eb3d4a85bb0"
            },
            "dist": {
                "type": "zip",
                "url": "https://api.github.com/repos/symfony/yaml/zipball/c5010cc1692ce1fa328b1fb666961eb3d4a85bb0",
                "reference": "c5010cc1692ce1fa328b1fb666961eb3d4a85bb0",
                "shasum": ""
            },
            "require": {
                "php": "^5.5.9|>=7.0.8",
                "symfony/polyfill-ctype": "~1.8"
            },
            "conflict": {
                "symfony/console": "<3.4"
            },
            "require-dev": {
                "symfony/console": "~3.4|~4.0"
            },
            "suggest": {
                "symfony/console": "For validating YAML files using the lint command"
            },
            "type": "library",
            "extra": {
                "branch-alias": {
                    "dev-master": "3.4-dev"
                }
            },
            "autoload": {
                "psr-4": {
                    "Symfony\\Component\\Yaml\\": ""
                },
                "exclude-from-classmap": [
                    "/Tests/"
                ]
            },
            "notification-url": "https://packagist.org/downloads/",
            "license": [
                "MIT"
            ],
            "authors": [
                {
                    "name": "Fabien Potencier",
                    "email": "fabien@symfony.com"
                },
                {
                    "name": "Symfony Community",
                    "homepage": "https://symfony.com/contributors"
                }
            ],
            "description": "Symfony Yaml Component",
            "homepage": "https://symfony.com",
            "time": "2018-05-03T23:18:14+00:00"
        },
        {
            "name": "vufind-org/vufindcode",
            "version": "v1.1.0",
            "source": {
                "type": "git",
                "url": "https://github.com/vufind-org/vufindcode.git",
                "reference": "3a0a7628b7422e32a1313108f7aa972488c95e01"
            },
            "dist": {
                "type": "zip",
                "url": "https://api.github.com/repos/vufind-org/vufindcode/zipball/3a0a7628b7422e32a1313108f7aa972488c95e01",
                "reference": "3a0a7628b7422e32a1313108f7aa972488c95e01",
                "shasum": ""
            },
            "require": {
                "php": ">=7.0.8"
            },
            "require-dev": {
                "friendsofphp/php-cs-fixer": "2.11.1",
                "pear/http_request2": "2.3.0",
                "phing/phing": "2.16.1",
                "phploc/phploc": "4.0.1",
                "phpmd/phpmd": "2.6.0",
                "phpunit/phpunit": "6.5.8",
                "sebastian/phpcpd": "3.0.1",
                "squizlabs/php_codesniffer": "3.2.3"
            },
            "type": "library",
            "autoload": {
                "psr-0": {
                    "VuFindCode\\": "src/"
                }
            },
            "notification-url": "https://packagist.org/downloads/",
            "license": [
                "GPL-2.0"
            ],
            "authors": [
                {
                    "name": "Demian Katz",
                    "email": "demian.katz@villanova.edu"
                }
            ],
            "description": "Class for representing ISBNs (a VuFind support library)",
            "homepage": "https://vufind.org/",
            "time": "2018-05-23T18:48:59+00:00"
        },
        {
            "name": "vufind-org/vufinddate",
            "version": "v1.0.0",
            "source": {
                "type": "git",
                "url": "https://github.com/vufind-org/vufinddate.git",
                "reference": "1bec5458b48d96fa8ff87123584042780f4c3c24"
            },
            "dist": {
                "type": "zip",
                "url": "https://api.github.com/repos/vufind-org/vufinddate/zipball/1bec5458b48d96fa8ff87123584042780f4c3c24",
                "reference": "1bec5458b48d96fa8ff87123584042780f4c3c24",
                "shasum": ""
            },
            "require": {
                "php": ">=7.0.8"
            },
            "require-dev": {
                "friendsofphp/php-cs-fixer": "2.11.1",
                "pear/http_request2": "2.3.0",
                "phing/phing": "2.16.1",
                "phploc/phploc": "4.0.1",
                "phpmd/phpmd": "2.6.0",
                "phpunit/phpunit": "6.5.8",
                "sebastian/phpcpd": "3.0.1",
                "squizlabs/php_codesniffer": "3.2.3"
            },
            "type": "library",
            "autoload": {
                "psr-4": {
                    "VuFind\\Date\\": "src/"
                }
            },
            "notification-url": "https://packagist.org/downloads/",
            "license": [
                "GPL-2.0"
            ],
            "authors": [
                {
                    "name": "Demian Katz",
                    "email": "demian.katz@villanova.edu"
                }
            ],
            "description": "Date formatting tools for the VuFind project",
            "homepage": "https://vufind.org/",
            "time": "2018-05-23T19:59:10+00:00"
        },
        {
            "name": "vufind-org/vufindharvest",
            "version": "v2.4.0",
            "source": {
                "type": "git",
                "url": "https://github.com/vufind-org/vufindharvest.git",
                "reference": "a7391a2e3b9efc031c4e223debf7a56678e420a8"
            },
            "dist": {
                "type": "zip",
                "url": "https://api.github.com/repos/vufind-org/vufindharvest/zipball/a7391a2e3b9efc031c4e223debf7a56678e420a8",
                "reference": "a7391a2e3b9efc031c4e223debf7a56678e420a8",
                "shasum": ""
            },
            "require": {
                "php": ">=7.0.8",
                "zendframework/zend-console": ">=2.2",
                "zendframework/zend-http": ">=2.2"
            },
            "require-dev": {
                "friendsofphp/php-cs-fixer": "2.11.1",
                "pear/http_request2": "2.3.0",
                "phing/phing": "2.16.1",
                "phploc/phploc": "4.0.1",
                "phpmd/phpmd": "2.6.0",
                "phpunit/phpunit": "6.5.8",
                "sebastian/phpcpd": "3.0.1",
                "squizlabs/php_codesniffer": "3.2.3"
            },
            "type": "library",
            "autoload": {
                "psr-4": {
                    "VuFindHarvest\\": "src/"
                }
            },
            "notification-url": "https://packagist.org/downloads/",
            "license": [
                "GPL-2.0"
            ],
            "authors": [
                {
                    "name": "Demian Katz",
                    "email": "demian.katz@villanova.edu",
                    "role": "Maintainer"
                }
            ],
            "description": "VuFind Harvest Tools",
            "homepage": "https://vufind.org/",
            "time": "2018-05-23T19:14:41+00:00"
        },
        {
            "name": "vufind-org/vufindhttp",
            "version": "v2.2.0",
            "source": {
                "type": "git",
                "url": "https://github.com/vufind-org/vufindhttp.git",
                "reference": "2415b70424156ef9ebcbcff7900500c5fa62789b"
            },
            "dist": {
                "type": "zip",
                "url": "https://api.github.com/repos/vufind-org/vufindhttp/zipball/2415b70424156ef9ebcbcff7900500c5fa62789b",
                "reference": "2415b70424156ef9ebcbcff7900500c5fa62789b",
                "shasum": ""
            },
            "require": {
                "php": ">=7.0.8",
                "zendframework/zend-http": ">=2.2"
            },
            "require-dev": {
                "friendsofphp/php-cs-fixer": "2.11.1",
                "pear/http_request2": "2.3.0",
                "phing/phing": "2.16.1",
                "phploc/phploc": "4.0.1",
                "phpmd/phpmd": "2.6.0",
                "phpunit/phpunit": "6.5.8",
                "sebastian/phpcpd": "3.0.1",
                "squizlabs/php_codesniffer": "3.2.3",
                "zendframework/zend-uri": ">=2.2"
            },
            "type": "library",
            "autoload": {
                "psr-0": {
                    "VuFindHttp\\": "src/"
                }
            },
            "notification-url": "https://packagist.org/downloads/",
            "license": [
                "GPL-2.0"
            ],
            "authors": [
                {
                    "name": "David Maus",
                    "email": "maus@hab.de",
                    "role": "Developer"
                },
                {
                    "name": "Demian Katz",
                    "email": "demian.katz@villanova.edu",
                    "role": "Maintainer"
                }
            ],
            "description": "VuFind HTTP service library",
            "homepage": "https://vufind.org/",
            "time": "2018-05-23T17:51:55+00:00"
        },
        {
            "name": "yajra/laravel-pdo-via-oci8",
            "version": "v1.3.6",
            "source": {
                "type": "git",
                "url": "https://github.com/yajra/pdo-via-oci8.git",
                "reference": "b3a86f9f5ecb5b05e497bbbfef13e33ae201a417"
            },
            "dist": {
                "type": "zip",
                "url": "https://api.github.com/repos/yajra/pdo-via-oci8/zipball/b3a86f9f5ecb5b05e497bbbfef13e33ae201a417",
                "reference": "b3a86f9f5ecb5b05e497bbbfef13e33ae201a417",
                "shasum": ""
            },
            "require-dev": {
                "phpunit/phpunit": "^6.4"
            },
            "type": "library",
            "autoload": {
                "psr-4": {
                    "Yajra\\": "src/"
                }
            },
            "notification-url": "https://packagist.org/downloads/",
            "license": [
                "MIT"
            ],
            "authors": [
                {
                    "name": "Arjay Angeles",
                    "email": "aqangeles@gmail.com"
                }
            ],
            "description": "PDO userspace driver proxying calls to PHP OCI8 driver",
            "time": "2018-01-04T07:20:53+00:00"
        },
        {
            "name": "zendframework/zend-cache",
            "version": "2.8.2",
            "source": {
                "type": "git",
                "url": "https://github.com/zendframework/zend-cache.git",
                "reference": "4983dff629956490c78b88adcc8ece4711d7d8a3"
            },
            "dist": {
                "type": "zip",
                "url": "https://api.github.com/repos/zendframework/zend-cache/zipball/4983dff629956490c78b88adcc8ece4711d7d8a3",
                "reference": "4983dff629956490c78b88adcc8ece4711d7d8a3",
                "shasum": ""
            },
            "require": {
                "php": "^5.6 || ^7.0",
                "psr/cache": "^1.0",
                "psr/simple-cache": "^1.0",
                "zendframework/zend-eventmanager": "^2.6.3 || ^3.2",
                "zendframework/zend-servicemanager": "^2.7.8 || ^3.3",
                "zendframework/zend-stdlib": "^2.7.7 || ^3.1"
            },
            "provide": {
                "psr/cache-implementation": "1.0",
                "psr/simple-cache-implementation": "1.0"
            },
            "require-dev": {
                "cache/integration-tests": "^0.16",
                "phpbench/phpbench": "^0.13",
                "phpunit/phpunit": "^5.7.27 || ^6.5.8 || ^7.1.2",
                "zendframework/zend-coding-standard": "~1.0.0",
                "zendframework/zend-serializer": "^2.6",
                "zendframework/zend-session": "^2.7.4"
            },
            "suggest": {
                "ext-apc": "APC or compatible extension, to use the APC storage adapter",
                "ext-apcu": "APCU >= 5.1.0, to use the APCu storage adapter",
                "ext-dba": "DBA, to use the DBA storage adapter",
                "ext-memcache": "Memcache >= 2.0.0 to use the Memcache storage adapter",
                "ext-memcached": "Memcached >= 1.0.0 to use the Memcached storage adapter",
                "ext-mongo": "Mongo, to use MongoDb storage adapter",
                "ext-mongodb": "MongoDB, to use the ExtMongoDb storage adapter",
                "ext-redis": "Redis, to use Redis storage adapter",
                "ext-wincache": "WinCache, to use the WinCache storage adapter",
                "ext-xcache": "XCache, to use the XCache storage adapter",
                "mongodb/mongodb": "Required for use with the ext-mongodb adapter",
                "mongofill/mongofill": "Alternative to ext-mongo - a pure PHP implementation designed as a drop in replacement",
                "zendframework/zend-serializer": "Zend\\Serializer component",
                "zendframework/zend-session": "Zend\\Session component"
            },
            "type": "library",
            "extra": {
                "branch-alias": {
                    "dev-master": "2.8.x-dev",
                    "dev-develop": "2.9.x-dev"
                },
                "zf": {
                    "component": "Zend\\Cache",
                    "config-provider": "Zend\\Cache\\ConfigProvider"
                }
            },
            "autoload": {
                "files": [
                    "autoload/patternPluginManagerPolyfill.php"
                ],
                "psr-4": {
                    "Zend\\Cache\\": "src/"
                }
            },
            "notification-url": "https://packagist.org/downloads/",
            "license": [
                "BSD-3-Clause"
            ],
            "description": "Caching implementation with a variety of storage options, as well as codified caching strategies for callbacks, classes, and output",
            "keywords": [
                "ZendFramework",
                "cache",
                "psr-16",
                "psr-6",
                "zf"
            ],
            "time": "2018-05-01T21:58:00+00:00"
        },
        {
            "name": "zendframework/zend-captcha",
            "version": "2.8.0",
            "source": {
                "type": "git",
                "url": "https://github.com/zendframework/zend-captcha.git",
                "reference": "37e9b6a4f632a9399eecbf2e5e325ad89083f87b"
            },
            "dist": {
                "type": "zip",
                "url": "https://api.github.com/repos/zendframework/zend-captcha/zipball/37e9b6a4f632a9399eecbf2e5e325ad89083f87b",
                "reference": "37e9b6a4f632a9399eecbf2e5e325ad89083f87b",
                "shasum": ""
            },
            "require": {
                "php": "^5.6 || ^7.0",
                "zendframework/zend-math": "^2.7 || ^3.0",
                "zendframework/zend-stdlib": "^2.7.7 || ^3.1"
            },
            "require-dev": {
                "phpunit/phpunit": "^5.7.27 || ^6.5.8 || ^7.1.2",
                "zendframework/zend-coding-standard": "~1.0.0",
                "zendframework/zend-session": "^2.8",
                "zendframework/zend-text": "^2.6",
                "zendframework/zend-validator": "^2.10.1",
                "zendframework/zendservice-recaptcha": "^3.0"
            },
            "suggest": {
                "zendframework/zend-i18n-resources": "Translations of captcha messages",
                "zendframework/zend-session": "Zend\\Session component",
                "zendframework/zend-text": "Zend\\Text component",
                "zendframework/zend-validator": "Zend\\Validator component",
                "zendframework/zendservice-recaptcha": "ZendService\\ReCaptcha component"
            },
            "type": "library",
            "extra": {
                "branch-alias": {
                    "dev-master": "2.8.x-dev",
                    "dev-develop": "2.9.x-dev"
                }
            },
            "autoload": {
                "psr-4": {
                    "Zend\\Captcha\\": "src/"
                }
            },
            "notification-url": "https://packagist.org/downloads/",
            "license": [
                "BSD-3-Clause"
            ],
            "description": "Generate and validate CAPTCHAs using Figlets, images, ReCaptcha, and more",
            "keywords": [
                "ZendFramework",
                "captcha",
                "zf"
            ],
            "time": "2018-04-24T17:24:10+00:00"
        },
        {
            "name": "zendframework/zend-code",
            "version": "3.1.0",
            "source": {
                "type": "git",
                "url": "https://github.com/zendframework/zend-code.git",
                "reference": "2899c17f83a7207f2d7f53ec2f421204d3beea27"
            },
            "dist": {
                "type": "zip",
                "url": "https://api.github.com/repos/zendframework/zend-code/zipball/2899c17f83a7207f2d7f53ec2f421204d3beea27",
                "reference": "2899c17f83a7207f2d7f53ec2f421204d3beea27",
                "shasum": ""
            },
            "require": {
                "php": "^5.6 || 7.0.0 - 7.0.4 || ^7.0.6",
                "zendframework/zend-eventmanager": "^2.6 || ^3.0"
            },
            "require-dev": {
                "doctrine/annotations": "~1.0",
                "ext-phar": "*",
                "phpunit/phpunit": "^4.8.21",
                "squizlabs/php_codesniffer": "^2.5",
                "zendframework/zend-stdlib": "^2.7 || ^3.0"
            },
            "suggest": {
                "doctrine/annotations": "Doctrine\\Common\\Annotations >=1.0 for annotation features",
                "zendframework/zend-stdlib": "Zend\\Stdlib component"
            },
            "type": "library",
            "extra": {
                "branch-alias": {
                    "dev-master": "3.1-dev",
                    "dev-develop": "3.2-dev"
                }
            },
            "autoload": {
                "psr-4": {
                    "Zend\\Code\\": "src/"
                }
            },
            "notification-url": "https://packagist.org/downloads/",
            "license": [
                "BSD-3-Clause"
            ],
            "description": "provides facilities to generate arbitrary code using an object oriented interface",
            "homepage": "https://github.com/zendframework/zend-code",
            "keywords": [
                "code",
                "zf2"
            ],
            "time": "2016-10-24T13:23:32+00:00"
        },
        {
            "name": "zendframework/zend-config",
            "version": "3.2.0",
            "source": {
                "type": "git",
                "url": "https://github.com/zendframework/zend-config.git",
                "reference": "6796f5dcba52c84ef2501d7313618989b5ef3023"
            },
            "dist": {
                "type": "zip",
                "url": "https://api.github.com/repos/zendframework/zend-config/zipball/6796f5dcba52c84ef2501d7313618989b5ef3023",
                "reference": "6796f5dcba52c84ef2501d7313618989b5ef3023",
                "shasum": ""
            },
            "require": {
                "ext-json": "*",
                "php": "^5.6 || ^7.0",
                "psr/container": "^1.0",
                "zendframework/zend-stdlib": "^2.7.7 || ^3.1"
            },
            "conflict": {
                "container-interop/container-interop": "<1.2.0"
            },
            "require-dev": {
                "malukenho/docheader": "^0.1.6",
                "phpunit/phpunit": "^5.7.27 || ^6.5.8 || ^7.1.2",
                "zendframework/zend-coding-standard": "~1.0.0",
                "zendframework/zend-filter": "^2.7.2",
                "zendframework/zend-i18n": "^2.7.4",
                "zendframework/zend-servicemanager": "^2.7.8 || ^3.3"
            },
            "suggest": {
                "zendframework/zend-filter": "^2.7.2; install if you want to use the Filter processor",
                "zendframework/zend-i18n": "^2.7.4; install if you want to use the Translator processor",
                "zendframework/zend-servicemanager": "^2.7.8 || ^3.3; if you need an extensible plugin manager for use with the Config Factory"
            },
            "type": "library",
            "extra": {
                "branch-alias": {
                    "dev-master": "3.2.x-dev",
                    "dev-develop": "3.3.x-dev"
                }
            },
            "autoload": {
                "psr-4": {
                    "Zend\\Config\\": "src/"
                }
            },
            "notification-url": "https://packagist.org/downloads/",
            "license": [
                "BSD-3-Clause"
            ],
            "description": "provides a nested object property based user interface for accessing this configuration data within application code",
            "keywords": [
                "ZendFramework",
                "config",
                "zf"
            ],
            "time": "2018-04-24T19:26:44+00:00"
        },
        {
            "name": "zendframework/zend-console",
            "version": "2.7.0",
            "source": {
                "type": "git",
                "url": "https://github.com/zendframework/zend-console.git",
                "reference": "e8aa08da83de3d265256c40ba45cd649115f0e18"
            },
            "dist": {
                "type": "zip",
                "url": "https://api.github.com/repos/zendframework/zend-console/zipball/e8aa08da83de3d265256c40ba45cd649115f0e18",
                "reference": "e8aa08da83de3d265256c40ba45cd649115f0e18",
                "shasum": ""
            },
            "require": {
                "php": "^5.6 || ^7.0",
                "zendframework/zend-stdlib": "^2.7.7 || ^3.1"
            },
            "require-dev": {
                "phpunit/phpunit": "^5.7.23 || ^6.4.3",
                "zendframework/zend-coding-standard": "~1.0.0",
                "zendframework/zend-filter": "^2.7.2",
                "zendframework/zend-json": "^2.6 || ^3.0",
                "zendframework/zend-validator": "^2.10.1"
            },
            "suggest": {
                "zendframework/zend-filter": "To support DefaultRouteMatcher usage",
                "zendframework/zend-validator": "To support DefaultRouteMatcher usage"
            },
            "type": "library",
            "extra": {
                "branch-alias": {
                    "dev-master": "2.7.x-dev",
                    "dev-develop": "2.8.x-dev"
                }
            },
            "autoload": {
                "psr-4": {
                    "Zend\\Console\\": "src/"
                }
            },
            "notification-url": "https://packagist.org/downloads/",
            "license": [
                "BSD-3-Clause"
            ],
            "description": "Build console applications using getopt syntax or routing, complete with prompts",
            "keywords": [
                "ZendFramework",
                "console",
                "zf"
            ],
            "time": "2018-01-25T19:08:04+00:00"
        },
        {
            "name": "zendframework/zend-crypt",
            "version": "3.3.0",
            "source": {
                "type": "git",
                "url": "https://github.com/zendframework/zend-crypt.git",
                "reference": "9c2916faa9b2132a0f91cdca8e95b025c352f065"
            },
            "dist": {
                "type": "zip",
                "url": "https://api.github.com/repos/zendframework/zend-crypt/zipball/9c2916faa9b2132a0f91cdca8e95b025c352f065",
                "reference": "9c2916faa9b2132a0f91cdca8e95b025c352f065",
                "shasum": ""
            },
            "require": {
                "container-interop/container-interop": "^1.2",
                "ext-mbstring": "*",
                "php": "^5.6 || ^7.0",
                "zendframework/zend-math": "^3.0",
                "zendframework/zend-stdlib": "^2.7.7 || ^3.1"
            },
            "require-dev": {
                "phpunit/phpunit": "^5.7.27 || ^6.5.8 || ^7.1.2",
                "zendframework/zend-coding-standard": "~1.0.0"
            },
            "suggest": {
                "ext-openssl": "Required for most features of Zend\\Crypt"
            },
            "type": "library",
            "extra": {
                "branch-alias": {
                    "dev-master": "3.3.x-dev",
                    "dev-develop": "3.4.x-dev"
                }
            },
            "autoload": {
                "psr-4": {
                    "Zend\\Crypt\\": "src/"
                }
            },
            "notification-url": "https://packagist.org/downloads/",
            "license": [
                "BSD-3-Clause"
            ],
            "description": "Strong cryptography tools and password hashing",
            "keywords": [
                "ZendFramework",
                "crypt",
                "zf"
            ],
            "time": "2018-04-24T22:01:58+00:00"
        },
        {
            "name": "zendframework/zend-db",
            "version": "2.9.3",
            "source": {
                "type": "git",
                "url": "https://github.com/zendframework/zend-db.git",
                "reference": "5b4f2c42f94c9f7f4b2f456a0ebe459fab12b3d9"
            },
            "dist": {
                "type": "zip",
                "url": "https://api.github.com/repos/zendframework/zend-db/zipball/5b4f2c42f94c9f7f4b2f456a0ebe459fab12b3d9",
                "reference": "5b4f2c42f94c9f7f4b2f456a0ebe459fab12b3d9",
                "shasum": ""
            },
            "require": {
                "php": "^5.6 || ^7.0",
                "zendframework/zend-stdlib": "^2.7 || ^3.0"
            },
            "require-dev": {
                "phpunit/phpunit": "^5.7.25 || ^6.4.4",
                "zendframework/zend-coding-standard": "~1.0.0",
                "zendframework/zend-eventmanager": "^2.6.2 || ^3.0",
                "zendframework/zend-hydrator": "^1.1 || ^2.1",
                "zendframework/zend-servicemanager": "^2.7.5 || ^3.0.3"
            },
            "suggest": {
                "zendframework/zend-eventmanager": "Zend\\EventManager component",
                "zendframework/zend-hydrator": "Zend\\Hydrator component for using HydratingResultSets",
                "zendframework/zend-servicemanager": "Zend\\ServiceManager component"
            },
            "type": "library",
            "extra": {
                "branch-alias": {
                    "dev-master": "2.9-dev",
                    "dev-develop": "2.10-dev"
                },
                "zf": {
                    "component": "Zend\\Db",
                    "config-provider": "Zend\\Db\\ConfigProvider"
                }
            },
            "autoload": {
                "psr-4": {
                    "Zend\\Db\\": "src/"
                }
            },
            "notification-url": "https://packagist.org/downloads/",
            "license": [
                "BSD-3-Clause"
            ],
            "description": "Database abstraction layer, SQL abstraction, result set abstraction, and RowDataGateway and TableDataGateway implementations",
            "keywords": [
                "ZendFramework",
                "db",
                "zf"
            ],
            "time": "2018-04-09T13:21:36+00:00"
        },
        {
            "name": "zendframework/zend-dom",
            "version": "2.7.1",
            "source": {
                "type": "git",
                "url": "https://github.com/zendframework/zend-dom.git",
                "reference": "ec2c66c2bb0046e895651b24f2ebb83058b9bbca"
            },
            "dist": {
                "type": "zip",
                "url": "https://api.github.com/repos/zendframework/zend-dom/zipball/ec2c66c2bb0046e895651b24f2ebb83058b9bbca",
                "reference": "ec2c66c2bb0046e895651b24f2ebb83058b9bbca",
                "shasum": ""
            },
            "require": {
                "php": "^5.6 || ^7.0"
            },
            "require-dev": {
                "phpunit/phpunit": "^5.7.23 || ^6.4.3",
                "zendframework/zend-coding-standard": "~1.0.0"
            },
            "type": "library",
            "extra": {
                "branch-alias": {
                    "dev-master": "2.7.x-dev",
                    "dev-develop": "2.8.x-dev"
                }
            },
            "autoload": {
                "psr-4": {
                    "Zend\\Dom\\": "src/"
                }
            },
            "notification-url": "https://packagist.org/downloads/",
            "license": [
                "BSD-3-Clause"
            ],
            "description": "provides tools for working with DOM documents and structures",
            "keywords": [
                "ZendFramework",
                "dom",
                "zf"
            ],
            "time": "2018-04-09T20:18:00+00:00"
        },
        {
            "name": "zendframework/zend-escaper",
            "version": "2.6.0",
            "source": {
                "type": "git",
                "url": "https://github.com/zendframework/zend-escaper.git",
                "reference": "31d8aafae982f9568287cb4dce987e6aff8fd074"
            },
            "dist": {
                "type": "zip",
                "url": "https://api.github.com/repos/zendframework/zend-escaper/zipball/31d8aafae982f9568287cb4dce987e6aff8fd074",
                "reference": "31d8aafae982f9568287cb4dce987e6aff8fd074",
                "shasum": ""
            },
            "require": {
                "php": "^5.6 || ^7.0"
            },
            "require-dev": {
                "phpunit/phpunit": "^5.7.27 || ^6.5.8 || ^7.1.2",
                "zendframework/zend-coding-standard": "~1.0.0"
            },
            "type": "library",
            "extra": {
                "branch-alias": {
                    "dev-master": "2.6.x-dev",
                    "dev-develop": "2.7.x-dev"
                }
            },
            "autoload": {
                "psr-4": {
                    "Zend\\Escaper\\": "src/"
                }
            },
            "notification-url": "https://packagist.org/downloads/",
            "license": [
                "BSD-3-Clause"
            ],
            "description": "Securely and safely escape HTML, HTML attributes, JavaScript, CSS, and URLs",
            "keywords": [
                "ZendFramework",
                "escaper",
                "zf"
            ],
            "time": "2018-04-25T15:48:53+00:00"
        },
        {
            "name": "zendframework/zend-eventmanager",
            "version": "3.2.1",
            "source": {
                "type": "git",
                "url": "https://github.com/zendframework/zend-eventmanager.git",
                "reference": "a5e2583a211f73604691586b8406ff7296a946dd"
            },
            "dist": {
                "type": "zip",
                "url": "https://api.github.com/repos/zendframework/zend-eventmanager/zipball/a5e2583a211f73604691586b8406ff7296a946dd",
                "reference": "a5e2583a211f73604691586b8406ff7296a946dd",
                "shasum": ""
            },
            "require": {
                "php": "^5.6 || ^7.0"
            },
            "require-dev": {
                "athletic/athletic": "^0.1",
                "container-interop/container-interop": "^1.1.0",
                "phpunit/phpunit": "^5.7.27 || ^6.5.8 || ^7.1.2",
                "zendframework/zend-coding-standard": "~1.0.0",
                "zendframework/zend-stdlib": "^2.7.3 || ^3.0"
            },
            "suggest": {
                "container-interop/container-interop": "^1.1.0, to use the lazy listeners feature",
                "zendframework/zend-stdlib": "^2.7.3 || ^3.0, to use the FilterChain feature"
            },
            "type": "library",
            "extra": {
                "branch-alias": {
                    "dev-master": "3.2-dev",
                    "dev-develop": "3.3-dev"
                }
            },
            "autoload": {
                "psr-4": {
                    "Zend\\EventManager\\": "src/"
                }
            },
            "notification-url": "https://packagist.org/downloads/",
            "license": [
                "BSD-3-Clause"
            ],
            "description": "Trigger and listen to events within a PHP application",
            "homepage": "https://github.com/zendframework/zend-eventmanager",
            "keywords": [
                "event",
                "eventmanager",
                "events",
                "zf2"
            ],
            "time": "2018-04-25T15:33:34+00:00"
        },
        {
            "name": "zendframework/zend-feed",
            "version": "2.10.3",
            "source": {
                "type": "git",
                "url": "https://github.com/zendframework/zend-feed.git",
                "reference": "6641f4cf3f4586c63f83fd70b6d19966025c8888"
            },
            "dist": {
                "type": "zip",
                "url": "https://api.github.com/repos/zendframework/zend-feed/zipball/6641f4cf3f4586c63f83fd70b6d19966025c8888",
                "reference": "6641f4cf3f4586c63f83fd70b6d19966025c8888",
                "shasum": ""
            },
            "require": {
                "php": "^5.6 || ^7.0",
                "zendframework/zend-escaper": "^2.5.2",
                "zendframework/zend-stdlib": "^2.7.7 || ^3.1"
            },
            "require-dev": {
                "phpunit/phpunit": "^5.7.23 || ^6.4.3",
                "psr/http-message": "^1.0.1",
                "zendframework/zend-cache": "^2.7.2",
                "zendframework/zend-coding-standard": "~1.0.0",
                "zendframework/zend-db": "^2.8.2",
                "zendframework/zend-http": "^2.7",
                "zendframework/zend-servicemanager": "^2.7.8 || ^3.3",
                "zendframework/zend-validator": "^2.10.1"
            },
            "suggest": {
                "psr/http-message": "PSR-7 ^1.0.1, if you wish to use Zend\\Feed\\Reader\\Http\\Psr7ResponseDecorator",
                "zendframework/zend-cache": "Zend\\Cache component, for optionally caching feeds between requests",
                "zendframework/zend-db": "Zend\\Db component, for use with PubSubHubbub",
                "zendframework/zend-http": "Zend\\Http for PubSubHubbub, and optionally for use with Zend\\Feed\\Reader",
                "zendframework/zend-servicemanager": "Zend\\ServiceManager component, for easily extending ExtensionManager implementations",
                "zendframework/zend-validator": "Zend\\Validator component, for validating email addresses used in Atom feeds and entries when using the Writer subcomponent"
            },
            "type": "library",
            "extra": {
                "branch-alias": {
                    "dev-master": "2.10.x-dev",
                    "dev-develop": "2.11.x-dev"
                }
            },
            "autoload": {
                "psr-4": {
                    "Zend\\Feed\\": "src/"
                }
            },
            "notification-url": "https://packagist.org/downloads/",
            "license": [
                "BSD-3-Clause"
            ],
            "description": "provides functionality for consuming RSS and Atom feeds",
            "keywords": [
                "ZendFramework",
                "feed",
                "zf"
            ],
            "time": "2018-08-01T13:53:20+00:00"
        },
        {
            "name": "zendframework/zend-filter",
            "version": "2.8.0",
            "source": {
                "type": "git",
                "url": "https://github.com/zendframework/zend-filter.git",
                "reference": "7b997dbe79459f1652deccc8786d7407fb66caa9"
            },
            "dist": {
                "type": "zip",
                "url": "https://api.github.com/repos/zendframework/zend-filter/zipball/7b997dbe79459f1652deccc8786d7407fb66caa9",
                "reference": "7b997dbe79459f1652deccc8786d7407fb66caa9",
                "shasum": ""
            },
            "require": {
                "php": "^5.6 || ^7.0",
                "zendframework/zend-stdlib": "^2.7.7 || ^3.1"
            },
            "conflict": {
                "zendframework/zend-validator": "<2.10.1"
            },
            "require-dev": {
                "pear/archive_tar": "^1.4.3",
                "phpunit/phpunit": "^5.7.23 || ^6.4.3",
                "zendframework/zend-coding-standard": "~1.0.0",
                "zendframework/zend-crypt": "^3.2.1",
                "zendframework/zend-servicemanager": "^2.7.8 || ^3.3",
                "zendframework/zend-uri": "^2.6"
            },
            "suggest": {
                "zendframework/zend-crypt": "Zend\\Crypt component, for encryption filters",
                "zendframework/zend-i18n": "Zend\\I18n component for filters depending on i18n functionality",
                "zendframework/zend-servicemanager": "Zend\\ServiceManager component, for using the filter chain functionality",
                "zendframework/zend-uri": "Zend\\Uri component, for the UriNormalize filter"
            },
            "type": "library",
            "extra": {
                "branch-alias": {
                    "dev-master": "2.8.x-dev",
                    "dev-develop": "2.9.x-dev"
                },
                "zf": {
                    "component": "Zend\\Filter",
                    "config-provider": "Zend\\Filter\\ConfigProvider"
                }
            },
            "autoload": {
                "psr-4": {
                    "Zend\\Filter\\": "src/"
                }
            },
            "notification-url": "https://packagist.org/downloads/",
            "license": [
                "BSD-3-Clause"
            ],
            "description": "provides a set of commonly needed data filters",
            "keywords": [
                "ZendFramework",
                "filter",
                "zf"
            ],
            "time": "2018-04-11T16:20:04+00:00"
        },
        {
            "name": "zendframework/zend-http",
            "version": "2.8.2",
            "source": {
                "type": "git",
                "url": "https://github.com/zendframework/zend-http.git",
                "reference": "2c8aed3d25522618573194e7cc51351f8cd4a45b"
            },
            "dist": {
                "type": "zip",
                "url": "https://api.github.com/repos/zendframework/zend-http/zipball/2c8aed3d25522618573194e7cc51351f8cd4a45b",
                "reference": "2c8aed3d25522618573194e7cc51351f8cd4a45b",
                "shasum": ""
            },
            "require": {
                "php": "^5.6 || ^7.0",
                "zendframework/zend-loader": "^2.5.1",
                "zendframework/zend-stdlib": "^3.1 || ^2.7.7",
                "zendframework/zend-uri": "^2.5.2",
                "zendframework/zend-validator": "^2.10.1"
            },
            "require-dev": {
                "phpunit/phpunit": "^5.7.27 || ^6.5.8 || ^7.1.3",
                "zendframework/zend-coding-standard": "~1.0.0",
                "zendframework/zend-config": "^3.1 || ^2.6"
            },
            "suggest": {
                "paragonie/certainty": "For automated management of cacert.pem"
            },
            "type": "library",
            "extra": {
                "branch-alias": {
                    "dev-master": "2.8.x-dev",
                    "dev-develop": "2.9.x-dev"
                }
            },
            "autoload": {
                "psr-4": {
                    "Zend\\Http\\": "src/"
                }
            },
            "notification-url": "https://packagist.org/downloads/",
            "license": [
                "BSD-3-Clause"
            ],
            "description": "Provides an easy interface for performing Hyper-Text Transfer Protocol (HTTP) requests",
            "keywords": [
                "ZendFramework",
                "http",
                "http client",
                "zend",
                "zf"
            ],
            "time": "2018-08-13T18:47:03+00:00"
        },
        {
            "name": "zendframework/zend-i18n",
            "version": "2.9.0",
            "source": {
                "type": "git",
                "url": "https://github.com/zendframework/zend-i18n.git",
                "reference": "6d69af5a04e1a4de7250043cb1322f077a0cdb7f"
            },
            "dist": {
                "type": "zip",
                "url": "https://api.github.com/repos/zendframework/zend-i18n/zipball/6d69af5a04e1a4de7250043cb1322f077a0cdb7f",
                "reference": "6d69af5a04e1a4de7250043cb1322f077a0cdb7f",
                "shasum": ""
            },
            "require": {
                "php": "^5.6 || ^7.0",
                "zendframework/zend-stdlib": "^2.7 || ^3.0"
            },
            "require-dev": {
                "phpunit/phpunit": "^5.7.27 || ^6.5.8 || ^7.1.2",
                "zendframework/zend-cache": "^2.6.1",
                "zendframework/zend-coding-standard": "~1.0.0",
                "zendframework/zend-config": "^2.6",
                "zendframework/zend-eventmanager": "^2.6.2 || ^3.0",
                "zendframework/zend-filter": "^2.6.1",
                "zendframework/zend-servicemanager": "^2.7.5 || ^3.0.3",
                "zendframework/zend-validator": "^2.6",
                "zendframework/zend-view": "^2.6.3"
            },
            "suggest": {
                "ext-intl": "Required for most features of Zend\\I18n; included in default builds of PHP",
                "zendframework/zend-cache": "Zend\\Cache component",
                "zendframework/zend-config": "Zend\\Config component",
                "zendframework/zend-eventmanager": "You should install this package to use the events in the translator",
                "zendframework/zend-filter": "You should install this package to use the provided filters",
                "zendframework/zend-i18n-resources": "Translation resources",
                "zendframework/zend-servicemanager": "Zend\\ServiceManager component",
                "zendframework/zend-validator": "You should install this package to use the provided validators",
                "zendframework/zend-view": "You should install this package to use the provided view helpers"
            },
            "type": "library",
            "extra": {
                "branch-alias": {
                    "dev-master": "2.9.x-dev",
                    "dev-develop": "2.10.x-dev"
                },
                "zf": {
                    "component": "Zend\\I18n",
                    "config-provider": "Zend\\I18n\\ConfigProvider"
                }
            },
            "autoload": {
                "psr-4": {
                    "Zend\\I18n\\": "src/"
                }
            },
            "notification-url": "https://packagist.org/downloads/",
            "license": [
                "BSD-3-Clause"
            ],
            "description": "Provide translations for your application, and filter and validate internationalized values",
            "keywords": [
                "ZendFramework",
                "i18n",
                "zf"
            ],
            "time": "2018-05-16T16:39:13+00:00"
        },
        {
            "name": "zendframework/zend-json",
            "version": "3.1.0",
            "source": {
                "type": "git",
                "url": "https://github.com/zendframework/zend-json.git",
                "reference": "4dd940e8e6f32f1d36ea6b0677ea57c540c7c19c"
            },
            "dist": {
                "type": "zip",
                "url": "https://api.github.com/repos/zendframework/zend-json/zipball/4dd940e8e6f32f1d36ea6b0677ea57c540c7c19c",
                "reference": "4dd940e8e6f32f1d36ea6b0677ea57c540c7c19c",
                "shasum": ""
            },
            "require": {
                "php": "^5.6 || ^7.0"
            },
            "require-dev": {
                "phpunit/phpunit": "^5.7.23 || ^6.4.3",
                "zendframework/zend-coding-standard": "~1.0.0",
                "zendframework/zend-stdlib": "^2.7.7 || ^3.1"
            },
            "suggest": {
                "zendframework/zend-json-server": "For implementing JSON-RPC servers",
                "zendframework/zend-xml2json": "For converting XML documents to JSON"
            },
            "type": "library",
            "extra": {
                "branch-alias": {
                    "dev-master": "3.1.x-dev",
                    "dev-develop": "3.2.x-dev"
                }
            },
            "autoload": {
                "psr-4": {
                    "Zend\\Json\\": "src/"
                }
            },
            "notification-url": "https://packagist.org/downloads/",
            "license": [
                "BSD-3-Clause"
            ],
            "description": "provides convenience methods for serializing native PHP to JSON and decoding JSON to native PHP",
            "keywords": [
                "ZendFramework",
                "json",
                "zf"
            ],
            "time": "2018-01-04T17:51:34+00:00"
        },
        {
            "name": "zendframework/zend-loader",
            "version": "2.6.0",
            "source": {
                "type": "git",
                "url": "https://github.com/zendframework/zend-loader.git",
                "reference": "78f11749ea340f6ca316bca5958eef80b38f9b6c"
            },
            "dist": {
                "type": "zip",
                "url": "https://api.github.com/repos/zendframework/zend-loader/zipball/78f11749ea340f6ca316bca5958eef80b38f9b6c",
                "reference": "78f11749ea340f6ca316bca5958eef80b38f9b6c",
                "shasum": ""
            },
            "require": {
                "php": "^5.6 || ^7.0"
            },
            "require-dev": {
                "phpunit/phpunit": "^5.7.27 || ^6.5.8 || ^7.1.4",
                "zendframework/zend-coding-standard": "~1.0.0"
            },
            "type": "library",
            "extra": {
                "branch-alias": {
                    "dev-master": "2.6.x-dev",
                    "dev-develop": "2.7.x-dev"
                }
            },
            "autoload": {
                "psr-4": {
                    "Zend\\Loader\\": "src/"
                }
            },
            "notification-url": "https://packagist.org/downloads/",
            "license": [
                "BSD-3-Clause"
            ],
            "description": "Autoloading and plugin loading strategies",
            "keywords": [
                "ZendFramework",
                "loader",
                "zf"
            ],
            "time": "2018-04-30T15:20:54+00:00"
        },
        {
            "name": "zendframework/zend-log",
            "version": "2.10.0",
            "source": {
                "type": "git",
                "url": "https://github.com/zendframework/zend-log.git",
                "reference": "9cec3b092acb39963659c2f32441cccc56b3f430"
            },
            "dist": {
                "type": "zip",
                "url": "https://api.github.com/repos/zendframework/zend-log/zipball/9cec3b092acb39963659c2f32441cccc56b3f430",
                "reference": "9cec3b092acb39963659c2f32441cccc56b3f430",
                "shasum": ""
            },
            "require": {
                "php": "^5.6 || ^7.0",
                "psr/log": "^1.0",
                "zendframework/zend-servicemanager": "^2.7.5 || ^3.0.3",
                "zendframework/zend-stdlib": "^2.7 || ^3.0"
            },
            "provide": {
                "psr/log-implementation": "1.0.0"
            },
            "require-dev": {
                "mikey179/vfsstream": "^1.6",
                "phpunit/phpunit": "^5.7.15 || ^6.0.8",
                "zendframework/zend-coding-standard": "~1.0.0",
                "zendframework/zend-db": "^2.6",
                "zendframework/zend-escaper": "^2.5",
                "zendframework/zend-filter": "^2.5",
                "zendframework/zend-mail": "^2.6.1",
                "zendframework/zend-validator": "^2.10.1"
            },
            "suggest": {
                "ext-mongo": "mongo extension to use Mongo writer",
                "ext-mongodb": "mongodb extension to use MongoDB writer",
                "zendframework/zend-console": "Zend\\Console component to use the RequestID log processor",
                "zendframework/zend-db": "Zend\\Db component to use the database log writer",
                "zendframework/zend-escaper": "Zend\\Escaper component, for use in the XML log formatter",
                "zendframework/zend-mail": "Zend\\Mail component to use the email log writer",
                "zendframework/zend-validator": "Zend\\Validator component to block invalid log messages"
            },
            "type": "library",
            "extra": {
                "branch-alias": {
                    "dev-master": "2.10.x-dev",
                    "dev-develop": "2.11.x-dev"
                },
                "zf": {
                    "component": "Zend\\Log",
                    "config-provider": "Zend\\Log\\ConfigProvider"
                }
            },
            "autoload": {
                "psr-4": {
                    "Zend\\Log\\": "src/"
                }
            },
            "notification-url": "https://packagist.org/downloads/",
            "license": [
                "BSD-3-Clause"
            ],
            "description": "component for general purpose logging",
            "homepage": "https://github.com/zendframework/zend-log",
            "keywords": [
                "log",
                "logging",
                "zf2"
            ],
            "time": "2018-04-09T21:59:51+00:00"
        },
        {
            "name": "zendframework/zend-mail",
            "version": "2.8.0",
            "source": {
                "type": "git",
                "url": "https://github.com/zendframework/zend-mail.git",
                "reference": "248230940ab1453b2a532a8fde76c5a6470d7aad"
            },
            "dist": {
                "type": "zip",
                "url": "https://api.github.com/repos/zendframework/zend-mail/zipball/248230940ab1453b2a532a8fde76c5a6470d7aad",
                "reference": "248230940ab1453b2a532a8fde76c5a6470d7aad",
                "shasum": ""
            },
            "require": {
                "ext-iconv": "*",
                "php": "^7.0 || ^5.6",
                "zendframework/zend-loader": "^2.5",
                "zendframework/zend-mime": "^2.5",
                "zendframework/zend-stdlib": "^2.7 || ^3.0",
                "zendframework/zend-validator": "^2.6"
            },
            "require-dev": {
                "phpunit/phpunit": "^6.0.8 || ^5.7.15",
                "zendframework/zend-coding-standard": "~1.0.0",
                "zendframework/zend-config": "^2.6",
                "zendframework/zend-crypt": "^2.6",
                "zendframework/zend-servicemanager": "^2.7.5 || ^3.0.3"
            },
            "suggest": {
                "ext-intl": "Handle IDN in AddressList hostnames",
                "zendframework/zend-crypt": "Crammd5 support in SMTP Auth",
                "zendframework/zend-servicemanager": "^2.7.5 || ^3.0.3 when using SMTP to deliver messages"
            },
            "type": "library",
            "extra": {
                "branch-alias": {
                    "dev-master": "2.8-dev",
                    "dev-develop": "2.9-dev"
                },
                "zf": {
                    "component": "Zend\\Mail",
                    "config-provider": "Zend\\Mail\\ConfigProvider"
                }
            },
            "autoload": {
                "psr-4": {
                    "Zend\\Mail\\": "src/"
                }
            },
            "notification-url": "https://packagist.org/downloads/",
            "license": [
                "BSD-3-Clause"
            ],
            "description": "provides generalized functionality to compose and send both text and MIME-compliant multipart e-mail messages",
            "homepage": "https://github.com/zendframework/zend-mail",
            "keywords": [
                "mail",
                "zf2"
            ],
            "time": "2017-06-08T20:03:58+00:00"
        },
        {
            "name": "zendframework/zend-math",
            "version": "3.1.1",
            "source": {
                "type": "git",
                "url": "https://github.com/zendframework/zend-math.git",
                "reference": "0aa5ec1b3132dd7d749d4673d7bdc7ab6b2d202a"
            },
            "dist": {
                "type": "zip",
                "url": "https://api.github.com/repos/zendframework/zend-math/zipball/0aa5ec1b3132dd7d749d4673d7bdc7ab6b2d202a",
                "reference": "0aa5ec1b3132dd7d749d4673d7bdc7ab6b2d202a",
                "shasum": ""
            },
            "require": {
                "ext-mbstring": "*",
                "paragonie/random_compat": "^2.0.11",
                "php": "^5.6 || ^7.0"
            },
            "require-dev": {
                "phpunit/phpunit": "^5.7.27 || ^6.5.8 || ^7.1.2",
                "zendframework/zend-coding-standard": "~1.0.0"
            },
            "suggest": {
                "ext-bcmath": "If using the bcmath functionality",
                "ext-gmp": "If using the gmp functionality"
            },
            "type": "library",
            "extra": {
                "branch-alias": {
                    "dev-master": "3.1.x-dev",
                    "dev-develop": "3.2.x-dev"
                }
            },
            "autoload": {
                "psr-4": {
                    "Zend\\Math\\": "src/"
                }
            },
            "notification-url": "https://packagist.org/downloads/",
            "license": [
                "BSD-3-Clause"
            ],
            "description": "Create cryptographically secure pseudo-random numbers, and manage big integers",
            "keywords": [
                "ZendFramework",
                "math",
                "zf"
            ],
            "time": "2018-07-10T19:00:33+00:00"
        },
        {
            "name": "zendframework/zend-mime",
            "version": "2.7.1",
            "source": {
                "type": "git",
                "url": "https://github.com/zendframework/zend-mime.git",
                "reference": "52ae5fa9f12845cae749271034a2d594f0e4c6f2"
            },
            "dist": {
                "type": "zip",
                "url": "https://api.github.com/repos/zendframework/zend-mime/zipball/52ae5fa9f12845cae749271034a2d594f0e4c6f2",
                "reference": "52ae5fa9f12845cae749271034a2d594f0e4c6f2",
                "shasum": ""
            },
            "require": {
                "php": "^5.6 || ^7.0",
                "zendframework/zend-stdlib": "^2.7 || ^3.0"
            },
            "require-dev": {
                "phpunit/phpunit": "^5.7.21 || ^6.3",
                "zendframework/zend-coding-standard": "~1.0.0",
                "zendframework/zend-mail": "^2.6"
            },
            "suggest": {
                "zendframework/zend-mail": "Zend\\Mail component"
            },
            "type": "library",
            "extra": {
                "branch-alias": {
                    "dev-master": "2.7-dev",
                    "dev-develop": "2.8-dev"
                }
            },
            "autoload": {
                "psr-4": {
                    "Zend\\Mime\\": "src/"
                }
            },
            "notification-url": "https://packagist.org/downloads/",
            "license": [
                "BSD-3-Clause"
            ],
            "description": "Create and parse MIME messages and parts",
            "homepage": "https://github.com/zendframework/zend-mime",
            "keywords": [
                "ZendFramework",
                "mime",
                "zf"
            ],
            "time": "2018-05-14T19:02:50+00:00"
        },
        {
            "name": "zendframework/zend-modulemanager",
            "version": "2.8.2",
            "source": {
                "type": "git",
                "url": "https://github.com/zendframework/zend-modulemanager.git",
                "reference": "394df6e12248ac430a312d4693f793ee7120baa6"
            },
            "dist": {
                "type": "zip",
                "url": "https://api.github.com/repos/zendframework/zend-modulemanager/zipball/394df6e12248ac430a312d4693f793ee7120baa6",
                "reference": "394df6e12248ac430a312d4693f793ee7120baa6",
                "shasum": ""
            },
            "require": {
                "php": "^5.6 || ^7.0",
                "zendframework/zend-config": "^3.1 || ^2.6",
                "zendframework/zend-eventmanager": "^3.2 || ^2.6.3",
                "zendframework/zend-stdlib": "^3.1 || ^2.7"
            },
            "require-dev": {
                "phpunit/phpunit": "^6.0.8 || ^5.7.15",
                "zendframework/zend-coding-standard": "~1.0.0",
                "zendframework/zend-console": "^2.6",
                "zendframework/zend-di": "^2.6",
                "zendframework/zend-loader": "^2.5",
                "zendframework/zend-mvc": "^3.0 || ^2.7",
                "zendframework/zend-servicemanager": "^3.0.3 || ^2.7.5"
            },
            "suggest": {
                "zendframework/zend-console": "Zend\\Console component",
                "zendframework/zend-loader": "Zend\\Loader component if you are not using Composer autoloading for your modules",
                "zendframework/zend-mvc": "Zend\\Mvc component",
                "zendframework/zend-servicemanager": "Zend\\ServiceManager component"
            },
            "type": "library",
            "extra": {
                "branch-alias": {
                    "dev-master": "2.7-dev",
                    "dev-develop": "2.8-dev"
                }
            },
            "autoload": {
                "psr-4": {
                    "Zend\\ModuleManager\\": "src/"
                }
            },
            "notification-url": "https://packagist.org/downloads/",
            "license": [
                "BSD-3-Clause"
            ],
            "description": "Modular application system for zend-mvc applications",
            "homepage": "https://github.com/zendframework/zend-modulemanager",
            "keywords": [
                "ZendFramework",
                "modulemanager",
                "zf"
            ],
            "time": "2017-12-02T06:11:18+00:00"
        },
        {
            "name": "zendframework/zend-mvc",
            "version": "3.1.1",
            "source": {
                "type": "git",
                "url": "https://github.com/zendframework/zend-mvc.git",
                "reference": "236e7e1e3757e988fa06530c0a3f96a148858ae8"
            },
            "dist": {
                "type": "zip",
                "url": "https://api.github.com/repos/zendframework/zend-mvc/zipball/236e7e1e3757e988fa06530c0a3f96a148858ae8",
                "reference": "236e7e1e3757e988fa06530c0a3f96a148858ae8",
                "shasum": ""
            },
            "require": {
                "container-interop/container-interop": "^1.2",
                "php": "^5.6 || ^7.0",
                "zendframework/zend-eventmanager": "^3.2",
                "zendframework/zend-http": "^2.7",
                "zendframework/zend-modulemanager": "^2.8",
                "zendframework/zend-router": "^3.0.2",
                "zendframework/zend-servicemanager": "^3.3",
                "zendframework/zend-stdlib": "^3.1",
                "zendframework/zend-view": "^2.9"
            },
            "require-dev": {
                "http-interop/http-middleware": "^0.4.1",
                "phpunit/phpunit": "^6.4.4 || ^5.7.14",
                "zendframework/zend-coding-standard": "~1.0.0",
                "zendframework/zend-json": "^2.6.1 || ^3.0",
                "zendframework/zend-psr7bridge": "^1.0",
                "zendframework/zend-stratigility": "^2.0.1"
            },
            "suggest": {
                "http-interop/http-middleware": "^0.4.1 to be used together with zend-stratigility",
                "zendframework/zend-json": "(^2.6.1 || ^3.0) To auto-deserialize JSON body content in AbstractRestfulController extensions, when json_decode is unavailable",
                "zendframework/zend-log": "^2.9.1  To provide log functionality via LogFilterManager, LogFormatterManager, and LogProcessorManager",
                "zendframework/zend-mvc-console": "zend-mvc-console provides the ability to expose zend-mvc as a console application",
                "zendframework/zend-mvc-i18n": "zend-mvc-i18n provides integration with zend-i18n, including a translation bridge and translatable route segments",
                "zendframework/zend-mvc-plugin-fileprg": "To provide Post/Redirect/Get functionality around forms that container file uploads",
                "zendframework/zend-mvc-plugin-flashmessenger": "To provide flash messaging capabilities between requests",
                "zendframework/zend-mvc-plugin-identity": "To access the authenticated identity (per zend-authentication) in controllers",
                "zendframework/zend-mvc-plugin-prg": "To provide Post/Redirect/Get functionality within controllers",
                "zendframework/zend-paginator": "^2.7 To provide pagination functionality via PaginatorPluginManager",
                "zendframework/zend-psr7bridge": "(^0.2) To consume PSR-7 middleware within the MVC workflow",
                "zendframework/zend-servicemanager-di": "zend-servicemanager-di provides utilities for integrating zend-di and zend-servicemanager in your zend-mvc application",
                "zendframework/zend-stratigility": "zend-stratigility is required to use middleware pipes in the MiddlewareListener"
            },
            "type": "library",
            "extra": {
                "branch-alias": {
                    "dev-master": "3.1-dev",
                    "dev-develop": "3.2-dev"
                }
            },
            "autoload": {
                "psr-4": {
                    "Zend\\Mvc\\": "src/"
                }
            },
            "notification-url": "https://packagist.org/downloads/",
            "license": [
                "BSD-3-Clause"
            ],
            "description": "Zend Framework's event-driven MVC layer, including MVC Applications, Controllers, and Plugins",
            "keywords": [
                "ZendFramework",
                "mvc",
                "zf"
            ],
            "time": "2017-11-24T06:32:07+00:00"
        },
        {
            "name": "zendframework/zend-mvc-console",
            "version": "1.2.0",
            "source": {
                "type": "git",
                "url": "https://github.com/zendframework/zend-mvc-console.git",
                "reference": "821c18e0d57e71b370166bd2f35623befddaf2ee"
            },
            "dist": {
                "type": "zip",
                "url": "https://api.github.com/repos/zendframework/zend-mvc-console/zipball/821c18e0d57e71b370166bd2f35623befddaf2ee",
                "reference": "821c18e0d57e71b370166bd2f35623befddaf2ee",
                "shasum": ""
            },
            "require": {
                "container-interop/container-interop": "^1.1",
                "php": "^5.6 || ^7.0",
                "zendframework/zend-console": "^2.6",
                "zendframework/zend-eventmanager": "^2.6.2 || ^3.0",
                "zendframework/zend-modulemanager": "^2.7.1",
                "zendframework/zend-mvc": "^3.0.3",
                "zendframework/zend-router": "^3.0",
                "zendframework/zend-servicemanager": "^2.7.5 || ^3.0.3",
                "zendframework/zend-stdlib": "^2.7.5 || ^3.0",
                "zendframework/zend-text": "^2.6",
                "zendframework/zend-view": "^2.6.3"
            },
            "conflict": {
                "zendframework/zend-mvc": "<3.0.0"
            },
            "require-dev": {
                "phpunit/phpunit": "^5.7.27 || ^6.5.8 || ^7.1.4",
                "zendframework/zend-coding-standard": "~1.0.0",
                "zendframework/zend-filter": "^2.6.1"
            },
            "suggest": {
                "zendframework/zend-filter": "^2.6.1, to filter rendered results"
            },
            "type": "library",
            "extra": {
                "branch-alias": {
                    "dev-master": "1.2.x-dev",
                    "dev-develop": "1.3.x-dev"
                },
                "zf": {
                    "component": "Zend\\Mvc\\Console"
                }
            },
            "autoload": {
                "psr-4": {
                    "Zend\\Mvc\\Console\\": "src/"
                }
            },
            "notification-url": "https://packagist.org/downloads/",
            "license": [
                "BSD-3-Clause"
            ],
            "description": "Integration between zend-mvc and zend-console",
            "keywords": [
                "ZendFramework",
                "console",
                "mvc",
                "zf"
            ],
            "time": "2018-04-30T19:10:26+00:00"
        },
        {
            "name": "zendframework/zend-mvc-i18n",
            "version": "1.1.0",
            "source": {
                "type": "git",
                "url": "https://github.com/zendframework/zend-mvc-i18n.git",
                "reference": "90e64d1304385cfcf19447b6449514e8a720adfc"
            },
            "dist": {
                "type": "zip",
                "url": "https://api.github.com/repos/zendframework/zend-mvc-i18n/zipball/90e64d1304385cfcf19447b6449514e8a720adfc",
                "reference": "90e64d1304385cfcf19447b6449514e8a720adfc",
                "shasum": ""
            },
            "require": {
                "container-interop/container-interop": "^1.1",
                "php": "^5.6 || ^7.0",
                "zendframework/zend-i18n": "^2.7",
                "zendframework/zend-router": "^3.0",
                "zendframework/zend-servicemanager": "^2.7.10 || ^3.0.3",
                "zendframework/zend-stdlib": "^2.7.6 || ^3.0",
                "zendframework/zend-validator": "^2.6"
            },
            "conflict": {
                "zendframework/zend-mvc": "<3.0.0"
            },
            "require-dev": {
                "phpunit/phpunit": "^5.7.27 || ^6.5.8 || ^7.1.5",
                "zendframework/zend-cache": "^2.6.1",
                "zendframework/zend-coding-standard": "~1.0.0"
            },
            "suggest": {
                "zendframework/zend-cache": "To enable caching of translation strings"
            },
            "type": "library",
            "extra": {
                "branch-alias": {
                    "dev-master": "1.1.x-dev",
                    "dev-develop": "1.2.x-dev"
                },
                "zf": {
                    "component": "Zend\\Mvc\\I18n",
                    "config-provider": "Zend\\Mvc\\I18n\\ConfigProvider"
                }
            },
            "autoload": {
                "psr-4": {
                    "Zend\\Mvc\\I18n\\": "src/"
                }
            },
            "notification-url": "https://packagist.org/downloads/",
            "license": [
                "BSD-3-Clause"
            ],
            "description": "Integration between zend-mvc and zend-i18n",
            "keywords": [
                "ZendFramework",
                "i18n",
                "mvc",
                "zf"
            ],
            "time": "2018-05-01T15:48:40+00:00"
        },
        {
            "name": "zendframework/zend-mvc-plugin-flashmessenger",
            "version": "1.1.0",
            "source": {
                "type": "git",
                "url": "https://github.com/zendframework/zend-mvc-plugin-flashmessenger.git",
                "reference": "1af2e2d69500da5ca31868c4817b6b7eb7e1cf47"
            },
            "dist": {
                "type": "zip",
                "url": "https://api.github.com/repos/zendframework/zend-mvc-plugin-flashmessenger/zipball/1af2e2d69500da5ca31868c4817b6b7eb7e1cf47",
                "reference": "1af2e2d69500da5ca31868c4817b6b7eb7e1cf47",
                "shasum": ""
            },
            "require": {
                "php": "^5.6 || ^7.0",
                "zendframework/zend-mvc": "^3.0",
                "zendframework/zend-session": "^2.8.5",
                "zendframework/zend-stdlib": "^2.7 || ^3.0",
                "zendframework/zend-view": "^2.10"
            },
            "conflict": {
                "zendframework/zend-mvc": "<3.0.0"
            },
            "require-dev": {
                "phpunit/phpunit": "^5.7.27 || ^6.5.8 || ^7.1.4",
                "zendframework/zend-coding-standard": "~1.0.0",
                "zendframework/zend-i18n": "^2.8"
            },
            "type": "library",
            "extra": {
                "branch-alias": {
                    "dev-master": "1.1.x-dev",
                    "dev-develop": "1.2.x-dev"
                },
                "zf": {
                    "component": "Zend\\Mvc\\Plugin\\FlashMessenger"
                }
            },
            "autoload": {
                "psr-4": {
                    "Zend\\Mvc\\Plugin\\FlashMessenger\\": "src/"
                }
            },
            "notification-url": "https://packagist.org/downloads/",
            "license": [
                "BSD-3-Clause"
            ],
            "description": "Plugin for creating and exposing flash messages via zend-mvc controllers",
            "keywords": [
                "ZendFramework",
                "mvc",
                "zf"
            ],
            "time": "2018-04-30T18:47:56+00:00"
        },
        {
            "name": "zendframework/zend-paginator",
            "version": "2.8.1",
            "source": {
                "type": "git",
                "url": "https://github.com/zendframework/zend-paginator.git",
                "reference": "fd58828c8280a90f133b9e0af2fe1a7885d47206"
            },
            "dist": {
                "type": "zip",
                "url": "https://api.github.com/repos/zendframework/zend-paginator/zipball/fd58828c8280a90f133b9e0af2fe1a7885d47206",
                "reference": "fd58828c8280a90f133b9e0af2fe1a7885d47206",
                "shasum": ""
            },
            "require": {
                "php": "^7.0 || ^5.6",
                "zendframework/zend-stdlib": "^2.7 || ^3.0"
            },
            "require-dev": {
                "phpunit/phpunit": "^6.2.1 || ^5.7.15",
                "zendframework/zend-cache": "^2.6.1",
                "zendframework/zend-coding-standard": "~1.0.0",
                "zendframework/zend-config": "^2.6.0",
                "zendframework/zend-db": "^2.9.2",
                "zendframework/zend-filter": "^2.6.1",
                "zendframework/zend-json": "^2.6.1",
                "zendframework/zend-servicemanager": "^2.7.5 || ^3.0.3",
                "zendframework/zend-view": "^2.6.3"
            },
            "suggest": {
                "zendframework/zend-cache": "Zend\\Cache component to support cache features",
                "zendframework/zend-db": "Zend\\Db component",
                "zendframework/zend-filter": "Zend\\Filter component",
                "zendframework/zend-json": "Zend\\Json component",
                "zendframework/zend-servicemanager": "Zend\\ServiceManager component",
                "zendframework/zend-view": "Zend\\View component"
            },
            "type": "library",
            "extra": {
                "branch-alias": {
                    "dev-master": "2.8-dev",
                    "dev-develop": "2.9-dev"
                },
                "zf": {
                    "component": "Zend\\Paginator",
                    "config-provider": "Zend\\Paginator\\ConfigProvider"
                }
            },
            "autoload": {
                "psr-4": {
                    "Zend\\Paginator\\": "src/"
                }
            },
            "notification-url": "https://packagist.org/downloads/",
            "license": [
                "BSD-3-Clause"
            ],
            "description": "zend-paginator is a flexible component for paginating collections of data and presenting that data to users.",
            "homepage": "https://github.com/zendframework/zend-paginator",
            "keywords": [
                "paginator",
                "zf2"
            ],
            "time": "2018-01-30T15:52:44+00:00"
        },
        {
            "name": "zendframework/zend-router",
<<<<<<< HEAD
            "version": "3.1.0",
            "source": {
                "type": "git",
                "url": "https://github.com/zendframework/zend-router.git",
                "reference": "f5dbec5398ca98b35170716ec5146029197fe249"
            },
            "dist": {
                "type": "zip",
                "url": "https://api.github.com/repos/zendframework/zend-router/zipball/f5dbec5398ca98b35170716ec5146029197fe249",
                "reference": "f5dbec5398ca98b35170716ec5146029197fe249",
=======
            "version": "3.2.0",
            "source": {
                "type": "git",
                "url": "https://github.com/zendframework/zend-router.git",
                "reference": "a80a7427afb8f736b9aeeb341a78dae855849291"
            },
            "dist": {
                "type": "zip",
                "url": "https://api.github.com/repos/zendframework/zend-router/zipball/a80a7427afb8f736b9aeeb341a78dae855849291",
                "reference": "a80a7427afb8f736b9aeeb341a78dae855849291",
>>>>>>> d237a240
                "shasum": ""
            },
            "require": {
                "container-interop/container-interop": "^1.2",
                "php": "^5.6 || ^7.0",
<<<<<<< HEAD
                "zendframework/zend-http": "^2.6",
=======
                "zendframework/zend-http": "^2.8.1",
>>>>>>> d237a240
                "zendframework/zend-servicemanager": "^2.7.8 || ^3.3",
                "zendframework/zend-stdlib": "^2.7.7 || ^3.1"
            },
            "conflict": {
                "zendframework/zend-mvc": "<3.0.0"
            },
            "require-dev": {
                "phpunit/phpunit": "^5.7.22 || ^6.4.1",
                "zendframework/zend-coding-standard": "~1.0.0",
                "zendframework/zend-i18n": "^2.7.4"
            },
            "suggest": {
                "zendframework/zend-i18n": "^2.7.4, if defining translatable HTTP path segments"
            },
            "type": "library",
            "extra": {
                "branch-alias": {
<<<<<<< HEAD
                    "dev-master": "3.1.x-dev",
                    "dev-develop": "3.2.x-dev"
=======
                    "dev-master": "3.2.x-dev",
                    "dev-develop": "3.3.x-dev"
>>>>>>> d237a240
                },
                "zf": {
                    "component": "Zend\\Router",
                    "config-provider": "Zend\\Router\\ConfigProvider"
                }
            },
            "autoload": {
                "psr-4": {
                    "Zend\\Router\\": "src/"
                }
            },
            "notification-url": "https://packagist.org/downloads/",
            "license": [
                "BSD-3-Clause"
            ],
            "description": "Flexible routing system for HTTP and console applications",
            "keywords": [
                "ZendFramework",
                "mvc",
                "routing",
                "zend",
                "zf"
            ],
<<<<<<< HEAD
            "time": "2018-06-18T21:10:59+00:00"
=======
            "time": "2018-08-01T22:24:35+00:00"
>>>>>>> d237a240
        },
        {
            "name": "zendframework/zend-serializer",
            "version": "2.9.0",
            "source": {
                "type": "git",
                "url": "https://github.com/zendframework/zend-serializer.git",
                "reference": "0172690db48d8935edaf625c4cba38b79719892c"
            },
            "dist": {
                "type": "zip",
                "url": "https://api.github.com/repos/zendframework/zend-serializer/zipball/0172690db48d8935edaf625c4cba38b79719892c",
                "reference": "0172690db48d8935edaf625c4cba38b79719892c",
                "shasum": ""
            },
            "require": {
                "php": "^5.6 || ^7.0",
                "zendframework/zend-json": "^2.5 || ^3.0",
                "zendframework/zend-stdlib": "^2.7 || ^3.0"
            },
            "require-dev": {
                "phpunit/phpunit": "^5.7.25 || ^6.4.4",
                "zendframework/zend-coding-standard": "~1.0.0",
                "zendframework/zend-math": "^2.6 || ^3.0",
                "zendframework/zend-servicemanager": "^2.7.5 || ^3.0.3"
            },
            "suggest": {
                "zendframework/zend-math": "(^2.6 || ^3.0) To support Python Pickle serialization",
                "zendframework/zend-servicemanager": "(^2.7.5 || ^3.0.3) To support plugin manager support"
            },
            "type": "library",
            "extra": {
                "branch-alias": {
                    "dev-master": "2.9.x-dev",
                    "dev-develop": "2.10.x-dev"
                },
                "zf": {
                    "component": "Zend\\Serializer",
                    "config-provider": "Zend\\Serializer\\ConfigProvider"
                }
            },
            "autoload": {
                "psr-4": {
                    "Zend\\Serializer\\": "src/"
                }
            },
            "notification-url": "https://packagist.org/downloads/",
            "license": [
                "BSD-3-Clause"
            ],
            "description": "provides an adapter based interface to simply generate storable representation of PHP types by different facilities, and recover",
            "keywords": [
                "ZendFramework",
                "serializer",
                "zf"
            ],
            "time": "2018-05-14T18:45:18+00:00"
        },
        {
            "name": "zendframework/zend-server",
            "version": "2.8.0",
            "source": {
                "type": "git",
                "url": "https://github.com/zendframework/zend-server.git",
                "reference": "23a2e9a5599c83c05da831cb7c649e8a7809595e"
            },
            "dist": {
                "type": "zip",
                "url": "https://api.github.com/repos/zendframework/zend-server/zipball/23a2e9a5599c83c05da831cb7c649e8a7809595e",
                "reference": "23a2e9a5599c83c05da831cb7c649e8a7809595e",
                "shasum": ""
            },
            "require": {
                "php": "^5.6 || ^7.0",
                "zendframework/zend-code": "^2.5 || ^3.0",
                "zendframework/zend-stdlib": "^2.5 || ^3.0"
            },
            "require-dev": {
                "phpunit/phpunit": "^5.7.27 || ^6.5.8 || ^7.1.4",
                "zendframework/zend-coding-standard": "~1.0.0"
            },
            "type": "library",
            "extra": {
                "branch-alias": {
                    "dev-master": "2.8.x-dev",
                    "dev-develop": "2.9.x-dev"
                }
            },
            "autoload": {
                "psr-4": {
                    "Zend\\Server\\": "src/"
                }
            },
            "notification-url": "https://packagist.org/downloads/",
            "license": [
                "BSD-3-Clause"
            ],
            "description": "Create Reflection-based RPC servers",
            "keywords": [
                "ZendFramework",
                "server",
                "zf"
            ],
            "time": "2018-04-30T22:21:28+00:00"
        },
        {
            "name": "zendframework/zend-servicemanager",
            "version": "3.3.2",
            "source": {
                "type": "git",
                "url": "https://github.com/zendframework/zend-servicemanager.git",
                "reference": "9f35a104b8d4d3b32da5f4a3b6efc0dd62e5af42"
            },
            "dist": {
                "type": "zip",
                "url": "https://api.github.com/repos/zendframework/zend-servicemanager/zipball/9f35a104b8d4d3b32da5f4a3b6efc0dd62e5af42",
                "reference": "9f35a104b8d4d3b32da5f4a3b6efc0dd62e5af42",
                "shasum": ""
            },
            "require": {
                "container-interop/container-interop": "^1.2",
                "php": "^5.6 || ^7.0",
                "psr/container": "^1.0",
                "zendframework/zend-stdlib": "^3.1"
            },
            "provide": {
                "container-interop/container-interop-implementation": "^1.2",
                "psr/container-implementation": "^1.0"
            },
            "require-dev": {
                "mikey179/vfsstream": "^1.6.5",
                "ocramius/proxy-manager": "^1.0 || ^2.0",
                "phpbench/phpbench": "^0.13.0",
                "phpunit/phpunit": "^5.7.25 || ^6.4.4",
                "zendframework/zend-coding-standard": "~1.0.0"
            },
            "suggest": {
                "ocramius/proxy-manager": "ProxyManager 1.* to handle lazy initialization of services",
                "zendframework/zend-stdlib": "zend-stdlib ^2.5 if you wish to use the MergeReplaceKey or MergeRemoveKey features in Config instances"
            },
            "bin": [
                "bin/generate-deps-for-config-factory",
                "bin/generate-factory-for-class"
            ],
            "type": "library",
            "extra": {
                "branch-alias": {
                    "dev-master": "3.3-dev",
                    "dev-develop": "4.0-dev"
                }
            },
            "autoload": {
                "psr-4": {
                    "Zend\\ServiceManager\\": "src/"
                }
            },
            "notification-url": "https://packagist.org/downloads/",
            "license": [
                "BSD-3-Clause"
            ],
            "description": "Factory-Driven Dependency Injection Container",
            "keywords": [
                "PSR-11",
                "ZendFramework",
                "dependency-injection",
                "di",
                "dic",
                "service-manager",
                "servicemanager",
                "zf"
            ],
            "time": "2018-01-29T16:48:37+00:00"
        },
        {
            "name": "zendframework/zend-session",
            "version": "2.8.5",
            "source": {
                "type": "git",
                "url": "https://github.com/zendframework/zend-session.git",
                "reference": "2cfd90e1a2f6b066b9f908599251d8f64f07021b"
            },
            "dist": {
                "type": "zip",
                "url": "https://api.github.com/repos/zendframework/zend-session/zipball/2cfd90e1a2f6b066b9f908599251d8f64f07021b",
                "reference": "2cfd90e1a2f6b066b9f908599251d8f64f07021b",
                "shasum": ""
            },
            "require": {
                "php": "^5.6 || ^7.0",
                "zendframework/zend-eventmanager": "^2.6.2 || ^3.0",
                "zendframework/zend-stdlib": "^2.7 || ^3.0"
            },
            "require-dev": {
                "container-interop/container-interop": "^1.1",
                "mongodb/mongodb": "^1.0.1",
                "php-mock/php-mock-phpunit": "^1.1.2 || ^2.0",
                "phpunit/phpunit": "^5.7.5 || >=6.0.13 <6.5.0",
                "zendframework/zend-cache": "^2.6.1",
                "zendframework/zend-coding-standard": "~1.0.0",
                "zendframework/zend-db": "^2.7",
                "zendframework/zend-http": "^2.5.4",
                "zendframework/zend-servicemanager": "^2.7.5 || ^3.0.3",
                "zendframework/zend-validator": "^2.6"
            },
            "suggest": {
                "mongodb/mongodb": "If you want to use the MongoDB session save handler",
                "zendframework/zend-cache": "Zend\\Cache component",
                "zendframework/zend-db": "Zend\\Db component",
                "zendframework/zend-http": "Zend\\Http component",
                "zendframework/zend-servicemanager": "Zend\\ServiceManager component",
                "zendframework/zend-validator": "Zend\\Validator component"
            },
            "type": "library",
            "extra": {
                "branch-alias": {
                    "dev-master": "2.8-dev",
                    "dev-develop": "2.9-dev"
                },
                "zf": {
                    "component": "Zend\\Session",
                    "config-provider": "Zend\\Session\\ConfigProvider"
                }
            },
            "autoload": {
                "psr-4": {
                    "Zend\\Session\\": "src/"
                }
            },
            "notification-url": "https://packagist.org/downloads/",
            "license": [
                "BSD-3-Clause"
            ],
            "description": "manage and preserve session data, a logical complement of cookie data, across multiple page requests by the same client",
            "keywords": [
                "ZendFramework",
                "session",
                "zf"
            ],
            "time": "2018-02-22T16:33:54+00:00"
        },
        {
            "name": "zendframework/zend-soap",
            "version": "2.7.0",
            "source": {
                "type": "git",
                "url": "https://github.com/zendframework/zend-soap.git",
                "reference": "af03c32f0db2b899b3df8cfe29aeb2b49857d284"
            },
            "dist": {
                "type": "zip",
                "url": "https://api.github.com/repos/zendframework/zend-soap/zipball/af03c32f0db2b899b3df8cfe29aeb2b49857d284",
                "reference": "af03c32f0db2b899b3df8cfe29aeb2b49857d284",
                "shasum": ""
            },
            "require": {
                "ext-soap": "*",
                "php": "^5.6 || ^7.0",
                "zendframework/zend-server": "^2.6.1",
                "zendframework/zend-stdlib": "^2.7 || ^3.0",
                "zendframework/zend-uri": "^2.5.2"
            },
            "require-dev": {
                "phpunit/phpunit": "^5.7.21 || ^6.3",
                "zendframework/zend-coding-standard": "~1.0.0",
                "zendframework/zend-config": "^2.6",
                "zendframework/zend-http": "^2.5.4"
            },
            "suggest": {
                "zendframework/zend-http": "Zend\\Http component"
            },
            "type": "library",
            "extra": {
                "branch-alias": {
                    "dev-master": "2.7.x-dev",
                    "dev-develop": "2.8.x-dev"
                }
            },
            "autoload": {
                "psr-4": {
                    "Zend\\Soap\\": "src/"
                }
            },
            "notification-url": "https://packagist.org/downloads/",
            "license": [
                "BSD-3-Clause"
            ],
            "homepage": "https://github.com/zendframework/zend-soap",
            "keywords": [
                "soap",
                "zf2"
            ],
            "time": "2018-01-29T17:51:26+00:00"
        },
        {
            "name": "zendframework/zend-stdlib",
            "version": "3.2.0",
            "source": {
                "type": "git",
                "url": "https://github.com/zendframework/zend-stdlib.git",
                "reference": "cd164b4a18b5d1aeb69be2c26db035b5ed6925ae"
            },
            "dist": {
                "type": "zip",
                "url": "https://api.github.com/repos/zendframework/zend-stdlib/zipball/cd164b4a18b5d1aeb69be2c26db035b5ed6925ae",
                "reference": "cd164b4a18b5d1aeb69be2c26db035b5ed6925ae",
                "shasum": ""
            },
            "require": {
                "php": "^5.6 || ^7.0"
            },
            "require-dev": {
                "phpbench/phpbench": "^0.13",
                "phpunit/phpunit": "^5.7.27 || ^6.5.8 || ^7.1.2",
                "zendframework/zend-coding-standard": "~1.0.0"
            },
            "type": "library",
            "extra": {
                "branch-alias": {
                    "dev-master": "3.2.x-dev",
                    "dev-develop": "3.3.x-dev"
                }
            },
            "autoload": {
                "psr-4": {
                    "Zend\\Stdlib\\": "src/"
                }
            },
            "notification-url": "https://packagist.org/downloads/",
            "license": [
                "BSD-3-Clause"
            ],
            "description": "SPL extensions, array utilities, error handlers, and more",
            "keywords": [
                "ZendFramework",
                "stdlib",
                "zf"
            ],
            "time": "2018-04-30T13:50:40+00:00"
        },
        {
            "name": "zendframework/zend-text",
            "version": "2.7.0",
            "source": {
                "type": "git",
                "url": "https://github.com/zendframework/zend-text.git",
                "reference": "ca987dd4594f5f9508771fccd82c89bc7fbb39ac"
            },
            "dist": {
                "type": "zip",
                "url": "https://api.github.com/repos/zendframework/zend-text/zipball/ca987dd4594f5f9508771fccd82c89bc7fbb39ac",
                "reference": "ca987dd4594f5f9508771fccd82c89bc7fbb39ac",
                "shasum": ""
            },
            "require": {
                "php": "^5.6 || ^7.0",
                "zendframework/zend-servicemanager": "^2.7.5 || ^3.0.3",
                "zendframework/zend-stdlib": "^2.7 || ^3.0"
            },
            "require-dev": {
                "phpunit/phpunit": "^5.7.27 || ^6.5.8 || ^7.1.4",
                "zendframework/zend-coding-standard": "~1.0.0",
                "zendframework/zend-config": "^2.6"
            },
            "type": "library",
            "extra": {
                "branch-alias": {
                    "dev-master": "2.7.x-dev",
                    "dev-develop": "2.8.x-dev"
                }
            },
            "autoload": {
                "psr-4": {
                    "Zend\\Text\\": "src/"
                }
            },
            "notification-url": "https://packagist.org/downloads/",
            "license": [
                "BSD-3-Clause"
            ],
            "description": "Create FIGlets and text-based tables",
            "keywords": [
                "ZendFramework",
                "text",
                "zf"
            ],
            "time": "2018-04-30T14:55:10+00:00"
        },
        {
            "name": "zendframework/zend-uri",
            "version": "2.6.1",
            "source": {
                "type": "git",
                "url": "https://github.com/zendframework/zend-uri.git",
                "reference": "3b6463645c6766f78ce537c70cb4fdabee1e725f"
            },
            "dist": {
                "type": "zip",
                "url": "https://api.github.com/repos/zendframework/zend-uri/zipball/3b6463645c6766f78ce537c70cb4fdabee1e725f",
                "reference": "3b6463645c6766f78ce537c70cb4fdabee1e725f",
                "shasum": ""
            },
            "require": {
                "php": "^5.6 || ^7.0",
                "zendframework/zend-escaper": "^2.5",
                "zendframework/zend-validator": "^2.10"
            },
            "require-dev": {
                "phpunit/phpunit": "^5.7.27 || ^6.5.8 || ^7.1.4",
                "zendframework/zend-coding-standard": "~1.0.0"
            },
            "type": "library",
            "extra": {
                "branch-alias": {
                    "dev-master": "2.6.x-dev",
                    "dev-develop": "2.7.x-dev"
                }
            },
            "autoload": {
                "psr-4": {
                    "Zend\\Uri\\": "src/"
                }
            },
            "notification-url": "https://packagist.org/downloads/",
            "license": [
                "BSD-3-Clause"
            ],
            "description": "A component that aids in manipulating and validating » Uniform Resource Identifiers (URIs)",
            "keywords": [
                "ZendFramework",
                "uri",
                "zf"
            ],
            "time": "2018-04-30T13:40:08+00:00"
        },
        {
            "name": "zendframework/zend-validator",
            "version": "2.10.2",
            "source": {
                "type": "git",
                "url": "https://github.com/zendframework/zend-validator.git",
                "reference": "38109ed7d8e46cfa71bccbe7e6ca80cdd035f8c9"
            },
            "dist": {
                "type": "zip",
                "url": "https://api.github.com/repos/zendframework/zend-validator/zipball/38109ed7d8e46cfa71bccbe7e6ca80cdd035f8c9",
                "reference": "38109ed7d8e46cfa71bccbe7e6ca80cdd035f8c9",
                "shasum": ""
            },
            "require": {
                "container-interop/container-interop": "^1.1",
                "php": "^5.6 || ^7.0",
                "zendframework/zend-stdlib": "^2.7.6 || ^3.1"
            },
            "require-dev": {
                "phpunit/phpunit": "^6.0.8 || ^5.7.15",
                "zendframework/zend-cache": "^2.6.1",
                "zendframework/zend-coding-standard": "~1.0.0",
                "zendframework/zend-config": "^2.6",
                "zendframework/zend-db": "^2.7",
                "zendframework/zend-filter": "^2.6",
                "zendframework/zend-http": "^2.5.4",
                "zendframework/zend-i18n": "^2.6",
                "zendframework/zend-math": "^2.6",
                "zendframework/zend-servicemanager": "^2.7.5 || ^3.0.3",
                "zendframework/zend-session": "^2.8",
                "zendframework/zend-uri": "^2.5"
            },
            "suggest": {
                "zendframework/zend-db": "Zend\\Db component, required by the (No)RecordExists validator",
                "zendframework/zend-filter": "Zend\\Filter component, required by the Digits validator",
                "zendframework/zend-i18n": "Zend\\I18n component to allow translation of validation error messages",
                "zendframework/zend-i18n-resources": "Translations of validator messages",
                "zendframework/zend-math": "Zend\\Math component, required by the Csrf validator",
                "zendframework/zend-servicemanager": "Zend\\ServiceManager component to allow using the ValidatorPluginManager and validator chains",
                "zendframework/zend-session": "Zend\\Session component, ^2.8; required by the Csrf validator",
                "zendframework/zend-uri": "Zend\\Uri component, required by the Uri and Sitemap\\Loc validators"
            },
            "type": "library",
            "extra": {
                "branch-alias": {
                    "dev-master": "2.10.x-dev",
                    "dev-develop": "2.11.x-dev"
                },
                "zf": {
                    "component": "Zend\\Validator",
                    "config-provider": "Zend\\Validator\\ConfigProvider"
                }
            },
            "autoload": {
                "psr-4": {
                    "Zend\\Validator\\": "src/"
                }
            },
            "notification-url": "https://packagist.org/downloads/",
            "license": [
                "BSD-3-Clause"
            ],
            "description": "provides a set of commonly needed validators",
            "homepage": "https://github.com/zendframework/zend-validator",
            "keywords": [
                "validator",
                "zf2"
            ],
            "time": "2018-02-01T17:05:33+00:00"
        },
        {
            "name": "zendframework/zend-view",
            "version": "2.10.0",
            "source": {
                "type": "git",
                "url": "https://github.com/zendframework/zend-view.git",
                "reference": "4478cc5dd960e2339d88b363ef99fa278700e80e"
            },
            "dist": {
                "type": "zip",
                "url": "https://api.github.com/repos/zendframework/zend-view/zipball/4478cc5dd960e2339d88b363ef99fa278700e80e",
                "reference": "4478cc5dd960e2339d88b363ef99fa278700e80e",
                "shasum": ""
            },
            "require": {
                "php": "^5.6 || ^7.0",
                "zendframework/zend-eventmanager": "^2.6.2 || ^3.0",
                "zendframework/zend-loader": "^2.5",
                "zendframework/zend-stdlib": "^2.7 || ^3.0"
            },
            "require-dev": {
                "phpunit/phpunit": "^5.7.15 || ^6.0.8",
                "zendframework/zend-authentication": "^2.5",
                "zendframework/zend-cache": "^2.6.1",
                "zendframework/zend-coding-standard": "~1.0.0",
                "zendframework/zend-config": "^2.6",
                "zendframework/zend-console": "^2.6",
                "zendframework/zend-escaper": "^2.5",
                "zendframework/zend-feed": "^2.7",
                "zendframework/zend-filter": "^2.6.1",
                "zendframework/zend-http": "^2.5.4",
                "zendframework/zend-i18n": "^2.6",
                "zendframework/zend-json": "^2.6.1",
                "zendframework/zend-log": "^2.7",
                "zendframework/zend-modulemanager": "^2.7.1",
                "zendframework/zend-mvc": "^2.7 || ^3.0",
                "zendframework/zend-navigation": "^2.5",
                "zendframework/zend-paginator": "^2.5",
                "zendframework/zend-permissions-acl": "^2.6",
                "zendframework/zend-router": "^3.0.1",
                "zendframework/zend-serializer": "^2.6.1",
                "zendframework/zend-servicemanager": "^2.7.5 || ^3.0.3",
                "zendframework/zend-session": "^2.8.1",
                "zendframework/zend-uri": "^2.5"
            },
            "suggest": {
                "zendframework/zend-authentication": "Zend\\Authentication component",
                "zendframework/zend-escaper": "Zend\\Escaper component",
                "zendframework/zend-feed": "Zend\\Feed component",
                "zendframework/zend-filter": "Zend\\Filter component",
                "zendframework/zend-http": "Zend\\Http component",
                "zendframework/zend-i18n": "Zend\\I18n component",
                "zendframework/zend-json": "Zend\\Json component",
                "zendframework/zend-mvc": "Zend\\Mvc component",
                "zendframework/zend-navigation": "Zend\\Navigation component",
                "zendframework/zend-paginator": "Zend\\Paginator component",
                "zendframework/zend-permissions-acl": "Zend\\Permissions\\Acl component",
                "zendframework/zend-servicemanager": "Zend\\ServiceManager component",
                "zendframework/zend-uri": "Zend\\Uri component"
            },
            "bin": [
                "bin/templatemap_generator.php"
            ],
            "type": "library",
            "extra": {
                "branch-alias": {
                    "dev-master": "2.10.x-dev",
                    "dev-develop": "2.11.x-dev"
                }
            },
            "autoload": {
                "psr-4": {
                    "Zend\\View\\": "src/"
                }
            },
            "notification-url": "https://packagist.org/downloads/",
            "license": [
                "BSD-3-Clause"
            ],
            "description": "provides a system of helpers, output filters, and variable escaping",
            "homepage": "https://github.com/zendframework/zend-view",
            "keywords": [
                "view",
                "zf2"
            ],
            "time": "2018-01-17T22:21:50+00:00"
        },
        {
            "name": "zendframework/zendrest",
            "version": "2.0.2",
            "source": {
                "type": "git",
                "url": "https://github.com/zendframework/ZendRest.git",
                "reference": "7427d242b4546e5aef1206d2c97e402109d8843e"
            },
            "dist": {
                "type": "zip",
                "url": "https://api.github.com/repos/zendframework/ZendRest/zipball/7427d242b4546e5aef1206d2c97e402109d8843e",
                "reference": "7427d242b4546e5aef1206d2c97e402109d8843e",
                "shasum": ""
            },
            "require": {
                "php": ">=5.3.3",
                "zendframework/zend-http": "~2.0",
                "zendframework/zend-uri": "~2.0",
                "zendframework/zendxml": "~1.0-dev"
            },
            "type": "library",
            "autoload": {
                "psr-0": {
                    "ZendRest": "library/"
                }
            },
            "notification-url": "https://packagist.org/downloads/",
            "license": [
                "BSD-3-Clause"
            ],
            "homepage": "http://packages.zendframework.com/",
            "keywords": [
                "rest",
                "zf2"
            ],
            "time": "2014-03-05T22:32:09+00:00"
        },
        {
            "name": "zendframework/zendservice-amazon",
            "version": "2.3.0",
            "source": {
                "type": "git",
                "url": "https://github.com/zendframework/ZendService_Amazon.git",
                "reference": "95347a55fec8adaace67707fdd66de1ea005b346"
            },
            "dist": {
                "type": "zip",
                "url": "https://api.github.com/repos/zendframework/ZendService_Amazon/zipball/95347a55fec8adaace67707fdd66de1ea005b346",
                "reference": "95347a55fec8adaace67707fdd66de1ea005b346",
                "shasum": ""
            },
            "require": {
                "php": "^5.6 || ^7.0",
                "zendframework/zend-crypt": "^2.6 || ^3.2",
                "zendframework/zend-http": "^2.6",
                "zendframework/zend-json": "^2.6 || ^3.0",
                "zendframework/zendrest": "~2.0",
                "zendframework/zendxml": "^1.0"
            },
            "require-dev": {
                "malukenho/docheader": "^0.1.5",
                "phpunit/phpunit": "^6.0.8 || ^5.7.15",
                "zendframework/zend-coding-standard": "~1.0.0",
                "zendframework/zend-i18n": "~2.0"
            },
            "suggest": {
                "zendframework/zend-uri": "Zend\\Uri component"
            },
            "type": "library",
            "extra": {
                "branch-alias": {
                    "dev-master": "2.2.x-dev",
                    "dev-develop": "2.3.x-dev"
                }
            },
            "autoload": {
                "psr-4": {
                    "ZendService\\Amazon\\": "src/"
                }
            },
            "notification-url": "https://packagist.org/downloads/",
            "license": [
                "BSD-3-Clause"
            ],
            "description": "OOP wrapper for the Amazon web service",
            "homepage": "http://packages.zendframework.com/",
            "keywords": [
                "amazon",
                "ec2",
                "s3",
                "simpledb",
                "sqs",
                "zf2"
            ],
            "time": "2017-06-22T01:59:37+00:00"
        },
        {
            "name": "zendframework/zendservice-recaptcha",
            "version": "3.1.0",
            "source": {
                "type": "git",
                "url": "https://github.com/zendframework/ZendService_ReCaptcha.git",
                "reference": "8caf28e3ab8c18d75534c0741ccd6949347d20e8"
            },
            "dist": {
                "type": "zip",
                "url": "https://api.github.com/repos/zendframework/ZendService_ReCaptcha/zipball/8caf28e3ab8c18d75534c0741ccd6949347d20e8",
                "reference": "8caf28e3ab8c18d75534c0741ccd6949347d20e8",
                "shasum": ""
            },
            "require": {
                "php": "^5.6 || ^7.0",
                "zendframework/zend-http": "^2.5.4",
                "zendframework/zend-json": "^2.6.1 || ^3.0"
            },
            "require-dev": {
                "phpunit/phpunit": "^5.7.27 || ^6.5.8 || ^7.1.5",
                "zendframework/zend-coding-standard": "~1.0.0",
                "zendframework/zend-config": "^2.0",
                "zendframework/zend-validator": "^2.8.2"
            },
            "suggest": {
                "zendframework/zend-validator": "~2.0, if using ReCaptcha's Mailhide API"
            },
            "type": "library",
            "extra": {
                "branch-alias": {
                    "dev-master": "3.1.x-dev",
                    "dev-develop": "3.2.x-dev"
                }
            },
            "autoload": {
                "psr-4": {
                    "ZendService\\ReCaptcha\\": "src/"
                }
            },
            "notification-url": "https://packagist.org/downloads/",
            "license": [
                "BSD-3-Clause"
            ],
            "description": "OOP wrapper for the ReCaptcha web service",
            "keywords": [
                "ZendFramework",
                "recaptcha",
                "zf"
            ],
            "time": "2018-05-08T17:34:06+00:00"
        },
        {
            "name": "zendframework/zendxml",
            "version": "1.1.0",
            "source": {
                "type": "git",
                "url": "https://github.com/zendframework/ZendXml.git",
                "reference": "267db6a2c431a08a8f8ff0f1f4c302a5ba6f5b99"
            },
            "dist": {
                "type": "zip",
                "url": "https://api.github.com/repos/zendframework/ZendXml/zipball/267db6a2c431a08a8f8ff0f1f4c302a5ba6f5b99",
                "reference": "267db6a2c431a08a8f8ff0f1f4c302a5ba6f5b99",
                "shasum": ""
            },
            "require": {
                "php": "^5.6 || ^7.0"
            },
            "require-dev": {
                "phpunit/phpunit": "^5.7.27 || ^6.5.8 || ^7.1.4",
                "zendframework/zend-coding-standard": "~1.0.0"
            },
            "type": "library",
            "extra": {
                "branch-alias": {
                    "dev-master": "1.1.x-dev",
                    "dev-develop": "1.2.x-dev"
                }
            },
            "autoload": {
                "psr-4": {
                    "ZendXml\\": "src/"
                }
            },
            "notification-url": "https://packagist.org/downloads/",
            "license": [
                "BSD-3-Clause"
            ],
            "description": "Utility library for XML usage, best practices, and security in PHP",
            "keywords": [
                "ZendFramework",
                "security",
                "xml",
                "zf"
            ],
            "time": "2018-04-30T15:11:04+00:00"
        },
        {
            "name": "zf-commons/zfc-rbac",
            "version": "v2.6.3",
            "source": {
                "type": "git",
                "url": "https://github.com/ZF-Commons/zfc-rbac.git",
                "reference": "dd1857a88474e2a77996b1fb858f927510762819"
            },
            "dist": {
                "type": "zip",
                "url": "https://api.github.com/repos/ZF-Commons/zfc-rbac/zipball/dd1857a88474e2a77996b1fb858f927510762819",
                "reference": "dd1857a88474e2a77996b1fb858f927510762819",
                "shasum": ""
            },
            "require": {
                "php": "~5.6 || ~7.0",
                "zendframework/zend-config": "~2.2 || ^3.1",
                "zendframework/zend-eventmanager": "^2.6.3 || ^3.0",
                "zendframework/zend-mvc": "~2.7 || ^3.0",
                "zendframework/zend-servicemanager": "^2.7.5 || ^3.0.3",
                "zfr/rbac": "~1.2"
            },
            "require-dev": {
                "doctrine/common": "~2.4",
                "doctrine/doctrine-module": "~1.1",
                "doctrine/doctrine-orm-module": "^1.0",
                "phpunit/phpunit": "~4.8.26",
                "satooshi/php-coveralls": "~0.6",
                "squizlabs/php_codesniffer": "2.6.*",
                "zendframework/zend-authentication": "~2.2",
                "zendframework/zend-developer-tools": "~1.1",
                "zendframework/zend-http": "~2.2",
                "zendframework/zend-i18n": "~2.7.3",
                "zendframework/zend-log": "~2.2",
                "zendframework/zend-serializer": "~2.2",
                "zendframework/zend-view": "~2.2"
            },
            "suggest": {
                "doctrine/doctrine-module": "if you want to use Doctrine role provider",
                "zendframework/zend-developer-tools": "if you want to show information about the roles"
            },
            "type": "library",
            "extra": {
                "branch-alias": {
                    "dev-master": "2.4-dev",
                    "dev-develop": "3.0-dev"
                }
            },
            "autoload": {
                "psr-0": {
                    "ZfcRbac\\": "src/"
                }
            },
            "notification-url": "https://packagist.org/downloads/",
            "license": [
                "MIT"
            ],
            "authors": [
                {
                    "name": "Kyle Spraggs",
                    "email": "theman@spiffyjr.me",
                    "homepage": "http://www.spiffyjr.me/"
                },
                {
                    "name": "Jean-Marie Leroux",
                    "email": "jmleroux.pro@gmail.com"
                },
                {
                    "name": "Michaël Gallego",
                    "email": "mic.gallego@gmail.com",
                    "homepage": "http://www.michaelgallego.fr"
                }
            ],
            "description": "Zend Framework 2 Module that provides a layer of features of Zend\\Permissions\\Rbac",
            "homepage": "http://www.github.com/ZF-Commons/zfc-rbac",
            "keywords": [
                "module",
                "permissions",
                "rbac",
                "zf2"
            ],
            "time": "2017-05-07T08:45:27+00:00"
        },
        {
            "name": "zfr/rbac",
            "version": "1.2.0",
            "source": {
                "type": "git",
                "url": "https://github.com/zf-fr/rbac.git",
                "reference": "493711bfc2a637fd7c6f23b71b7b55a621c35d9d"
            },
            "dist": {
                "type": "zip",
                "url": "https://api.github.com/repos/zf-fr/rbac/zipball/493711bfc2a637fd7c6f23b71b7b55a621c35d9d",
                "reference": "493711bfc2a637fd7c6f23b71b7b55a621c35d9d",
                "shasum": ""
            },
            "require": {
                "php": ">=5.4"
            },
            "require-dev": {
                "phpunit/phpunit": "~3.7",
                "satooshi/php-coveralls": "~0.6",
                "squizlabs/php_codesniffer": "1.4.*",
                "zendframework/zend-servicemanager": "~2.2"
            },
            "type": "library",
            "autoload": {
                "psr-0": {
                    "Rbac\\": "src/"
                }
            },
            "notification-url": "https://packagist.org/downloads/",
            "license": [
                "MIT"
            ],
            "authors": [
                {
                    "name": "Michaël Gallego",
                    "email": "mic.gallego@gmail.com",
                    "homepage": "http://michaelgallego.fr"
                }
            ],
            "description": "Zend Framework 3 prototype for Zend\\Permissions\\Rbac.",
            "homepage": "https://github.com/zf-fr/rbac",
            "keywords": [
                "rbac",
                "security",
                "zf2",
                "zf3"
            ],
            "time": "2014-02-06T14:18:34+00:00"
        }
    ],
    "packages-dev": [
        {
            "name": "behat/mink",
            "version": "v1.7.1",
            "source": {
                "type": "git",
                "url": "https://github.com/minkphp/Mink.git",
                "reference": "e6930b9c74693dff7f4e58577e1b1743399f3ff9"
            },
            "dist": {
                "type": "zip",
                "url": "https://api.github.com/repos/minkphp/Mink/zipball/e6930b9c74693dff7f4e58577e1b1743399f3ff9",
                "reference": "e6930b9c74693dff7f4e58577e1b1743399f3ff9",
                "shasum": ""
            },
            "require": {
                "php": ">=5.3.1",
                "symfony/css-selector": "~2.1|~3.0"
            },
            "require-dev": {
                "symfony/phpunit-bridge": "~2.7|~3.0"
            },
            "suggest": {
                "behat/mink-browserkit-driver": "extremely fast headless driver for Symfony\\Kernel-based apps (Sf2, Silex)",
                "behat/mink-goutte-driver": "fast headless driver for any app without JS emulation",
                "behat/mink-selenium2-driver": "slow, but JS-enabled driver for any app (requires Selenium2)",
                "behat/mink-zombie-driver": "fast and JS-enabled headless driver for any app (requires node.js)"
            },
            "type": "library",
            "extra": {
                "branch-alias": {
                    "dev-master": "1.7.x-dev"
                }
            },
            "autoload": {
                "psr-4": {
                    "Behat\\Mink\\": "src/"
                }
            },
            "notification-url": "https://packagist.org/downloads/",
            "license": [
                "MIT"
            ],
            "authors": [
                {
                    "name": "Konstantin Kudryashov",
                    "email": "ever.zet@gmail.com",
                    "homepage": "http://everzet.com"
                }
            ],
            "description": "Browser controller/emulator abstraction for PHP",
            "homepage": "http://mink.behat.org/",
            "keywords": [
                "browser",
                "testing",
                "web"
            ],
            "time": "2016-03-05T08:26:18+00:00"
        },
        {
            "name": "behat/mink-selenium2-driver",
            "version": "v1.3.1",
            "source": {
                "type": "git",
                "url": "https://github.com/minkphp/MinkSelenium2Driver.git",
                "reference": "473a9f3ebe0c134ee1e623ce8a9c852832020288"
            },
            "dist": {
                "type": "zip",
                "url": "https://api.github.com/repos/minkphp/MinkSelenium2Driver/zipball/473a9f3ebe0c134ee1e623ce8a9c852832020288",
                "reference": "473a9f3ebe0c134ee1e623ce8a9c852832020288",
                "shasum": ""
            },
            "require": {
                "behat/mink": "~1.7@dev",
                "instaclick/php-webdriver": "~1.1",
                "php": ">=5.3.1"
            },
            "require-dev": {
                "symfony/phpunit-bridge": "~2.7"
            },
            "type": "mink-driver",
            "extra": {
                "branch-alias": {
                    "dev-master": "1.3.x-dev"
                }
            },
            "autoload": {
                "psr-4": {
                    "Behat\\Mink\\Driver\\": "src/"
                }
            },
            "notification-url": "https://packagist.org/downloads/",
            "license": [
                "MIT"
            ],
            "authors": [
                {
                    "name": "Konstantin Kudryashov",
                    "email": "ever.zet@gmail.com",
                    "homepage": "http://everzet.com"
                },
                {
                    "name": "Pete Otaqui",
                    "email": "pete@otaqui.com",
                    "homepage": "https://github.com/pete-otaqui"
                }
            ],
            "description": "Selenium2 (WebDriver) driver for Mink framework",
            "homepage": "http://mink.behat.org/",
            "keywords": [
                "ajax",
                "browser",
                "javascript",
                "selenium",
                "testing",
                "webdriver"
            ],
            "time": "2016-03-05T09:10:18+00:00"
        },
        {
            "name": "composer/semver",
            "version": "1.4.2",
            "source": {
                "type": "git",
                "url": "https://github.com/composer/semver.git",
                "reference": "c7cb9a2095a074d131b65a8a0cd294479d785573"
            },
            "dist": {
                "type": "zip",
                "url": "https://api.github.com/repos/composer/semver/zipball/c7cb9a2095a074d131b65a8a0cd294479d785573",
                "reference": "c7cb9a2095a074d131b65a8a0cd294479d785573",
                "shasum": ""
            },
            "require": {
                "php": "^5.3.2 || ^7.0"
            },
            "require-dev": {
                "phpunit/phpunit": "^4.5 || ^5.0.5",
                "phpunit/phpunit-mock-objects": "2.3.0 || ^3.0"
            },
            "type": "library",
            "extra": {
                "branch-alias": {
                    "dev-master": "1.x-dev"
                }
            },
            "autoload": {
                "psr-4": {
                    "Composer\\Semver\\": "src"
                }
            },
            "notification-url": "https://packagist.org/downloads/",
            "license": [
                "MIT"
            ],
            "authors": [
                {
                    "name": "Nils Adermann",
                    "email": "naderman@naderman.de",
                    "homepage": "http://www.naderman.de"
                },
                {
                    "name": "Jordi Boggiano",
                    "email": "j.boggiano@seld.be",
                    "homepage": "http://seld.be"
                },
                {
                    "name": "Rob Bast",
                    "email": "rob.bast@gmail.com",
                    "homepage": "http://robbast.nl"
                }
            ],
            "description": "Semver library that offers utilities, version constraint parsing and validation.",
            "keywords": [
                "semantic",
                "semver",
                "validation",
                "versioning"
            ],
            "time": "2016-08-30T16:08:34+00:00"
        },
        {
            "name": "doctrine/annotations",
            "version": "v1.4.0",
            "source": {
                "type": "git",
                "url": "https://github.com/doctrine/annotations.git",
                "reference": "54cacc9b81758b14e3ce750f205a393d52339e97"
            },
            "dist": {
                "type": "zip",
                "url": "https://api.github.com/repos/doctrine/annotations/zipball/54cacc9b81758b14e3ce750f205a393d52339e97",
                "reference": "54cacc9b81758b14e3ce750f205a393d52339e97",
                "shasum": ""
            },
            "require": {
                "doctrine/lexer": "1.*",
                "php": "^5.6 || ^7.0"
            },
            "require-dev": {
                "doctrine/cache": "1.*",
                "phpunit/phpunit": "^5.7"
            },
            "type": "library",
            "extra": {
                "branch-alias": {
                    "dev-master": "1.4.x-dev"
                }
            },
            "autoload": {
                "psr-4": {
                    "Doctrine\\Common\\Annotations\\": "lib/Doctrine/Common/Annotations"
                }
            },
            "notification-url": "https://packagist.org/downloads/",
            "license": [
                "MIT"
            ],
            "authors": [
                {
                    "name": "Roman Borschel",
                    "email": "roman@code-factory.org"
                },
                {
                    "name": "Benjamin Eberlei",
                    "email": "kontakt@beberlei.de"
                },
                {
                    "name": "Guilherme Blanco",
                    "email": "guilhermeblanco@gmail.com"
                },
                {
                    "name": "Jonathan Wage",
                    "email": "jonwage@gmail.com"
                },
                {
                    "name": "Johannes Schmitt",
                    "email": "schmittjoh@gmail.com"
                }
            ],
            "description": "Docblock Annotations Parser",
            "homepage": "http://www.doctrine-project.org",
            "keywords": [
                "annotations",
                "docblock",
                "parser"
            ],
            "time": "2017-02-24T16:22:25+00:00"
        },
        {
            "name": "doctrine/instantiator",
            "version": "1.0.5",
            "source": {
                "type": "git",
                "url": "https://github.com/doctrine/instantiator.git",
                "reference": "8e884e78f9f0eb1329e445619e04456e64d8051d"
            },
            "dist": {
                "type": "zip",
                "url": "https://api.github.com/repos/doctrine/instantiator/zipball/8e884e78f9f0eb1329e445619e04456e64d8051d",
                "reference": "8e884e78f9f0eb1329e445619e04456e64d8051d",
                "shasum": ""
            },
            "require": {
                "php": ">=5.3,<8.0-DEV"
            },
            "require-dev": {
                "athletic/athletic": "~0.1.8",
                "ext-pdo": "*",
                "ext-phar": "*",
                "phpunit/phpunit": "~4.0",
                "squizlabs/php_codesniffer": "~2.0"
            },
            "type": "library",
            "extra": {
                "branch-alias": {
                    "dev-master": "1.0.x-dev"
                }
            },
            "autoload": {
                "psr-4": {
                    "Doctrine\\Instantiator\\": "src/Doctrine/Instantiator/"
                }
            },
            "notification-url": "https://packagist.org/downloads/",
            "license": [
                "MIT"
            ],
            "authors": [
                {
                    "name": "Marco Pivetta",
                    "email": "ocramius@gmail.com",
                    "homepage": "http://ocramius.github.com/"
                }
            ],
            "description": "A small, lightweight utility to instantiate objects in PHP without invoking their constructors",
            "homepage": "https://github.com/doctrine/instantiator",
            "keywords": [
                "constructor",
                "instantiate"
            ],
            "time": "2015-06-14T21:17:01+00:00"
        },
        {
            "name": "doctrine/lexer",
            "version": "v1.0.1",
            "source": {
                "type": "git",
                "url": "https://github.com/doctrine/lexer.git",
                "reference": "83893c552fd2045dd78aef794c31e694c37c0b8c"
            },
            "dist": {
                "type": "zip",
                "url": "https://api.github.com/repos/doctrine/lexer/zipball/83893c552fd2045dd78aef794c31e694c37c0b8c",
                "reference": "83893c552fd2045dd78aef794c31e694c37c0b8c",
                "shasum": ""
            },
            "require": {
                "php": ">=5.3.2"
            },
            "type": "library",
            "extra": {
                "branch-alias": {
                    "dev-master": "1.0.x-dev"
                }
            },
            "autoload": {
                "psr-0": {
                    "Doctrine\\Common\\Lexer\\": "lib/"
                }
            },
            "notification-url": "https://packagist.org/downloads/",
            "license": [
                "MIT"
            ],
            "authors": [
                {
                    "name": "Roman Borschel",
                    "email": "roman@code-factory.org"
                },
                {
                    "name": "Guilherme Blanco",
                    "email": "guilhermeblanco@gmail.com"
                },
                {
                    "name": "Johannes Schmitt",
                    "email": "schmittjoh@gmail.com"
                }
            ],
            "description": "Base library for a lexer that can be used in Top-Down, Recursive Descent Parsers.",
            "homepage": "http://www.doctrine-project.org",
            "keywords": [
                "lexer",
                "parser"
            ],
            "time": "2014-09-09T13:34:57+00:00"
        },
        {
            "name": "friendsofphp/php-cs-fixer",
            "version": "v2.11.1",
            "source": {
                "type": "git",
                "url": "https://github.com/FriendsOfPHP/PHP-CS-Fixer.git",
                "reference": "ad94441c17b8ef096e517acccdbf3238af8a2da8"
            },
            "dist": {
                "type": "zip",
                "url": "https://api.github.com/repos/FriendsOfPHP/PHP-CS-Fixer/zipball/ad94441c17b8ef096e517acccdbf3238af8a2da8",
                "reference": "ad94441c17b8ef096e517acccdbf3238af8a2da8",
                "shasum": ""
            },
            "require": {
                "composer/semver": "^1.4",
                "doctrine/annotations": "^1.2",
                "ext-json": "*",
                "ext-tokenizer": "*",
                "php": "^5.6 || >=7.0 <7.3",
                "php-cs-fixer/diff": "^1.3",
                "symfony/console": "^3.2 || ^4.0",
                "symfony/event-dispatcher": "^3.0 || ^4.0",
                "symfony/filesystem": "^3.0 || ^4.0",
                "symfony/finder": "^3.0 || ^4.0",
                "symfony/options-resolver": "^3.0 || ^4.0",
                "symfony/polyfill-php70": "^1.0",
                "symfony/polyfill-php72": "^1.4",
                "symfony/process": "^3.0 || ^4.0",
                "symfony/stopwatch": "^3.0 || ^4.0"
            },
            "conflict": {
                "hhvm": "*"
            },
            "require-dev": {
                "johnkary/phpunit-speedtrap": "^1.1 || ^2.0 || ^3.0",
                "justinrainbow/json-schema": "^5.0",
                "keradus/cli-executor": "^1.0",
                "mikey179/vfsstream": "^1.6",
                "php-coveralls/php-coveralls": "^2.0",
                "php-cs-fixer/accessible-object": "^1.0",
                "phpunit/phpunit": "^5.7.23 || ^6.4.3 || ^7.0",
                "phpunitgoodpractices/traits": "^1.3.1",
                "symfony/phpunit-bridge": "^3.2.2 || ^4.0"
            },
            "suggest": {
                "ext-mbstring": "For handling non-UTF8 characters in cache signature.",
                "symfony/polyfill-mbstring": "When enabling `ext-mbstring` is not possible."
            },
            "bin": [
                "php-cs-fixer"
            ],
            "type": "application",
            "extra": {
                "branch-alias": {
                    "dev-master": "2.11-dev"
                }
            },
            "autoload": {
                "psr-4": {
                    "PhpCsFixer\\": "src/"
                },
                "classmap": [
                    "tests/Test/AbstractFixerTestCase.php",
                    "tests/Test/AbstractIntegrationCaseFactory.php",
                    "tests/Test/AbstractIntegrationTestCase.php",
                    "tests/Test/Assert/AssertTokensTrait.php",
                    "tests/Test/Constraint/SameStringsConstraint.php",
                    "tests/Test/Constraint/SameStringsConstraintForV5.php",
                    "tests/Test/Constraint/SameStringsConstraintForV7.php",
                    "tests/Test/IntegrationCase.php",
                    "tests/Test/IntegrationCaseFactory.php",
                    "tests/Test/IntegrationCaseFactoryInterface.php",
                    "tests/Test/InternalIntegrationCaseFactory.php",
                    "tests/TestCase.php"
                ]
            },
            "notification-url": "https://packagist.org/downloads/",
            "license": [
                "MIT"
            ],
            "authors": [
                {
                    "name": "Dariusz Rumiński",
                    "email": "dariusz.ruminski@gmail.com"
                },
                {
                    "name": "Fabien Potencier",
                    "email": "fabien@symfony.com"
                }
            ],
            "description": "A tool to automatically fix PHP code style",
            "time": "2018-03-21T17:41:26+00:00"
        },
        {
            "name": "instaclick/php-webdriver",
            "version": "1.4.5",
            "source": {
                "type": "git",
                "url": "https://github.com/instaclick/php-webdriver.git",
                "reference": "6fa959452e774dcaed543faad3a9d1a37d803327"
            },
            "dist": {
                "type": "zip",
                "url": "https://api.github.com/repos/instaclick/php-webdriver/zipball/6fa959452e774dcaed543faad3a9d1a37d803327",
                "reference": "6fa959452e774dcaed543faad3a9d1a37d803327",
                "shasum": ""
            },
            "require": {
                "ext-curl": "*",
                "php": ">=5.3.2"
            },
            "require-dev": {
                "phpunit/phpunit": "^4.8",
                "satooshi/php-coveralls": "^1.0||^2.0"
            },
            "type": "library",
            "extra": {
                "branch-alias": {
                    "dev-master": "1.4.x-dev"
                }
            },
            "autoload": {
                "psr-0": {
                    "WebDriver": "lib/"
                }
            },
            "notification-url": "https://packagist.org/downloads/",
            "license": [
                "Apache-2.0"
            ],
            "authors": [
                {
                    "name": "Justin Bishop",
                    "email": "jubishop@gmail.com",
                    "role": "Developer"
                },
                {
                    "name": "Anthon Pang",
                    "email": "apang@softwaredevelopment.ca",
                    "role": "Fork Maintainer"
                }
            ],
            "description": "PHP WebDriver for Selenium 2",
            "homepage": "http://instaclick.com/",
            "keywords": [
                "browser",
                "selenium",
                "webdriver",
                "webtest"
            ],
            "time": "2017-06-30T04:02:48+00:00"
        },
        {
            "name": "myclabs/deep-copy",
            "version": "1.7.0",
            "source": {
                "type": "git",
                "url": "https://github.com/myclabs/DeepCopy.git",
                "reference": "3b8a3a99ba1f6a3952ac2747d989303cbd6b7a3e"
            },
            "dist": {
                "type": "zip",
                "url": "https://api.github.com/repos/myclabs/DeepCopy/zipball/3b8a3a99ba1f6a3952ac2747d989303cbd6b7a3e",
                "reference": "3b8a3a99ba1f6a3952ac2747d989303cbd6b7a3e",
                "shasum": ""
            },
            "require": {
                "php": "^5.6 || ^7.0"
            },
            "require-dev": {
                "doctrine/collections": "^1.0",
                "doctrine/common": "^2.6",
                "phpunit/phpunit": "^4.1"
            },
            "type": "library",
            "autoload": {
                "psr-4": {
                    "DeepCopy\\": "src/DeepCopy/"
                },
                "files": [
                    "src/DeepCopy/deep_copy.php"
                ]
            },
            "notification-url": "https://packagist.org/downloads/",
            "license": [
                "MIT"
            ],
            "description": "Create deep copies (clones) of your objects",
            "keywords": [
                "clone",
                "copy",
                "duplicate",
                "object",
                "object graph"
            ],
            "time": "2017-10-19T19:58:43+00:00"
        },
        {
            "name": "pdepend/pdepend",
            "version": "2.5.2",
            "source": {
                "type": "git",
                "url": "https://github.com/pdepend/pdepend.git",
                "reference": "9daf26d0368d4a12bed1cacae1a9f3a6f0adf239"
            },
            "dist": {
                "type": "zip",
                "url": "https://api.github.com/repos/pdepend/pdepend/zipball/9daf26d0368d4a12bed1cacae1a9f3a6f0adf239",
                "reference": "9daf26d0368d4a12bed1cacae1a9f3a6f0adf239",
                "shasum": ""
            },
            "require": {
                "php": ">=5.3.7",
                "symfony/config": "^2.3.0|^3|^4",
                "symfony/dependency-injection": "^2.3.0|^3|^4",
                "symfony/filesystem": "^2.3.0|^3|^4"
            },
            "require-dev": {
                "phpunit/phpunit": "^4.8|^5.7",
                "squizlabs/php_codesniffer": "^2.0.0"
            },
            "bin": [
                "src/bin/pdepend"
            ],
            "type": "library",
            "autoload": {
                "psr-4": {
                    "PDepend\\": "src/main/php/PDepend"
                }
            },
            "notification-url": "https://packagist.org/downloads/",
            "license": [
                "BSD-3-Clause"
            ],
            "description": "Official version of pdepend to be handled with Composer",
            "time": "2017-12-13T13:21:38+00:00"
        },
        {
            "name": "phar-io/manifest",
            "version": "1.0.1",
            "source": {
                "type": "git",
                "url": "https://github.com/phar-io/manifest.git",
                "reference": "2df402786ab5368a0169091f61a7c1e0eb6852d0"
            },
            "dist": {
                "type": "zip",
                "url": "https://api.github.com/repos/phar-io/manifest/zipball/2df402786ab5368a0169091f61a7c1e0eb6852d0",
                "reference": "2df402786ab5368a0169091f61a7c1e0eb6852d0",
                "shasum": ""
            },
            "require": {
                "ext-dom": "*",
                "ext-phar": "*",
                "phar-io/version": "^1.0.1",
                "php": "^5.6 || ^7.0"
            },
            "type": "library",
            "extra": {
                "branch-alias": {
                    "dev-master": "1.0.x-dev"
                }
            },
            "autoload": {
                "classmap": [
                    "src/"
                ]
            },
            "notification-url": "https://packagist.org/downloads/",
            "license": [
                "BSD-3-Clause"
            ],
            "authors": [
                {
                    "name": "Arne Blankerts",
                    "email": "arne@blankerts.de",
                    "role": "Developer"
                },
                {
                    "name": "Sebastian Heuer",
                    "email": "sebastian@phpeople.de",
                    "role": "Developer"
                },
                {
                    "name": "Sebastian Bergmann",
                    "email": "sebastian@phpunit.de",
                    "role": "Developer"
                }
            ],
            "description": "Component for reading phar.io manifest information from a PHP Archive (PHAR)",
            "time": "2017-03-05T18:14:27+00:00"
        },
        {
            "name": "phar-io/version",
            "version": "1.0.1",
            "source": {
                "type": "git",
                "url": "https://github.com/phar-io/version.git",
                "reference": "a70c0ced4be299a63d32fa96d9281d03e94041df"
            },
            "dist": {
                "type": "zip",
                "url": "https://api.github.com/repos/phar-io/version/zipball/a70c0ced4be299a63d32fa96d9281d03e94041df",
                "reference": "a70c0ced4be299a63d32fa96d9281d03e94041df",
                "shasum": ""
            },
            "require": {
                "php": "^5.6 || ^7.0"
            },
            "type": "library",
            "autoload": {
                "classmap": [
                    "src/"
                ]
            },
            "notification-url": "https://packagist.org/downloads/",
            "license": [
                "BSD-3-Clause"
            ],
            "authors": [
                {
                    "name": "Arne Blankerts",
                    "email": "arne@blankerts.de",
                    "role": "Developer"
                },
                {
                    "name": "Sebastian Heuer",
                    "email": "sebastian@phpeople.de",
                    "role": "Developer"
                },
                {
                    "name": "Sebastian Bergmann",
                    "email": "sebastian@phpunit.de",
                    "role": "Developer"
                }
            ],
            "description": "Library for handling version information and constraints",
            "time": "2017-03-05T17:38:23+00:00"
        },
        {
            "name": "php-cs-fixer/diff",
            "version": "v1.3.0",
            "source": {
                "type": "git",
                "url": "https://github.com/PHP-CS-Fixer/diff.git",
                "reference": "78bb099e9c16361126c86ce82ec4405ebab8e756"
            },
            "dist": {
                "type": "zip",
                "url": "https://api.github.com/repos/PHP-CS-Fixer/diff/zipball/78bb099e9c16361126c86ce82ec4405ebab8e756",
                "reference": "78bb099e9c16361126c86ce82ec4405ebab8e756",
                "shasum": ""
            },
            "require": {
                "php": "^5.6 || ^7.0"
            },
            "require-dev": {
                "phpunit/phpunit": "^5.7.23 || ^6.4.3",
                "symfony/process": "^3.3"
            },
            "type": "library",
            "autoload": {
                "classmap": [
                    "src/"
                ]
            },
            "notification-url": "https://packagist.org/downloads/",
            "license": [
                "BSD-3-Clause"
            ],
            "authors": [
                {
                    "name": "Kore Nordmann",
                    "email": "mail@kore-nordmann.de"
                },
                {
                    "name": "Sebastian Bergmann",
                    "email": "sebastian@phpunit.de"
                },
                {
                    "name": "SpacePossum"
                }
            ],
            "description": "sebastian/diff v2 backport support for PHP5.6",
            "homepage": "https://github.com/PHP-CS-Fixer",
            "keywords": [
                "diff"
            ],
            "time": "2018-02-15T16:58:55+00:00"
        },
        {
            "name": "phpdocumentor/reflection-common",
            "version": "1.0.1",
            "source": {
                "type": "git",
                "url": "https://github.com/phpDocumentor/ReflectionCommon.git",
                "reference": "21bdeb5f65d7ebf9f43b1b25d404f87deab5bfb6"
            },
            "dist": {
                "type": "zip",
                "url": "https://api.github.com/repos/phpDocumentor/ReflectionCommon/zipball/21bdeb5f65d7ebf9f43b1b25d404f87deab5bfb6",
                "reference": "21bdeb5f65d7ebf9f43b1b25d404f87deab5bfb6",
                "shasum": ""
            },
            "require": {
                "php": ">=5.5"
            },
            "require-dev": {
                "phpunit/phpunit": "^4.6"
            },
            "type": "library",
            "extra": {
                "branch-alias": {
                    "dev-master": "1.0.x-dev"
                }
            },
            "autoload": {
                "psr-4": {
                    "phpDocumentor\\Reflection\\": [
                        "src"
                    ]
                }
            },
            "notification-url": "https://packagist.org/downloads/",
            "license": [
                "MIT"
            ],
            "authors": [
                {
                    "name": "Jaap van Otterdijk",
                    "email": "opensource@ijaap.nl"
                }
            ],
            "description": "Common reflection classes used by phpdocumentor to reflect the code structure",
            "homepage": "http://www.phpdoc.org",
            "keywords": [
                "FQSEN",
                "phpDocumentor",
                "phpdoc",
                "reflection",
                "static analysis"
            ],
            "time": "2017-09-11T18:02:19+00:00"
        },
        {
            "name": "phpdocumentor/reflection-docblock",
            "version": "4.3.0",
            "source": {
                "type": "git",
                "url": "https://github.com/phpDocumentor/ReflectionDocBlock.git",
                "reference": "94fd0001232e47129dd3504189fa1c7225010d08"
            },
            "dist": {
                "type": "zip",
                "url": "https://api.github.com/repos/phpDocumentor/ReflectionDocBlock/zipball/94fd0001232e47129dd3504189fa1c7225010d08",
                "reference": "94fd0001232e47129dd3504189fa1c7225010d08",
                "shasum": ""
            },
            "require": {
                "php": "^7.0",
                "phpdocumentor/reflection-common": "^1.0.0",
                "phpdocumentor/type-resolver": "^0.4.0",
                "webmozart/assert": "^1.0"
            },
            "require-dev": {
                "doctrine/instantiator": "~1.0.5",
                "mockery/mockery": "^1.0",
                "phpunit/phpunit": "^6.4"
            },
            "type": "library",
            "extra": {
                "branch-alias": {
                    "dev-master": "4.x-dev"
                }
            },
            "autoload": {
                "psr-4": {
                    "phpDocumentor\\Reflection\\": [
                        "src/"
                    ]
                }
            },
            "notification-url": "https://packagist.org/downloads/",
            "license": [
                "MIT"
            ],
            "authors": [
                {
                    "name": "Mike van Riel",
                    "email": "me@mikevanriel.com"
                }
            ],
            "description": "With this component, a library can provide support for annotations via DocBlocks or otherwise retrieve information that is embedded in a DocBlock.",
            "time": "2017-11-30T07:14:17+00:00"
        },
        {
            "name": "phpdocumentor/type-resolver",
            "version": "0.4.0",
            "source": {
                "type": "git",
                "url": "https://github.com/phpDocumentor/TypeResolver.git",
                "reference": "9c977708995954784726e25d0cd1dddf4e65b0f7"
            },
            "dist": {
                "type": "zip",
                "url": "https://api.github.com/repos/phpDocumentor/TypeResolver/zipball/9c977708995954784726e25d0cd1dddf4e65b0f7",
                "reference": "9c977708995954784726e25d0cd1dddf4e65b0f7",
                "shasum": ""
            },
            "require": {
                "php": "^5.5 || ^7.0",
                "phpdocumentor/reflection-common": "^1.0"
            },
            "require-dev": {
                "mockery/mockery": "^0.9.4",
                "phpunit/phpunit": "^5.2||^4.8.24"
            },
            "type": "library",
            "extra": {
                "branch-alias": {
                    "dev-master": "1.0.x-dev"
                }
            },
            "autoload": {
                "psr-4": {
                    "phpDocumentor\\Reflection\\": [
                        "src/"
                    ]
                }
            },
            "notification-url": "https://packagist.org/downloads/",
            "license": [
                "MIT"
            ],
            "authors": [
                {
                    "name": "Mike van Riel",
                    "email": "me@mikevanriel.com"
                }
            ],
            "time": "2017-07-14T14:27:02+00:00"
        },
        {
            "name": "phploc/phploc",
            "version": "4.0.1",
            "source": {
                "type": "git",
                "url": "https://github.com/sebastianbergmann/phploc.git",
                "reference": "6a8a9416517b82d6326ac9c2d040ad53c13654eb"
            },
            "dist": {
                "type": "zip",
                "url": "https://api.github.com/repos/sebastianbergmann/phploc/zipball/6a8a9416517b82d6326ac9c2d040ad53c13654eb",
                "reference": "6a8a9416517b82d6326ac9c2d040ad53c13654eb",
                "shasum": ""
            },
            "require": {
                "php": "^5.6 || ^7.0",
                "sebastian/finder-facade": "^1.1",
                "sebastian/version": "^2.0",
                "symfony/console": "^2.7|^3.0|^4.0"
            },
            "bin": [
                "phploc"
            ],
            "type": "library",
            "extra": {
                "branch-alias": {
                    "dev-master": "4.0-dev"
                }
            },
            "autoload": {
                "classmap": [
                    "src/"
                ]
            },
            "notification-url": "https://packagist.org/downloads/",
            "license": [
                "BSD-3-Clause"
            ],
            "authors": [
                {
                    "name": "Sebastian Bergmann",
                    "email": "sebastian@phpunit.de",
                    "role": "lead"
                }
            ],
            "description": "A tool for quickly measuring the size of a PHP project.",
            "homepage": "https://github.com/sebastianbergmann/phploc",
            "time": "2017-11-18T17:35:43+00:00"
        },
        {
            "name": "phpmd/phpmd",
            "version": "2.6.0",
            "source": {
                "type": "git",
                "url": "https://github.com/phpmd/phpmd.git",
                "reference": "4e9924b2c157a3eb64395460fcf56b31badc8374"
            },
            "dist": {
                "type": "zip",
                "url": "https://api.github.com/repos/phpmd/phpmd/zipball/4e9924b2c157a3eb64395460fcf56b31badc8374",
                "reference": "4e9924b2c157a3eb64395460fcf56b31badc8374",
                "shasum": ""
            },
            "require": {
                "ext-xml": "*",
                "pdepend/pdepend": "^2.5",
                "php": ">=5.3.9"
            },
            "require-dev": {
                "phpunit/phpunit": "^4.0",
                "squizlabs/php_codesniffer": "^2.0"
            },
            "bin": [
                "src/bin/phpmd"
            ],
            "type": "project",
            "autoload": {
                "psr-0": {
                    "PHPMD\\": "src/main/php"
                }
            },
            "notification-url": "https://packagist.org/downloads/",
            "license": [
                "BSD-3-Clause"
            ],
            "authors": [
                {
                    "name": "Manuel Pichler",
                    "email": "github@manuel-pichler.de",
                    "homepage": "https://github.com/manuelpichler",
                    "role": "Project Founder"
                },
                {
                    "name": "Other contributors",
                    "homepage": "https://github.com/phpmd/phpmd/graphs/contributors",
                    "role": "Contributors"
                },
                {
                    "name": "Marc Würth",
                    "email": "ravage@bluewin.ch",
                    "homepage": "https://github.com/ravage84",
                    "role": "Project Maintainer"
                }
            ],
            "description": "PHPMD is a spin-off project of PHP Depend and aims to be a PHP equivalent of the well known Java tool PMD.",
            "homepage": "http://phpmd.org/",
            "keywords": [
                "mess detection",
                "mess detector",
                "pdepend",
                "phpmd",
                "pmd"
            ],
            "time": "2017-01-20T14:41:10+00:00"
        },
        {
            "name": "phpspec/prophecy",
            "version": "1.8.0",
            "source": {
                "type": "git",
                "url": "https://github.com/phpspec/prophecy.git",
                "reference": "4ba436b55987b4bf311cb7c6ba82aa528aac0a06"
            },
            "dist": {
                "type": "zip",
                "url": "https://api.github.com/repos/phpspec/prophecy/zipball/4ba436b55987b4bf311cb7c6ba82aa528aac0a06",
                "reference": "4ba436b55987b4bf311cb7c6ba82aa528aac0a06",
                "shasum": ""
            },
            "require": {
                "doctrine/instantiator": "^1.0.2",
                "php": "^5.3|^7.0",
                "phpdocumentor/reflection-docblock": "^2.0|^3.0.2|^4.0",
                "sebastian/comparator": "^1.1|^2.0|^3.0",
                "sebastian/recursion-context": "^1.0|^2.0|^3.0"
            },
            "require-dev": {
                "phpspec/phpspec": "^2.5|^3.2",
                "phpunit/phpunit": "^4.8.35 || ^5.7 || ^6.5 || ^7.1"
            },
            "type": "library",
            "extra": {
                "branch-alias": {
                    "dev-master": "1.8.x-dev"
                }
            },
            "autoload": {
                "psr-0": {
                    "Prophecy\\": "src/"
                }
            },
            "notification-url": "https://packagist.org/downloads/",
            "license": [
                "MIT"
            ],
            "authors": [
                {
                    "name": "Konstantin Kudryashov",
                    "email": "ever.zet@gmail.com",
                    "homepage": "http://everzet.com"
                },
                {
                    "name": "Marcello Duarte",
                    "email": "marcello.duarte@gmail.com"
                }
            ],
            "description": "Highly opinionated mocking framework for PHP 5.3+",
            "homepage": "https://github.com/phpspec/prophecy",
            "keywords": [
                "Double",
                "Dummy",
                "fake",
                "mock",
                "spy",
                "stub"
            ],
            "time": "2018-08-05T17:53:17+00:00"
        },
        {
            "name": "phpunit/php-code-coverage",
            "version": "5.3.2",
            "source": {
                "type": "git",
                "url": "https://github.com/sebastianbergmann/php-code-coverage.git",
                "reference": "c89677919c5dd6d3b3852f230a663118762218ac"
            },
            "dist": {
                "type": "zip",
                "url": "https://api.github.com/repos/sebastianbergmann/php-code-coverage/zipball/c89677919c5dd6d3b3852f230a663118762218ac",
                "reference": "c89677919c5dd6d3b3852f230a663118762218ac",
                "shasum": ""
            },
            "require": {
                "ext-dom": "*",
                "ext-xmlwriter": "*",
                "php": "^7.0",
                "phpunit/php-file-iterator": "^1.4.2",
                "phpunit/php-text-template": "^1.2.1",
                "phpunit/php-token-stream": "^2.0.1",
                "sebastian/code-unit-reverse-lookup": "^1.0.1",
                "sebastian/environment": "^3.0",
                "sebastian/version": "^2.0.1",
                "theseer/tokenizer": "^1.1"
            },
            "require-dev": {
                "phpunit/phpunit": "^6.0"
            },
            "suggest": {
                "ext-xdebug": "^2.5.5"
            },
            "type": "library",
            "extra": {
                "branch-alias": {
                    "dev-master": "5.3.x-dev"
                }
            },
            "autoload": {
                "classmap": [
                    "src/"
                ]
            },
            "notification-url": "https://packagist.org/downloads/",
            "license": [
                "BSD-3-Clause"
            ],
            "authors": [
                {
                    "name": "Sebastian Bergmann",
                    "email": "sebastian@phpunit.de",
                    "role": "lead"
                }
            ],
            "description": "Library that provides collection, processing, and rendering functionality for PHP code coverage information.",
            "homepage": "https://github.com/sebastianbergmann/php-code-coverage",
            "keywords": [
                "coverage",
                "testing",
                "xunit"
            ],
            "time": "2018-04-06T15:36:58+00:00"
        },
        {
            "name": "phpunit/php-file-iterator",
            "version": "1.4.5",
            "source": {
                "type": "git",
                "url": "https://github.com/sebastianbergmann/php-file-iterator.git",
                "reference": "730b01bc3e867237eaac355e06a36b85dd93a8b4"
            },
            "dist": {
                "type": "zip",
                "url": "https://api.github.com/repos/sebastianbergmann/php-file-iterator/zipball/730b01bc3e867237eaac355e06a36b85dd93a8b4",
                "reference": "730b01bc3e867237eaac355e06a36b85dd93a8b4",
                "shasum": ""
            },
            "require": {
                "php": ">=5.3.3"
            },
            "type": "library",
            "extra": {
                "branch-alias": {
                    "dev-master": "1.4.x-dev"
                }
            },
            "autoload": {
                "classmap": [
                    "src/"
                ]
            },
            "notification-url": "https://packagist.org/downloads/",
            "license": [
                "BSD-3-Clause"
            ],
            "authors": [
                {
                    "name": "Sebastian Bergmann",
                    "email": "sb@sebastian-bergmann.de",
                    "role": "lead"
                }
            ],
            "description": "FilterIterator implementation that filters files based on a list of suffixes.",
            "homepage": "https://github.com/sebastianbergmann/php-file-iterator/",
            "keywords": [
                "filesystem",
                "iterator"
            ],
            "time": "2017-11-27T13:52:08+00:00"
        },
        {
            "name": "phpunit/php-text-template",
            "version": "1.2.1",
            "source": {
                "type": "git",
                "url": "https://github.com/sebastianbergmann/php-text-template.git",
                "reference": "31f8b717e51d9a2afca6c9f046f5d69fc27c8686"
            },
            "dist": {
                "type": "zip",
                "url": "https://api.github.com/repos/sebastianbergmann/php-text-template/zipball/31f8b717e51d9a2afca6c9f046f5d69fc27c8686",
                "reference": "31f8b717e51d9a2afca6c9f046f5d69fc27c8686",
                "shasum": ""
            },
            "require": {
                "php": ">=5.3.3"
            },
            "type": "library",
            "autoload": {
                "classmap": [
                    "src/"
                ]
            },
            "notification-url": "https://packagist.org/downloads/",
            "license": [
                "BSD-3-Clause"
            ],
            "authors": [
                {
                    "name": "Sebastian Bergmann",
                    "email": "sebastian@phpunit.de",
                    "role": "lead"
                }
            ],
            "description": "Simple template engine.",
            "homepage": "https://github.com/sebastianbergmann/php-text-template/",
            "keywords": [
                "template"
            ],
            "time": "2015-06-21T13:50:34+00:00"
        },
        {
            "name": "phpunit/php-timer",
            "version": "1.0.9",
            "source": {
                "type": "git",
                "url": "https://github.com/sebastianbergmann/php-timer.git",
                "reference": "3dcf38ca72b158baf0bc245e9184d3fdffa9c46f"
            },
            "dist": {
                "type": "zip",
                "url": "https://api.github.com/repos/sebastianbergmann/php-timer/zipball/3dcf38ca72b158baf0bc245e9184d3fdffa9c46f",
                "reference": "3dcf38ca72b158baf0bc245e9184d3fdffa9c46f",
                "shasum": ""
            },
            "require": {
                "php": "^5.3.3 || ^7.0"
            },
            "require-dev": {
                "phpunit/phpunit": "^4.8.35 || ^5.7 || ^6.0"
            },
            "type": "library",
            "extra": {
                "branch-alias": {
                    "dev-master": "1.0-dev"
                }
            },
            "autoload": {
                "classmap": [
                    "src/"
                ]
            },
            "notification-url": "https://packagist.org/downloads/",
            "license": [
                "BSD-3-Clause"
            ],
            "authors": [
                {
                    "name": "Sebastian Bergmann",
                    "email": "sb@sebastian-bergmann.de",
                    "role": "lead"
                }
            ],
            "description": "Utility class for timing",
            "homepage": "https://github.com/sebastianbergmann/php-timer/",
            "keywords": [
                "timer"
            ],
            "time": "2017-02-26T11:10:40+00:00"
        },
        {
            "name": "phpunit/php-token-stream",
            "version": "2.0.2",
            "source": {
                "type": "git",
                "url": "https://github.com/sebastianbergmann/php-token-stream.git",
                "reference": "791198a2c6254db10131eecfe8c06670700904db"
            },
            "dist": {
                "type": "zip",
                "url": "https://api.github.com/repos/sebastianbergmann/php-token-stream/zipball/791198a2c6254db10131eecfe8c06670700904db",
                "reference": "791198a2c6254db10131eecfe8c06670700904db",
                "shasum": ""
            },
            "require": {
                "ext-tokenizer": "*",
                "php": "^7.0"
            },
            "require-dev": {
                "phpunit/phpunit": "^6.2.4"
            },
            "type": "library",
            "extra": {
                "branch-alias": {
                    "dev-master": "2.0-dev"
                }
            },
            "autoload": {
                "classmap": [
                    "src/"
                ]
            },
            "notification-url": "https://packagist.org/downloads/",
            "license": [
                "BSD-3-Clause"
            ],
            "authors": [
                {
                    "name": "Sebastian Bergmann",
                    "email": "sebastian@phpunit.de"
                }
            ],
            "description": "Wrapper around PHP's tokenizer extension.",
            "homepage": "https://github.com/sebastianbergmann/php-token-stream/",
            "keywords": [
                "tokenizer"
            ],
            "time": "2017-11-27T05:48:46+00:00"
        },
        {
            "name": "phpunit/phpunit",
            "version": "6.5.8",
            "source": {
                "type": "git",
                "url": "https://github.com/sebastianbergmann/phpunit.git",
                "reference": "4f21a3c6b97c42952fd5c2837bb354ec0199b97b"
            },
            "dist": {
                "type": "zip",
                "url": "https://api.github.com/repos/sebastianbergmann/phpunit/zipball/4f21a3c6b97c42952fd5c2837bb354ec0199b97b",
                "reference": "4f21a3c6b97c42952fd5c2837bb354ec0199b97b",
                "shasum": ""
            },
            "require": {
                "ext-dom": "*",
                "ext-json": "*",
                "ext-libxml": "*",
                "ext-mbstring": "*",
                "ext-xml": "*",
                "myclabs/deep-copy": "^1.6.1",
                "phar-io/manifest": "^1.0.1",
                "phar-io/version": "^1.0",
                "php": "^7.0",
                "phpspec/prophecy": "^1.7",
                "phpunit/php-code-coverage": "^5.3",
                "phpunit/php-file-iterator": "^1.4.3",
                "phpunit/php-text-template": "^1.2.1",
                "phpunit/php-timer": "^1.0.9",
                "phpunit/phpunit-mock-objects": "^5.0.5",
                "sebastian/comparator": "^2.1",
                "sebastian/diff": "^2.0",
                "sebastian/environment": "^3.1",
                "sebastian/exporter": "^3.1",
                "sebastian/global-state": "^2.0",
                "sebastian/object-enumerator": "^3.0.3",
                "sebastian/resource-operations": "^1.0",
                "sebastian/version": "^2.0.1"
            },
            "conflict": {
                "phpdocumentor/reflection-docblock": "3.0.2",
                "phpunit/dbunit": "<3.0"
            },
            "require-dev": {
                "ext-pdo": "*"
            },
            "suggest": {
                "ext-xdebug": "*",
                "phpunit/php-invoker": "^1.1"
            },
            "bin": [
                "phpunit"
            ],
            "type": "library",
            "extra": {
                "branch-alias": {
                    "dev-master": "6.5.x-dev"
                }
            },
            "autoload": {
                "classmap": [
                    "src/"
                ]
            },
            "notification-url": "https://packagist.org/downloads/",
            "license": [
                "BSD-3-Clause"
            ],
            "authors": [
                {
                    "name": "Sebastian Bergmann",
                    "email": "sebastian@phpunit.de",
                    "role": "lead"
                }
            ],
            "description": "The PHP Unit Testing framework.",
            "homepage": "https://phpunit.de/",
            "keywords": [
                "phpunit",
                "testing",
                "xunit"
            ],
            "time": "2018-04-10T11:38:34+00:00"
        },
        {
            "name": "phpunit/phpunit-mock-objects",
<<<<<<< HEAD
            "version": "5.0.8",
            "source": {
                "type": "git",
                "url": "https://github.com/sebastianbergmann/phpunit-mock-objects.git",
                "reference": "6f9a3c8bf34188a2b53ce2ae7a126089c53e0a9f"
            },
            "dist": {
                "type": "zip",
                "url": "https://api.github.com/repos/sebastianbergmann/phpunit-mock-objects/zipball/6f9a3c8bf34188a2b53ce2ae7a126089c53e0a9f",
                "reference": "6f9a3c8bf34188a2b53ce2ae7a126089c53e0a9f",
=======
            "version": "5.0.10",
            "source": {
                "type": "git",
                "url": "https://github.com/sebastianbergmann/phpunit-mock-objects.git",
                "reference": "cd1cf05c553ecfec36b170070573e540b67d3f1f"
            },
            "dist": {
                "type": "zip",
                "url": "https://api.github.com/repos/sebastianbergmann/phpunit-mock-objects/zipball/cd1cf05c553ecfec36b170070573e540b67d3f1f",
                "reference": "cd1cf05c553ecfec36b170070573e540b67d3f1f",
>>>>>>> d237a240
                "shasum": ""
            },
            "require": {
                "doctrine/instantiator": "^1.0.5",
                "php": "^7.0",
                "phpunit/php-text-template": "^1.2.1",
                "sebastian/exporter": "^3.1"
            },
            "conflict": {
                "phpunit/phpunit": "<6.0"
            },
            "require-dev": {
                "phpunit/phpunit": "^6.5.11"
            },
            "suggest": {
                "ext-soap": "*"
            },
            "type": "library",
            "extra": {
                "branch-alias": {
                    "dev-master": "5.0.x-dev"
                }
            },
            "autoload": {
                "classmap": [
                    "src/"
                ]
            },
            "notification-url": "https://packagist.org/downloads/",
            "license": [
                "BSD-3-Clause"
            ],
            "authors": [
                {
                    "name": "Sebastian Bergmann",
                    "email": "sebastian@phpunit.de",
                    "role": "lead"
                }
            ],
            "description": "Mock Object library for PHPUnit",
            "homepage": "https://github.com/sebastianbergmann/phpunit-mock-objects/",
            "keywords": [
                "mock",
                "xunit"
            ],
<<<<<<< HEAD
            "time": "2018-07-13T03:27:23+00:00"
=======
            "time": "2018-08-09T05:50:03+00:00"
>>>>>>> d237a240
        },
        {
            "name": "sebastian/code-unit-reverse-lookup",
            "version": "1.0.1",
            "source": {
                "type": "git",
                "url": "https://github.com/sebastianbergmann/code-unit-reverse-lookup.git",
                "reference": "4419fcdb5eabb9caa61a27c7a1db532a6b55dd18"
            },
            "dist": {
                "type": "zip",
                "url": "https://api.github.com/repos/sebastianbergmann/code-unit-reverse-lookup/zipball/4419fcdb5eabb9caa61a27c7a1db532a6b55dd18",
                "reference": "4419fcdb5eabb9caa61a27c7a1db532a6b55dd18",
                "shasum": ""
            },
            "require": {
                "php": "^5.6 || ^7.0"
            },
            "require-dev": {
                "phpunit/phpunit": "^5.7 || ^6.0"
            },
            "type": "library",
            "extra": {
                "branch-alias": {
                    "dev-master": "1.0.x-dev"
                }
            },
            "autoload": {
                "classmap": [
                    "src/"
                ]
            },
            "notification-url": "https://packagist.org/downloads/",
            "license": [
                "BSD-3-Clause"
            ],
            "authors": [
                {
                    "name": "Sebastian Bergmann",
                    "email": "sebastian@phpunit.de"
                }
            ],
            "description": "Looks up which function or method a line of code belongs to",
            "homepage": "https://github.com/sebastianbergmann/code-unit-reverse-lookup/",
            "time": "2017-03-04T06:30:41+00:00"
        },
        {
            "name": "sebastian/comparator",
            "version": "2.1.3",
            "source": {
                "type": "git",
                "url": "https://github.com/sebastianbergmann/comparator.git",
                "reference": "34369daee48eafb2651bea869b4b15d75ccc35f9"
            },
            "dist": {
                "type": "zip",
                "url": "https://api.github.com/repos/sebastianbergmann/comparator/zipball/34369daee48eafb2651bea869b4b15d75ccc35f9",
                "reference": "34369daee48eafb2651bea869b4b15d75ccc35f9",
                "shasum": ""
            },
            "require": {
                "php": "^7.0",
                "sebastian/diff": "^2.0 || ^3.0",
                "sebastian/exporter": "^3.1"
            },
            "require-dev": {
                "phpunit/phpunit": "^6.4"
            },
            "type": "library",
            "extra": {
                "branch-alias": {
                    "dev-master": "2.1.x-dev"
                }
            },
            "autoload": {
                "classmap": [
                    "src/"
                ]
            },
            "notification-url": "https://packagist.org/downloads/",
            "license": [
                "BSD-3-Clause"
            ],
            "authors": [
                {
                    "name": "Jeff Welch",
                    "email": "whatthejeff@gmail.com"
                },
                {
                    "name": "Volker Dusch",
                    "email": "github@wallbash.com"
                },
                {
                    "name": "Bernhard Schussek",
                    "email": "bschussek@2bepublished.at"
                },
                {
                    "name": "Sebastian Bergmann",
                    "email": "sebastian@phpunit.de"
                }
            ],
            "description": "Provides the functionality to compare PHP values for equality",
            "homepage": "https://github.com/sebastianbergmann/comparator",
            "keywords": [
                "comparator",
                "compare",
                "equality"
            ],
            "time": "2018-02-01T13:46:46+00:00"
        },
        {
            "name": "sebastian/diff",
            "version": "2.0.1",
            "source": {
                "type": "git",
                "url": "https://github.com/sebastianbergmann/diff.git",
                "reference": "347c1d8b49c5c3ee30c7040ea6fc446790e6bddd"
            },
            "dist": {
                "type": "zip",
                "url": "https://api.github.com/repos/sebastianbergmann/diff/zipball/347c1d8b49c5c3ee30c7040ea6fc446790e6bddd",
                "reference": "347c1d8b49c5c3ee30c7040ea6fc446790e6bddd",
                "shasum": ""
            },
            "require": {
                "php": "^7.0"
            },
            "require-dev": {
                "phpunit/phpunit": "^6.2"
            },
            "type": "library",
            "extra": {
                "branch-alias": {
                    "dev-master": "2.0-dev"
                }
            },
            "autoload": {
                "classmap": [
                    "src/"
                ]
            },
            "notification-url": "https://packagist.org/downloads/",
            "license": [
                "BSD-3-Clause"
            ],
            "authors": [
                {
                    "name": "Kore Nordmann",
                    "email": "mail@kore-nordmann.de"
                },
                {
                    "name": "Sebastian Bergmann",
                    "email": "sebastian@phpunit.de"
                }
            ],
            "description": "Diff implementation",
            "homepage": "https://github.com/sebastianbergmann/diff",
            "keywords": [
                "diff"
            ],
            "time": "2017-08-03T08:09:46+00:00"
        },
        {
            "name": "sebastian/environment",
            "version": "3.1.0",
            "source": {
                "type": "git",
                "url": "https://github.com/sebastianbergmann/environment.git",
                "reference": "cd0871b3975fb7fc44d11314fd1ee20925fce4f5"
            },
            "dist": {
                "type": "zip",
                "url": "https://api.github.com/repos/sebastianbergmann/environment/zipball/cd0871b3975fb7fc44d11314fd1ee20925fce4f5",
                "reference": "cd0871b3975fb7fc44d11314fd1ee20925fce4f5",
                "shasum": ""
            },
            "require": {
                "php": "^7.0"
            },
            "require-dev": {
                "phpunit/phpunit": "^6.1"
            },
            "type": "library",
            "extra": {
                "branch-alias": {
                    "dev-master": "3.1.x-dev"
                }
            },
            "autoload": {
                "classmap": [
                    "src/"
                ]
            },
            "notification-url": "https://packagist.org/downloads/",
            "license": [
                "BSD-3-Clause"
            ],
            "authors": [
                {
                    "name": "Sebastian Bergmann",
                    "email": "sebastian@phpunit.de"
                }
            ],
            "description": "Provides functionality to handle HHVM/PHP environments",
            "homepage": "http://www.github.com/sebastianbergmann/environment",
            "keywords": [
                "Xdebug",
                "environment",
                "hhvm"
            ],
            "time": "2017-07-01T08:51:00+00:00"
        },
        {
            "name": "sebastian/exporter",
            "version": "3.1.0",
            "source": {
                "type": "git",
                "url": "https://github.com/sebastianbergmann/exporter.git",
                "reference": "234199f4528de6d12aaa58b612e98f7d36adb937"
            },
            "dist": {
                "type": "zip",
                "url": "https://api.github.com/repos/sebastianbergmann/exporter/zipball/234199f4528de6d12aaa58b612e98f7d36adb937",
                "reference": "234199f4528de6d12aaa58b612e98f7d36adb937",
                "shasum": ""
            },
            "require": {
                "php": "^7.0",
                "sebastian/recursion-context": "^3.0"
            },
            "require-dev": {
                "ext-mbstring": "*",
                "phpunit/phpunit": "^6.0"
            },
            "type": "library",
            "extra": {
                "branch-alias": {
                    "dev-master": "3.1.x-dev"
                }
            },
            "autoload": {
                "classmap": [
                    "src/"
                ]
            },
            "notification-url": "https://packagist.org/downloads/",
            "license": [
                "BSD-3-Clause"
            ],
            "authors": [
                {
                    "name": "Jeff Welch",
                    "email": "whatthejeff@gmail.com"
                },
                {
                    "name": "Volker Dusch",
                    "email": "github@wallbash.com"
                },
                {
                    "name": "Bernhard Schussek",
                    "email": "bschussek@2bepublished.at"
                },
                {
                    "name": "Sebastian Bergmann",
                    "email": "sebastian@phpunit.de"
                },
                {
                    "name": "Adam Harvey",
                    "email": "aharvey@php.net"
                }
            ],
            "description": "Provides the functionality to export PHP variables for visualization",
            "homepage": "http://www.github.com/sebastianbergmann/exporter",
            "keywords": [
                "export",
                "exporter"
            ],
            "time": "2017-04-03T13:19:02+00:00"
        },
        {
            "name": "sebastian/finder-facade",
            "version": "1.2.2",
            "source": {
                "type": "git",
                "url": "https://github.com/sebastianbergmann/finder-facade.git",
                "reference": "4a3174709c2dc565fe5fb26fcf827f6a1fc7b09f"
            },
            "dist": {
                "type": "zip",
                "url": "https://api.github.com/repos/sebastianbergmann/finder-facade/zipball/4a3174709c2dc565fe5fb26fcf827f6a1fc7b09f",
                "reference": "4a3174709c2dc565fe5fb26fcf827f6a1fc7b09f",
                "shasum": ""
            },
            "require": {
                "symfony/finder": "~2.3|~3.0|~4.0",
                "theseer/fdomdocument": "~1.3"
            },
            "type": "library",
            "autoload": {
                "classmap": [
                    "src/"
                ]
            },
            "notification-url": "https://packagist.org/downloads/",
            "license": [
                "BSD-3-Clause"
            ],
            "authors": [
                {
                    "name": "Sebastian Bergmann",
                    "email": "sebastian@phpunit.de",
                    "role": "lead"
                }
            ],
            "description": "FinderFacade is a convenience wrapper for Symfony's Finder component.",
            "homepage": "https://github.com/sebastianbergmann/finder-facade",
            "time": "2017-11-18T17:31:49+00:00"
        },
        {
            "name": "sebastian/global-state",
            "version": "2.0.0",
            "source": {
                "type": "git",
                "url": "https://github.com/sebastianbergmann/global-state.git",
                "reference": "e8ba02eed7bbbb9e59e43dedd3dddeff4a56b0c4"
            },
            "dist": {
                "type": "zip",
                "url": "https://api.github.com/repos/sebastianbergmann/global-state/zipball/e8ba02eed7bbbb9e59e43dedd3dddeff4a56b0c4",
                "reference": "e8ba02eed7bbbb9e59e43dedd3dddeff4a56b0c4",
                "shasum": ""
            },
            "require": {
                "php": "^7.0"
            },
            "require-dev": {
                "phpunit/phpunit": "^6.0"
            },
            "suggest": {
                "ext-uopz": "*"
            },
            "type": "library",
            "extra": {
                "branch-alias": {
                    "dev-master": "2.0-dev"
                }
            },
            "autoload": {
                "classmap": [
                    "src/"
                ]
            },
            "notification-url": "https://packagist.org/downloads/",
            "license": [
                "BSD-3-Clause"
            ],
            "authors": [
                {
                    "name": "Sebastian Bergmann",
                    "email": "sebastian@phpunit.de"
                }
            ],
            "description": "Snapshotting of global state",
            "homepage": "http://www.github.com/sebastianbergmann/global-state",
            "keywords": [
                "global state"
            ],
            "time": "2017-04-27T15:39:26+00:00"
        },
        {
            "name": "sebastian/object-enumerator",
            "version": "3.0.3",
            "source": {
                "type": "git",
                "url": "https://github.com/sebastianbergmann/object-enumerator.git",
                "reference": "7cfd9e65d11ffb5af41198476395774d4c8a84c5"
            },
            "dist": {
                "type": "zip",
                "url": "https://api.github.com/repos/sebastianbergmann/object-enumerator/zipball/7cfd9e65d11ffb5af41198476395774d4c8a84c5",
                "reference": "7cfd9e65d11ffb5af41198476395774d4c8a84c5",
                "shasum": ""
            },
            "require": {
                "php": "^7.0",
                "sebastian/object-reflector": "^1.1.1",
                "sebastian/recursion-context": "^3.0"
            },
            "require-dev": {
                "phpunit/phpunit": "^6.0"
            },
            "type": "library",
            "extra": {
                "branch-alias": {
                    "dev-master": "3.0.x-dev"
                }
            },
            "autoload": {
                "classmap": [
                    "src/"
                ]
            },
            "notification-url": "https://packagist.org/downloads/",
            "license": [
                "BSD-3-Clause"
            ],
            "authors": [
                {
                    "name": "Sebastian Bergmann",
                    "email": "sebastian@phpunit.de"
                }
            ],
            "description": "Traverses array structures and object graphs to enumerate all referenced objects",
            "homepage": "https://github.com/sebastianbergmann/object-enumerator/",
            "time": "2017-08-03T12:35:26+00:00"
        },
        {
            "name": "sebastian/object-reflector",
            "version": "1.1.1",
            "source": {
                "type": "git",
                "url": "https://github.com/sebastianbergmann/object-reflector.git",
                "reference": "773f97c67f28de00d397be301821b06708fca0be"
            },
            "dist": {
                "type": "zip",
                "url": "https://api.github.com/repos/sebastianbergmann/object-reflector/zipball/773f97c67f28de00d397be301821b06708fca0be",
                "reference": "773f97c67f28de00d397be301821b06708fca0be",
                "shasum": ""
            },
            "require": {
                "php": "^7.0"
            },
            "require-dev": {
                "phpunit/phpunit": "^6.0"
            },
            "type": "library",
            "extra": {
                "branch-alias": {
                    "dev-master": "1.1-dev"
                }
            },
            "autoload": {
                "classmap": [
                    "src/"
                ]
            },
            "notification-url": "https://packagist.org/downloads/",
            "license": [
                "BSD-3-Clause"
            ],
            "authors": [
                {
                    "name": "Sebastian Bergmann",
                    "email": "sebastian@phpunit.de"
                }
            ],
            "description": "Allows reflection of object attributes, including inherited and non-public ones",
            "homepage": "https://github.com/sebastianbergmann/object-reflector/",
            "time": "2017-03-29T09:07:27+00:00"
        },
        {
            "name": "sebastian/phpcpd",
            "version": "3.0.1",
            "source": {
                "type": "git",
                "url": "https://github.com/sebastianbergmann/phpcpd.git",
                "reference": "dfed51c1288790fc957c9433e2f49ab152e8a564"
            },
            "dist": {
                "type": "zip",
                "url": "https://api.github.com/repos/sebastianbergmann/phpcpd/zipball/dfed51c1288790fc957c9433e2f49ab152e8a564",
                "reference": "dfed51c1288790fc957c9433e2f49ab152e8a564",
                "shasum": ""
            },
            "require": {
                "php": "^5.6|^7.0",
                "phpunit/php-timer": "^1.0.6",
                "sebastian/finder-facade": "^1.1",
                "sebastian/version": "^1.0|^2.0",
                "symfony/console": "^2.7|^3.0|^4.0"
            },
            "bin": [
                "phpcpd"
            ],
            "type": "library",
            "extra": {
                "branch-alias": {
                    "dev-master": "3.0-dev"
                }
            },
            "autoload": {
                "classmap": [
                    "src/"
                ]
            },
            "notification-url": "https://packagist.org/downloads/",
            "license": [
                "BSD-3-Clause"
            ],
            "authors": [
                {
                    "name": "Sebastian Bergmann",
                    "email": "sebastian@phpunit.de",
                    "role": "lead"
                }
            ],
            "description": "Copy/Paste Detector (CPD) for PHP code.",
            "homepage": "https://github.com/sebastianbergmann/phpcpd",
            "time": "2017-11-16T08:49:28+00:00"
        },
        {
            "name": "sebastian/recursion-context",
            "version": "3.0.0",
            "source": {
                "type": "git",
                "url": "https://github.com/sebastianbergmann/recursion-context.git",
                "reference": "5b0cd723502bac3b006cbf3dbf7a1e3fcefe4fa8"
            },
            "dist": {
                "type": "zip",
                "url": "https://api.github.com/repos/sebastianbergmann/recursion-context/zipball/5b0cd723502bac3b006cbf3dbf7a1e3fcefe4fa8",
                "reference": "5b0cd723502bac3b006cbf3dbf7a1e3fcefe4fa8",
                "shasum": ""
            },
            "require": {
                "php": "^7.0"
            },
            "require-dev": {
                "phpunit/phpunit": "^6.0"
            },
            "type": "library",
            "extra": {
                "branch-alias": {
                    "dev-master": "3.0.x-dev"
                }
            },
            "autoload": {
                "classmap": [
                    "src/"
                ]
            },
            "notification-url": "https://packagist.org/downloads/",
            "license": [
                "BSD-3-Clause"
            ],
            "authors": [
                {
                    "name": "Jeff Welch",
                    "email": "whatthejeff@gmail.com"
                },
                {
                    "name": "Sebastian Bergmann",
                    "email": "sebastian@phpunit.de"
                },
                {
                    "name": "Adam Harvey",
                    "email": "aharvey@php.net"
                }
            ],
            "description": "Provides functionality to recursively process PHP variables",
            "homepage": "http://www.github.com/sebastianbergmann/recursion-context",
            "time": "2017-03-03T06:23:57+00:00"
        },
        {
            "name": "sebastian/resource-operations",
            "version": "1.0.0",
            "source": {
                "type": "git",
                "url": "https://github.com/sebastianbergmann/resource-operations.git",
                "reference": "ce990bb21759f94aeafd30209e8cfcdfa8bc3f52"
            },
            "dist": {
                "type": "zip",
                "url": "https://api.github.com/repos/sebastianbergmann/resource-operations/zipball/ce990bb21759f94aeafd30209e8cfcdfa8bc3f52",
                "reference": "ce990bb21759f94aeafd30209e8cfcdfa8bc3f52",
                "shasum": ""
            },
            "require": {
                "php": ">=5.6.0"
            },
            "type": "library",
            "extra": {
                "branch-alias": {
                    "dev-master": "1.0.x-dev"
                }
            },
            "autoload": {
                "classmap": [
                    "src/"
                ]
            },
            "notification-url": "https://packagist.org/downloads/",
            "license": [
                "BSD-3-Clause"
            ],
            "authors": [
                {
                    "name": "Sebastian Bergmann",
                    "email": "sebastian@phpunit.de"
                }
            ],
            "description": "Provides a list of PHP built-in functions that operate on resources",
            "homepage": "https://www.github.com/sebastianbergmann/resource-operations",
            "time": "2015-07-28T20:34:47+00:00"
        },
        {
            "name": "sebastian/version",
            "version": "2.0.1",
            "source": {
                "type": "git",
                "url": "https://github.com/sebastianbergmann/version.git",
                "reference": "99732be0ddb3361e16ad77b68ba41efc8e979019"
            },
            "dist": {
                "type": "zip",
                "url": "https://api.github.com/repos/sebastianbergmann/version/zipball/99732be0ddb3361e16ad77b68ba41efc8e979019",
                "reference": "99732be0ddb3361e16ad77b68ba41efc8e979019",
                "shasum": ""
            },
            "require": {
                "php": ">=5.6"
            },
            "type": "library",
            "extra": {
                "branch-alias": {
                    "dev-master": "2.0.x-dev"
                }
            },
            "autoload": {
                "classmap": [
                    "src/"
                ]
            },
            "notification-url": "https://packagist.org/downloads/",
            "license": [
                "BSD-3-Clause"
            ],
            "authors": [
                {
                    "name": "Sebastian Bergmann",
                    "email": "sebastian@phpunit.de",
                    "role": "lead"
                }
            ],
            "description": "Library that helps with managing the version number of Git-hosted PHP projects",
            "homepage": "https://github.com/sebastianbergmann/version",
            "time": "2016-10-03T07:35:21+00:00"
        },
        {
            "name": "squizlabs/php_codesniffer",
            "version": "3.2.3",
            "source": {
                "type": "git",
                "url": "https://github.com/squizlabs/PHP_CodeSniffer.git",
                "reference": "4842476c434e375f9d3182ff7b89059583aa8b27"
            },
            "dist": {
                "type": "zip",
                "url": "https://api.github.com/repos/squizlabs/PHP_CodeSniffer/zipball/4842476c434e375f9d3182ff7b89059583aa8b27",
                "reference": "4842476c434e375f9d3182ff7b89059583aa8b27",
                "shasum": ""
            },
            "require": {
                "ext-simplexml": "*",
                "ext-tokenizer": "*",
                "ext-xmlwriter": "*",
                "php": ">=5.4.0"
            },
            "require-dev": {
                "phpunit/phpunit": "^4.0 || ^5.0 || ^6.0 || ^7.0"
            },
            "bin": [
                "bin/phpcs",
                "bin/phpcbf"
            ],
            "type": "library",
            "extra": {
                "branch-alias": {
                    "dev-master": "3.x-dev"
                }
            },
            "notification-url": "https://packagist.org/downloads/",
            "license": [
                "BSD-3-Clause"
            ],
            "authors": [
                {
                    "name": "Greg Sherwood",
                    "role": "lead"
                }
            ],
            "description": "PHP_CodeSniffer tokenizes PHP, JavaScript and CSS files and detects violations of a defined set of coding standards.",
            "homepage": "http://www.squizlabs.com/php-codesniffer",
            "keywords": [
                "phpcs",
                "standards"
            ],
            "time": "2018-02-20T21:35:23+00:00"
        },
        {
            "name": "symfony/config",
<<<<<<< HEAD
            "version": "v3.4.12",
            "source": {
                "type": "git",
                "url": "https://github.com/symfony/config.git",
                "reference": "1fffdeb349ff36a25184e5564c25289b1dbfc402"
            },
            "dist": {
                "type": "zip",
                "url": "https://api.github.com/repos/symfony/config/zipball/1fffdeb349ff36a25184e5564c25289b1dbfc402",
                "reference": "1fffdeb349ff36a25184e5564c25289b1dbfc402",
=======
            "version": "v3.4.14",
            "source": {
                "type": "git",
                "url": "https://github.com/symfony/config.git",
                "reference": "7b08223b7f6abd859651c56bcabf900d1627d085"
            },
            "dist": {
                "type": "zip",
                "url": "https://api.github.com/repos/symfony/config/zipball/7b08223b7f6abd859651c56bcabf900d1627d085",
                "reference": "7b08223b7f6abd859651c56bcabf900d1627d085",
>>>>>>> d237a240
                "shasum": ""
            },
            "require": {
                "php": "^5.5.9|>=7.0.8",
                "symfony/filesystem": "~2.8|~3.0|~4.0",
                "symfony/polyfill-ctype": "~1.8"
            },
            "conflict": {
                "symfony/dependency-injection": "<3.3",
                "symfony/finder": "<3.3"
            },
            "require-dev": {
                "symfony/dependency-injection": "~3.3|~4.0",
                "symfony/event-dispatcher": "~3.3|~4.0",
                "symfony/finder": "~3.3|~4.0",
                "symfony/yaml": "~3.0|~4.0"
            },
            "suggest": {
                "symfony/yaml": "To use the yaml reference dumper"
            },
            "type": "library",
            "extra": {
                "branch-alias": {
                    "dev-master": "3.4-dev"
                }
            },
            "autoload": {
                "psr-4": {
                    "Symfony\\Component\\Config\\": ""
                },
                "exclude-from-classmap": [
                    "/Tests/"
                ]
            },
            "notification-url": "https://packagist.org/downloads/",
            "license": [
                "MIT"
            ],
            "authors": [
                {
                    "name": "Fabien Potencier",
                    "email": "fabien@symfony.com"
                },
                {
                    "name": "Symfony Community",
                    "homepage": "https://symfony.com/contributors"
                }
            ],
            "description": "Symfony Config Component",
            "homepage": "https://symfony.com",
<<<<<<< HEAD
            "time": "2018-06-19T14:02:58+00:00"
        },
        {
            "name": "symfony/console",
            "version": "v3.4.12",
            "source": {
                "type": "git",
                "url": "https://github.com/symfony/console.git",
                "reference": "1b97071a26d028c9bd4588264e101e14f6e7cd00"
            },
            "dist": {
                "type": "zip",
                "url": "https://api.github.com/repos/symfony/console/zipball/1b97071a26d028c9bd4588264e101e14f6e7cd00",
                "reference": "1b97071a26d028c9bd4588264e101e14f6e7cd00",
=======
            "time": "2018-07-26T11:19:56+00:00"
        },
        {
            "name": "symfony/console",
            "version": "v3.4.14",
            "source": {
                "type": "git",
                "url": "https://github.com/symfony/console.git",
                "reference": "6b217594552b9323bcdcfc14f8a0ce126e84cd73"
            },
            "dist": {
                "type": "zip",
                "url": "https://api.github.com/repos/symfony/console/zipball/6b217594552b9323bcdcfc14f8a0ce126e84cd73",
                "reference": "6b217594552b9323bcdcfc14f8a0ce126e84cd73",
>>>>>>> d237a240
                "shasum": ""
            },
            "require": {
                "php": "^5.5.9|>=7.0.8",
                "symfony/debug": "~2.8|~3.0|~4.0",
                "symfony/polyfill-mbstring": "~1.0"
            },
            "conflict": {
                "symfony/dependency-injection": "<3.4",
                "symfony/process": "<3.3"
            },
            "require-dev": {
                "psr/log": "~1.0",
                "symfony/config": "~3.3|~4.0",
                "symfony/dependency-injection": "~3.4|~4.0",
                "symfony/event-dispatcher": "~2.8|~3.0|~4.0",
                "symfony/lock": "~3.4|~4.0",
                "symfony/process": "~3.3|~4.0"
            },
            "suggest": {
                "psr/log-implementation": "For using the console logger",
                "symfony/event-dispatcher": "",
                "symfony/lock": "",
                "symfony/process": ""
            },
            "type": "library",
            "extra": {
                "branch-alias": {
                    "dev-master": "3.4-dev"
                }
            },
            "autoload": {
                "psr-4": {
                    "Symfony\\Component\\Console\\": ""
                },
                "exclude-from-classmap": [
                    "/Tests/"
                ]
            },
            "notification-url": "https://packagist.org/downloads/",
            "license": [
                "MIT"
            ],
            "authors": [
                {
                    "name": "Fabien Potencier",
                    "email": "fabien@symfony.com"
                },
                {
                    "name": "Symfony Community",
                    "homepage": "https://symfony.com/contributors"
                }
            ],
            "description": "Symfony Console Component",
            "homepage": "https://symfony.com",
<<<<<<< HEAD
            "time": "2018-05-23T05:02:55+00:00"
        },
        {
            "name": "symfony/css-selector",
            "version": "v3.4.12",
=======
            "time": "2018-07-26T11:19:56+00:00"
        },
        {
            "name": "symfony/css-selector",
            "version": "v3.4.14",
>>>>>>> d237a240
            "source": {
                "type": "git",
                "url": "https://github.com/symfony/css-selector.git",
                "reference": "edda5a6155000ff8c3a3f85ee5c421af93cca416"
            },
            "dist": {
                "type": "zip",
                "url": "https://api.github.com/repos/symfony/css-selector/zipball/edda5a6155000ff8c3a3f85ee5c421af93cca416",
                "reference": "edda5a6155000ff8c3a3f85ee5c421af93cca416",
                "shasum": ""
            },
            "require": {
                "php": "^5.5.9|>=7.0.8"
            },
            "type": "library",
            "extra": {
                "branch-alias": {
                    "dev-master": "3.4-dev"
                }
            },
            "autoload": {
                "psr-4": {
                    "Symfony\\Component\\CssSelector\\": ""
                },
                "exclude-from-classmap": [
                    "/Tests/"
                ]
            },
            "notification-url": "https://packagist.org/downloads/",
            "license": [
                "MIT"
            ],
            "authors": [
                {
                    "name": "Jean-François Simon",
                    "email": "jeanfrancois.simon@sensiolabs.com"
                },
                {
                    "name": "Fabien Potencier",
                    "email": "fabien@symfony.com"
                },
                {
                    "name": "Symfony Community",
                    "homepage": "https://symfony.com/contributors"
                }
            ],
            "description": "Symfony CssSelector Component",
            "homepage": "https://symfony.com",
            "time": "2018-07-26T09:06:28+00:00"
        },
        {
            "name": "symfony/debug",
<<<<<<< HEAD
            "version": "v3.4.12",
            "source": {
                "type": "git",
                "url": "https://github.com/symfony/debug.git",
                "reference": "47e6788c5b151cf0cfdf3329116bf33800632d75"
            },
            "dist": {
                "type": "zip",
                "url": "https://api.github.com/repos/symfony/debug/zipball/47e6788c5b151cf0cfdf3329116bf33800632d75",
                "reference": "47e6788c5b151cf0cfdf3329116bf33800632d75",
=======
            "version": "v3.4.14",
            "source": {
                "type": "git",
                "url": "https://github.com/symfony/debug.git",
                "reference": "d5a058ff6ecad26b30c1ba452241306ea34c65cc"
            },
            "dist": {
                "type": "zip",
                "url": "https://api.github.com/repos/symfony/debug/zipball/d5a058ff6ecad26b30c1ba452241306ea34c65cc",
                "reference": "d5a058ff6ecad26b30c1ba452241306ea34c65cc",
>>>>>>> d237a240
                "shasum": ""
            },
            "require": {
                "php": "^5.5.9|>=7.0.8",
                "psr/log": "~1.0"
            },
            "conflict": {
                "symfony/http-kernel": ">=2.3,<2.3.24|~2.4.0|>=2.5,<2.5.9|>=2.6,<2.6.2"
            },
            "require-dev": {
                "symfony/http-kernel": "~2.8|~3.0|~4.0"
            },
            "type": "library",
            "extra": {
                "branch-alias": {
                    "dev-master": "3.4-dev"
                }
            },
            "autoload": {
                "psr-4": {
                    "Symfony\\Component\\Debug\\": ""
                },
                "exclude-from-classmap": [
                    "/Tests/"
                ]
            },
            "notification-url": "https://packagist.org/downloads/",
            "license": [
                "MIT"
            ],
            "authors": [
                {
                    "name": "Fabien Potencier",
                    "email": "fabien@symfony.com"
                },
                {
                    "name": "Symfony Community",
                    "homepage": "https://symfony.com/contributors"
                }
            ],
            "description": "Symfony Debug Component",
            "homepage": "https://symfony.com",
<<<<<<< HEAD
            "time": "2018-06-25T11:10:40+00:00"
        },
        {
            "name": "symfony/dependency-injection",
            "version": "v3.4.12",
            "source": {
                "type": "git",
                "url": "https://github.com/symfony/dependency-injection.git",
                "reference": "a0be80e3f8c11aca506e250c00bb100c04c35d10"
            },
            "dist": {
                "type": "zip",
                "url": "https://api.github.com/repos/symfony/dependency-injection/zipball/a0be80e3f8c11aca506e250c00bb100c04c35d10",
                "reference": "a0be80e3f8c11aca506e250c00bb100c04c35d10",
=======
            "time": "2018-07-26T11:19:56+00:00"
        },
        {
            "name": "symfony/dependency-injection",
            "version": "v3.4.14",
            "source": {
                "type": "git",
                "url": "https://github.com/symfony/dependency-injection.git",
                "reference": "1c0e679e522591fd744fdf242fec41a43d62b2b1"
            },
            "dist": {
                "type": "zip",
                "url": "https://api.github.com/repos/symfony/dependency-injection/zipball/1c0e679e522591fd744fdf242fec41a43d62b2b1",
                "reference": "1c0e679e522591fd744fdf242fec41a43d62b2b1",
>>>>>>> d237a240
                "shasum": ""
            },
            "require": {
                "php": "^5.5.9|>=7.0.8",
                "psr/container": "^1.0"
            },
            "conflict": {
                "symfony/config": "<3.3.7",
                "symfony/finder": "<3.3",
                "symfony/proxy-manager-bridge": "<3.4",
                "symfony/yaml": "<3.4"
            },
            "provide": {
                "psr/container-implementation": "1.0"
            },
            "require-dev": {
                "symfony/config": "~3.3|~4.0",
                "symfony/expression-language": "~2.8|~3.0|~4.0",
                "symfony/yaml": "~3.4|~4.0"
            },
            "suggest": {
                "symfony/config": "",
                "symfony/expression-language": "For using expressions in service container configuration",
                "symfony/finder": "For using double-star glob patterns or when GLOB_BRACE portability is required",
                "symfony/proxy-manager-bridge": "Generate service proxies to lazy load them",
                "symfony/yaml": ""
            },
            "type": "library",
            "extra": {
                "branch-alias": {
                    "dev-master": "3.4-dev"
                }
            },
            "autoload": {
                "psr-4": {
                    "Symfony\\Component\\DependencyInjection\\": ""
                },
                "exclude-from-classmap": [
                    "/Tests/"
                ]
            },
            "notification-url": "https://packagist.org/downloads/",
            "license": [
                "MIT"
            ],
            "authors": [
                {
                    "name": "Fabien Potencier",
                    "email": "fabien@symfony.com"
                },
                {
                    "name": "Symfony Community",
                    "homepage": "https://symfony.com/contributors"
                }
            ],
            "description": "Symfony DependencyInjection Component",
            "homepage": "https://symfony.com",
<<<<<<< HEAD
            "time": "2018-06-25T08:36:56+00:00"
        },
        {
            "name": "symfony/event-dispatcher",
            "version": "v3.4.12",
=======
            "time": "2018-07-29T15:19:31+00:00"
        },
        {
            "name": "symfony/event-dispatcher",
            "version": "v3.4.14",
>>>>>>> d237a240
            "source": {
                "type": "git",
                "url": "https://github.com/symfony/event-dispatcher.git",
                "reference": "b2e1f19280c09a42dc64c0b72b80fe44dd6e88fb"
            },
            "dist": {
                "type": "zip",
                "url": "https://api.github.com/repos/symfony/event-dispatcher/zipball/b2e1f19280c09a42dc64c0b72b80fe44dd6e88fb",
                "reference": "b2e1f19280c09a42dc64c0b72b80fe44dd6e88fb",
                "shasum": ""
            },
            "require": {
                "php": "^5.5.9|>=7.0.8"
            },
            "conflict": {
                "symfony/dependency-injection": "<3.3"
            },
            "require-dev": {
                "psr/log": "~1.0",
                "symfony/config": "~2.8|~3.0|~4.0",
                "symfony/dependency-injection": "~3.3|~4.0",
                "symfony/expression-language": "~2.8|~3.0|~4.0",
                "symfony/stopwatch": "~2.8|~3.0|~4.0"
            },
            "suggest": {
                "symfony/dependency-injection": "",
                "symfony/http-kernel": ""
            },
            "type": "library",
            "extra": {
                "branch-alias": {
                    "dev-master": "3.4-dev"
                }
            },
            "autoload": {
                "psr-4": {
                    "Symfony\\Component\\EventDispatcher\\": ""
                },
                "exclude-from-classmap": [
                    "/Tests/"
                ]
            },
            "notification-url": "https://packagist.org/downloads/",
            "license": [
                "MIT"
            ],
            "authors": [
                {
                    "name": "Fabien Potencier",
                    "email": "fabien@symfony.com"
                },
                {
                    "name": "Symfony Community",
                    "homepage": "https://symfony.com/contributors"
                }
            ],
            "description": "Symfony EventDispatcher Component",
            "homepage": "https://symfony.com",
            "time": "2018-07-26T09:06:28+00:00"
        },
        {
            "name": "symfony/filesystem",
<<<<<<< HEAD
            "version": "v3.4.12",
            "source": {
                "type": "git",
                "url": "https://github.com/symfony/filesystem.git",
                "reference": "8a721a5f2553c6c3482b1c5b22ed60fe94dd63ed"
            },
            "dist": {
                "type": "zip",
                "url": "https://api.github.com/repos/symfony/filesystem/zipball/8a721a5f2553c6c3482b1c5b22ed60fe94dd63ed",
                "reference": "8a721a5f2553c6c3482b1c5b22ed60fe94dd63ed",
=======
            "version": "v3.4.14",
            "source": {
                "type": "git",
                "url": "https://github.com/symfony/filesystem.git",
                "reference": "a59f917e3c5d82332514cb4538387638f5bde2d6"
            },
            "dist": {
                "type": "zip",
                "url": "https://api.github.com/repos/symfony/filesystem/zipball/a59f917e3c5d82332514cb4538387638f5bde2d6",
                "reference": "a59f917e3c5d82332514cb4538387638f5bde2d6",
>>>>>>> d237a240
                "shasum": ""
            },
            "require": {
                "php": "^5.5.9|>=7.0.8",
                "symfony/polyfill-ctype": "~1.8"
            },
            "type": "library",
            "extra": {
                "branch-alias": {
                    "dev-master": "3.4-dev"
                }
            },
            "autoload": {
                "psr-4": {
                    "Symfony\\Component\\Filesystem\\": ""
                },
                "exclude-from-classmap": [
                    "/Tests/"
                ]
            },
            "notification-url": "https://packagist.org/downloads/",
            "license": [
                "MIT"
            ],
            "authors": [
                {
                    "name": "Fabien Potencier",
                    "email": "fabien@symfony.com"
                },
                {
                    "name": "Symfony Community",
                    "homepage": "https://symfony.com/contributors"
                }
            ],
            "description": "Symfony Filesystem Component",
            "homepage": "https://symfony.com",
<<<<<<< HEAD
            "time": "2018-06-21T11:10:19+00:00"
        },
        {
            "name": "symfony/finder",
            "version": "v3.4.12",
            "source": {
                "type": "git",
                "url": "https://github.com/symfony/finder.git",
                "reference": "3a8c3de91d2b2c68cd2d665cf9d00f7ef9eaa394"
            },
            "dist": {
                "type": "zip",
                "url": "https://api.github.com/repos/symfony/finder/zipball/3a8c3de91d2b2c68cd2d665cf9d00f7ef9eaa394",
                "reference": "3a8c3de91d2b2c68cd2d665cf9d00f7ef9eaa394",
=======
            "time": "2018-07-26T11:19:56+00:00"
        },
        {
            "name": "symfony/finder",
            "version": "v3.4.14",
            "source": {
                "type": "git",
                "url": "https://github.com/symfony/finder.git",
                "reference": "8a84fcb207451df0013b2c74cbbf1b62d47b999a"
            },
            "dist": {
                "type": "zip",
                "url": "https://api.github.com/repos/symfony/finder/zipball/8a84fcb207451df0013b2c74cbbf1b62d47b999a",
                "reference": "8a84fcb207451df0013b2c74cbbf1b62d47b999a",
>>>>>>> d237a240
                "shasum": ""
            },
            "require": {
                "php": "^5.5.9|>=7.0.8"
            },
            "type": "library",
            "extra": {
                "branch-alias": {
                    "dev-master": "3.4-dev"
                }
            },
            "autoload": {
                "psr-4": {
                    "Symfony\\Component\\Finder\\": ""
                },
                "exclude-from-classmap": [
                    "/Tests/"
                ]
            },
            "notification-url": "https://packagist.org/downloads/",
            "license": [
                "MIT"
            ],
            "authors": [
                {
                    "name": "Fabien Potencier",
                    "email": "fabien@symfony.com"
                },
                {
                    "name": "Symfony Community",
                    "homepage": "https://symfony.com/contributors"
                }
            ],
            "description": "Symfony Finder Component",
            "homepage": "https://symfony.com",
<<<<<<< HEAD
            "time": "2018-06-19T20:52:10+00:00"
=======
            "time": "2018-07-26T11:19:56+00:00"
>>>>>>> d237a240
        },
        {
            "name": "symfony/polyfill-mbstring",
            "version": "v1.9.0",
            "source": {
                "type": "git",
                "url": "https://github.com/symfony/polyfill-mbstring.git",
                "reference": "d0cd638f4634c16d8df4508e847f14e9e43168b8"
            },
            "dist": {
                "type": "zip",
                "url": "https://api.github.com/repos/symfony/polyfill-mbstring/zipball/d0cd638f4634c16d8df4508e847f14e9e43168b8",
                "reference": "d0cd638f4634c16d8df4508e847f14e9e43168b8",
                "shasum": ""
            },
            "require": {
                "php": ">=5.3.3"
            },
            "suggest": {
                "ext-mbstring": "For best performance"
            },
            "type": "library",
            "extra": {
                "branch-alias": {
                    "dev-master": "1.9-dev"
                }
            },
            "autoload": {
                "psr-4": {
                    "Symfony\\Polyfill\\Mbstring\\": ""
                },
                "files": [
                    "bootstrap.php"
                ]
            },
            "notification-url": "https://packagist.org/downloads/",
            "license": [
                "MIT"
            ],
            "authors": [
                {
                    "name": "Nicolas Grekas",
                    "email": "p@tchwork.com"
                },
                {
                    "name": "Symfony Community",
                    "homepage": "https://symfony.com/contributors"
                }
            ],
            "description": "Symfony polyfill for the Mbstring extension",
            "homepage": "https://symfony.com",
            "keywords": [
                "compatibility",
                "mbstring",
                "polyfill",
                "portable",
                "shim"
            ],
            "time": "2018-08-06T14:22:27+00:00"
        },
        {
            "name": "symfony/polyfill-php72",
            "version": "v1.9.0",
            "source": {
                "type": "git",
                "url": "https://github.com/symfony/polyfill-php72.git",
                "reference": "95c50420b0baed23852452a7f0c7b527303ed5ae"
            },
            "dist": {
                "type": "zip",
                "url": "https://api.github.com/repos/symfony/polyfill-php72/zipball/95c50420b0baed23852452a7f0c7b527303ed5ae",
                "reference": "95c50420b0baed23852452a7f0c7b527303ed5ae",
                "shasum": ""
            },
            "require": {
                "php": ">=5.3.3"
            },
            "type": "library",
            "extra": {
                "branch-alias": {
                    "dev-master": "1.9-dev"
                }
            },
            "autoload": {
                "psr-4": {
                    "Symfony\\Polyfill\\Php72\\": ""
                },
                "files": [
                    "bootstrap.php"
                ]
            },
            "notification-url": "https://packagist.org/downloads/",
            "license": [
                "MIT"
            ],
            "authors": [
                {
                    "name": "Nicolas Grekas",
                    "email": "p@tchwork.com"
                },
                {
                    "name": "Symfony Community",
                    "homepage": "https://symfony.com/contributors"
                }
            ],
            "description": "Symfony polyfill backporting some PHP 7.2+ features to lower PHP versions",
            "homepage": "https://symfony.com",
            "keywords": [
                "compatibility",
                "polyfill",
                "portable",
                "shim"
            ],
            "time": "2018-08-06T14:22:27+00:00"
        },
        {
            "name": "symfony/process",
<<<<<<< HEAD
            "version": "v3.4.12",
            "source": {
                "type": "git",
                "url": "https://github.com/symfony/process.git",
                "reference": "acc5a37c706ace827962851b69705b24e71ca17c"
            },
            "dist": {
                "type": "zip",
                "url": "https://api.github.com/repos/symfony/process/zipball/acc5a37c706ace827962851b69705b24e71ca17c",
                "reference": "acc5a37c706ace827962851b69705b24e71ca17c",
=======
            "version": "v3.4.14",
            "source": {
                "type": "git",
                "url": "https://github.com/symfony/process.git",
                "reference": "0414db29bd770ec5a4152683e655f55efd4fa60f"
            },
            "dist": {
                "type": "zip",
                "url": "https://api.github.com/repos/symfony/process/zipball/0414db29bd770ec5a4152683e655f55efd4fa60f",
                "reference": "0414db29bd770ec5a4152683e655f55efd4fa60f",
>>>>>>> d237a240
                "shasum": ""
            },
            "require": {
                "php": "^5.5.9|>=7.0.8"
            },
            "type": "library",
            "extra": {
                "branch-alias": {
                    "dev-master": "3.4-dev"
                }
            },
            "autoload": {
                "psr-4": {
                    "Symfony\\Component\\Process\\": ""
                },
                "exclude-from-classmap": [
                    "/Tests/"
                ]
            },
            "notification-url": "https://packagist.org/downloads/",
            "license": [
                "MIT"
            ],
            "authors": [
                {
                    "name": "Fabien Potencier",
                    "email": "fabien@symfony.com"
                },
                {
                    "name": "Symfony Community",
                    "homepage": "https://symfony.com/contributors"
                }
            ],
            "description": "Symfony Process Component",
            "homepage": "https://symfony.com",
<<<<<<< HEAD
            "time": "2018-05-30T04:24:30+00:00"
        },
        {
            "name": "symfony/stopwatch",
            "version": "v3.4.12",
=======
            "time": "2018-07-26T11:19:56+00:00"
        },
        {
            "name": "symfony/stopwatch",
            "version": "v3.4.14",
>>>>>>> d237a240
            "source": {
                "type": "git",
                "url": "https://github.com/symfony/stopwatch.git",
                "reference": "deda2765e8dab2fc38492e926ea690f2a681f59d"
            },
            "dist": {
                "type": "zip",
                "url": "https://api.github.com/repos/symfony/stopwatch/zipball/deda2765e8dab2fc38492e926ea690f2a681f59d",
                "reference": "deda2765e8dab2fc38492e926ea690f2a681f59d",
                "shasum": ""
            },
            "require": {
                "php": "^5.5.9|>=7.0.8"
            },
            "type": "library",
            "extra": {
                "branch-alias": {
                    "dev-master": "3.4-dev"
                }
            },
            "autoload": {
                "psr-4": {
                    "Symfony\\Component\\Stopwatch\\": ""
                },
                "exclude-from-classmap": [
                    "/Tests/"
                ]
            },
            "notification-url": "https://packagist.org/downloads/",
            "license": [
                "MIT"
            ],
            "authors": [
                {
                    "name": "Fabien Potencier",
                    "email": "fabien@symfony.com"
                },
                {
                    "name": "Symfony Community",
                    "homepage": "https://symfony.com/contributors"
                }
            ],
            "description": "Symfony Stopwatch Component",
            "homepage": "https://symfony.com",
            "time": "2018-07-26T10:03:52+00:00"
        },
        {
            "name": "theseer/fdomdocument",
            "version": "1.6.6",
            "source": {
                "type": "git",
                "url": "https://github.com/theseer/fDOMDocument.git",
                "reference": "6e8203e40a32a9c770bcb62fe37e68b948da6dca"
            },
            "dist": {
                "type": "zip",
                "url": "https://api.github.com/repos/theseer/fDOMDocument/zipball/6e8203e40a32a9c770bcb62fe37e68b948da6dca",
                "reference": "6e8203e40a32a9c770bcb62fe37e68b948da6dca",
                "shasum": ""
            },
            "require": {
                "ext-dom": "*",
                "lib-libxml": "*",
                "php": ">=5.3.3"
            },
            "type": "library",
            "autoload": {
                "classmap": [
                    "src/"
                ]
            },
            "notification-url": "https://packagist.org/downloads/",
            "license": [
                "BSD-3-Clause"
            ],
            "authors": [
                {
                    "name": "Arne Blankerts",
                    "email": "arne@blankerts.de",
                    "role": "lead"
                }
            ],
            "description": "The classes contained within this repository extend the standard DOM to use exceptions at all occasions of errors instead of PHP warnings or notices. They also add various custom methods and shortcuts for convenience and to simplify the usage of DOM.",
            "homepage": "https://github.com/theseer/fDOMDocument",
            "time": "2017-06-30T11:53:12+00:00"
        },
        {
            "name": "theseer/tokenizer",
            "version": "1.1.0",
            "source": {
                "type": "git",
                "url": "https://github.com/theseer/tokenizer.git",
                "reference": "cb2f008f3f05af2893a87208fe6a6c4985483f8b"
            },
            "dist": {
                "type": "zip",
                "url": "https://api.github.com/repos/theseer/tokenizer/zipball/cb2f008f3f05af2893a87208fe6a6c4985483f8b",
                "reference": "cb2f008f3f05af2893a87208fe6a6c4985483f8b",
                "shasum": ""
            },
            "require": {
                "ext-dom": "*",
                "ext-tokenizer": "*",
                "ext-xmlwriter": "*",
                "php": "^7.0"
            },
            "type": "library",
            "autoload": {
                "classmap": [
                    "src/"
                ]
            },
            "notification-url": "https://packagist.org/downloads/",
            "license": [
                "BSD-3-Clause"
            ],
            "authors": [
                {
                    "name": "Arne Blankerts",
                    "email": "arne@blankerts.de",
                    "role": "Developer"
                }
            ],
            "description": "A small library for converting tokenized PHP source code into XML and potentially other formats",
            "time": "2017-04-07T12:08:54+00:00"
        },
        {
            "name": "webmozart/assert",
            "version": "1.3.0",
            "source": {
                "type": "git",
                "url": "https://github.com/webmozart/assert.git",
                "reference": "0df1908962e7a3071564e857d86874dad1ef204a"
            },
            "dist": {
                "type": "zip",
                "url": "https://api.github.com/repos/webmozart/assert/zipball/0df1908962e7a3071564e857d86874dad1ef204a",
                "reference": "0df1908962e7a3071564e857d86874dad1ef204a",
                "shasum": ""
            },
            "require": {
                "php": "^5.3.3 || ^7.0"
            },
            "require-dev": {
                "phpunit/phpunit": "^4.6",
                "sebastian/version": "^1.0.1"
            },
            "type": "library",
            "extra": {
                "branch-alias": {
                    "dev-master": "1.3-dev"
                }
            },
            "autoload": {
                "psr-4": {
                    "Webmozart\\Assert\\": "src/"
                }
            },
            "notification-url": "https://packagist.org/downloads/",
            "license": [
                "MIT"
            ],
            "authors": [
                {
                    "name": "Bernhard Schussek",
                    "email": "bschussek@gmail.com"
                }
            ],
            "description": "Assertions to validate method input/output with nice error messages.",
            "keywords": [
                "assert",
                "check",
                "validate"
            ],
            "time": "2018-01-29T19:49:41+00:00"
        }
    ],
    "aliases": [],
    "minimum-stability": "stable",
    "stability-flags": {
        "ahand/mobileesp": 20,
        "ghislainf/zf2-whoops": 20,
        "pear/validate_ispn": 20
    },
    "prefer-stable": false,
    "prefer-lowest": false,
    "platform": {
        "php": ">=7.0.8"
    },
    "platform-dev": [],
    "platform-overrides": {
        "php": "7.0.8"
    }
}<|MERGE_RESOLUTION|>--- conflicted
+++ resolved
@@ -4,11 +4,7 @@
         "Read more about it at https://getcomposer.org/doc/01-basic-usage.md#composer-lock-the-lock-file",
         "This file is @generated automatically"
     ],
-<<<<<<< HEAD
-    "content-hash": "67446aab772cb12533338274730ad030",
-=======
-    "content-hash": "2de76da807eebd174adf10ac0713ffa5",
->>>>>>> d237a240
+    "content-hash": "82a765a499e6baa6261b9dbd74c9f849",
     "packages": [
         {
             "name": "ahand/mobileesp",
@@ -1706,11 +1702,7 @@
         },
         {
             "name": "symfony/inflector",
-<<<<<<< HEAD
-            "version": "v3.4.12",
-=======
             "version": "v3.4.14",
->>>>>>> d237a240
             "source": {
                 "type": "git",
                 "url": "https://github.com/symfony/inflector.git",
@@ -1768,18 +1760,6 @@
         },
         {
             "name": "symfony/options-resolver",
-<<<<<<< HEAD
-            "version": "v3.4.12",
-            "source": {
-                "type": "git",
-                "url": "https://github.com/symfony/options-resolver.git",
-                "reference": "cc5e98ed91688a22a7162a8800096356f9076b1d"
-            },
-            "dist": {
-                "type": "zip",
-                "url": "https://api.github.com/repos/symfony/options-resolver/zipball/cc5e98ed91688a22a7162a8800096356f9076b1d",
-                "reference": "cc5e98ed91688a22a7162a8800096356f9076b1d",
-=======
             "version": "v3.4.14",
             "source": {
                 "type": "git",
@@ -1790,7 +1770,6 @@
                 "type": "zip",
                 "url": "https://api.github.com/repos/symfony/options-resolver/zipball/6debc476953a45969ab39afe8dee0b825f356dc7",
                 "reference": "6debc476953a45969ab39afe8dee0b825f356dc7",
->>>>>>> d237a240
                 "shasum": ""
             },
             "require": {
@@ -1831,11 +1810,7 @@
                 "configuration",
                 "options"
             ],
-<<<<<<< HEAD
-            "time": "2018-05-30T04:26:49+00:00"
-=======
             "time": "2018-07-26T08:45:46+00:00"
->>>>>>> d237a240
         },
         {
             "name": "symfony/polyfill-ctype",
@@ -1956,11 +1931,7 @@
         },
         {
             "name": "symfony/property-access",
-<<<<<<< HEAD
-            "version": "v3.4.12",
-=======
             "version": "v3.4.14",
->>>>>>> d237a240
             "source": {
                 "type": "git",
                 "url": "https://github.com/symfony/property-access.git",
@@ -3842,18 +3813,6 @@
         },
         {
             "name": "zendframework/zend-router",
-<<<<<<< HEAD
-            "version": "3.1.0",
-            "source": {
-                "type": "git",
-                "url": "https://github.com/zendframework/zend-router.git",
-                "reference": "f5dbec5398ca98b35170716ec5146029197fe249"
-            },
-            "dist": {
-                "type": "zip",
-                "url": "https://api.github.com/repos/zendframework/zend-router/zipball/f5dbec5398ca98b35170716ec5146029197fe249",
-                "reference": "f5dbec5398ca98b35170716ec5146029197fe249",
-=======
             "version": "3.2.0",
             "source": {
                 "type": "git",
@@ -3864,17 +3823,12 @@
                 "type": "zip",
                 "url": "https://api.github.com/repos/zendframework/zend-router/zipball/a80a7427afb8f736b9aeeb341a78dae855849291",
                 "reference": "a80a7427afb8f736b9aeeb341a78dae855849291",
->>>>>>> d237a240
                 "shasum": ""
             },
             "require": {
                 "container-interop/container-interop": "^1.2",
                 "php": "^5.6 || ^7.0",
-<<<<<<< HEAD
-                "zendframework/zend-http": "^2.6",
-=======
                 "zendframework/zend-http": "^2.8.1",
->>>>>>> d237a240
                 "zendframework/zend-servicemanager": "^2.7.8 || ^3.3",
                 "zendframework/zend-stdlib": "^2.7.7 || ^3.1"
             },
@@ -3892,13 +3846,8 @@
             "type": "library",
             "extra": {
                 "branch-alias": {
-<<<<<<< HEAD
-                    "dev-master": "3.1.x-dev",
-                    "dev-develop": "3.2.x-dev"
-=======
                     "dev-master": "3.2.x-dev",
                     "dev-develop": "3.3.x-dev"
->>>>>>> d237a240
                 },
                 "zf": {
                     "component": "Zend\\Router",
@@ -3922,11 +3871,7 @@
                 "zend",
                 "zf"
             ],
-<<<<<<< HEAD
-            "time": "2018-06-18T21:10:59+00:00"
-=======
             "time": "2018-08-01T22:24:35+00:00"
->>>>>>> d237a240
         },
         {
             "name": "zendframework/zend-serializer",
@@ -6261,18 +6206,6 @@
         },
         {
             "name": "phpunit/phpunit-mock-objects",
-<<<<<<< HEAD
-            "version": "5.0.8",
-            "source": {
-                "type": "git",
-                "url": "https://github.com/sebastianbergmann/phpunit-mock-objects.git",
-                "reference": "6f9a3c8bf34188a2b53ce2ae7a126089c53e0a9f"
-            },
-            "dist": {
-                "type": "zip",
-                "url": "https://api.github.com/repos/sebastianbergmann/phpunit-mock-objects/zipball/6f9a3c8bf34188a2b53ce2ae7a126089c53e0a9f",
-                "reference": "6f9a3c8bf34188a2b53ce2ae7a126089c53e0a9f",
-=======
             "version": "5.0.10",
             "source": {
                 "type": "git",
@@ -6283,7 +6216,6 @@
                 "type": "zip",
                 "url": "https://api.github.com/repos/sebastianbergmann/phpunit-mock-objects/zipball/cd1cf05c553ecfec36b170070573e540b67d3f1f",
                 "reference": "cd1cf05c553ecfec36b170070573e540b67d3f1f",
->>>>>>> d237a240
                 "shasum": ""
             },
             "require": {
@@ -6329,11 +6261,7 @@
                 "mock",
                 "xunit"
             ],
-<<<<<<< HEAD
-            "time": "2018-07-13T03:27:23+00:00"
-=======
             "time": "2018-08-09T05:50:03+00:00"
->>>>>>> d237a240
         },
         {
             "name": "sebastian/code-unit-reverse-lookup",
@@ -7036,18 +6964,6 @@
         },
         {
             "name": "symfony/config",
-<<<<<<< HEAD
-            "version": "v3.4.12",
-            "source": {
-                "type": "git",
-                "url": "https://github.com/symfony/config.git",
-                "reference": "1fffdeb349ff36a25184e5564c25289b1dbfc402"
-            },
-            "dist": {
-                "type": "zip",
-                "url": "https://api.github.com/repos/symfony/config/zipball/1fffdeb349ff36a25184e5564c25289b1dbfc402",
-                "reference": "1fffdeb349ff36a25184e5564c25289b1dbfc402",
-=======
             "version": "v3.4.14",
             "source": {
                 "type": "git",
@@ -7058,7 +6974,6 @@
                 "type": "zip",
                 "url": "https://api.github.com/repos/symfony/config/zipball/7b08223b7f6abd859651c56bcabf900d1627d085",
                 "reference": "7b08223b7f6abd859651c56bcabf900d1627d085",
->>>>>>> d237a240
                 "shasum": ""
             },
             "require": {
@@ -7109,22 +7024,6 @@
             ],
             "description": "Symfony Config Component",
             "homepage": "https://symfony.com",
-<<<<<<< HEAD
-            "time": "2018-06-19T14:02:58+00:00"
-        },
-        {
-            "name": "symfony/console",
-            "version": "v3.4.12",
-            "source": {
-                "type": "git",
-                "url": "https://github.com/symfony/console.git",
-                "reference": "1b97071a26d028c9bd4588264e101e14f6e7cd00"
-            },
-            "dist": {
-                "type": "zip",
-                "url": "https://api.github.com/repos/symfony/console/zipball/1b97071a26d028c9bd4588264e101e14f6e7cd00",
-                "reference": "1b97071a26d028c9bd4588264e101e14f6e7cd00",
-=======
             "time": "2018-07-26T11:19:56+00:00"
         },
         {
@@ -7139,7 +7038,6 @@
                 "type": "zip",
                 "url": "https://api.github.com/repos/symfony/console/zipball/6b217594552b9323bcdcfc14f8a0ce126e84cd73",
                 "reference": "6b217594552b9323bcdcfc14f8a0ce126e84cd73",
->>>>>>> d237a240
                 "shasum": ""
             },
             "require": {
@@ -7195,19 +7093,11 @@
             ],
             "description": "Symfony Console Component",
             "homepage": "https://symfony.com",
-<<<<<<< HEAD
-            "time": "2018-05-23T05:02:55+00:00"
-        },
-        {
-            "name": "symfony/css-selector",
-            "version": "v3.4.12",
-=======
             "time": "2018-07-26T11:19:56+00:00"
         },
         {
             "name": "symfony/css-selector",
             "version": "v3.4.14",
->>>>>>> d237a240
             "source": {
                 "type": "git",
                 "url": "https://github.com/symfony/css-selector.git",
@@ -7260,18 +7150,6 @@
         },
         {
             "name": "symfony/debug",
-<<<<<<< HEAD
-            "version": "v3.4.12",
-            "source": {
-                "type": "git",
-                "url": "https://github.com/symfony/debug.git",
-                "reference": "47e6788c5b151cf0cfdf3329116bf33800632d75"
-            },
-            "dist": {
-                "type": "zip",
-                "url": "https://api.github.com/repos/symfony/debug/zipball/47e6788c5b151cf0cfdf3329116bf33800632d75",
-                "reference": "47e6788c5b151cf0cfdf3329116bf33800632d75",
-=======
             "version": "v3.4.14",
             "source": {
                 "type": "git",
@@ -7282,7 +7160,6 @@
                 "type": "zip",
                 "url": "https://api.github.com/repos/symfony/debug/zipball/d5a058ff6ecad26b30c1ba452241306ea34c65cc",
                 "reference": "d5a058ff6ecad26b30c1ba452241306ea34c65cc",
->>>>>>> d237a240
                 "shasum": ""
             },
             "require": {
@@ -7325,22 +7202,6 @@
             ],
             "description": "Symfony Debug Component",
             "homepage": "https://symfony.com",
-<<<<<<< HEAD
-            "time": "2018-06-25T11:10:40+00:00"
-        },
-        {
-            "name": "symfony/dependency-injection",
-            "version": "v3.4.12",
-            "source": {
-                "type": "git",
-                "url": "https://github.com/symfony/dependency-injection.git",
-                "reference": "a0be80e3f8c11aca506e250c00bb100c04c35d10"
-            },
-            "dist": {
-                "type": "zip",
-                "url": "https://api.github.com/repos/symfony/dependency-injection/zipball/a0be80e3f8c11aca506e250c00bb100c04c35d10",
-                "reference": "a0be80e3f8c11aca506e250c00bb100c04c35d10",
-=======
             "time": "2018-07-26T11:19:56+00:00"
         },
         {
@@ -7355,7 +7216,6 @@
                 "type": "zip",
                 "url": "https://api.github.com/repos/symfony/dependency-injection/zipball/1c0e679e522591fd744fdf242fec41a43d62b2b1",
                 "reference": "1c0e679e522591fd744fdf242fec41a43d62b2b1",
->>>>>>> d237a240
                 "shasum": ""
             },
             "require": {
@@ -7413,19 +7273,11 @@
             ],
             "description": "Symfony DependencyInjection Component",
             "homepage": "https://symfony.com",
-<<<<<<< HEAD
-            "time": "2018-06-25T08:36:56+00:00"
-        },
-        {
-            "name": "symfony/event-dispatcher",
-            "version": "v3.4.12",
-=======
             "time": "2018-07-29T15:19:31+00:00"
         },
         {
             "name": "symfony/event-dispatcher",
             "version": "v3.4.14",
->>>>>>> d237a240
             "source": {
                 "type": "git",
                 "url": "https://github.com/symfony/event-dispatcher.git",
@@ -7488,18 +7340,6 @@
         },
         {
             "name": "symfony/filesystem",
-<<<<<<< HEAD
-            "version": "v3.4.12",
-            "source": {
-                "type": "git",
-                "url": "https://github.com/symfony/filesystem.git",
-                "reference": "8a721a5f2553c6c3482b1c5b22ed60fe94dd63ed"
-            },
-            "dist": {
-                "type": "zip",
-                "url": "https://api.github.com/repos/symfony/filesystem/zipball/8a721a5f2553c6c3482b1c5b22ed60fe94dd63ed",
-                "reference": "8a721a5f2553c6c3482b1c5b22ed60fe94dd63ed",
-=======
             "version": "v3.4.14",
             "source": {
                 "type": "git",
@@ -7510,7 +7350,6 @@
                 "type": "zip",
                 "url": "https://api.github.com/repos/symfony/filesystem/zipball/a59f917e3c5d82332514cb4538387638f5bde2d6",
                 "reference": "a59f917e3c5d82332514cb4538387638f5bde2d6",
->>>>>>> d237a240
                 "shasum": ""
             },
             "require": {
@@ -7547,22 +7386,6 @@
             ],
             "description": "Symfony Filesystem Component",
             "homepage": "https://symfony.com",
-<<<<<<< HEAD
-            "time": "2018-06-21T11:10:19+00:00"
-        },
-        {
-            "name": "symfony/finder",
-            "version": "v3.4.12",
-            "source": {
-                "type": "git",
-                "url": "https://github.com/symfony/finder.git",
-                "reference": "3a8c3de91d2b2c68cd2d665cf9d00f7ef9eaa394"
-            },
-            "dist": {
-                "type": "zip",
-                "url": "https://api.github.com/repos/symfony/finder/zipball/3a8c3de91d2b2c68cd2d665cf9d00f7ef9eaa394",
-                "reference": "3a8c3de91d2b2c68cd2d665cf9d00f7ef9eaa394",
-=======
             "time": "2018-07-26T11:19:56+00:00"
         },
         {
@@ -7577,7 +7400,6 @@
                 "type": "zip",
                 "url": "https://api.github.com/repos/symfony/finder/zipball/8a84fcb207451df0013b2c74cbbf1b62d47b999a",
                 "reference": "8a84fcb207451df0013b2c74cbbf1b62d47b999a",
->>>>>>> d237a240
                 "shasum": ""
             },
             "require": {
@@ -7613,11 +7435,7 @@
             ],
             "description": "Symfony Finder Component",
             "homepage": "https://symfony.com",
-<<<<<<< HEAD
-            "time": "2018-06-19T20:52:10+00:00"
-=======
             "time": "2018-07-26T11:19:56+00:00"
->>>>>>> d237a240
         },
         {
             "name": "symfony/polyfill-mbstring",
@@ -7735,18 +7553,6 @@
         },
         {
             "name": "symfony/process",
-<<<<<<< HEAD
-            "version": "v3.4.12",
-            "source": {
-                "type": "git",
-                "url": "https://github.com/symfony/process.git",
-                "reference": "acc5a37c706ace827962851b69705b24e71ca17c"
-            },
-            "dist": {
-                "type": "zip",
-                "url": "https://api.github.com/repos/symfony/process/zipball/acc5a37c706ace827962851b69705b24e71ca17c",
-                "reference": "acc5a37c706ace827962851b69705b24e71ca17c",
-=======
             "version": "v3.4.14",
             "source": {
                 "type": "git",
@@ -7757,7 +7563,6 @@
                 "type": "zip",
                 "url": "https://api.github.com/repos/symfony/process/zipball/0414db29bd770ec5a4152683e655f55efd4fa60f",
                 "reference": "0414db29bd770ec5a4152683e655f55efd4fa60f",
->>>>>>> d237a240
                 "shasum": ""
             },
             "require": {
@@ -7793,19 +7598,11 @@
             ],
             "description": "Symfony Process Component",
             "homepage": "https://symfony.com",
-<<<<<<< HEAD
-            "time": "2018-05-30T04:24:30+00:00"
-        },
-        {
-            "name": "symfony/stopwatch",
-            "version": "v3.4.12",
-=======
             "time": "2018-07-26T11:19:56+00:00"
         },
         {
             "name": "symfony/stopwatch",
             "version": "v3.4.14",
->>>>>>> d237a240
             "source": {
                 "type": "git",
                 "url": "https://github.com/symfony/stopwatch.git",
