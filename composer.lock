--- conflicted
+++ resolved
@@ -4,11 +4,7 @@
         "Read more about it at https://getcomposer.org/doc/01-basic-usage.md#installing-dependencies",
         "This file is @generated automatically"
     ],
-<<<<<<< HEAD
-    "content-hash": "24821ccc310176ff6bef4c6a0eb51bc9",
-=======
-    "content-hash": "fbc041e1d158e125b8c2a0b0a51003ed",
->>>>>>> b904a4de
+    "content-hash": "f73a7addad666b1632d0374eba3ee96c",
     "packages": [
         {
             "name": "ahand/mobileesp",
@@ -486,7 +482,6 @@
             "time": "2020-10-02T16:03:48+00:00"
         },
         {
-<<<<<<< HEAD
             "name": "dflydev/dot-access-data",
             "version": "v3.0.1",
             "source": {
@@ -562,80 +557,6 @@
             "time": "2021-08-13T13:06:58+00:00"
         },
         {
-            "name": "doctrine/annotations",
-            "version": "1.13.2",
-            "source": {
-                "type": "git",
-                "url": "https://github.com/doctrine/annotations.git",
-                "reference": "5b668aef16090008790395c02c893b1ba13f7e08"
-            },
-            "dist": {
-                "type": "zip",
-                "url": "https://api.github.com/repos/doctrine/annotations/zipball/5b668aef16090008790395c02c893b1ba13f7e08",
-                "reference": "5b668aef16090008790395c02c893b1ba13f7e08",
-                "shasum": ""
-            },
-            "require": {
-                "doctrine/lexer": "1.*",
-                "ext-tokenizer": "*",
-                "php": "^7.1 || ^8.0",
-                "psr/cache": "^1 || ^2 || ^3"
-            },
-            "require-dev": {
-                "doctrine/cache": "^1.11 || ^2.0",
-                "doctrine/coding-standard": "^6.0 || ^8.1",
-                "phpstan/phpstan": "^0.12.20",
-                "phpunit/phpunit": "^7.5 || ^8.0 || ^9.1.5",
-                "symfony/cache": "^4.4 || ^5.2"
-            },
-            "type": "library",
-            "autoload": {
-                "psr-4": {
-                    "Doctrine\\Common\\Annotations\\": "lib/Doctrine/Common/Annotations"
-                }
-            },
-            "notification-url": "https://packagist.org/downloads/",
-            "license": [
-                "MIT"
-            ],
-            "authors": [
-                {
-                    "name": "Guilherme Blanco",
-                    "email": "guilhermeblanco@gmail.com"
-                },
-                {
-                    "name": "Roman Borschel",
-                    "email": "roman@code-factory.org"
-                },
-                {
-                    "name": "Benjamin Eberlei",
-                    "email": "kontakt@beberlei.de"
-                },
-                {
-                    "name": "Jonathan Wage",
-                    "email": "jonwage@gmail.com"
-                },
-                {
-                    "name": "Johannes Schmitt",
-                    "email": "schmittjoh@gmail.com"
-                }
-            ],
-            "description": "Docblock Annotations Parser",
-            "homepage": "https://www.doctrine-project.org/projects/annotations.html",
-            "keywords": [
-                "annotations",
-                "docblock",
-                "parser"
-            ],
-            "support": {
-                "issues": "https://github.com/doctrine/annotations/issues",
-                "source": "https://github.com/doctrine/annotations/tree/1.13.2"
-            },
-            "time": "2021-08-05T19:00:23+00:00"
-        },
-        {
-=======
->>>>>>> b904a4de
             "name": "doctrine/cache",
             "version": "2.1.1",
             "source": {
@@ -942,18 +863,6 @@
         },
         {
             "name": "doctrine/persistence",
-<<<<<<< HEAD
-            "version": "2.2.3",
-            "source": {
-                "type": "git",
-                "url": "https://github.com/doctrine/persistence.git",
-                "reference": "5e7bdbbfe9811c06e1f745d1c166647d5c47d6ee"
-            },
-            "dist": {
-                "type": "zip",
-                "url": "https://api.github.com/repos/doctrine/persistence/zipball/5e7bdbbfe9811c06e1f745d1c166647d5c47d6ee",
-                "reference": "5e7bdbbfe9811c06e1f745d1c166647d5c47d6ee",
-=======
             "version": "2.3.0",
             "source": {
                 "type": "git",
@@ -964,7 +873,6 @@
                 "type": "zip",
                 "url": "https://api.github.com/repos/doctrine/persistence/zipball/f8af155c1e7963f3d2b4415097d55757bbaa53d8",
                 "reference": "f8af155c1e7963f3d2b4415097d55757bbaa53d8",
->>>>>>> b904a4de
                 "shasum": ""
             },
             "require": {
@@ -1037,15 +945,9 @@
             ],
             "support": {
                 "issues": "https://github.com/doctrine/persistence/issues",
-<<<<<<< HEAD
-                "source": "https://github.com/doctrine/persistence/tree/2.2.3"
-            },
-            "time": "2021-10-25T19:59:10+00:00"
-=======
                 "source": "https://github.com/doctrine/persistence/tree/2.3.0"
             },
             "time": "2022-01-09T19:58:46+00:00"
->>>>>>> b904a4de
         },
         {
             "name": "endroid/qr-code",
@@ -1121,18 +1023,6 @@
         },
         {
             "name": "filp/whoops",
-<<<<<<< HEAD
-            "version": "2.14.4",
-            "source": {
-                "type": "git",
-                "url": "https://github.com/filp/whoops.git",
-                "reference": "f056f1fe935d9ed86e698905a957334029899895"
-            },
-            "dist": {
-                "type": "zip",
-                "url": "https://api.github.com/repos/filp/whoops/zipball/f056f1fe935d9ed86e698905a957334029899895",
-                "reference": "f056f1fe935d9ed86e698905a957334029899895",
-=======
             "version": "2.14.5",
             "source": {
                 "type": "git",
@@ -1143,7 +1033,6 @@
                 "type": "zip",
                 "url": "https://api.github.com/repos/filp/whoops/zipball/a63e5e8f26ebbebf8ed3c5c691637325512eb0dc",
                 "reference": "a63e5e8f26ebbebf8ed3c5c691637325512eb0dc",
->>>>>>> b904a4de
                 "shasum": ""
             },
             "require": {
@@ -1193,11 +1082,7 @@
             ],
             "support": {
                 "issues": "https://github.com/filp/whoops/issues",
-<<<<<<< HEAD
-                "source": "https://github.com/filp/whoops/tree/2.14.4"
-=======
                 "source": "https://github.com/filp/whoops/tree/2.14.5"
->>>>>>> b904a4de
             },
             "funding": [
                 {
@@ -1205,11 +1090,7 @@
                     "type": "github"
                 }
             ],
-<<<<<<< HEAD
-            "time": "2021-10-03T12:00:00+00:00"
-=======
             "time": "2022-01-07T12:00:00+00:00"
->>>>>>> b904a4de
         },
         {
             "name": "jasig/phpcas",
@@ -3312,18 +3193,6 @@
         },
         {
             "name": "laminas/laminas-math",
-<<<<<<< HEAD
-            "version": "3.4.0",
-            "source": {
-                "type": "git",
-                "url": "https://github.com/laminas/laminas-math.git",
-                "reference": "79f6453a47a5774cf3736c5c66cb4818486681da"
-            },
-            "dist": {
-                "type": "zip",
-                "url": "https://api.github.com/repos/laminas/laminas-math/zipball/79f6453a47a5774cf3736c5c66cb4818486681da",
-                "reference": "79f6453a47a5774cf3736c5c66cb4818486681da",
-=======
             "version": "3.5.0",
             "source": {
                 "type": "git",
@@ -3334,15 +3203,10 @@
                 "type": "zip",
                 "url": "https://api.github.com/repos/laminas/laminas-math/zipball/146d8187ab247ae152e811a6704a953d43537381",
                 "reference": "146d8187ab247ae152e811a6704a953d43537381",
->>>>>>> b904a4de
                 "shasum": ""
             },
             "require": {
                 "ext-mbstring": "*",
-<<<<<<< HEAD
-                "laminas/laminas-zendframework-bridge": "^1.0",
-=======
->>>>>>> b904a4de
                 "php": "^7.3 || ~8.0.0 || ~8.1.0"
             },
             "conflict": {
@@ -3392,11 +3256,7 @@
                     "type": "community_bridge"
                 }
             ],
-<<<<<<< HEAD
-            "time": "2021-10-09T15:15:23+00:00"
-=======
             "time": "2021-12-06T02:02:07+00:00"
->>>>>>> b904a4de
         },
         {
             "name": "laminas/laminas-mime",
@@ -5305,16 +5165,16 @@
         },
         {
             "name": "nette/utils",
-            "version": "v3.2.5",
+            "version": "v3.2.7",
             "source": {
                 "type": "git",
                 "url": "https://github.com/nette/utils.git",
-                "reference": "9cd80396ca58d7969ab44fc7afcf03624dfa526e"
-            },
-            "dist": {
-                "type": "zip",
-                "url": "https://api.github.com/repos/nette/utils/zipball/9cd80396ca58d7969ab44fc7afcf03624dfa526e",
-                "reference": "9cd80396ca58d7969ab44fc7afcf03624dfa526e",
+                "reference": "0af4e3de4df9f1543534beab255ccf459e7a2c99"
+            },
+            "dist": {
+                "type": "zip",
+                "url": "https://api.github.com/repos/nette/utils/zipball/0af4e3de4df9f1543534beab255ccf459e7a2c99",
+                "reference": "0af4e3de4df9f1543534beab255ccf459e7a2c99",
                 "shasum": ""
             },
             "require": {
@@ -5325,7 +5185,7 @@
             },
             "require-dev": {
                 "nette/tester": "~2.0",
-                "phpstan/phpstan": "^0.12",
+                "phpstan/phpstan": "^1.0",
                 "tracy/tracy": "^2.3"
             },
             "suggest": {
@@ -5384,24 +5244,12 @@
             ],
             "support": {
                 "issues": "https://github.com/nette/utils/issues",
-                "source": "https://github.com/nette/utils/tree/v3.2.5"
-            },
-            "time": "2021-09-20T10:50:11+00:00"
+                "source": "https://github.com/nette/utils/tree/v3.2.7"
+            },
+            "time": "2022-01-24T11:29:14+00:00"
         },
         {
             "name": "nikic/php-parser",
-<<<<<<< HEAD
-            "version": "v4.13.0",
-            "source": {
-                "type": "git",
-                "url": "https://github.com/nikic/PHP-Parser.git",
-                "reference": "50953a2691a922aa1769461637869a0a2faa3f53"
-            },
-            "dist": {
-                "type": "zip",
-                "url": "https://api.github.com/repos/nikic/PHP-Parser/zipball/50953a2691a922aa1769461637869a0a2faa3f53",
-                "reference": "50953a2691a922aa1769461637869a0a2faa3f53",
-=======
             "version": "v4.13.2",
             "source": {
                 "type": "git",
@@ -5412,7 +5260,6 @@
                 "type": "zip",
                 "url": "https://api.github.com/repos/nikic/PHP-Parser/zipball/210577fe3cf7badcc5814d99455df46564f3c077",
                 "reference": "210577fe3cf7badcc5814d99455df46564f3c077",
->>>>>>> b904a4de
                 "shasum": ""
             },
             "require": {
@@ -5453,15 +5300,9 @@
             ],
             "support": {
                 "issues": "https://github.com/nikic/PHP-Parser/issues",
-<<<<<<< HEAD
-                "source": "https://github.com/nikic/PHP-Parser/tree/v4.13.0"
-            },
-            "time": "2021-09-20T12:20:58+00:00"
-=======
                 "source": "https://github.com/nikic/PHP-Parser/tree/v4.13.2"
             },
             "time": "2021-11-30T19:35:32+00:00"
->>>>>>> b904a4de
         },
         {
             "name": "ocramius/proxy-manager",
@@ -5868,141 +5709,6 @@
                 "branch-alias": {
                     "dev-master": "1.0.x-dev"
                 }
-<<<<<<< HEAD
-            },
-            "autoload": {
-                "classmap": [
-                    "PEAR/"
-                ]
-            },
-            "notification-url": "https://packagist.org/downloads/",
-            "include-path": [
-                "."
-            ],
-            "license": [
-                "BSD-2-Clause"
-            ],
-            "authors": [
-                {
-                    "name": "Helgi Thormar",
-                    "email": "dufuz@php.net"
-                },
-                {
-                    "name": "Greg Beaver",
-                    "email": "cellog@php.net"
-                }
-            ],
-            "description": "The PEAR Exception base class.",
-            "homepage": "https://github.com/pear/PEAR_Exception",
-            "keywords": [
-                "exception"
-            ],
-            "support": {
-                "issues": "http://pear.php.net/bugs/search.php?cmd=display&package_name[]=PEAR_Exception",
-                "source": "https://github.com/pear/PEAR_Exception"
-            },
-            "time": "2021-03-21T15:43:46+00:00"
-        },
-        {
-            "name": "pear/validate",
-            "version": "dev-master",
-            "source": {
-                "type": "git",
-                "url": "https://github.com/pear/Validate.git",
-                "reference": "157d3f69c1fa8910fc0580da553c0ca42426de31"
-            },
-            "dist": {
-                "type": "zip",
-                "url": "https://api.github.com/repos/pear/Validate/zipball/157d3f69c1fa8910fc0580da553c0ca42426de31",
-                "reference": "157d3f69c1fa8910fc0580da553c0ca42426de31",
-                "shasum": ""
-            },
-            "require": {
-                "php": ">=7.3.0"
-            },
-            "suggest": {
-                "pear/date": "Install optionally via your project's composer.json"
-            },
-            "default-branch": true,
-            "type": "library",
-            "autoload": {
-                "psr-0": {
-                    "Validate": "./"
-                }
-            },
-            "notification-url": "https://packagist.org/downloads/",
-            "include-path": [
-                "./"
-            ],
-            "license": [
-                "BSD-3-Clause"
-            ],
-            "authors": [
-                {
-                    "name": "Pierre-Alain Joye",
-                    "email": "pierre.php@gmail.com",
-                    "role": "Lead"
-                },
-                {
-                    "name": "Thomas V.V.Cox",
-                    "email": "cox@php.net",
-                    "role": "Lead"
-                },
-                {
-                    "name": "Helgi Þormar Þorbjörnsson",
-                    "email": "dufuz@php.net",
-                    "role": "Lead"
-                },
-                {
-                    "name": "Amir Mohammad Saied",
-                    "email": "amirsaied@gmail.com",
-                    "role": "Lead"
-                },
-                {
-                    "name": "David Coallier",
-                    "email": "david@echolibre.com",
-                    "role": "Lead"
-                },
-                {
-                    "name": "bertrand Gugger",
-                    "email": "bertrand@toggg.com",
-                    "role": "Lead"
-                },
-                {
-                    "name": "Stefan Neufeind",
-                    "email": "pear.neufeind@speedpartner.de",
-                    "role": "Developer"
-                }
-            ],
-            "description": "Validate numbers, email, strings, dates, URIs and more",
-            "homepage": "http://pear.php.net/package/Validate",
-            "support": {
-                "issues": "http://pear.php.net/bugs/search.php?cmd=display&package_name[]=Validate",
-                "source": "https://github.com/pear/Validate"
-            },
-            "time": "2021-08-10T23:31:18+00:00"
-        },
-        {
-            "name": "pear/validate_ispn",
-            "version": "v0.8.0",
-            "source": {
-                "type": "git",
-                "url": "https://github.com/pear/Validate_ISPN.git",
-                "reference": "40272ba7f7eec3756aec29ba1f2f836c32edfcc3"
-            },
-            "dist": {
-                "type": "zip",
-                "url": "https://api.github.com/repos/pear/Validate_ISPN/zipball/40272ba7f7eec3756aec29ba1f2f836c32edfcc3",
-                "reference": "40272ba7f7eec3756aec29ba1f2f836c32edfcc3",
-                "shasum": ""
-            },
-            "require": {
-                "pear/validate": "*"
-            },
-            "require-dev": {
-                "phpunit/phpunit": "*"
-=======
->>>>>>> b904a4de
             },
             "autoload": {
                 "classmap": [
@@ -6250,20 +5956,20 @@
         },
         {
             "name": "psr/container",
-            "version": "1.1.1",
+            "version": "1.1.2",
             "source": {
                 "type": "git",
                 "url": "https://github.com/php-fig/container.git",
-                "reference": "8622567409010282b7aeebe4bb841fe98b58dcaf"
-            },
-            "dist": {
-                "type": "zip",
-                "url": "https://api.github.com/repos/php-fig/container/zipball/8622567409010282b7aeebe4bb841fe98b58dcaf",
-                "reference": "8622567409010282b7aeebe4bb841fe98b58dcaf",
-                "shasum": ""
-            },
-            "require": {
-                "php": ">=7.2.0"
+                "reference": "513e0666f7216c7459170d56df27dfcefe1689ea"
+            },
+            "dist": {
+                "type": "zip",
+                "url": "https://api.github.com/repos/php-fig/container/zipball/513e0666f7216c7459170d56df27dfcefe1689ea",
+                "reference": "513e0666f7216c7459170d56df27dfcefe1689ea",
+                "shasum": ""
+            },
+            "require": {
+                "php": ">=7.4.0"
             },
             "type": "library",
             "autoload": {
@@ -6292,9 +5998,9 @@
             ],
             "support": {
                 "issues": "https://github.com/php-fig/container/issues",
-                "source": "https://github.com/php-fig/container/tree/1.1.1"
-            },
-            "time": "2021-03-05T17:36:06+00:00"
+                "source": "https://github.com/php-fig/container/tree/1.1.2"
+            },
+            "time": "2021-11-05T16:50:12+00:00"
         },
         {
             "name": "psr/event-dispatcher",
@@ -7505,18 +7211,6 @@
         },
         {
             "name": "symfony/string",
-<<<<<<< HEAD
-            "version": "v5.3.10",
-            "source": {
-                "type": "git",
-                "url": "https://github.com/symfony/string.git",
-                "reference": "d70c35bb20bbca71fc4ab7921e3c6bda1a82a60c"
-            },
-            "dist": {
-                "type": "zip",
-                "url": "https://api.github.com/repos/symfony/string/zipball/d70c35bb20bbca71fc4ab7921e3c6bda1a82a60c",
-                "reference": "d70c35bb20bbca71fc4ab7921e3c6bda1a82a60c",
-=======
             "version": "v5.4.2",
             "source": {
                 "type": "git",
@@ -7527,7 +7221,6 @@
                 "type": "zip",
                 "url": "https://api.github.com/repos/symfony/string/zipball/e6a5d5ecf6589c5247d18e0e74e30b11dfd51a3d",
                 "reference": "e6a5d5ecf6589c5247d18e0e74e30b11dfd51a3d",
->>>>>>> b904a4de
                 "shasum": ""
             },
             "require": {
@@ -7584,11 +7277,7 @@
                 "utf8"
             ],
             "support": {
-<<<<<<< HEAD
-                "source": "https://github.com/symfony/string/tree/v5.3.10"
-=======
                 "source": "https://github.com/symfony/string/tree/v5.4.2"
->>>>>>> b904a4de
             },
             "funding": [
                 {
@@ -7604,11 +7293,7 @@
                     "type": "tidelift"
                 }
             ],
-<<<<<<< HEAD
-            "time": "2021-10-27T18:21:46+00:00"
-=======
             "time": "2021-12-16T21:52:00+00:00"
->>>>>>> b904a4de
         },
         {
             "name": "symfony/yaml",
@@ -9127,18 +8812,6 @@
         },
         {
             "name": "pdepend/pdepend",
-<<<<<<< HEAD
-            "version": "2.10.1",
-            "source": {
-                "type": "git",
-                "url": "https://github.com/pdepend/pdepend.git",
-                "reference": "30452fdabb3dfca89f4bf977abc44adc5391e062"
-            },
-            "dist": {
-                "type": "zip",
-                "url": "https://api.github.com/repos/pdepend/pdepend/zipball/30452fdabb3dfca89f4bf977abc44adc5391e062",
-                "reference": "30452fdabb3dfca89f4bf977abc44adc5391e062",
-=======
             "version": "2.10.2",
             "source": {
                 "type": "git",
@@ -9149,7 +8822,6 @@
                 "type": "zip",
                 "url": "https://api.github.com/repos/pdepend/pdepend/zipball/c8c1d2af43fb8c2b5387d50e9c42a9c56de13686",
                 "reference": "c8c1d2af43fb8c2b5387d50e9c42a9c56de13686",
->>>>>>> b904a4de
                 "shasum": ""
             },
             "require": {
@@ -9185,11 +8857,7 @@
             "description": "Official version of pdepend to be handled with Composer",
             "support": {
                 "issues": "https://github.com/pdepend/pdepend/issues",
-<<<<<<< HEAD
-                "source": "https://github.com/pdepend/pdepend/tree/2.10.1"
-=======
                 "source": "https://github.com/pdepend/pdepend/tree/2.10.2"
->>>>>>> b904a4de
             },
             "funding": [
                 {
@@ -9197,11 +8865,7 @@
                     "type": "tidelift"
                 }
             ],
-<<<<<<< HEAD
-            "time": "2021-10-11T12:15:18+00:00"
-=======
             "time": "2021-11-16T20:05:32+00:00"
->>>>>>> b904a4de
         },
         {
             "name": "phar-io/manifest",
@@ -9478,18 +9142,6 @@
         },
         {
             "name": "phpdocumentor/type-resolver",
-<<<<<<< HEAD
-            "version": "1.5.1",
-            "source": {
-                "type": "git",
-                "url": "https://github.com/phpDocumentor/TypeResolver.git",
-                "reference": "a12f7e301eb7258bb68acd89d4aefa05c2906cae"
-            },
-            "dist": {
-                "type": "zip",
-                "url": "https://api.github.com/repos/phpDocumentor/TypeResolver/zipball/a12f7e301eb7258bb68acd89d4aefa05c2906cae",
-                "reference": "a12f7e301eb7258bb68acd89d4aefa05c2906cae",
-=======
             "version": "1.6.0",
             "source": {
                 "type": "git",
@@ -9500,7 +9152,6 @@
                 "type": "zip",
                 "url": "https://api.github.com/repos/phpDocumentor/TypeResolver/zipball/93ebd0014cab80c4ea9f5e297ea48672f1b87706",
                 "reference": "93ebd0014cab80c4ea9f5e297ea48672f1b87706",
->>>>>>> b904a4de
                 "shasum": ""
             },
             "require": {
@@ -9535,15 +9186,9 @@
             "description": "A PSR-5 based resolver of Class names, Types and Structural Element Names",
             "support": {
                 "issues": "https://github.com/phpDocumentor/TypeResolver/issues",
-<<<<<<< HEAD
-                "source": "https://github.com/phpDocumentor/TypeResolver/tree/1.5.1"
-            },
-            "time": "2021-10-02T14:08:47+00:00"
-=======
                 "source": "https://github.com/phpDocumentor/TypeResolver/tree/1.6.0"
             },
             "time": "2022-01-04T19:58:01+00:00"
->>>>>>> b904a4de
         },
         {
             "name": "phploc/phploc",
@@ -9691,18 +9336,6 @@
         },
         {
             "name": "phpspec/prophecy",
-<<<<<<< HEAD
-            "version": "1.14.0",
-            "source": {
-                "type": "git",
-                "url": "https://github.com/phpspec/prophecy.git",
-                "reference": "d86dfc2e2a3cd366cee475e52c6bb3bbc371aa0e"
-            },
-            "dist": {
-                "type": "zip",
-                "url": "https://api.github.com/repos/phpspec/prophecy/zipball/d86dfc2e2a3cd366cee475e52c6bb3bbc371aa0e",
-                "reference": "d86dfc2e2a3cd366cee475e52c6bb3bbc371aa0e",
-=======
             "version": "v1.15.0",
             "source": {
                 "type": "git",
@@ -9713,7 +9346,6 @@
                 "type": "zip",
                 "url": "https://api.github.com/repos/phpspec/prophecy/zipball/bbcd7380b0ebf3961ee21409db7b38bc31d69a13",
                 "reference": "bbcd7380b0ebf3961ee21409db7b38bc31d69a13",
->>>>>>> b904a4de
                 "shasum": ""
             },
             "require": {
@@ -9765,15 +9397,9 @@
             ],
             "support": {
                 "issues": "https://github.com/phpspec/prophecy/issues",
-<<<<<<< HEAD
-                "source": "https://github.com/phpspec/prophecy/tree/1.14.0"
-            },
-            "time": "2021-09-10T09:02:12+00:00"
-=======
                 "source": "https://github.com/phpspec/prophecy/tree/v1.15.0"
             },
             "time": "2021-12-08T12:19:24+00:00"
->>>>>>> b904a4de
         },
         {
             "name": "phpstan/phpstan",
@@ -9841,18 +9467,6 @@
         },
         {
             "name": "phpunit/php-code-coverage",
-<<<<<<< HEAD
-            "version": "9.2.8",
-            "source": {
-                "type": "git",
-                "url": "https://github.com/sebastianbergmann/php-code-coverage.git",
-                "reference": "cf04e88a2e3c56fc1a65488afd493325b4c1bc3e"
-            },
-            "dist": {
-                "type": "zip",
-                "url": "https://api.github.com/repos/sebastianbergmann/php-code-coverage/zipball/cf04e88a2e3c56fc1a65488afd493325b4c1bc3e",
-                "reference": "cf04e88a2e3c56fc1a65488afd493325b4c1bc3e",
-=======
             "version": "9.2.10",
             "source": {
                 "type": "git",
@@ -9863,7 +9477,6 @@
                 "type": "zip",
                 "url": "https://api.github.com/repos/sebastianbergmann/php-code-coverage/zipball/d5850aaf931743067f4bfc1ae4cbd06468400687",
                 "reference": "d5850aaf931743067f4bfc1ae4cbd06468400687",
->>>>>>> b904a4de
                 "shasum": ""
             },
             "require": {
@@ -9919,11 +9532,7 @@
             ],
             "support": {
                 "issues": "https://github.com/sebastianbergmann/php-code-coverage/issues",
-<<<<<<< HEAD
-                "source": "https://github.com/sebastianbergmann/php-code-coverage/tree/9.2.8"
-=======
                 "source": "https://github.com/sebastianbergmann/php-code-coverage/tree/9.2.10"
->>>>>>> b904a4de
             },
             "funding": [
                 {
@@ -9931,11 +9540,7 @@
                     "type": "github"
                 }
             ],
-<<<<<<< HEAD
-            "time": "2021-10-30T08:01:38+00:00"
-=======
             "time": "2021-12-05T09:12:13+00:00"
->>>>>>> b904a4de
         },
         {
             "name": "phpunit/php-file-iterator",
@@ -11364,18 +10969,6 @@
         },
         {
             "name": "symfony/config",
-<<<<<<< HEAD
-            "version": "v5.3.10",
-            "source": {
-                "type": "git",
-                "url": "https://github.com/symfony/config.git",
-                "reference": "ac23c2f24d5634966d665d836c3933d54347e5d4"
-            },
-            "dist": {
-                "type": "zip",
-                "url": "https://api.github.com/repos/symfony/config/zipball/ac23c2f24d5634966d665d836c3933d54347e5d4",
-                "reference": "ac23c2f24d5634966d665d836c3933d54347e5d4",
-=======
             "version": "v5.4.2",
             "source": {
                 "type": "git",
@@ -11386,7 +10979,6 @@
                 "type": "zip",
                 "url": "https://api.github.com/repos/symfony/config/zipball/2e082dae50da563c639119b7b52347a2a3db4ba5",
                 "reference": "2e082dae50da563c639119b7b52347a2a3db4ba5",
->>>>>>> b904a4de
                 "shasum": ""
             },
             "require": {
@@ -11436,11 +11028,7 @@
             "description": "Helps you find, load, combine, autofill and validate configuration values of any kind",
             "homepage": "https://symfony.com",
             "support": {
-<<<<<<< HEAD
-                "source": "https://github.com/symfony/config/tree/v5.3.10"
-=======
                 "source": "https://github.com/symfony/config/tree/v5.4.2"
->>>>>>> b904a4de
             },
             "funding": [
                 {
@@ -11456,11 +11044,7 @@
                     "type": "tidelift"
                 }
             ],
-<<<<<<< HEAD
-            "time": "2021-10-22T09:06:52+00:00"
-=======
             "time": "2021-12-15T11:06:13+00:00"
->>>>>>> b904a4de
         },
         {
             "name": "symfony/css-selector",
@@ -11530,18 +11114,6 @@
         },
         {
             "name": "symfony/dependency-injection",
-<<<<<<< HEAD
-            "version": "v5.3.10",
-            "source": {
-                "type": "git",
-                "url": "https://github.com/symfony/dependency-injection.git",
-                "reference": "be833dd336c248ef2bdabf24665351455f52afdb"
-            },
-            "dist": {
-                "type": "zip",
-                "url": "https://api.github.com/repos/symfony/dependency-injection/zipball/be833dd336c248ef2bdabf24665351455f52afdb",
-                "reference": "be833dd336c248ef2bdabf24665351455f52afdb",
-=======
             "version": "v5.4.2",
             "source": {
                 "type": "git",
@@ -11552,7 +11124,6 @@
                 "type": "zip",
                 "url": "https://api.github.com/repos/symfony/dependency-injection/zipball/ba94559be9738d77cd29e24b5d81cf3b89b7d628",
                 "reference": "ba94559be9738d77cd29e24b5d81cf3b89b7d628",
->>>>>>> b904a4de
                 "shasum": ""
             },
             "require": {
@@ -11612,11 +11183,7 @@
             "description": "Allows you to standardize and centralize the way objects are constructed in your application",
             "homepage": "https://symfony.com",
             "support": {
-<<<<<<< HEAD
-                "source": "https://github.com/symfony/dependency-injection/tree/v5.3.10"
-=======
                 "source": "https://github.com/symfony/dependency-injection/tree/v5.4.2"
->>>>>>> b904a4de
             },
             "funding": [
                 {
@@ -11632,11 +11199,7 @@
                     "type": "tidelift"
                 }
             ],
-<<<<<<< HEAD
-            "time": "2021-10-22T18:11:05+00:00"
-=======
             "time": "2021-12-29T10:10:35+00:00"
->>>>>>> b904a4de
         },
         {
             "name": "symfony/event-dispatcher",
@@ -12304,8 +11867,7 @@
     "aliases": [],
     "minimum-stability": "stable",
     "stability-flags": {
-        "ahand/mobileesp": 20,
-        "pear/validate": 20
+        "ahand/mobileesp": 20
     },
     "prefer-stable": false,
     "prefer-lowest": false,
