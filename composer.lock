--- conflicted
+++ resolved
@@ -4,11 +4,7 @@
         "Read more about it at https://getcomposer.org/doc/01-basic-usage.md#installing-dependencies",
         "This file is @generated automatically"
     ],
-<<<<<<< HEAD
-    "content-hash": "de2ca9cdcf047c3255143578016621c2",
-=======
-    "content-hash": "6b87202d06e523fe0b1f6afec4797d92",
->>>>>>> 73b20fa6
+    "content-hash": "8568fb5d7aaaaf04c70a99bedb775334",
     "packages": [
         {
             "name": "ahand/mobileesp",
@@ -12543,5 +12539,5 @@
     "platform-overrides": {
         "php": "7.4.1"
     },
-    "plugin-api-version": "2.2.0"
+    "plugin-api-version": "2.3.0"
 }