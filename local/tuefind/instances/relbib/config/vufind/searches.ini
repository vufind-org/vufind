--- conflicted
+++ resolved
@@ -194,11 +194,8 @@
 ; using the default_sort setting in the [General] section above.
 [DefaultSortingByType]
 CallNumber = callnumber-sort
-<<<<<<< HEAD
 WorkKeys = year
-=======
 TimeRangeSearch = relevance, time_aspect_ranges asc
->>>>>>> 3c490f14
 SubjectAutosuggest = relevance
 Subject = year desc, volume_sort desc, issue_sort desc, start_page asc, first_indexed desc
 
