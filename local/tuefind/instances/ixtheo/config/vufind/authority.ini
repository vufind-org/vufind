--- conflicted
+++ resolved
@@ -39,11 +39,7 @@
 general_facet_str_mv  = "General"
 chronological_facet_str_mv  = "Chronological"
 geographic_facet_str_mv  = "Geographic"
-<<<<<<< HEAD
-=======
-profession         = "Profession"
 place         = "Place"
->>>>>>> 970e9820
 
 [FacetLabels]
 labelSections[] = Facets
