;
; VuFind Configuration
;

; This section controls global system behavior and can usually be left unmodified.
[System]
; Change to false to take the system offline and show an unavailability message;
; note that you can use the NoILS driver (in [Catalog] section below) to keep VuFind
; up during ILS maintenance.
available       = true
; Change to true to see messages about the behavior of the system as part of the
; output -- only for use when troubleshooting problems:
debug           = false
; This setting should be set to false after auto-configuration is complete
autoConfigure = false

; This section will need to be customized for your installation
[Site]
; Base URL is normally auto-detected, but this setting is used when autodetection is
; not possible (i.e. during sitemap generation at the command line).
url             = http://library.myuniversity.edu/vufind
email           = support@myuniversity.edu
title           = "Library Catalog"
; This is the default theme for non-mobile devices (or all devices if mobile_theme
; is disabled below). Available standard themes:
;   blueprint =  XHTML theme using Blueprint + jQuery libraries
;   bootstrap =  HTML5 theme using Bootstrap 2 + jQuery libraries, with minimal
;                styling (DEPRECATED in favor of bootstrap3)
;   bootprint =  bootstrap theme styled to resemble blueprint theme (DEPRECATED in
;                favor of bootprint3)
;   bootstrap3 = HTML5 theme using Bootstrap 3 + jQuery libraries, with minimal
;               styling
;   bootprint3 = bootstrap3 theme styled to resemble blueprint theme
theme           = krimdok
; Uncomment the following line to use a different default theme for mobile devices.
; You may not wish to use this setting if you are using one of the Bootstrap-based
; standard themes since they support responsive design. Available mobile theme:
;   jquerymobile = Theme built using jQuery Mobile framework
;mobile_theme    = jquerymobile
; This is a comma-separated list of themes that may be accessed via the ?ui GET
; parameter.  Each entry has two parts: the value used on the URL followed by the
; actual theme name.  For example, http://library.myuniversity.edu/vufind?ui=theme1
; would load the myTheme1 theme with the setting shown below.  Note that the values
; of "standard" and "mobile" are reserved for the default and mobile themes defined
; above.
;alternate_themes = theme1:myTheme1,theme2:myTheme2
; This is a comma-separated list of theme options that will be displayed to the user
; as a drop-down.  Each entry has two parts: a value for the "ui" GET parameter and
; an on-screen description.  "standard" refers to the "theme" setting above, "mobile"
; refers to the "mobile_theme" setting, and all other values must be defined in
; alternate_themes above.  When commented out, no drop-down theme list will display.
;selectable_themes = "standard:Standard Theme,mobile:Mobile Theme"
; Use the browser language setting to set the VuFind language.
browserDetectLanguage = true
language        = en    ; default -- more options available in [Languages] below.
locale          = de_DE
; Find valid timezone values here:
;   http://www.php.net/manual/en/timezones.php
timezone        = "Europe/Berlin"
; A string used to format user interface date strings using the PHP date() function
; default is m-d-Y (MM-DD-YYYY 01-01-2010)
displayDateFormat = "d-m-Y"
; A string used to format user interface time strings using the PHP date() function
; default is H:i (HH:MM 23:01)
displayTimeFormat = "H:i"
; The base VuFind URL will load the "Home" action of this module unless the user
; is logged in:
defaultModule   = Search
; The base VuFind URL will load the "Home" action of this module when the user
; is logged in:
defaultLoggedInModule = MyResearch
; The route VuFind will send users to following a log out operation. Set to false
; or omit to attempt to retain the user's current context after log out.
;logOutRoute = home
; This tab will show by default when a record is viewed:
defaultRecordTab= Description
; Hide the holdings tab if no holdings are available from the ILS
hideHoldingsTabWhenEmpty = true
; This page will show by default when a user accesses the MyResearch module:
defaultAccountPage = Favorites
; Allow access to the Admin module? (See [AdminAuth] below for more granular ways
; to restrict Admin access).
admin_enabled = true
; Show sidebar on the left side instead of right
;sidebarOnLeft = true
; Show (true) / Hide (false) Book Bag - Default is Hide.  The Book Bag is currently
; only supported by the blueprint theme; other themes will ignore this setting.
showBookBag = false
; Set the maximum amount of items allowed in the Book Bag - Default is 100
bookBagMaxSize = 100
; Display bulk items (export, save, etc.) and checkboxes on search result screens?
showBulkOptions  = true
; Generator value to display in an HTML header <meta> tag:
generator = "VuFind 4.1.3"

; Include server specific and private configurations
@include = 'local_overrides/krimdok_site.conf'

; This section allows you to configure the mechanism used for storing user
; sessions.  Available types: File, Memcache, Database.
; Some of the settings below only apply to specific session handlers;
; such settings are named with an obvious prefix.  Non-prefixed settings
; are global to all handlers.
[Session]
type                        = File
lifetime                    = 3600 ; Session lasts for 1 hour
; Keep-alive interval in seconds. When set to a positive value, the session is kept
; alive with a JavaScript call as long as a VuFind page is open in the browser.
; Default is 0 (disabled). When keep-alive is enabled, session lifetime above can be
; reduced to e.g. 600.
;keepAlive = 60
;file_save_path              = /tmp/vufind_sessions
;memcache_host               = localhost
;memcache_port               = 11211
;memcache_connection_timeout = 1

; Please set the ILS that VuFind will interact with.
;
; Available drivers: Aleph, Amicus, ClaviusSQL, Evergreen, Horizon (basic database
;       access only), HorizonXMLAPI (more features via API), Innovative, Koha, LBS4,
;       MultiBackend (to chain together multiple drivers in a consortial setting),
;       NewGenLib, NoILS (for users without an ILS, or to disable ILS functionality
;       during maintenance), Polaris, Unicorn (which also applies to SirsiDynix
;       Symphony), Virtua, Voyager (for Voyager 6+), VoyagerRestful (for Voyager 7+
;       w/ RESTful web services), XCNCIP (for XC NCIP Toolkit v1.x), XCNCIP2 (for
;       XC NCIP Tookit v2.x)
; Note: Unicorn users should visit the vufind-unicorn project for more details:
;       http://code.google.com/p/vufind-unicorn/
;
; If you haven't set up your ILS yet, two fake drivers are available for testing
; purposes.  "Sample" is fast but does very little; "Demo" simulates more
; functionality of a real ILS but may slow down your system by performing extra
; searches.  If you don't plan to use an ILS, the NoILS driver is your best option.
;
; Note: Enabling most of the features in this section will only work if you use an
; ILS driver that supports them; not all drivers support holds/renewals.
[Catalog]
driver          = KrimDokILS

;loadNoILSOnFailure - Whether or not to load the NoILS driver if the main driver fails
loadNoILSOnFailure = false

; This setting determines how and when hold / recall links are displayed.
; Legal values:
; - all (Show links for all items - Place Hold for Available Items and Place Recall
;   for unavailable items)
; - availability (Only show recall links if ALL items on bib are currently
;   unavailable)
; - disabled (Never show hold/recall links)
; - driver (Use ILS driver to determine which items may be held/recalled; best option
;   if available, but not supported by all drivers)
; - holds (Only show links for available items)
; - recalls (Only show links for unavailable items)
; default is "all"
holds_mode = "holds"

; Set this to true if you want to allow your ILS driver to override your holds_mode
; setting on a record-by-record basis; this may be useful for local customizations,
; but in most cases you should leave this setting unchanged.  Overrides are ignored
; for mode settings of "driver" or "disabled."
allow_holds_override = false

; Determines if holds can be cancelled or not. Options are true or false.
; default is false
cancel_holds_enabled = false

; Determines if storage retrieval requests can be cancelled or not.
; Options are true or false.
; default is false
cancel_storage_retrieval_requests_enabled = false

; Determines if ILL requests can be cancelled or not.
; Options are true or false.
; default is false
cancel_ill_requests_enabled = false

; Determines if item can be renewed or not. Options are true or false.
; default is false
renewals_enabled = false

; Determines if title level holds are displayed or not.
; Legal values:
; - disabled (Never show title Holds - Default)
; - always (Always show title Holds)
; - availability (Only show title holds if ALL items on bib are currently
;   unavailable)
; - driver (Use ILS driver to determine which items may be held/recalled; best option
;   if available, but not supported by all drivers)
title_level_holds_mode = "disabled"

; Determines how holdings are grouped in the record display.
; Legal values:
; - holdings_id (Use holdings record id if available, location name otherwise - Default)
; - location_name (Use location name)
;holdings_grouping = holdings_id

; Text fields such as notes gathered from items to be displayed in each
; holdings group in the display order.
; The default list is 'notes', 'summary', 'supplements' and 'indexes'.
; Note that displayed information depends on what the ILS driver returns.
;holdings_text_fields[] = 'notes'
;holdings_text_fields[] = 'summary'

; This section allows you to determine how the users will authenticate.
; You can use an LDAP directory, the local ILS (or multiple ILSes through
; the MultiILS option), the VuFind database (Database), Shibboleth, SIP2,
; CAS or some combination of these (via the MultiAuth or ChoiceAuth options).
[Authentication]
;method          = LDAP
;method         = ILS
method         = Database
;method         = Shibboleth
;method         = SIP2
;method         = CAS
;method         = MultiAuth
;method         = ChoiceAuth
;method         = MultiILS

; This setting only applies when method is set to ILS.  It determines which
; field of the ILS driver's patronLogin() return array is used as the username
; in VuFind's user database.  If commented out, it defaults to cat_username
; (the recommended setting in most situations).
;ILS_username_field = cat_username

; Whether or not to hide the Login Options
hideLogin = true

; Set this to false if you would like to store local passwords in plain text
; (only applies when method = Database above).
hash_passwords = "1"

; Allow users to recover passwords via email (if supported by Auth method)
; You can set the subject of recovery emails in your
; language files under the term "recovery_email_subject"
recover_password = false
; Time (seconds) before another recovery attempt can be made
recover_interval      = 60
; Length of time before a recovery hash can no longer be used (expires)
; Default: Two weeks
recover_hash_lifetime = 1209600

; Allow users to set change their passwords (if supported by Auth method)
change_password = true

; Set this to false if you would like to store catalog passwords in plain text
encrypt_ils_password = "1"

; This is the key used to encrypt and decrypt catalog passwords.  This must be
; filled in with a random string value when encrypt_ils_passwords is set to true.
ils_encryption_key = "8538fccdfee0dab753950554ec58864ffbd82edc"

; This setting may optionally be uncommented to restrict the email domain(s) from
; which users are allowed to register when using the Database method.
;domain_whitelist[] = "myuniversity.edu"
;domain_whitelist[] = "mail.myuniversity.edu"

; See the comments in library/VF/Auth/MultiAuth.php for full details
; on using multiple authentication methods.  Note that MultiAuth assumes login
; with username and password, so some methods (i.e. Shibboleth) may not be
; compatible.
;[MultiAuth]
;method_order   = ILS,LDAP
;filters = "username:trim,password:trim"

; Present two auth options on the login screen. Each choice given must also be
; configured in its relevent section. (The code should allow for more than 2
; choices, but styling would need to be expanded / modified)
;
; WARNING! This module does not account for the possibility that the auth
; choices you present may return different usernames. You would want a user to
; be able to log in via any method and see the same account. To make sure that
; is the case, you should ensure that the usernames given by the authentication
; methods themselves are the same for any given user.
;[ChoiceAuth]
;choice_order = Shibboleth,Database

; This section will allow you to control whether VuFind should record usage
; statistics.
[Statistics]
; You can uncomment one or more of these lines to enable statistics tracking.
; Each enabled mode will write stats to a different target (Solr stats index,
; flat file, or database tables).  Some modes require additional settings below.
;
; Currently, VuFind stores statistics in two different contexts: searches and
; record views.  By default, an enabled mode will log both types of stats.  If
; you want to log different types of stats to different targets, you can use a
; qualifier -- for example, "mode[] = Solr:Record" and "mode[] = Db:Search".
; Multiple targets may be separated by commas.  Do not use qualifiers unless you
; really need to -- logging all statistics to the same target makes reporting
; more effective.
;
; Note: Statistics gathering includes browser detection.  For best results, make
; sure you have a recent browscap.ini file configured in PHP.  See
; http://php.net/manual/en/function.get-browser.php#refsect1-function.get-browser-notes
;mode[] = Solr
;mode[] = File
;mode[] = Db

; When using the Solr mode, specify the address of a Solr server containing a
; "stats" core here; if no URL is specified, [Index]/url below will be used.
;
; Note: The stats core is disabled by default -- you will need to edit solr/solr.xml
; to turn it on.
;solr            = http://localhost:8080/solr

; When using the File mode, specify a directory for saving stat files here:
;file            = /usr/local/vufind2/local/logs

; When displaying search statistics in the Admin module, do you want to see a single
; merged list, or separate grouped lists by module (Solr, Summon, etc.)
searchesBySource = false

; When display record view statistics in the Admin module, do you want to see a
; single merged list, or separate grouped lists by module (Solr, Summon, etc.)
recordsBySource = false

; This section requires no changes for most installations
[Index]
engine          = Solr
url = "http://127.0.0.1:8080/solr"
default_core    = biblio
; This setting needs to match the <maxBooleanClauses> setting in your solrconfig.xml
; file; when VuFind has to look up large numbers of records using ID values, it may
; have to restrict the size of its result set based on this limitation.
maxBooleanClauses = 1024
; This is the timeout in seconds when communicating with the Solr server.
timeout = 30
; This is the Dismax handler to use if nothing is specified in searchspecs.yaml.
; You can choose dismax for standard Dismax (the default) or edismax for Extended
; Dismax, or you can configure your own custom handler in solrconfig.xml.
default_dismax_handler = dismax

; Enable/Disable searching reserves using the "reserves" Solr core.  When enabling
; this feature, you also need to uncomment the relevant line in solr/solr.xml and
; restart Solr to enable the reserves core, and you need to run the
; util/index_reserves.php script to populate the new index.
[Reserves]
search_enabled  = false

; This section requires no changes for most installations; if your SMTP server
; requires authentication, you can fill in a username and password below.
[Mail]
host            = localhost
port            = 25
;username       = user
;password       = pass
; If set to false, users can send anonymous emails; otherwise, they must log in first
require_login   = true
; Should we put the logged-in user's address in the "from" field by default?
user_email_in_from = false
; Should we put the logged-in user's address in the "to" field by default?
user_email_in_to = false
; Populate the "from" field with this value if user_email_in_from is false and/or no
; user is logged in:
;default_from = "no-reply@myuniversity.edu"
; Should we hide the "from" field in email forms? If no from field is visible, emails
; will be sent based on user_email_in_from and default_from above, with the email
; setting from the [Site] section used as a last resort.
disable_from = false

; This section needs to be changed to match your database connection information
[Database]
; If your database (e.g. PostgreSQL) uses a schema, you can set it here:
;schema = schema_name

; The character set of the database -- may be latin1 or utf8; utf8 is STRONGLY
; RECOMMENDED and is the default if no value is set here.  You may need latin1
; for compatibility with existing VuFind 1.x installations.
;charset = utf8

; Include server specific and private configurations
@include = 'local_overrides/database.conf'

; LDAP is optional.  This section only needs to exist if the
; Authentication Method is set to LDAP.  When LDAP is active,
; host, port, basedn and username are required.  The remaining
; settings are optional, mapping fields in your LDAP schema
; to fields in VuFind's database -- the more you fill in, the more
; data will be imported from LDAP into VuFind.
;[LDAP]
; Prefix the host with ldaps:// to use LDAPS; omit the prefix for standard
; LDAP with TLS.
;host            = ldap.myuniversity.edu
;port            = 389       ; LDAPS usually uses port 636 instead
;basedn          = "o=myuniversity.edu"
;username        = uid
;firstname       = givenname
;lastname        = sn
;email           = mail
;cat_username    =
;cat_password    =
;college         = studentcollege
;major           = studentmajor
; If you need to bind to LDAP with a particular account before
; it can be searched, you can enter the necessary credentials
; here.  If this extra security measure is not needed, leave
; these settings commented out.
;bind_username   = "uid=username o=myuniversity.edu"
;bind_password   = password

; SIP2 is optional.  This section only needs to exist if the
; Authentication Method is set to SIP2.
;[SIP2]
;host            = ils.myuniversity.edu
;port            = 6002

; Shibboleth is optional.  This section only needs to exist if the
; Authentication Method is set to Shibboleth.
;[Shibboleth]

; Optional: you may set attribute names and values to be used as a filter;
; users will only be logged into VuFind if they match these filters.
;userattribute_1       = entitlement
;userattribute_value_1 = urn:mace:dir:entitlement:common-lib-terms
;userattribute_2       = unscoped-affiliation
;userattribute_value_2 = member

; Required: the attribute Shibboleth uses to uniquely identify users.
;username              = persistent-id

; Required: Shibboleth login URL.
;login                 = https://shib.myuniversity.edu/Shibboleth.sso/Login

; Optional: Shibboleth logout URL.
;logout                = https://shib.myuniversity.edu/Shibboleth.sso/Logout

; Optional: URL to forward to after Shibboleth login (if omitted,
; defaultLoggedInModule from [Site] section will be used).
;target                = http://shib.myuniversity.edu/vufind/MyResearch/Home

; Optional: provider_id parameter to pass along to Shibboleth login.
;provider_id           = https://idp.example.edu/shibboleth-idp

; Some or all of the following entries may be uncommented to map Shibboleth
; attributes to user database columns:
;cat_username = HTTP_ALEPH_ID
;cat_password = HTTP_CAT_PASSWORD
;email = HTTP_MAIL
;firstname = HTTP_FIRST_NAME
;lastname = HTTP_LAST_NAME
;college = HTTP_COLLEGE
;major = HTTP_MAJOR
;home_library = HTTP_HOME_LIBRARY
;
; CAS is optional.  This section only needs to exist if the
; Authentication Method is set to CAS.
;[CAS]

; Required: the attribute CAS uses to uniquely identify users.
;username              = uid

; Required: CAS Hostname.
;server                = cas.myuniversity.edu

; Required: CAS port.
;port                 = 443

; Required: CAS context.
;context                 = /cas

; Required: CAS Certificate Path.
;CACert = /etc/pki/cert/cert.crt

; Required: CAS login URL.
;login                 = https://cas.myuniversity.edu/cas/login


; Required: CAS logout URL.
;logout                = https://cas.myuniversity.edu/cas/logout

; Optional: CAS logging.
;debug              = false
;log                = /tmp/casdebug

; Optional: URL to forward to after CAS login (if omitted,
; defaultLoggedInModule from [Site] section will be used).
;target                = http://lib.myuniversity.edu/vufind/MyResearch/Home

; Some or all of the following entries may be uncommented to map CAS
; attributes to user database columns:
;cat_username = acctSyncUserID
;cat_password = catPassword
;email = mail
;firstname = givenName
;lastname = sn
;college = college
;major = major1
;home_library = library

; External Content is Optional.
; To use multiple, separate with a comma.  Priority will be given by the order listed
; Account id is separated with a colon, if no id is used then no colon is necessary
; For Amazon, use your 20-character access key in the coverimages and reviews values;
; you must also provide your 40-character secret key in the amazonsecret value and
; your associate ID in the amazonassociate value.
;
; IMPORTANT: Review content providers' terms of service before turning them on.
;            Terms may change, and not all content sources are appropriate for all
;            applications.  The existence of functionality in VuFind does not imply
;            suitability for any particular situation.
[Content]
; You can select Syndetics, LibraryThing, Summon, Amazon, Booksite, OpenLibrary,
; Contentcafe and/or Google Books.
;   Note: Summon service takes a Serials Solutions client key, NOT Summon API key!
;coverimages     = Syndetics:MySyndeticsId,Amazon:MyAccessKeyId,Booksite,LibraryThing:MyLibraryThingId,Google,OpenLibrary,Summon:MySerialsSolutionsClientKey,Contentcafe:MyContentCafeID

; This setting controls which services will have images cached on your local disk.
; Set to true to cache all applicable services. Set to false to disable caching. Set
; to a comma-separated list of services (e.g. "Syndetics,OpenLibrary") to cache only
; a subset of selected services. Default = true. Note that due to terms of service,
; some services will never have images cached even if caching is enabled.
coverimagesCache = true

; These settings control the image to display when no book cover is available.
; If makeDynamicCovers is not false and the GD library is installed, VuFind will draw
; cover images on the fly. Possible values: false, solid, grid
;makeDynamicCovers = true

; Otherwise, you can use noCoverAvailableImage to specify a
; path relative to the base of your theme directory for a static image to display.
noCoverAvailableImage = images/noCover2.gif

; You can select from Syndetics, SyndeticsPlus, Amazon Editorial, Amazon, Booksite
; and/or the Guardian
;   Note: Guardian reviews contain embedded advertisements. If the API key is not
;         supplied, e.g. "Guardian:", only the review title, byline, Guardian logo
;         and a link to the full Guardian page will be displayed
;reviews         = Syndetics:MySyndeticsId,SyndeticsPlus:MySyndeticsID,AmazonEditorial:MyAccessKeyId,Amazon:MyAccessKeyId,Booksite,Guardian:MyGuardianKeyId

; You can select from Syndetics or SyndeticsPlus
;excerpts        = Syndetics:MySyndeticsId,SyndeticsPlus:MySyndeticsId

; This setting can be used to hide review/excerpt tabs on the record page when
; no content is available from the providers. By default it is turned off. You
; can turn it on for all relevant tabs by setting it to true, or you can turn
; it on for a comma-separated list of values (e.g. "reviews" or "excerpts" or
; "reviews,excerpts") for selective activation. Note that hiding empty tabs will
; make your record pages slower, since it will require extra communication with
; content providers.
;hide_if_empty = reviews,excerpts

; You can select from Syndetics or SyndeticsPlus
;authorNotes = Syndetics:MySyndeticsId,SyndeticsPlus:MySyndeticsId

; You can select from Wikipedia
; See also the AuthorInfo recommendation module setting in searches.ini; this
; includes notes on improving the accuracy of Wikipedia retrievals.
; Note for Windows users: If using Wikipedia, you may need to increase your Apache
; heap size settings.  For details, see: http://vufind.org/jira/browse/VUFIND-630
;authors         = Wikipedia

; You can look up your secret key by logging into http://aws.amazon.com and clicking
; "Access Identifiers" under "Your Account".
;amazonsecret    = MyAmazonSecretKey

; You can sign up for an associate ID by logging into
; https://affiliate-program.amazon.com .  Please make sure your instance of VuFind
; complies with Amazon's agreements before enabling this feature.
;amazonassociate = MyAmazonAssociateID

; You can select from Google, OpenLibrary, HathiTrust.  You should consult
; http://code.google.com/apis/books/branding.html before using Google Book Search.
; previews       = Google,OpenLibrary,HathiTrust

; Possible HathiRights options = pd,ic,op,orph,und,umall,ic-world,nobody,pdus,cc-by,cc-by-nd,
; cc-by-nc-nd,cc-by-nc,cc-by-nc-sa,cc-by-sa,orphcand,cc-zero,und-world,icus
; Default is "pd,ic-world" if unset here.
; See www.hathitrust.org/rights_database#Attributes for full details
;HathiRights    = pd,ic-world,cc-by,cc-by-nd,cc-by-nc-nd,cc-by-nc,cc-by-nc-sa,cc-by-sa,cc-zero,und-world

; Possible GoogleBooks options full,partial,noview
; options can be set for each / either of link or tab
; Link makes a button appear in search results / record view
; Tab makes a tab with an embedded preview appear on record view
; Default is "GoogleOptions['link'] = full,partial" if nothing
; is set here.
; see code.google.com/apis/books/docs/dynamic-links.html#JSONformat
;GoogleOptions['link']  = full,partial
;GoogleOptions['tab']  = partial

; OpenLibrary currently offers the same options/default as GoogleBooks (above):
;OpenLibraryOptions  = full,partial

; An API key is needed to interact with the Europeana API (see the EuropeanaResults
; recommendation module in searches.ini for more information)
;europeanaAPI = INSERTKEY

; If this is set, a new map tab will show on the record page for records which
; have long_lat data (see import/marc_local.properties for more information).
; The setting specifies the type of map; currently, the only supported value is
; "google"
;recordMap = google

[QRCode]
; This setting controls the image to display when no qrcode is available.
; The path is relative to the base of your theme directory.
;noQRCodeAvailableImage = images/noQRCode.gif

; Should we show QR codes in search results?
;showInResults = true

; Should we show QR codes on record pages?
;showInCore = true

; If you are using Syndetics Plus for *any* content, set plus = true
; and set plus_id to your syndetics ID.  This loads the javascript file.
; Syndetics vs. SyndeticsPlus: SyndeticsPlus has nice formatting, but loads slower
; and requires javascript to be enabled in users' browsers.
; set use_ssl to true if you serve your site over ssl and you
; use SyndeticsPlus to avoid insecure content browser warnings
; (or if you just prefer ssl)
[Syndetics]
use_ssl = false
plus = false
;plus_id = "MySyndeticsId"
; timeout value (in seconds) for API calls:
timeout = 10

; Booksite CATS Enhanced Content - cover images, reviews, description, etc.
[Booksite]
url = "https://api.booksite.com"
;key = "XXXXXXXXXXXXXXXXX"

; You can change the base Content Cafe URL used by the content services here.  Most
; users will not need to change this setting.  You also need to set your password,
; "pw".  Note that Content Cafe is a subscription service from Baker & Taylor.
[Contentcafe]
url              = "http://contentcafe2.btol.com"
pw               = "xxxxxx"

; Summon is optional; this section is used for your API credentials. apiId is the
; short, human-readable identifier for your Summon account; apiKey is the longer,
; non-human-readable secret key. See also the separate Summon.ini file.
;[Summon]
;apiId        = myAccessId
;apiKey       = mySecretKey

; WorldCat is Optional.  Worldcat offers extra features such as "Other Editions"
; and the WorldCat searching.
;[WorldCat]
;id              = myAccount
;apiKey          = YBaFHvqtTHbx7zzgtgAQDr4Rij9OSXBMmfsO1VRXxarmH1JU6neu2w3Lu6Y8OAjN2z5Pkz0M7GQwkwAF
;OCLCCode        = MYCODE

; DPLA key -- uncomment and fill in to use DPLATerms recommendations (see also
; searches.ini).
;[DPLA]
;apiKey = http://dp.la/info/developers/codex/policies/#get-a-key

; These settings affect OpenURL generation and presentation; OpenURLs are used to
; help users find resources through your link resolver and to manage citations in
; Zotero.
[OpenURL]
; If a resolver base URL is enabled, it will be used to link ISSNs to your link
; resolver and to access articles in Summon if that module is enabled.  Earlier
; versions of VuFind included some parameters as part of the URL; at this point,
; any extra parameters will be ignored -- please provide only the base URL.
;url             = "http://openurl.myuniversity.edu/sfx_local"

; This string will be included as part of your OpenURL referer ID (the full string
; will be "info:sid/[your rfr_id setting]:generator").  You may be able to configure
; special behavior in your link resolver based on this ID -- for example, you may
; wish to prevent the resolver from linking to VuFind when links came from VuFind
; (to avoid putting a user in an infinite loop).
rfr_id          = vufind.svn.sourceforge.net

; By specifying your link resolver type, you can allow VuFind to optimize its
; OpenURLs for a particular platform.  Current legal values: "sfx", "360link",
; "EZB" or "other" (default is "other" if commented out).
;resolver        = sfx

; If you want OpenURL links to open in a new window, set this setting to the
; desired Javascript window.open parameters.  If you do not want a new window
; to open, set this to false or comment it out.
window_settings = "toolbar=no,location=no,directories=no,buttons=no,status=no,menubar=no,scrollbars=yes,resizable=yes,width=550,height=600"

; If you want to display a graphical link to your link resolver, uncomment the
; settings below.  graphic should be a URL; graphic_width and graphic_height
; should be sizes in pixels.
; graphic = "http://myuniversity.edu/images/findIt.gif"
; graphic_width = 50
; graphic_height = 20

; The following settings control where OpenURL links are displayed:
show_in_results = true      ; include in search results
show_in_record = false      ; include in core record metadata
show_in_holdings = false    ; include in holdings tab of record view

; If set to true, this setting will attempt to embed results from the link
; resolver directly in search results instead of opening a new window or page.
; This will override the window_settings option if set!  Embedding is currently
; supported only when the resolver setting above is set to "sfx" or "360link".
embed = false

; When embed is true, you can set this to an absolute path on your system in order
; to cache link resolver results to disk.  Be sure that the chosen directory has
; appropriate permissions set!  Leave the setting commented out to skip caching.
; Note that the contents of this cache will not be expired by VuFind; you should
; set up an external process like a cron job to clear out the directory from time
; to time.
;resolver_cache = /usr/local/vufind/resolver_cache

; This setting controls whether we should display an OpenURL link INSTEAD OF other
; URLs associated with a record (true) or IN ADDITION TO other URLs (false).
replace_other_urls = true

; EZproxy is optional.  This section only needs to exist if you
; are using EZProxy to provide off-site access to online materials.
;[EZproxy]
;host            = http://proxy.myuniversity.edu

; These settings affect RefWorks record exports.  They rarely need to be changed.
[RefWorks]
vendor          = VuFind
url             = http://www.refworks.com

; These settings affect EndNote Web record exports.  They rarely need to be changed.
[EndNoteWeb]
vendor          = VuFind
url             = https://www.myendnoteweb.com/EndNoteWeb.html

; These settings affect your OAI server if you choose to use it.
;
; If identifier is set, its value will be used as part of the standard OAI
; identifier prefix.  It should only ever be set to a domain name that you
; control!  If it is not set, your ID values will not be prefixed.
;
; If admin_email is not set, the main email under [Site] will be used instead.
;
; If set_field is set, the named Solr field will be used to generate sets on
; your OAI-PMH server.  If it is not set, sets will not be supported.
;[OAI]
;identifier       = myuniversity.edu
;repository_name  = "MyUniversity Catalog"
;admin_email      = oai@myuniversity.edu
;set_field        = "format"

; Proxy Server is Optional.
[Proxy]
;host = your.proxy.server
;port = 8000

; Default HTTP settings can be loaded here. These values will be passed to
; the \Zend\Http\Client's setOptions method.
[Http]
;sslcapath = "/etc/ssl/certs"
sslcapath = "/etc/httpd/cert"

; Spelling Suggestions
;
; Note: These settings affect the VuFind side of spelling suggestions; you
; may also wish to adjust some Solr settings in solr/biblio/conf/schema.xml
; and solr/biblio/conf/solrconfig.xml.
[Spelling]
enabled = true
; Number of suggestions to display on screen. This list is filtered from
;   the number set in solr/biblio/conf/solrconfig.xml so they can differ.
limit   = 3
; Show the full modified search phrase on screen
;   rather then just the suggested word
phrase = false
; Offer expansions on terms as well as basic replacements
expand  = true
; Turning on 'simple' spell checking will improve performance,
;  by ignoring the more complicated 'shingle' (mini phrases)
;  based dictionary.
simple = false
; This setting skips spell checking for purely numeric searches; spelling
; suggestions on searches for ISBNs and OCLC numbers are not generally very
; useful.
skip_numeric = true

; These settings control what events are logged and where the information is
; stored.
;
; VuFind currently supports four logging levels: alert (severe fatal error),
; error (fatal error), notice (non-fatal warning) and debug (informational).
;
; Each logging level can be further broken down into five levels of verbosity.
; You can specify the desired level by adding a dash and a number after the
; level in the configuration string -- for example, alert-2 or error-5.
; The higher the number, the more detailed the logging messages.  If verbosity
; is not specified, it defaults to 1 (least detailed).
;
; Several logging methods are available, and each may be configured to log any
; combination of levels.
;
; You may enable multiple logging mechanisms if you want -- in fact, it is
; recommended, since the failure of one logging mechanism (i.e. database down,
; file system full) may then be reported to another.
;
; If database is uncommented, messages will be logged to the named MySQL table.
; The table can be created with this SQL statement:
; CREATE TABLE log_table ( id INT NOT NULL AUTO_INCREMENT,
;     logtime TIMESTAMP NOT NULL, ident CHAR(16) NOT NULL,
;     priority INT NOT NULL, message TEXT, PRIMARY KEY (id) );
;
; If file is uncommented, messages will be logged to the named file.  Be sure
; that Apache has permission to write to the specified file!
;
; If email is uncommented, messages will be sent to the provided email address.
; Be careful with this setting: a flood of errors can easily bog down your mail
; server!
[Logging]
;database       = log_table:alert,error,notice,debug
; NOTE : Make sure the log file exists and that Apache has write permission.
; NOTE : Windows users should avoid drive letters (eg. c:\vufind) because
;        the colon will be used in the string parsing. "/vufind" will work
file           = /usr/local/var/log/tuefind/vufind.log:alert,error,notice,debug
;email          = alerts@myuniversity.edu:alert-5,error-5

; This section can be used to specify a "parent configuration" from which
; the current configuration file will inherit.  You can chain multiple
; configurations together if you wish.
[Parent_Config]
; Full path to parent configuration file:
;path = /usr/local/vufind/application/config/config.ini
; Path to parent configuration file (relative to the location of this file):
;relative_path = ../masterconfig/config.ini

; A comma-separated list of config sections from the parent which should be
; completely overwritten by the equivalent sections in this configuration;
; any sections not listed here will be merged on a section-by-section basis.
;override_full_sections = "Languages,AlphaBrowse_Types"

; This section controls which language options are available to your users.
; If you offer more than one option, a control will appear in the user
; interface to allow user selection.  If you only activate one language,
; the control will be hidden.
;
; The name of each setting below (i.e. en, de, fr) is a language code and
; corresponds with one of the translation files found in the web/lang
; directory.  The value of each setting is the on-screen name of the language,
; and will itself be subject to translation through the language files!
;
; The order of the settings is significant -- they will be displayed on screen
; in the same order they are defined here.
;
; Be sure that this section includes the default language set in the [Site]
; section above.
[Languages]
de          = "German"
en          = "English"              ; American spellings
;en-gb       = "English"              ; British spellings
;es          = "Spanish"
;fr          = "French"
;it          = "Italian"
;ja          = "Japanese"
;nl          = "Dutch"
;pt          = "Portuguese"
;pt-br       = "Brazilian Portugese"
;zh-cn       = "Simplified Chinese"
;zh          = "Chinese"
;tr          = "Turkish"
;he          = "Hebrew"
;ga          = "Irish"
;cy          = "Welsh"
;el          = "Greek"
;ca          = "Catalan"
;eu          = "Basque"
;ru          = "Russian"
;cs          = "Czech"
;fi          = "Finnish"
;sv          = "Swedish"
;pl          = "Polish"
;da          = "Danish"
;sl          = "Slovene"

; This section controls the behavior of the Browse module.  The result_limit
; setting controls the maximum number of results that may display in any given
; result box on the Browse screen.  You can set to -1 for no limit; however,
; setting a very high (or no) limit may result in "out of memory" errors if you
; have a large index!
[Browse]
result_limit    = 100
tag             = false     ; allow browsing of Tags
dewey           = false     ; allow browsing of Dewey Decimal call numbers
lcc             = false     ; allow browsing of LC call numbers
author          = true      ; allow browsing of authors
topic           = true      ; allow browsing of subject headings
genre           = false     ; allow browsing of genre subdivisions
region          = false     ; allow browsing of region subdivisions
era             = false     ; allow browsing of era subdivisions
; You can use this setting to change the default alphabet provided for browsing:
;alphabet_letters = "ABCDEFGHIJKLMNOPQRSTUVWXYZ"
; Uncomment to sort lists alphabetically (instead of by popularity); note that
; this will not changed the values returned -- you will still get only the
; <result_limit> most popular entries -- it only affects display order.
;alphabetical_order = true

; This section controls which record export methods are displayed on the Record
; view screen.  Note that some options may be disabled for records that do not
; support them, regardless of the setting chosen here.  You can edit the separate
; export.ini file to add new export formats and change the behavior of existing ones.
[Export]
RefWorks = true
EndNote = true
EndNoteWeb = true
MARC = false
MARCXML = false
RDF = false
BibTeX = true
RIS = true

; This section controls whether or not display the bulk export options and which
; options to display.  Valid methods are EndNote and MARC - The method must also
; be enabled in Export (above) or it will not be displayed.
[BulkExport]
enabled = true
options = MARC:MARCXML:EndNote:EndNoteWeb:RefWorks:BibTeX:RIS

;AddThis is optional. It uses the Add This tool available from www.addthis.com
; and requires the username generated when an analytics account is registered.
;[AddThis]
;key = yourUsername

; This section controls how item status information is presented in search results.
[Item_Status]
; Usually, there is only one location or call number for each item; however, when
; multiple values are found, there are several possible behaviors:
;     first = display the first value found, ignore the rest
;     all   = show all of the values found, separated by commas
;     msg   = show a message like "Multiple Call Numbers" or "Multiple Locations"
;     group = show availability statuses for each location on a separate line,
;             followed by callnumber information (valid for multiple_locations only)
multiple_call_nos = first
multiple_locations = msg
; Show the full location,call number, availability for each item
; You can customize the way each item's status is display in AJAX/status-full.tpl
; When enabled, this largely overrides multiple_call_nos and multiple_locations
show_full_status = false

; This section controls the behavior of the Record module.
[Record]
; Set this to true in order to enable "next" and "previous" links to navigate
; through the current result set from within the record view.
next_prev_navigation = false

; You can enable this setting to show links to related MARC records using certain
; 7XX fields. Just enter a comma-separated list of the MARC fields that you wish
; to make use of.
;marc_links = "760,765,770,772,774,773,775,777,780,785"
; In the marc_links_link_types enter the fields you want the module to use to
; construct the links. The module will run through the link types in order
; until it finds one that matches. If you don't have id numbers in the fields,
; you can also use title to construct a title based search. id represents a raw
; bib id, dlc represents an LCCN.  Default setting:
;marc_links_link_types = id,oclc,dlc,isbn,issn,title
; Set use_visibility_indicator to false if you want to show links that are marked as
; "Do not show" in the MARC record (indicator 1). Otherwise, these links will be
; suppressed. (Default = true)
;marc_links_use_visibility_indicator = false

; You can use this setting to hide holdings information for particular named locations
; as returned by the catalog.
hide_holdings[] = "World Wide Web"

; This array controls which Related modules are used to display sidebars on the
; record view page.
;
; Available options:
;    Editions - Alternate editions (in the Solr index) based on WorldCat lookup
;    Similar - Similarity based on Solr lookup
;    WorldCatEditions - Alternate editions (in the WorldCat index) based on WorldCat
;        lookup
;    WorldCatSimilar - Similarity based on WorldCat lookup
;related[] = "Similar"
;related[] = "Editions"

; This setting controls which citations are available; set to true for all supported
; options (default); set to false to disable citations; set to a comma-separated list
; to activate only selected formats (available options: APA, Chicago, MLA). The
; comma-separated list option may also be used to customize citation display order.
;citation_formats = APA,Chicago,MLA

; The following two sections control the Alphabetic Browse module.
[AlphaBrowse]
; This setting controls how many headings are displayed on each page of results:
page_size = 20

; This section controls the order and content of the browse type menu in the
; Alphabetic Browse module.  The key is the browse index to use, the value is the
; string to display to the user (subject to translation).
[AlphaBrowse_Types]
topic = "By Topic"
author = "By Author"
title = "By Title"
;lcc = "By Call Number"
;dewey = "By Call Number"

; This section controls the return of extra columns for the different browses.
; The key is the browse index, the value is a colon-separated string of extra
; Solr fields to return for display to the user.
[AlphaBrowse_Extras]
title = "author:format:publishDate"
lcc = title
dewey = title

; This section allows you to configure the values used for Cryptography; the
; HMACkey can be set to any value you like and should never be shared.  It is used
; to prevent users from tampering with certain URLs (for example, "place hold" form
; submissions)
[Security]
HMACkey = mySuperSecretValue

; This section restricts access to the Admin module of VuFind.
;[AdminAuth]
; This setting can be used to restrict the Admin module to IP addresses matching a
; regular expression; leave it commented out to allow all IP addresses.  When
; generating regular expressions, remember that the "." character is a wildcard;
; you have to use "\." to represent an actual dot!
;ipRegEx = "/1\.2\.3\.4|1\.2\.3\.5/"
; This setting can be used to restrict the Admin module to a particular set of users.
; The userWhitelist[] setting can be repeated as many times as necessary.  If it is
; commented out, login will not be required to access the Admin module.
;userWhitelist[] = username1
;userWhitelist[] = username2

; This section sets global defaults for caches; file caching is used by default.
;[Cache]
; Set time to live value for Zend caches (in seconds), 0 means maximum possible.
;ttl = 0
; This setting can be used to force caching in a specific location other than the
; default location inside the local settings directory. This directory must exist
; and be writable by the web server.
;cache_dir = "local/cache/"
; Override umask for cache directories and files.
;umask = 022
; Permissions for Zend-created cache directories and files, subject to umask
; Default dir_permission seems to be 0700.
;dir_permission = 0700
; Default file_permission seems to be 0600.
;file_permission = 0600

; This section controls the "Collections" module -- the special view for records
; that represent collections, and the mechanism for browsing these records.
; Collections are only supported in the blueprint and jquerymobile themes.
;[Collections]
; Control whether or not the collections module is enabled in search results.
; If set to true any search results which are collection level items will
; link to the respective collections page rather than the record page
; (default = false).
;collections = true
; Control default tab of Collection view (default = CollectionList)
;defaultTab = CollectionList
; This controls where data is retrieved from to build the Collections/Home page.
; It can be set to Index (use the Solr index) or Alphabetic (use the AlphaBrowse
; index). Index is subject to "out of memory" errors if you have many (150000+)
; collections; Alphabetic has no memory restrictions but requires generation of
; a browse index using the index-alphabetic-browse tool.  (default = Index)
;browseType = Index
; This string is the delimiter used between title and ID in the hierarchy_browse
; field of the Solr index.  Default is "{{{_ID_}}}" but any string may be used;
; be sure the value is consistent between this configuration and your indexing
; routines.
;browseDelimiter = "{{{_ID_}}}"
; This controls the page size within the Collections/Home page (default = 20).
;browseLimit = 20

; This section addresses hierarchical records in the Solr index
[Hierarchy]
; Name of hierarchy driver to use if no value is specified in the hierarchytype
; field of the Solr index.
driver = Default
; Should we display hierarchy trees? (default = false)
;showTree = true
; "Search within trees" can be disabled here if set to "false" (default = true)
search = true
; You can limit the number of search results highlighted when searching the tree;
; a limit is recommended if you have large trees, as otherwise large numbers of
; results can cause performance problems.  If treeSearchLimit is -1 or not set,
; results will be unlimited.
treeSearchLimit = 100

; This section will be used to configure the feedback module.
; Set "tab_enabled" to true in order to enable the feedback module.
[Feedback]
;tab_enabled       = true
;recipient_email   = "feedback@myuniversity.edu"                    ;see Site email (local overrides)
recipient_name    = "KrimDok"
email_subject     = "KrimDok Feedback"
; This is the information for where feedback emails are sent from.
;sender_email      = "noreply@uni-tuebingen.de"                     ;see Site email_from (local overrides)
sender_name       = "KrimDok Feedback"

; Uncomment this section and provide your API key to enable Google Analytics. Be
; sure to set the "universal" setting to true once your account is upgraded to
; Universal Analytics; see:
; https://developers.google.com/analytics/devguides/collection/upgrade/guide
;[GoogleAnalytics]
;apiKey = "mykey"
;universal = false

; Uncomment this section and provide your Piwik server address and site id to
; enable Piwik analytics. Note: VuFind's Piwik integration uses several custom
; variables; to take advantage of them, you must reconfigure Piwik by switching
; to its root directory and running this command to raise a default limit:
; ./console customvariables:set-max-custom-variables 10
[Piwik]
url = "https://vitruv.uni-tuebingen.de/piwik/"
<<<<<<< HEAD
site_ids = sobek.ub.uni-tuebingen.de:27, krimdok.uni-tuebingen.de:17
=======
site_ids = krimdok.uni-tuebingen.de:17
; Uncomment the following setting to track additional information about searches
; and displayed records with Piwik's custom variables
custom_variables = true
>>>>>>> f7d2047c

; Uncomment portions of this section to activate tabs in the search box for switching
; between search modules. Keys are search backend names, values are labels for use in
; the user interface (subject to translation).
[SearchTabs]
;Solr = Catalog
;Summon = Summon
;WorldCat = WorldCat

; Uncomment portions of this section to label searches from particular sources in the
; search history display.  Keys are search backend names, values are labels for use in
; the user interface (subject to translation).
[SearchHistoryLabels]
;Solr = Catalog
;Summon = Summon
;WorldCat = WorldCat
;SolrWeb = "Library Website"

; Activate Captcha validation on select forms
; VuFind will use reCaptcha validation to prevent bots from using certain actions of
; your instance. See http://www.google.com/recaptcha for more information on reCaptcha
; and create keys for your domain.
;[Captcha]
;publicKey  = "get your reCaptcha key at"
;privateKey = "https://www.google.com/recaptcha/admin/create"
; Valid theme values: red, white, blackglass, clean, custom
; If using a custom theme, modify/override/style Service/recaptcha.phtml
; Documentation: https://developers.google.com/recaptcha/docs/customization
;theme      = red
; Valid forms values: changePassword, email, newAccount, passwordRecovery, sms
; Use * for all supported forms
;forms = changePassword, email, newAccount, passwordRecovery, sms

; This section controls VuFind's social features.
[Social]
; Comments may be "enabled" or "disabled" (default = "enabled")
comments = disabled
; Favorite lists may be "enabled", "disabled", "public_only" or "private_only"
; (default = "enabled")
; The public_only/private_only settings restrict the type of list users may
; create. If you change this to a more restrictive option, it is your responsibility
; to update the user_list database table to update the status of existing lists.
lists = disabled
; Tags may be "enabled" or "disabled" (default = "enabled")
; When disabling tags, don't forget to also turn off tag search in searches.ini.
tags = disabled
; This controls the maximum length of a single tag; it should correspond with the
; field size in the tags database table.
max_tag_length = 64

;Needed because otherwise SolrMarc cannot find the database
;Quotation marks on the right hand side must be left out
[Extra_Config]
local_overrides = local_overrides/database_solrmarc.conf<|MERGE_RESOLUTION|>--- conflicted
+++ resolved
@@ -1098,14 +1098,10 @@
 ; ./console customvariables:set-max-custom-variables 10
 [Piwik]
 url = "https://vitruv.uni-tuebingen.de/piwik/"
-<<<<<<< HEAD
 site_ids = sobek.ub.uni-tuebingen.de:27, krimdok.uni-tuebingen.de:17
-=======
-site_ids = krimdok.uni-tuebingen.de:17
 ; Uncomment the following setting to track additional information about searches
 ; and displayed records with Piwik's custom variables
 custom_variables = true
->>>>>>> f7d2047c
 
 ; Uncomment portions of this section to activate tabs in the search box for switching
 ; between search modules. Keys are search backend names, values are labels for use in
